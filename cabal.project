--- conflicted
+++ resolved
@@ -4,9 +4,6 @@
 -- packages: . ../http2
 -- packages: . ../network-transport
 
-<<<<<<< HEAD
-index-state: 2024-06-01T00:00:00Z
-=======
 -- package *
    -- coverage: True
    -- library-coverage: True
@@ -15,8 +12,7 @@
    -- coverage: False
    -- library-coverage: False
 
-index-state: 2023-12-12T00:00:00Z
->>>>>>> 6ff4c3f1
+index-state: 2024-06-01T00:00:00Z
 
 package cryptostore
     flags: +use_crypton

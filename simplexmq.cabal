cabal-version: 1.12

-- This file has been generated from package.yaml by hpack version 0.35.1.
--
-- see: https://github.com/sol/hpack

name:           simplexmq
version:        4.4.1
synopsis:       SimpleXMQ message broker
description:    This package includes <./docs/Simplex-Messaging-Server.html server>,
                <./docs/Simplex-Messaging-Client.html client> and
                <./docs/Simplex-Messaging-Agent.html agent> for SMP protocols:
                .
                * <https://github.com/simplex-chat/simplexmq/blob/master/protocol/simplex-messaging.md SMP protocol>
                * <https://github.com/simplex-chat/simplexmq/blob/master/protocol/agent-protocol.md SMP agent protocol>
                .
                See <https://github.com/simplex-chat/simplex-chat terminal chat prototype> built with SimpleXMQ broker.
category:       Chat, Network, Web, System, Cryptography
homepage:       https://github.com/simplex-chat/simplexmq#readme
author:         simplex.chat
maintainer:     chat@simplex.chat
copyright:      2020-2022 simplex.chat
license:        AGPL-3
license-file:   LICENSE
build-type:     Simple
extra-source-files:
    README.md
    CHANGELOG.md

flag swift
  description: Enable swift JSON format
  manual: True
  default: False

library
  exposed-modules:
      Simplex.FileTransfer
      Simplex.FileTransfer.Client
      Simplex.FileTransfer.Client.Agent
      Simplex.FileTransfer.Client.Main
      Simplex.FileTransfer.Description
      Simplex.FileTransfer.Protocol
      Simplex.FileTransfer.Server
      Simplex.FileTransfer.Server.Env
      Simplex.FileTransfer.Server.Main
      Simplex.FileTransfer.Server.Stats
      Simplex.FileTransfer.Server.Store
      Simplex.FileTransfer.Server.StoreLog
      Simplex.FileTransfer.Supervisor
      Simplex.FileTransfer.Transport
      Simplex.FileTransfer.Types
      Simplex.Messaging.Agent
      Simplex.Messaging.Agent.Client
      Simplex.Messaging.Agent.Env.SQLite
      Simplex.Messaging.Agent.Lock
      Simplex.Messaging.Agent.NtfSubSupervisor
      Simplex.Messaging.Agent.Protocol
      Simplex.Messaging.Agent.QueryString
      Simplex.Messaging.Agent.RetryInterval
      Simplex.Messaging.Agent.Server
      Simplex.Messaging.Agent.Store
      Simplex.Messaging.Agent.Store.SQLite
      Simplex.Messaging.Agent.Store.SQLite.Migrations
      Simplex.Messaging.Agent.Store.SQLite.Migrations.M20220101_initial
      Simplex.Messaging.Agent.Store.SQLite.Migrations.M20220301_snd_queue_keys
      Simplex.Messaging.Agent.Store.SQLite.Migrations.M20220322_notifications
      Simplex.Messaging.Agent.Store.SQLite.Migrations.M20220608_v2
      Simplex.Messaging.Agent.Store.SQLite.Migrations.M20220625_v2_ntf_mode
      Simplex.Messaging.Agent.Store.SQLite.Migrations.M20220811_onion_hosts
      Simplex.Messaging.Agent.Store.SQLite.Migrations.M20220817_connection_ntfs
      Simplex.Messaging.Agent.Store.SQLite.Migrations.M20220905_commands
      Simplex.Messaging.Agent.Store.SQLite.Migrations.M20220915_connection_queues
      Simplex.Messaging.Agent.Store.SQLite.Migrations.M20230110_users
      Simplex.Messaging.Agent.Store.SQLite.Migrations.M20230117_fkey_indexes
      Simplex.Messaging.Agent.Store.SQLite.Migrations.M20230120_delete_errors
<<<<<<< HEAD
      Simplex.Messaging.Agent.Store.SQLite.Migrations.M20230215_files
=======
      Simplex.Messaging.Agent.Store.SQLite.Migrations.M20230217_server_key_hash
>>>>>>> 1f394b76
      Simplex.Messaging.Agent.TAsyncs
      Simplex.Messaging.Agent.TRcvQueues
      Simplex.Messaging.Client
      Simplex.Messaging.Client.Agent
      Simplex.Messaging.Crypto
      Simplex.Messaging.Crypto.Lazy
      Simplex.Messaging.Crypto.Ratchet
      Simplex.Messaging.Encoding
      Simplex.Messaging.Encoding.String
      Simplex.Messaging.Notifications.Client
      Simplex.Messaging.Notifications.Protocol
      Simplex.Messaging.Notifications.Server
      Simplex.Messaging.Notifications.Server.Env
      Simplex.Messaging.Notifications.Server.Main
      Simplex.Messaging.Notifications.Server.Push.APNS
      Simplex.Messaging.Notifications.Server.Stats
      Simplex.Messaging.Notifications.Server.Store
      Simplex.Messaging.Notifications.Server.StoreLog
      Simplex.Messaging.Notifications.Transport
      Simplex.Messaging.Notifications.Types
      Simplex.Messaging.Parsers
      Simplex.Messaging.Protocol
      Simplex.Messaging.Server
      Simplex.Messaging.Server.CLI
      Simplex.Messaging.Server.Env.STM
      Simplex.Messaging.Server.Expiration
      Simplex.Messaging.Server.Main
      Simplex.Messaging.Server.MsgStore
      Simplex.Messaging.Server.MsgStore.STM
      Simplex.Messaging.Server.QueueStore
      Simplex.Messaging.Server.QueueStore.STM
      Simplex.Messaging.Server.Stats
      Simplex.Messaging.Server.StoreLog
      Simplex.Messaging.TMap
      Simplex.Messaging.Transport
      Simplex.Messaging.Transport.Buffer
      Simplex.Messaging.Transport.Client
      Simplex.Messaging.Transport.HTTP2
      Simplex.Messaging.Transport.HTTP2.Client
      Simplex.Messaging.Transport.HTTP2.Server
      Simplex.Messaging.Transport.KeepAlive
      Simplex.Messaging.Transport.Server
      Simplex.Messaging.Transport.WebSockets
      Simplex.Messaging.Util
      Simplex.Messaging.Version
  other-modules:
      Paths_simplexmq
  hs-source-dirs:
      src
  ghc-options: -Wall -Wcompat -Werror=incomplete-patterns -Wredundant-constraints -Wincomplete-record-updates -Wincomplete-uni-patterns -Wunused-type-patterns
  build-depends:
      QuickCheck ==2.14.*
    , aeson ==2.0.*
    , ansi-terminal >=0.10 && <0.12
    , asn1-encoding ==0.9.*
    , asn1-types ==0.3.*
    , async ==2.2.*
    , attoparsec ==0.14.*
    , base >=4.14 && <5
    , base64-bytestring >=1.0 && <1.3
    , bytestring ==0.10.*
    , case-insensitive ==1.2.*
    , composition ==1.0.*
    , constraints >=0.12 && <0.14
    , containers ==0.6.*
    , cryptonite >=0.27 && <0.30
    , cryptostore ==0.2.*
    , data-default ==0.7.*
    , direct-sqlcipher ==2.3.*
    , directory ==1.3.*
    , filepath ==1.4.*
    , generic-random >=1.3 && <1.5
    , http-types ==0.12.*
    , http2 ==4.0.*
    , ini ==0.4.1
    , iso8601-time ==0.1.*
    , memory ==0.15.*
    , mtl ==2.2.*
    , network >=3.1.2.7 && <3.2
    , network-transport ==0.5.4
    , optparse-applicative >=0.15 && <0.17
    , process ==1.6.*
    , random >=1.1 && <1.3
    , simple-logger ==0.1.*
    , socks ==0.6.*
    , sqlcipher-simple ==0.4.*
    , stm ==2.5.*
    , template-haskell ==2.16.*
    , temporary ==1.3.*
    , text ==1.2.*
    , time ==1.9.*
    , time-compat ==1.9.*
    , time-manager ==0.0.*
    , tls >=1.6.0 && <1.7
    , transformers ==0.5.*
    , unliftio ==0.2.*
    , unliftio-core ==0.2.*
    , websockets ==0.12.*
    , x509 ==1.7.*
    , x509-store ==1.6.*
    , x509-validation ==1.6.*
    , yaml ==0.11.*
  default-language: Haskell2010
  if flag(swift)
    cpp-options: -DswiftJSON

executable ntf-server
  main-is: Main.hs
  other-modules:
      Paths_simplexmq
  hs-source-dirs:
      apps/ntf-server
  ghc-options: -Wall -Wcompat -Werror=incomplete-patterns -Wredundant-constraints -Wincomplete-record-updates -Wincomplete-uni-patterns -Wunused-type-patterns -threaded
  build-depends:
      QuickCheck ==2.14.*
    , aeson ==2.0.*
    , ansi-terminal >=0.10 && <0.12
    , asn1-encoding ==0.9.*
    , asn1-types ==0.3.*
    , async ==2.2.*
    , attoparsec ==0.14.*
    , base >=4.14 && <5
    , base64-bytestring >=1.0 && <1.3
    , bytestring ==0.10.*
    , case-insensitive ==1.2.*
    , composition ==1.0.*
    , constraints >=0.12 && <0.14
    , containers ==0.6.*
    , cryptonite >=0.27 && <0.30
    , cryptostore ==0.2.*
    , data-default ==0.7.*
    , direct-sqlcipher ==2.3.*
    , directory ==1.3.*
    , filepath ==1.4.*
    , generic-random >=1.3 && <1.5
    , http-types ==0.12.*
    , http2 ==4.0.*
    , ini ==0.4.1
    , iso8601-time ==0.1.*
    , memory ==0.15.*
    , mtl ==2.2.*
    , network >=3.1.2.7 && <3.2
    , network-transport ==0.5.4
    , optparse-applicative >=0.15 && <0.17
    , process ==1.6.*
    , random >=1.1 && <1.3
    , simple-logger ==0.1.*
    , simplexmq
    , socks ==0.6.*
    , sqlcipher-simple ==0.4.*
    , stm ==2.5.*
    , template-haskell ==2.16.*
    , temporary ==1.3.*
    , text ==1.2.*
    , time ==1.9.*
    , time-compat ==1.9.*
    , time-manager ==0.0.*
    , tls >=1.6.0 && <1.7
    , transformers ==0.5.*
    , unliftio ==0.2.*
    , unliftio-core ==0.2.*
    , websockets ==0.12.*
    , x509 ==1.7.*
    , x509-store ==1.6.*
    , x509-validation ==1.6.*
    , yaml ==0.11.*
  default-language: Haskell2010
  if flag(swift)
    cpp-options: -DswiftJSON

executable smp-agent
  main-is: Main.hs
  other-modules:
      Paths_simplexmq
  hs-source-dirs:
      apps/smp-agent
  ghc-options: -Wall -Wcompat -Werror=incomplete-patterns -Wredundant-constraints -Wincomplete-record-updates -Wincomplete-uni-patterns -Wunused-type-patterns -threaded
  build-depends:
      QuickCheck ==2.14.*
    , aeson ==2.0.*
    , ansi-terminal >=0.10 && <0.12
    , asn1-encoding ==0.9.*
    , asn1-types ==0.3.*
    , async ==2.2.*
    , attoparsec ==0.14.*
    , base >=4.14 && <5
    , base64-bytestring >=1.0 && <1.3
    , bytestring ==0.10.*
    , case-insensitive ==1.2.*
    , composition ==1.0.*
    , constraints >=0.12 && <0.14
    , containers ==0.6.*
    , cryptonite >=0.27 && <0.30
    , cryptostore ==0.2.*
    , data-default ==0.7.*
    , direct-sqlcipher ==2.3.*
    , directory ==1.3.*
    , filepath ==1.4.*
    , generic-random >=1.3 && <1.5
    , http-types ==0.12.*
    , http2 ==4.0.*
    , ini ==0.4.1
    , iso8601-time ==0.1.*
    , memory ==0.15.*
    , mtl ==2.2.*
    , network >=3.1.2.7 && <3.2
    , network-transport ==0.5.4
    , optparse-applicative >=0.15 && <0.17
    , process ==1.6.*
    , random >=1.1 && <1.3
    , simple-logger ==0.1.*
    , simplexmq
    , socks ==0.6.*
    , sqlcipher-simple ==0.4.*
    , stm ==2.5.*
    , template-haskell ==2.16.*
    , temporary ==1.3.*
    , text ==1.2.*
    , time ==1.9.*
    , time-compat ==1.9.*
    , time-manager ==0.0.*
    , tls >=1.6.0 && <1.7
    , transformers ==0.5.*
    , unliftio ==0.2.*
    , unliftio-core ==0.2.*
    , websockets ==0.12.*
    , x509 ==1.7.*
    , x509-store ==1.6.*
    , x509-validation ==1.6.*
    , yaml ==0.11.*
  default-language: Haskell2010
  if flag(swift)
    cpp-options: -DswiftJSON

executable smp-server
  main-is: Main.hs
  other-modules:
      Paths_simplexmq
  hs-source-dirs:
      apps/smp-server
  ghc-options: -Wall -Wcompat -Werror=incomplete-patterns -Wredundant-constraints -Wincomplete-record-updates -Wincomplete-uni-patterns -Wunused-type-patterns -threaded
  build-depends:
      QuickCheck ==2.14.*
    , aeson ==2.0.*
    , ansi-terminal >=0.10 && <0.12
    , asn1-encoding ==0.9.*
    , asn1-types ==0.3.*
    , async ==2.2.*
    , attoparsec ==0.14.*
    , base >=4.14 && <5
    , base64-bytestring >=1.0 && <1.3
    , bytestring ==0.10.*
    , case-insensitive ==1.2.*
    , composition ==1.0.*
    , constraints >=0.12 && <0.14
    , containers ==0.6.*
    , cryptonite >=0.27 && <0.30
    , cryptostore ==0.2.*
    , data-default ==0.7.*
    , direct-sqlcipher ==2.3.*
    , directory ==1.3.*
    , filepath ==1.4.*
    , generic-random >=1.3 && <1.5
    , http-types ==0.12.*
    , http2 ==4.0.*
    , ini ==0.4.1
    , iso8601-time ==0.1.*
    , memory ==0.15.*
    , mtl ==2.2.*
    , network >=3.1.2.7 && <3.2
    , network-transport ==0.5.4
    , optparse-applicative >=0.15 && <0.17
    , process ==1.6.*
    , random >=1.1 && <1.3
    , simple-logger ==0.1.*
    , simplexmq
    , socks ==0.6.*
    , sqlcipher-simple ==0.4.*
    , stm ==2.5.*
    , template-haskell ==2.16.*
    , temporary ==1.3.*
    , text ==1.2.*
    , time ==1.9.*
    , time-compat ==1.9.*
    , time-manager ==0.0.*
    , tls >=1.6.0 && <1.7
    , transformers ==0.5.*
    , unliftio ==0.2.*
    , unliftio-core ==0.2.*
    , websockets ==0.12.*
    , x509 ==1.7.*
    , x509-store ==1.6.*
    , x509-validation ==1.6.*
    , yaml ==0.11.*
  default-language: Haskell2010
  if flag(swift)
    cpp-options: -DswiftJSON

executable xftp
  main-is: Main.hs
  other-modules:
      Paths_simplexmq
  hs-source-dirs:
      apps/xftp
  ghc-options: -Wall -Wcompat -Werror=incomplete-patterns -Wredundant-constraints -Wincomplete-record-updates -Wincomplete-uni-patterns -Wunused-type-patterns -threaded
  build-depends:
      QuickCheck ==2.14.*
    , aeson ==2.0.*
    , ansi-terminal >=0.10 && <0.12
    , asn1-encoding ==0.9.*
    , asn1-types ==0.3.*
    , async ==2.2.*
    , attoparsec ==0.14.*
    , base >=4.14 && <5
    , base64-bytestring >=1.0 && <1.3
    , bytestring ==0.10.*
    , case-insensitive ==1.2.*
    , composition ==1.0.*
    , constraints >=0.12 && <0.14
    , containers ==0.6.*
    , cryptonite >=0.27 && <0.30
    , cryptostore ==0.2.*
    , data-default ==0.7.*
    , direct-sqlcipher ==2.3.*
    , directory ==1.3.*
    , filepath ==1.4.*
    , generic-random >=1.3 && <1.5
    , http-types ==0.12.*
    , http2 ==4.0.*
    , ini ==0.4.1
    , iso8601-time ==0.1.*
    , memory ==0.15.*
    , mtl ==2.2.*
    , network >=3.1.2.7 && <3.2
    , network-transport ==0.5.4
    , optparse-applicative >=0.15 && <0.17
    , process ==1.6.*
    , random >=1.1 && <1.3
    , simple-logger ==0.1.*
    , simplexmq
    , socks ==0.6.*
    , sqlcipher-simple ==0.4.*
    , stm ==2.5.*
    , template-haskell ==2.16.*
    , temporary ==1.3.*
    , text ==1.2.*
    , time ==1.9.*
    , time-compat ==1.9.*
    , time-manager ==0.0.*
    , tls >=1.6.0 && <1.7
    , transformers ==0.5.*
    , unliftio ==0.2.*
    , unliftio-core ==0.2.*
    , websockets ==0.12.*
    , x509 ==1.7.*
    , x509-store ==1.6.*
    , x509-validation ==1.6.*
    , yaml ==0.11.*
  default-language: Haskell2010
  if flag(swift)
    cpp-options: -DswiftJSON

executable xftp-server
  main-is: Main.hs
  other-modules:
      Paths_simplexmq
  hs-source-dirs:
      apps/xftp-server
  ghc-options: -Wall -Wcompat -Werror=incomplete-patterns -Wredundant-constraints -Wincomplete-record-updates -Wincomplete-uni-patterns -Wunused-type-patterns -threaded
  build-depends:
      QuickCheck ==2.14.*
    , aeson ==2.0.*
    , ansi-terminal >=0.10 && <0.12
    , asn1-encoding ==0.9.*
    , asn1-types ==0.3.*
    , async ==2.2.*
    , attoparsec ==0.14.*
    , base >=4.14 && <5
    , base64-bytestring >=1.0 && <1.3
    , bytestring ==0.10.*
    , case-insensitive ==1.2.*
    , composition ==1.0.*
    , constraints >=0.12 && <0.14
    , containers ==0.6.*
    , cryptonite >=0.27 && <0.30
    , cryptostore ==0.2.*
    , data-default ==0.7.*
    , direct-sqlcipher ==2.3.*
    , directory ==1.3.*
    , filepath ==1.4.*
    , generic-random >=1.3 && <1.5
    , http-types ==0.12.*
    , http2 ==4.0.*
    , ini ==0.4.1
    , iso8601-time ==0.1.*
    , memory ==0.15.*
    , mtl ==2.2.*
    , network >=3.1.2.7 && <3.2
    , network-transport ==0.5.4
    , optparse-applicative >=0.15 && <0.17
    , process ==1.6.*
    , random >=1.1 && <1.3
    , simple-logger ==0.1.*
    , simplexmq
    , socks ==0.6.*
    , sqlcipher-simple ==0.4.*
    , stm ==2.5.*
    , template-haskell ==2.16.*
    , temporary ==1.3.*
    , text ==1.2.*
    , time ==1.9.*
    , time-compat ==1.9.*
    , time-manager ==0.0.*
    , tls >=1.6.0 && <1.7
    , transformers ==0.5.*
    , unliftio ==0.2.*
    , unliftio-core ==0.2.*
    , websockets ==0.12.*
    , x509 ==1.7.*
    , x509-store ==1.6.*
    , x509-validation ==1.6.*
    , yaml ==0.11.*
  default-language: Haskell2010
  if flag(swift)
    cpp-options: -DswiftJSON

test-suite simplexmq-test
  type: exitcode-stdio-1.0
  main-is: Test.hs
  other-modules:
      AgentTests
      AgentTests.ConnectionRequestTests
      AgentTests.DoubleRatchetTests
      AgentTests.FunctionalAPITests
      AgentTests.NotificationTests
      AgentTests.SchemaDump
      AgentTests.SQLiteTests
      CLITests
      CoreTests.CryptoTests
      CoreTests.EncodingTests
      CoreTests.ProtocolErrorTests
      CoreTests.RetryIntervalTests
      CoreTests.VersionRangeTests
      FileDescriptionTests
      NtfClient
      NtfServerTests
      ServerTests
      SMPAgentClient
      SMPClient
      XFTPCLI
      XFTPClient
      XFTPServerTests
      Paths_simplexmq
  hs-source-dirs:
      tests
  ghc-options: -Wall -Wcompat -Werror=incomplete-patterns -Wredundant-constraints -Wincomplete-record-updates -Wincomplete-uni-patterns -Wunused-type-patterns
  build-depends:
      HUnit ==1.6.*
    , QuickCheck ==2.14.*
    , aeson ==2.0.*
    , ansi-terminal >=0.10 && <0.12
    , asn1-encoding ==0.9.*
    , asn1-types ==0.3.*
    , async ==2.2.*
    , attoparsec ==0.14.*
    , base >=4.14 && <5
    , base64-bytestring >=1.0 && <1.3
    , bytestring ==0.10.*
    , case-insensitive ==1.2.*
    , composition ==1.0.*
    , constraints >=0.12 && <0.14
    , containers ==0.6.*
    , cryptonite >=0.27 && <0.30
    , cryptostore ==0.2.*
    , data-default ==0.7.*
    , direct-sqlcipher ==2.3.*
    , directory ==1.3.*
    , filepath ==1.4.*
    , generic-random >=1.3 && <1.5
    , hspec ==2.7.*
    , hspec-core ==2.7.*
    , http-types ==0.12.*
    , http2 ==4.0.*
    , ini ==0.4.1
    , iso8601-time ==0.1.*
    , main-tester ==0.2.*
    , memory ==0.15.*
    , mtl ==2.2.*
    , network >=3.1.2.7 && <3.2
    , network-transport ==0.5.4
    , optparse-applicative >=0.15 && <0.17
    , process ==1.6.*
    , random >=1.1 && <1.3
    , silently ==1.2.*
    , simple-logger ==0.1.*
    , simplexmq
    , socks ==0.6.*
    , sqlcipher-simple ==0.4.*
    , stm ==2.5.*
    , template-haskell ==2.16.*
    , temporary ==1.3.*
    , text ==1.2.*
    , time ==1.9.*
    , time-compat ==1.9.*
    , time-manager ==0.0.*
    , timeit ==2.0.*
    , tls >=1.6.0 && <1.7
    , transformers ==0.5.*
    , unliftio ==0.2.*
    , unliftio-core ==0.2.*
    , websockets ==0.12.*
    , x509 ==1.7.*
    , x509-store ==1.6.*
    , x509-validation ==1.6.*
    , yaml ==0.11.*
  default-language: Haskell2010
  if flag(swift)
    cpp-options: -DswiftJSON<|MERGE_RESOLUTION|>--- conflicted
+++ resolved
@@ -73,11 +73,8 @@
       Simplex.Messaging.Agent.Store.SQLite.Migrations.M20230110_users
       Simplex.Messaging.Agent.Store.SQLite.Migrations.M20230117_fkey_indexes
       Simplex.Messaging.Agent.Store.SQLite.Migrations.M20230120_delete_errors
-<<<<<<< HEAD
-      Simplex.Messaging.Agent.Store.SQLite.Migrations.M20230215_files
-=======
       Simplex.Messaging.Agent.Store.SQLite.Migrations.M20230217_server_key_hash
->>>>>>> 1f394b76
+      Simplex.Messaging.Agent.Store.SQLite.Migrations.M20230223_files
       Simplex.Messaging.Agent.TAsyncs
       Simplex.Messaging.Agent.TRcvQueues
       Simplex.Messaging.Client

cabal-version: 1.12

-- This file has been generated from package.yaml by hpack version 0.35.1.
--
-- see: https://github.com/sol/hpack

name:           simplexmq
version:        5.0.0
synopsis:       SimpleXMQ message broker
description:    This package includes <./docs/Simplex-Messaging-Server.html server>,
                <./docs/Simplex-Messaging-Client.html client> and
                <./docs/Simplex-Messaging-Agent.html agent> for SMP protocols:
                .
                * <https://github.com/simplex-chat/simplexmq/blob/master/protocol/simplex-messaging.md SMP protocol>
                * <https://github.com/simplex-chat/simplexmq/blob/master/protocol/agent-protocol.md SMP agent protocol>
                .
                See <https://github.com/simplex-chat/simplex-chat terminal chat prototype> built with SimpleXMQ broker.
category:       Chat, Network, Web, System, Cryptography
homepage:       https://github.com/simplex-chat/simplexmq#readme
author:         simplex.chat
maintainer:     chat@simplex.chat
copyright:      2020-2022 simplex.chat
license:        AGPL-3
license-file:   LICENSE
build-type:     Simple
extra-source-files:
    README.md
    CHANGELOG.md

flag swift
  description: Enable swift JSON format
  manual: True
  default: False

library
  exposed-modules:
      Simplex.FileTransfer
      Simplex.FileTransfer.Agent
      Simplex.FileTransfer.Client
      Simplex.FileTransfer.Client.Agent
      Simplex.FileTransfer.Client.Main
      Simplex.FileTransfer.Client.Presets
      Simplex.FileTransfer.Crypto
      Simplex.FileTransfer.Description
      Simplex.FileTransfer.Protocol
      Simplex.FileTransfer.Server
      Simplex.FileTransfer.Server.Env
      Simplex.FileTransfer.Server.Main
      Simplex.FileTransfer.Server.Stats
      Simplex.FileTransfer.Server.Store
      Simplex.FileTransfer.Server.StoreLog
      Simplex.FileTransfer.Transport
      Simplex.FileTransfer.Types
      Simplex.FileTransfer.Util
      Simplex.Messaging.Agent
      Simplex.Messaging.Agent.Client
      Simplex.Messaging.Agent.Env.SQLite
      Simplex.Messaging.Agent.Lock
      Simplex.Messaging.Agent.NtfSubSupervisor
      Simplex.Messaging.Agent.Protocol
      Simplex.Messaging.Agent.QueryString
      Simplex.Messaging.Agent.RetryInterval
      Simplex.Messaging.Agent.Server
      Simplex.Messaging.Agent.Store
      Simplex.Messaging.Agent.Store.SQLite
      Simplex.Messaging.Agent.Store.SQLite.Migrations
      Simplex.Messaging.Agent.Store.SQLite.Migrations.M20220101_initial
      Simplex.Messaging.Agent.Store.SQLite.Migrations.M20220301_snd_queue_keys
      Simplex.Messaging.Agent.Store.SQLite.Migrations.M20220322_notifications
      Simplex.Messaging.Agent.Store.SQLite.Migrations.M20220608_v2
      Simplex.Messaging.Agent.Store.SQLite.Migrations.M20220625_v2_ntf_mode
      Simplex.Messaging.Agent.Store.SQLite.Migrations.M20220811_onion_hosts
      Simplex.Messaging.Agent.Store.SQLite.Migrations.M20220817_connection_ntfs
      Simplex.Messaging.Agent.Store.SQLite.Migrations.M20220905_commands
      Simplex.Messaging.Agent.Store.SQLite.Migrations.M20220915_connection_queues
      Simplex.Messaging.Agent.Store.SQLite.Migrations.M20230110_users
      Simplex.Messaging.Agent.Store.SQLite.Migrations.M20230117_fkey_indexes
      Simplex.Messaging.Agent.Store.SQLite.Migrations.M20230120_delete_errors
      Simplex.Messaging.Agent.Store.SQLite.Migrations.M20230217_server_key_hash
<<<<<<< HEAD
      Simplex.Messaging.Agent.Store.SQLite.Migrations.M20230320_retry_state
=======
      Simplex.Messaging.Agent.Store.SQLite.Migrations.M20230223_files
      Simplex.Messaging.Agent.Store.SQLite.Migrations.M20230401_snd_files
>>>>>>> 7e265e5c
      Simplex.Messaging.Agent.TAsyncs
      Simplex.Messaging.Agent.TRcvQueues
      Simplex.Messaging.Client
      Simplex.Messaging.Client.Agent
      Simplex.Messaging.Crypto
      Simplex.Messaging.Crypto.Lazy
      Simplex.Messaging.Crypto.Ratchet
      Simplex.Messaging.Encoding
      Simplex.Messaging.Encoding.String
      Simplex.Messaging.Notifications.Client
      Simplex.Messaging.Notifications.Protocol
      Simplex.Messaging.Notifications.Server
      Simplex.Messaging.Notifications.Server.Env
      Simplex.Messaging.Notifications.Server.Main
      Simplex.Messaging.Notifications.Server.Push.APNS
      Simplex.Messaging.Notifications.Server.Stats
      Simplex.Messaging.Notifications.Server.Store
      Simplex.Messaging.Notifications.Server.StoreLog
      Simplex.Messaging.Notifications.Transport
      Simplex.Messaging.Notifications.Types
      Simplex.Messaging.Parsers
      Simplex.Messaging.Protocol
      Simplex.Messaging.Server
      Simplex.Messaging.Server.CLI
      Simplex.Messaging.Server.Env.STM
      Simplex.Messaging.Server.Expiration
      Simplex.Messaging.Server.Main
      Simplex.Messaging.Server.MsgStore
      Simplex.Messaging.Server.MsgStore.STM
      Simplex.Messaging.Server.QueueStore
      Simplex.Messaging.Server.QueueStore.STM
      Simplex.Messaging.Server.Stats
      Simplex.Messaging.Server.StoreLog
      Simplex.Messaging.TMap
      Simplex.Messaging.Transport
      Simplex.Messaging.Transport.Buffer
      Simplex.Messaging.Transport.Client
      Simplex.Messaging.Transport.HTTP2
      Simplex.Messaging.Transport.HTTP2.Client
      Simplex.Messaging.Transport.HTTP2.Server
      Simplex.Messaging.Transport.KeepAlive
      Simplex.Messaging.Transport.Server
      Simplex.Messaging.Transport.WebSockets
      Simplex.Messaging.Util
      Simplex.Messaging.Version
  other-modules:
      Paths_simplexmq
  hs-source-dirs:
      src
  ghc-options: -Wall -Wcompat -Werror=incomplete-patterns -Wredundant-constraints -Wincomplete-record-updates -Wincomplete-uni-patterns -Wunused-type-patterns
  build-depends:
      QuickCheck ==2.14.*
    , aeson ==2.0.*
    , ansi-terminal >=0.10 && <0.12
    , asn1-encoding ==0.9.*
    , asn1-types ==0.3.*
    , async ==2.2.*
    , attoparsec ==0.14.*
    , base >=4.14 && <5
    , base64-bytestring >=1.0 && <1.3
    , bytestring ==0.10.*
    , case-insensitive ==1.2.*
    , composition ==1.0.*
    , constraints >=0.12 && <0.14
    , containers ==0.6.*
    , cryptonite >=0.27 && <0.30
    , cryptostore ==0.2.*
    , data-default ==0.7.*
    , direct-sqlcipher ==2.3.*
    , directory ==1.3.*
    , filepath ==1.4.*
    , generic-random >=1.3 && <1.5
    , http-types ==0.12.*
    , http2 ==4.1.*
    , ini ==0.4.1
    , iso8601-time ==0.1.*
    , memory ==0.15.*
    , mtl ==2.2.*
    , network >=3.1.2.7 && <3.2
    , network-transport ==0.5.4
    , optparse-applicative >=0.15 && <0.17
    , process ==1.6.*
    , random >=1.1 && <1.3
    , simple-logger ==0.1.*
    , socks ==0.6.*
    , sqlcipher-simple ==0.4.*
    , stm ==2.5.*
    , template-haskell ==2.16.*
    , temporary ==1.3.*
    , text ==1.2.*
    , time ==1.9.*
    , time-compat ==1.9.*
    , time-manager ==0.0.*
    , tls >=1.6.0 && <1.7
    , transformers ==0.5.*
    , unliftio ==0.2.*
    , unliftio-core ==0.2.*
    , websockets ==0.12.*
    , x509 ==1.7.*
    , x509-store ==1.6.*
    , x509-validation ==1.6.*
    , yaml ==0.11.*
  default-language: Haskell2010
  if flag(swift)
    cpp-options: -DswiftJSON

executable ntf-server
  main-is: Main.hs
  other-modules:
      Paths_simplexmq
  hs-source-dirs:
      apps/ntf-server
  ghc-options: -Wall -Wcompat -Werror=incomplete-patterns -Wredundant-constraints -Wincomplete-record-updates -Wincomplete-uni-patterns -Wunused-type-patterns -threaded
  build-depends:
      QuickCheck ==2.14.*
    , aeson ==2.0.*
    , ansi-terminal >=0.10 && <0.12
    , asn1-encoding ==0.9.*
    , asn1-types ==0.3.*
    , async ==2.2.*
    , attoparsec ==0.14.*
    , base >=4.14 && <5
    , base64-bytestring >=1.0 && <1.3
    , bytestring ==0.10.*
    , case-insensitive ==1.2.*
    , composition ==1.0.*
    , constraints >=0.12 && <0.14
    , containers ==0.6.*
    , cryptonite >=0.27 && <0.30
    , cryptostore ==0.2.*
    , data-default ==0.7.*
    , direct-sqlcipher ==2.3.*
    , directory ==1.3.*
    , filepath ==1.4.*
    , generic-random >=1.3 && <1.5
    , http-types ==0.12.*
    , http2 ==4.1.*
    , ini ==0.4.1
    , iso8601-time ==0.1.*
    , memory ==0.15.*
    , mtl ==2.2.*
    , network >=3.1.2.7 && <3.2
    , network-transport ==0.5.4
    , optparse-applicative >=0.15 && <0.17
    , process ==1.6.*
    , random >=1.1 && <1.3
    , simple-logger ==0.1.*
    , simplexmq
    , socks ==0.6.*
    , sqlcipher-simple ==0.4.*
    , stm ==2.5.*
    , template-haskell ==2.16.*
    , temporary ==1.3.*
    , text ==1.2.*
    , time ==1.9.*
    , time-compat ==1.9.*
    , time-manager ==0.0.*
    , tls >=1.6.0 && <1.7
    , transformers ==0.5.*
    , unliftio ==0.2.*
    , unliftio-core ==0.2.*
    , websockets ==0.12.*
    , x509 ==1.7.*
    , x509-store ==1.6.*
    , x509-validation ==1.6.*
    , yaml ==0.11.*
  default-language: Haskell2010
  if flag(swift)
    cpp-options: -DswiftJSON

executable smp-agent
  main-is: Main.hs
  other-modules:
      Paths_simplexmq
  hs-source-dirs:
      apps/smp-agent
  ghc-options: -Wall -Wcompat -Werror=incomplete-patterns -Wredundant-constraints -Wincomplete-record-updates -Wincomplete-uni-patterns -Wunused-type-patterns -threaded
  build-depends:
      QuickCheck ==2.14.*
    , aeson ==2.0.*
    , ansi-terminal >=0.10 && <0.12
    , asn1-encoding ==0.9.*
    , asn1-types ==0.3.*
    , async ==2.2.*
    , attoparsec ==0.14.*
    , base >=4.14 && <5
    , base64-bytestring >=1.0 && <1.3
    , bytestring ==0.10.*
    , case-insensitive ==1.2.*
    , composition ==1.0.*
    , constraints >=0.12 && <0.14
    , containers ==0.6.*
    , cryptonite >=0.27 && <0.30
    , cryptostore ==0.2.*
    , data-default ==0.7.*
    , direct-sqlcipher ==2.3.*
    , directory ==1.3.*
    , filepath ==1.4.*
    , generic-random >=1.3 && <1.5
    , http-types ==0.12.*
    , http2 ==4.1.*
    , ini ==0.4.1
    , iso8601-time ==0.1.*
    , memory ==0.15.*
    , mtl ==2.2.*
    , network >=3.1.2.7 && <3.2
    , network-transport ==0.5.4
    , optparse-applicative >=0.15 && <0.17
    , process ==1.6.*
    , random >=1.1 && <1.3
    , simple-logger ==0.1.*
    , simplexmq
    , socks ==0.6.*
    , sqlcipher-simple ==0.4.*
    , stm ==2.5.*
    , template-haskell ==2.16.*
    , temporary ==1.3.*
    , text ==1.2.*
    , time ==1.9.*
    , time-compat ==1.9.*
    , time-manager ==0.0.*
    , tls >=1.6.0 && <1.7
    , transformers ==0.5.*
    , unliftio ==0.2.*
    , unliftio-core ==0.2.*
    , websockets ==0.12.*
    , x509 ==1.7.*
    , x509-store ==1.6.*
    , x509-validation ==1.6.*
    , yaml ==0.11.*
  default-language: Haskell2010
  if flag(swift)
    cpp-options: -DswiftJSON

executable smp-server
  main-is: Main.hs
  other-modules:
      Paths_simplexmq
  hs-source-dirs:
      apps/smp-server
  ghc-options: -Wall -Wcompat -Werror=incomplete-patterns -Wredundant-constraints -Wincomplete-record-updates -Wincomplete-uni-patterns -Wunused-type-patterns -threaded
  build-depends:
      QuickCheck ==2.14.*
    , aeson ==2.0.*
    , ansi-terminal >=0.10 && <0.12
    , asn1-encoding ==0.9.*
    , asn1-types ==0.3.*
    , async ==2.2.*
    , attoparsec ==0.14.*
    , base >=4.14 && <5
    , base64-bytestring >=1.0 && <1.3
    , bytestring ==0.10.*
    , case-insensitive ==1.2.*
    , composition ==1.0.*
    , constraints >=0.12 && <0.14
    , containers ==0.6.*
    , cryptonite >=0.27 && <0.30
    , cryptostore ==0.2.*
    , data-default ==0.7.*
    , direct-sqlcipher ==2.3.*
    , directory ==1.3.*
    , filepath ==1.4.*
    , generic-random >=1.3 && <1.5
    , http-types ==0.12.*
    , http2 ==4.1.*
    , ini ==0.4.1
    , iso8601-time ==0.1.*
    , memory ==0.15.*
    , mtl ==2.2.*
    , network >=3.1.2.7 && <3.2
    , network-transport ==0.5.4
    , optparse-applicative >=0.15 && <0.17
    , process ==1.6.*
    , random >=1.1 && <1.3
    , simple-logger ==0.1.*
    , simplexmq
    , socks ==0.6.*
    , sqlcipher-simple ==0.4.*
    , stm ==2.5.*
    , template-haskell ==2.16.*
    , temporary ==1.3.*
    , text ==1.2.*
    , time ==1.9.*
    , time-compat ==1.9.*
    , time-manager ==0.0.*
    , tls >=1.6.0 && <1.7
    , transformers ==0.5.*
    , unliftio ==0.2.*
    , unliftio-core ==0.2.*
    , websockets ==0.12.*
    , x509 ==1.7.*
    , x509-store ==1.6.*
    , x509-validation ==1.6.*
    , yaml ==0.11.*
  default-language: Haskell2010
  if flag(swift)
    cpp-options: -DswiftJSON

executable xftp
  main-is: Main.hs
  other-modules:
      Paths_simplexmq
  hs-source-dirs:
      apps/xftp
  ghc-options: -Wall -Wcompat -Werror=incomplete-patterns -Wredundant-constraints -Wincomplete-record-updates -Wincomplete-uni-patterns -Wunused-type-patterns -threaded
  build-depends:
      QuickCheck ==2.14.*
    , aeson ==2.0.*
    , ansi-terminal >=0.10 && <0.12
    , asn1-encoding ==0.9.*
    , asn1-types ==0.3.*
    , async ==2.2.*
    , attoparsec ==0.14.*
    , base >=4.14 && <5
    , base64-bytestring >=1.0 && <1.3
    , bytestring ==0.10.*
    , case-insensitive ==1.2.*
    , composition ==1.0.*
    , constraints >=0.12 && <0.14
    , containers ==0.6.*
    , cryptonite >=0.27 && <0.30
    , cryptostore ==0.2.*
    , data-default ==0.7.*
    , direct-sqlcipher ==2.3.*
    , directory ==1.3.*
    , filepath ==1.4.*
    , generic-random >=1.3 && <1.5
    , http-types ==0.12.*
    , http2 ==4.1.*
    , ini ==0.4.1
    , iso8601-time ==0.1.*
    , memory ==0.15.*
    , mtl ==2.2.*
    , network >=3.1.2.7 && <3.2
    , network-transport ==0.5.4
    , optparse-applicative >=0.15 && <0.17
    , process ==1.6.*
    , random >=1.1 && <1.3
    , simple-logger ==0.1.*
    , simplexmq
    , socks ==0.6.*
    , sqlcipher-simple ==0.4.*
    , stm ==2.5.*
    , template-haskell ==2.16.*
    , temporary ==1.3.*
    , text ==1.2.*
    , time ==1.9.*
    , time-compat ==1.9.*
    , time-manager ==0.0.*
    , tls >=1.6.0 && <1.7
    , transformers ==0.5.*
    , unliftio ==0.2.*
    , unliftio-core ==0.2.*
    , websockets ==0.12.*
    , x509 ==1.7.*
    , x509-store ==1.6.*
    , x509-validation ==1.6.*
    , yaml ==0.11.*
  default-language: Haskell2010
  if flag(swift)
    cpp-options: -DswiftJSON

executable xftp-server
  main-is: Main.hs
  other-modules:
      Paths_simplexmq
  hs-source-dirs:
      apps/xftp-server
  ghc-options: -Wall -Wcompat -Werror=incomplete-patterns -Wredundant-constraints -Wincomplete-record-updates -Wincomplete-uni-patterns -Wunused-type-patterns -threaded
  build-depends:
      QuickCheck ==2.14.*
    , aeson ==2.0.*
    , ansi-terminal >=0.10 && <0.12
    , asn1-encoding ==0.9.*
    , asn1-types ==0.3.*
    , async ==2.2.*
    , attoparsec ==0.14.*
    , base >=4.14 && <5
    , base64-bytestring >=1.0 && <1.3
    , bytestring ==0.10.*
    , case-insensitive ==1.2.*
    , composition ==1.0.*
    , constraints >=0.12 && <0.14
    , containers ==0.6.*
    , cryptonite >=0.27 && <0.30
    , cryptostore ==0.2.*
    , data-default ==0.7.*
    , direct-sqlcipher ==2.3.*
    , directory ==1.3.*
    , filepath ==1.4.*
    , generic-random >=1.3 && <1.5
    , http-types ==0.12.*
    , http2 ==4.1.*
    , ini ==0.4.1
    , iso8601-time ==0.1.*
    , memory ==0.15.*
    , mtl ==2.2.*
    , network >=3.1.2.7 && <3.2
    , network-transport ==0.5.4
    , optparse-applicative >=0.15 && <0.17
    , process ==1.6.*
    , random >=1.1 && <1.3
    , simple-logger ==0.1.*
    , simplexmq
    , socks ==0.6.*
    , sqlcipher-simple ==0.4.*
    , stm ==2.5.*
    , template-haskell ==2.16.*
    , temporary ==1.3.*
    , text ==1.2.*
    , time ==1.9.*
    , time-compat ==1.9.*
    , time-manager ==0.0.*
    , tls >=1.6.0 && <1.7
    , transformers ==0.5.*
    , unliftio ==0.2.*
    , unliftio-core ==0.2.*
    , websockets ==0.12.*
    , x509 ==1.7.*
    , x509-store ==1.6.*
    , x509-validation ==1.6.*
    , yaml ==0.11.*
  default-language: Haskell2010
  if flag(swift)
    cpp-options: -DswiftJSON

test-suite simplexmq-test
  type: exitcode-stdio-1.0
  main-is: Test.hs
  other-modules:
      AgentTests
      AgentTests.ConnectionRequestTests
      AgentTests.DoubleRatchetTests
      AgentTests.FunctionalAPITests
      AgentTests.NotificationTests
      AgentTests.SchemaDump
      AgentTests.SQLiteTests
      CLITests
      CoreTests.CryptoTests
      CoreTests.EncodingTests
      CoreTests.ProtocolErrorTests
      CoreTests.RetryIntervalTests
      CoreTests.VersionRangeTests
      FileDescriptionTests
      NtfClient
      NtfServerTests
      ServerTests
      SMPAgentClient
      SMPClient
      XFTPAgent
      XFTPCLI
      XFTPClient
      XFTPServerTests
      Paths_simplexmq
  hs-source-dirs:
      tests
  ghc-options: -Wall -Wcompat -Werror=incomplete-patterns -Wredundant-constraints -Wincomplete-record-updates -Wincomplete-uni-patterns -Wunused-type-patterns
  build-depends:
      HUnit ==1.6.*
    , QuickCheck ==2.14.*
    , aeson ==2.0.*
    , ansi-terminal >=0.10 && <0.12
    , asn1-encoding ==0.9.*
    , asn1-types ==0.3.*
    , async ==2.2.*
    , attoparsec ==0.14.*
    , base >=4.14 && <5
    , base64-bytestring >=1.0 && <1.3
    , bytestring ==0.10.*
    , case-insensitive ==1.2.*
    , composition ==1.0.*
    , constraints >=0.12 && <0.14
    , containers ==0.6.*
    , cryptonite >=0.27 && <0.30
    , cryptostore ==0.2.*
    , data-default ==0.7.*
    , deepseq ==1.4.*
    , direct-sqlcipher ==2.3.*
    , directory ==1.3.*
    , filepath ==1.4.*
    , generic-random >=1.3 && <1.5
    , hspec ==2.7.*
    , hspec-core ==2.7.*
    , http-types ==0.12.*
    , http2 ==4.1.*
    , ini ==0.4.1
    , iso8601-time ==0.1.*
    , main-tester ==0.2.*
    , memory ==0.15.*
    , mtl ==2.2.*
    , network >=3.1.2.7 && <3.2
    , network-transport ==0.5.4
    , optparse-applicative >=0.15 && <0.17
    , process ==1.6.*
    , random >=1.1 && <1.3
    , silently ==1.2.*
    , simple-logger ==0.1.*
    , simplexmq
    , socks ==0.6.*
    , sqlcipher-simple ==0.4.*
    , stm ==2.5.*
    , template-haskell ==2.16.*
    , temporary ==1.3.*
    , text ==1.2.*
    , time ==1.9.*
    , time-compat ==1.9.*
    , time-manager ==0.0.*
    , timeit ==2.0.*
    , tls >=1.6.0 && <1.7
    , transformers ==0.5.*
    , unliftio ==0.2.*
    , unliftio-core ==0.2.*
    , websockets ==0.12.*
    , x509 ==1.7.*
    , x509-store ==1.6.*
    , x509-validation ==1.6.*
    , yaml ==0.11.*
  default-language: Haskell2010
  if flag(swift)
    cpp-options: -DswiftJSON<|MERGE_RESOLUTION|>--- conflicted
+++ resolved
@@ -77,12 +77,9 @@
       Simplex.Messaging.Agent.Store.SQLite.Migrations.M20230117_fkey_indexes
       Simplex.Messaging.Agent.Store.SQLite.Migrations.M20230120_delete_errors
       Simplex.Messaging.Agent.Store.SQLite.Migrations.M20230217_server_key_hash
-<<<<<<< HEAD
+      Simplex.Messaging.Agent.Store.SQLite.Migrations.M20230223_files
       Simplex.Messaging.Agent.Store.SQLite.Migrations.M20230320_retry_state
-=======
-      Simplex.Messaging.Agent.Store.SQLite.Migrations.M20230223_files
       Simplex.Messaging.Agent.Store.SQLite.Migrations.M20230401_snd_files
->>>>>>> 7e265e5c
       Simplex.Messaging.Agent.TAsyncs
       Simplex.Messaging.Agent.TRcvQueues
       Simplex.Messaging.Client

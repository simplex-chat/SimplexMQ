--- conflicted
+++ resolved
@@ -5,11 +5,7 @@
 -- see: https://github.com/sol/hpack
 
 name:           simplexmq
-<<<<<<< HEAD
-version:        5.6.0.0
-=======
 version:        5.7.2.0
->>>>>>> 7a070762
 synopsis:       SimpleXMQ message broker
 description:    This package includes <./docs/Simplex-Messaging-Server.html server>,
                 <./docs/Simplex-Messaging-Client.html client> and

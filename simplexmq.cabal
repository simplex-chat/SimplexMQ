cabal-version: 1.12

name:           simplexmq
version:        6.2.0.100
synopsis:       SimpleXMQ message broker
description:    This package includes <./docs/Simplex-Messaging-Server.html server>,
                <./docs/Simplex-Messaging-Client.html client> and
                <./docs/Simplex-Messaging-Agent.html agent> for SMP protocols:
                .
                * <https://github.com/simplex-chat/simplexmq/blob/master/protocol/simplex-messaging.md SMP protocol>
                * <https://github.com/simplex-chat/simplexmq/blob/master/protocol/agent-protocol.md SMP agent protocol>
                .
                See <https://github.com/simplex-chat/simplex-chat terminal chat prototype> built with SimpleXMQ broker.
category:       Chat, Network, Web, System, Cryptography
homepage:       https://github.com/simplex-chat/simplexmq#readme
author:         simplex.chat
maintainer:     chat@simplex.chat
copyright:      2020-2022 simplex.chat
license:        AGPL-3
license-file:   LICENSE
build-type:     Simple
extra-source-files:
    README.md
    CHANGELOG.md
    cbits/sha512.h
    cbits/sntrup761.h
    apps/smp-server/static/index.html
    apps/smp-server/static/link.html
    apps/smp-server/static/media/apk_icon.png
    apps/smp-server/static/media/apple_store.svg
    apps/smp-server/static/media/contact.js
    apps/smp-server/static/media/contact_page_mobile.png
    apps/smp-server/static/media/f_droid.svg
    apps/smp-server/static/media/favicon.ico
    apps/smp-server/static/media/GilroyBold.woff2
    apps/smp-server/static/media/GilroyLight.woff2
    apps/smp-server/static/media/GilroyMedium.woff2
    apps/smp-server/static/media/GilroyRegular.woff2
    apps/smp-server/static/media/GilroyRegularItalic.woff2
    apps/smp-server/static/media/google_play.svg
    apps/smp-server/static/media/logo-dark.png
    apps/smp-server/static/media/logo-light.png
    apps/smp-server/static/media/logo-symbol-dark.svg
    apps/smp-server/static/media/logo-symbol-light.svg
    apps/smp-server/static/media/moon.svg
    apps/smp-server/static/media/qrcode.js
    apps/smp-server/static/media/script.js
    apps/smp-server/static/media/style.css
    apps/smp-server/static/media/sun.svg
    apps/smp-server/static/media/swiper-bundle.min.css
    apps/smp-server/static/media/swiper-bundle.min.js
    apps/smp-server/static/media/tailwind.css
    apps/smp-server/static/media/testflight.png

flag swift
  description: Enable swift JSON format
  manual: True
  default: False

flag use_crypton
  description: Use crypton etc. in cryptostore
  manual: True
  default: True

flag client_library
  description: Don't build server-related code.
  manual: True
  default: False

library
  exposed-modules:
      Simplex.FileTransfer.Agent
      Simplex.FileTransfer.Chunks
      Simplex.FileTransfer.Client
      Simplex.FileTransfer.Client.Agent
      Simplex.FileTransfer.Client.Main
      Simplex.FileTransfer.Client.Presets
      Simplex.FileTransfer.Crypto
      Simplex.FileTransfer.Description
      Simplex.FileTransfer.Protocol
      Simplex.FileTransfer.Transport
      Simplex.FileTransfer.Types
      Simplex.FileTransfer.Util
      Simplex.Messaging.Agent
      Simplex.Messaging.Agent.Client
      Simplex.Messaging.Agent.Env.SQLite
      Simplex.Messaging.Agent.Lock
      Simplex.Messaging.Agent.NtfSubSupervisor
      Simplex.Messaging.Agent.Protocol
      Simplex.Messaging.Agent.QueryString
      Simplex.Messaging.Agent.RetryInterval
      Simplex.Messaging.Agent.Stats
      Simplex.Messaging.Agent.Store
      Simplex.Messaging.Agent.Store.SQLite
      Simplex.Messaging.Agent.Store.SQLite.Common
      Simplex.Messaging.Agent.Store.SQLite.DB
      Simplex.Messaging.Agent.Store.SQLite.Migrations
      Simplex.Messaging.Agent.Store.SQLite.Migrations.M20220101_initial
      Simplex.Messaging.Agent.Store.SQLite.Migrations.M20220301_snd_queue_keys
      Simplex.Messaging.Agent.Store.SQLite.Migrations.M20220322_notifications
      Simplex.Messaging.Agent.Store.SQLite.Migrations.M20220608_v2
      Simplex.Messaging.Agent.Store.SQLite.Migrations.M20220625_v2_ntf_mode
      Simplex.Messaging.Agent.Store.SQLite.Migrations.M20220811_onion_hosts
      Simplex.Messaging.Agent.Store.SQLite.Migrations.M20220817_connection_ntfs
      Simplex.Messaging.Agent.Store.SQLite.Migrations.M20220905_commands
      Simplex.Messaging.Agent.Store.SQLite.Migrations.M20220915_connection_queues
      Simplex.Messaging.Agent.Store.SQLite.Migrations.M20230110_users
      Simplex.Messaging.Agent.Store.SQLite.Migrations.M20230117_fkey_indexes
      Simplex.Messaging.Agent.Store.SQLite.Migrations.M20230120_delete_errors
      Simplex.Messaging.Agent.Store.SQLite.Migrations.M20230217_server_key_hash
      Simplex.Messaging.Agent.Store.SQLite.Migrations.M20230223_files
      Simplex.Messaging.Agent.Store.SQLite.Migrations.M20230320_retry_state
      Simplex.Messaging.Agent.Store.SQLite.Migrations.M20230401_snd_files
      Simplex.Messaging.Agent.Store.SQLite.Migrations.M20230510_files_pending_replicas_indexes
      Simplex.Messaging.Agent.Store.SQLite.Migrations.M20230516_encrypted_rcv_message_hashes
      Simplex.Messaging.Agent.Store.SQLite.Migrations.M20230531_switch_status
      Simplex.Messaging.Agent.Store.SQLite.Migrations.M20230615_ratchet_sync
      Simplex.Messaging.Agent.Store.SQLite.Migrations.M20230701_delivery_receipts
      Simplex.Messaging.Agent.Store.SQLite.Migrations.M20230720_delete_expired_messages
      Simplex.Messaging.Agent.Store.SQLite.Migrations.M20230722_indexes
      Simplex.Messaging.Agent.Store.SQLite.Migrations.M20230814_indexes
      Simplex.Messaging.Agent.Store.SQLite.Migrations.M20230829_crypto_files
      Simplex.Messaging.Agent.Store.SQLite.Migrations.M20231222_command_created_at
      Simplex.Messaging.Agent.Store.SQLite.Migrations.M20231225_failed_work_items
      Simplex.Messaging.Agent.Store.SQLite.Migrations.M20240121_message_delivery_indexes
      Simplex.Messaging.Agent.Store.SQLite.Migrations.M20240124_file_redirect
      Simplex.Messaging.Agent.Store.SQLite.Migrations.M20240223_connections_wait_delivery
      Simplex.Messaging.Agent.Store.SQLite.Migrations.M20240225_ratchet_kem
      Simplex.Messaging.Agent.Store.SQLite.Migrations.M20240417_rcv_files_approved_relays
      Simplex.Messaging.Agent.Store.SQLite.Migrations.M20240624_snd_secure
      Simplex.Messaging.Agent.Store.SQLite.Migrations.M20240702_servers_stats
      Simplex.Messaging.Agent.Store.SQLite.Migrations.M20240930_ntf_tokens_to_delete
      Simplex.Messaging.Agent.Store.SQLite.Migrations.M20241007_rcv_queues_last_broker_ts
      Simplex.Messaging.Agent.TRcvQueues
      Simplex.Messaging.Client
      Simplex.Messaging.Client.Agent
      Simplex.Messaging.Compression
      Simplex.Messaging.Crypto
      Simplex.Messaging.Crypto.File
      Simplex.Messaging.Crypto.Lazy
      Simplex.Messaging.Crypto.Ratchet
      Simplex.Messaging.Crypto.SNTRUP761
      Simplex.Messaging.Crypto.SNTRUP761.Bindings
      Simplex.Messaging.Crypto.SNTRUP761.Bindings.Defines
      Simplex.Messaging.Crypto.SNTRUP761.Bindings.FFI
      Simplex.Messaging.Crypto.SNTRUP761.Bindings.RNG
      Simplex.Messaging.Encoding
      Simplex.Messaging.Encoding.String
      Simplex.Messaging.Notifications.Client
      Simplex.Messaging.Notifications.Protocol
      Simplex.Messaging.Notifications.Transport
      Simplex.Messaging.Notifications.Types
      Simplex.Messaging.Parsers
      Simplex.Messaging.Protocol
      Simplex.Messaging.Server.CLI
      Simplex.Messaging.Server.Expiration
      Simplex.Messaging.Server.QueueStore.QueueInfo
<<<<<<< HEAD
      Simplex.Messaging.Server.QueueStore.STM
      Simplex.Messaging.Server.Stats
      Simplex.Messaging.Server.StoreLog
      Simplex.Messaging.Server.StoreLog.Types
=======
>>>>>>> ffecf200
      Simplex.Messaging.ServiceScheme
      Simplex.Messaging.Session
      Simplex.Messaging.TMap
      Simplex.Messaging.Transport
      Simplex.Messaging.Transport.Buffer
      Simplex.Messaging.Transport.Client
      Simplex.Messaging.Transport.Credentials
      Simplex.Messaging.Transport.HTTP2
      Simplex.Messaging.Transport.HTTP2.Client
      Simplex.Messaging.Transport.HTTP2.File
      Simplex.Messaging.Transport.HTTP2.Server
      Simplex.Messaging.Transport.KeepAlive
      Simplex.Messaging.Transport.Server
      Simplex.Messaging.Transport.WebSockets
      Simplex.Messaging.Util
      Simplex.Messaging.Version
      Simplex.Messaging.Version.Internal
      Simplex.RemoteControl.Client
      Simplex.RemoteControl.Discovery
      Simplex.RemoteControl.Discovery.Multicast
      Simplex.RemoteControl.Invitation
      Simplex.RemoteControl.Types
  if !flag(client_library)
      exposed-modules:
          Simplex.FileTransfer.Server
          Simplex.FileTransfer.Server.Control
          Simplex.FileTransfer.Server.Env
          Simplex.FileTransfer.Server.Main
          Simplex.FileTransfer.Server.Stats
          Simplex.FileTransfer.Server.Store
          Simplex.FileTransfer.Server.StoreLog
          Simplex.Messaging.Server
          Simplex.Messaging.Server.Control
          Simplex.Messaging.Server.Env.STM
          Simplex.Messaging.Server.Information
          Simplex.Messaging.Server.Main
          Simplex.Messaging.Server.MsgStore
          Simplex.Messaging.Server.MsgStore.Journal
          Simplex.Messaging.Server.MsgStore.STM
          Simplex.Messaging.Server.MsgStore.Types
          Simplex.Messaging.Server.NtfStore
          Simplex.Messaging.Server.QueueStore
          Simplex.Messaging.Server.QueueStore.STM
          Simplex.Messaging.Server.Stats
          Simplex.Messaging.Server.StoreLog
          Simplex.Messaging.Notifications.Server
          Simplex.Messaging.Notifications.Server.Control
          Simplex.Messaging.Notifications.Server.Env
          Simplex.Messaging.Notifications.Server.Main
          Simplex.Messaging.Notifications.Server.Push.APNS
          Simplex.Messaging.Notifications.Server.Push.APNS.Internal
          Simplex.Messaging.Notifications.Server.Stats
          Simplex.Messaging.Notifications.Server.Store
          Simplex.Messaging.Notifications.Server.StoreLog
  other-modules:
      Paths_simplexmq
  hs-source-dirs:
      src
  default-extensions:
      StrictData
  ghc-options: -Weverything -Wno-missing-exported-signatures -Wno-missing-import-lists -Wno-missed-specialisations -Wno-all-missed-specialisations -Wno-unsafe -Wno-safe -Wno-missing-local-signatures -Wno-missing-kind-signatures -Wno-missing-deriving-strategies -Wno-monomorphism-restriction -Wno-prepositive-qualified-module -Wno-implicit-prelude -Wno-missing-safe-haskell-mode -Wno-missing-export-lists -Wno-partial-fields -Wcompat -Werror=incomplete-record-updates -Werror=incomplete-patterns -Werror=incomplete-uni-patterns -Werror=missing-home-modules -Werror=missing-methods -Werror=tabs -Wredundant-constraints -Wincomplete-record-updates -Wunused-type-patterns -O2
  include-dirs:
      cbits
  c-sources:
      cbits/sha512.c
      cbits/sntrup761.c
  extra-libraries:
      crypto
  build-depends:
      aeson ==2.2.*
    , asn1-encoding ==0.9.*
    , asn1-types ==0.3.*
    , async ==2.2.*
    , attoparsec ==0.14.*
    , base >=4.14 && <5
    , base64-bytestring >=1.0 && <1.3
    , composition ==1.0.*
    , constraints >=0.12 && <0.14
    , containers ==0.6.*
    , crypton ==0.34.*
    , crypton-x509 ==1.7.*
    , crypton-x509-store ==1.6.*
    , crypton-x509-validation ==1.6.*
    , cryptostore ==0.3.*
    , data-default ==0.7.*
    , direct-sqlcipher ==2.3.*
    , directory ==1.3.*
    , filepath ==1.4.*
    , hourglass ==0.2.*
    , http-types ==0.12.*
    , http2 >=4.2.2 && <4.3
    , ini ==0.4.1
    , iproute ==1.7.*
    , iso8601-time ==0.1.*
    , memory ==0.18.*
    , mtl >=2.3.1 && <3.0
    , network >=3.1.2.7 && <3.2
    , network-info ==0.2.*
    , network-transport ==0.5.6
    , network-udp ==0.0.*
    , optparse-applicative >=0.15 && <0.17
    , process ==1.6.*
    , random >=1.1 && <1.3
    , simple-logger ==0.1.*
    , socks ==0.6.*
    , sqlcipher-simple ==0.4.*
    , stm ==2.5.*
    , temporary ==1.3.*
    , time ==1.12.*
    , time-manager ==0.0.*
    , tls >=1.9.0 && <1.10
    , transformers ==0.6.*
    , unliftio ==0.2.*
    , unliftio-core ==0.2.*
    , websockets ==0.12.*
    , yaml ==0.11.*
    , zstd ==0.1.3.*
  default-language: Haskell2010
  if flag(swift)
    cpp-options: -DswiftJSON
  if !flag(client_library)
    build-depends:
        case-insensitive ==1.2.*
      , hashable ==1.4.*
  if impl(ghc >= 9.6.2)
    build-depends:
        bytestring ==0.11.*
      , text >=2.0.1 && <2.2
  if impl(ghc < 9.6.2)
    build-depends:
        bytestring ==0.10.*
      , text >=1.2.3.0 && <1.3

executable ntf-server
  if flag(client_library)
      buildable: False
  main-is: Main.hs
  other-modules:
      Paths_simplexmq
  hs-source-dirs:
      apps/ntf-server
  default-extensions:
      StrictData
  ghc-options: -Weverything -Wno-missing-exported-signatures -Wno-missing-import-lists -Wno-missed-specialisations -Wno-all-missed-specialisations -Wno-unsafe -Wno-safe -Wno-missing-local-signatures -Wno-missing-kind-signatures -Wno-missing-deriving-strategies -Wno-monomorphism-restriction -Wno-prepositive-qualified-module -Wno-implicit-prelude -Wno-missing-safe-haskell-mode -Wno-missing-export-lists -Wno-partial-fields -Wcompat -Werror=incomplete-record-updates -Werror=incomplete-patterns -Werror=incomplete-uni-patterns -Werror=missing-methods -Werror=tabs -Wredundant-constraints -Wincomplete-record-updates -Wunused-type-patterns -O2 -threaded -rtsopts
  build-depends:
      base
    , simple-logger
    , simplexmq
  default-language: Haskell2010

executable smp-server
  if flag(client_library)
      buildable: False
  main-is: Main.hs
  other-modules:
      Static
      Static.Embedded
      Paths_simplexmq
  hs-source-dirs:
      apps/smp-server
      apps/smp-server/web
  default-extensions:
      StrictData
  ghc-options: -Weverything -Wno-missing-exported-signatures -Wno-missing-import-lists -Wno-missed-specialisations -Wno-all-missed-specialisations -Wno-unsafe -Wno-safe -Wno-missing-local-signatures -Wno-missing-kind-signatures -Wno-missing-deriving-strategies -Wno-monomorphism-restriction -Wno-prepositive-qualified-module -Wno-implicit-prelude -Wno-missing-safe-haskell-mode -Wno-missing-export-lists -Wno-partial-fields -Wcompat -Werror=incomplete-record-updates -Werror=incomplete-patterns -Werror=incomplete-uni-patterns -Werror=missing-methods -Werror=tabs -Wredundant-constraints -Wincomplete-record-updates -Wunused-type-patterns -O2 -threaded -rtsopts
  build-depends:
      base
    , bytestring
    , directory
    , file-embed
    , filepath
    , network
    , simple-logger
    , simplexmq
    , text
    , unliftio
    , wai
    , wai-app-static
    , warp ==3.3.30
    , warp-tls ==3.4.7
  default-language: Haskell2010

executable xftp
  if flag(client_library)
      buildable: False
  main-is: Main.hs
  other-modules:
      Paths_simplexmq
  hs-source-dirs:
      apps/xftp
  default-extensions:
      StrictData
  ghc-options: -Weverything -Wno-missing-exported-signatures -Wno-missing-import-lists -Wno-missed-specialisations -Wno-all-missed-specialisations -Wno-unsafe -Wno-safe -Wno-missing-local-signatures -Wno-missing-kind-signatures -Wno-missing-deriving-strategies -Wno-monomorphism-restriction -Wno-prepositive-qualified-module -Wno-implicit-prelude -Wno-missing-safe-haskell-mode -Wno-missing-export-lists -Wno-partial-fields -Wcompat -Werror=incomplete-record-updates -Werror=incomplete-patterns -Werror=incomplete-uni-patterns -Werror=missing-methods -Werror=tabs -Wredundant-constraints -Wincomplete-record-updates -Wunused-type-patterns -O2 -threaded -rtsopts
  build-depends:
      base
    , simplexmq
  default-language: Haskell2010

executable xftp-server
  if flag(client_library)
      buildable: False
  main-is: Main.hs
  other-modules:
      Paths_simplexmq
  hs-source-dirs:
      apps/xftp-server
  default-extensions:
      StrictData
  ghc-options: -Weverything -Wno-missing-exported-signatures -Wno-missing-import-lists -Wno-missed-specialisations -Wno-all-missed-specialisations -Wno-unsafe -Wno-safe -Wno-missing-local-signatures -Wno-missing-kind-signatures -Wno-missing-deriving-strategies -Wno-monomorphism-restriction -Wno-prepositive-qualified-module -Wno-implicit-prelude -Wno-missing-safe-haskell-mode -Wno-missing-export-lists -Wno-partial-fields -Wcompat -Werror=incomplete-record-updates -Werror=incomplete-patterns -Werror=incomplete-uni-patterns -Werror=missing-methods -Werror=tabs -Wredundant-constraints -Wincomplete-record-updates -Wunused-type-patterns -O2 -threaded -rtsopts
  build-depends:
      base
    , simple-logger
    , simplexmq
  default-language: Haskell2010

test-suite simplexmq-test
  if flag(client_library)
      buildable: False
  type: exitcode-stdio-1.0
  main-is: Test.hs
  other-modules:
      AgentTests
      AgentTests.ConnectionRequestTests
      AgentTests.DoubleRatchetTests
      AgentTests.EqInstances
      AgentTests.FunctionalAPITests
      AgentTests.MigrationTests
      AgentTests.NotificationTests
      AgentTests.SchemaDump
      AgentTests.SQLiteTests
      CLITests
      CoreTests.BatchingTests
      CoreTests.CryptoFileTests
      CoreTests.CryptoTests
      CoreTests.EncodingTests
      CoreTests.MsgStoreTests
      CoreTests.RetryIntervalTests
      CoreTests.SOCKSSettings
      CoreTests.StoreLogTests
      CoreTests.TRcvQueuesTests
      CoreTests.UtilTests
      CoreTests.VersionRangeTests
      FileDescriptionTests
      NtfClient
      NtfServerTests
      RemoteControl
      ServerTests
      SMPAgentClient
      SMPClient
      SMPProxyTests
      Util
      XFTPAgent
      XFTPCLI
      XFTPClient
      XFTPServerTests
      Static
      Static.Embedded
      Paths_simplexmq
  hs-source-dirs:
      tests
      apps/smp-server/web
  default-extensions:
      StrictData
  ghc-options: -Weverything -Wno-missing-exported-signatures -Wno-missing-import-lists -Wno-missed-specialisations -Wno-all-missed-specialisations -Wno-unsafe -Wno-safe -Wno-missing-local-signatures -Wno-missing-kind-signatures -Wno-missing-deriving-strategies -Wno-monomorphism-restriction -Wno-prepositive-qualified-module -Wno-implicit-prelude -Wno-missing-safe-haskell-mode -Wno-missing-export-lists -Wno-partial-fields -Wcompat -Werror=incomplete-record-updates -Werror=incomplete-patterns -Werror=incomplete-uni-patterns -Werror=missing-methods -Werror=tabs -Wredundant-constraints -Wincomplete-record-updates -Wunused-type-patterns -O2 -threaded -rtsopts -with-rtsopts=-A64M -with-rtsopts=-N1
  build-depends:
      base
    , aeson
    , async
    , base64-bytestring
    , bytestring
    , containers
    , crypton
    , crypton-x509
    , crypton-x509-store
    , crypton-x509-validation
    , deepseq ==1.4.*
    , directory
    , file-embed
    , filepath
    , generic-random ==1.5.*
    , hashable
    , hspec ==2.11.*
    , http-client
    , http-types
    , http2
    , HUnit ==1.6.*
    , ini
    , iso8601-time
    , main-tester ==0.2.*
    , memory
    , mtl
    , network
    , process
    , QuickCheck ==2.14.*
    , random
    , silently ==1.2.*
    , simple-logger
    , simplexmq
    , sqlcipher-simple
    , stm
    , text
    , time
    , timeit ==2.0.*
    , transformers
    , unliftio
    , unliftio-core
    , unordered-containers
    , wai
    , wai-app-static
    , warp
    , warp-tls
    , yaml
  default-language: Haskell2010<|MERGE_RESOLUTION|>--- conflicted
+++ resolved
@@ -155,13 +155,6 @@
       Simplex.Messaging.Server.CLI
       Simplex.Messaging.Server.Expiration
       Simplex.Messaging.Server.QueueStore.QueueInfo
-<<<<<<< HEAD
-      Simplex.Messaging.Server.QueueStore.STM
-      Simplex.Messaging.Server.Stats
-      Simplex.Messaging.Server.StoreLog
-      Simplex.Messaging.Server.StoreLog.Types
-=======
->>>>>>> ffecf200
       Simplex.Messaging.ServiceScheme
       Simplex.Messaging.Session
       Simplex.Messaging.TMap
@@ -207,6 +200,7 @@
           Simplex.Messaging.Server.QueueStore.STM
           Simplex.Messaging.Server.Stats
           Simplex.Messaging.Server.StoreLog
+          Simplex.Messaging.Server.StoreLog.Types
           Simplex.Messaging.Notifications.Server
           Simplex.Messaging.Notifications.Server.Control
           Simplex.Messaging.Notifications.Server.Env

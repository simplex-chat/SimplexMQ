--- conflicted
+++ resolved
@@ -3,11 +3,6 @@
 -- This file has been generated from package.yaml by hpack version 0.34.4.
 --
 -- see: https://github.com/sol/hpack
-<<<<<<< HEAD
-=======
---
--- hash: ff75c96b1b4f19821ceda01f32e8759e89ad661380f324f1ab9eec3d5c223425
->>>>>>> bd2e251c
 
 name:           simplexmq
 version:        0.5.1

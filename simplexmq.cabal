cabal-version: 1.12

-- This file has been generated from package.yaml by hpack version 0.35.1.
--
-- see: https://github.com/sol/hpack

name:           simplexmq
version:        5.4.0.3
synopsis:       SimpleXMQ message broker
description:    This package includes <./docs/Simplex-Messaging-Server.html server>,
                <./docs/Simplex-Messaging-Client.html client> and
                <./docs/Simplex-Messaging-Agent.html agent> for SMP protocols:
                .
                * <https://github.com/simplex-chat/simplexmq/blob/master/protocol/simplex-messaging.md SMP protocol>
                * <https://github.com/simplex-chat/simplexmq/blob/master/protocol/agent-protocol.md SMP agent protocol>
                .
                See <https://github.com/simplex-chat/simplex-chat terminal chat prototype> built with SimpleXMQ broker.
category:       Chat, Network, Web, System, Cryptography
homepage:       https://github.com/simplex-chat/simplexmq#readme
author:         simplex.chat
maintainer:     chat@simplex.chat
copyright:      2020-2022 simplex.chat
license:        AGPL-3
license-file:   LICENSE
build-type:     Simple
extra-source-files:
    README.md
    CHANGELOG.md

flag swift
  description: Enable swift JSON format
  manual: True
  default: False

library
  exposed-modules:
      Simplex.FileTransfer.Agent
      Simplex.FileTransfer.Chunks
      Simplex.FileTransfer.Client
      Simplex.FileTransfer.Client.Agent
      Simplex.FileTransfer.Client.Main
      Simplex.FileTransfer.Client.Presets
      Simplex.FileTransfer.Crypto
      Simplex.FileTransfer.Description
      Simplex.FileTransfer.Protocol
      Simplex.FileTransfer.Server
      Simplex.FileTransfer.Server.Env
      Simplex.FileTransfer.Server.Main
      Simplex.FileTransfer.Server.Stats
      Simplex.FileTransfer.Server.Store
      Simplex.FileTransfer.Server.StoreLog
      Simplex.FileTransfer.Transport
      Simplex.FileTransfer.Types
      Simplex.FileTransfer.Util
      Simplex.Messaging.Agent
      Simplex.Messaging.Agent.Client
      Simplex.Messaging.Agent.Env.SQLite
      Simplex.Messaging.Agent.Lock
      Simplex.Messaging.Agent.NtfSubSupervisor
      Simplex.Messaging.Agent.Protocol
      Simplex.Messaging.Agent.QueryString
      Simplex.Messaging.Agent.RetryInterval
      Simplex.Messaging.Agent.Server
      Simplex.Messaging.Agent.Store
      Simplex.Messaging.Agent.Store.SQLite
      Simplex.Messaging.Agent.Store.SQLite.Common
      Simplex.Messaging.Agent.Store.SQLite.DB
      Simplex.Messaging.Agent.Store.SQLite.Migrations
      Simplex.Messaging.Agent.Store.SQLite.Migrations.M20220101_initial
      Simplex.Messaging.Agent.Store.SQLite.Migrations.M20220301_snd_queue_keys
      Simplex.Messaging.Agent.Store.SQLite.Migrations.M20220322_notifications
      Simplex.Messaging.Agent.Store.SQLite.Migrations.M20220608_v2
      Simplex.Messaging.Agent.Store.SQLite.Migrations.M20220625_v2_ntf_mode
      Simplex.Messaging.Agent.Store.SQLite.Migrations.M20220811_onion_hosts
      Simplex.Messaging.Agent.Store.SQLite.Migrations.M20220817_connection_ntfs
      Simplex.Messaging.Agent.Store.SQLite.Migrations.M20220905_commands
      Simplex.Messaging.Agent.Store.SQLite.Migrations.M20220915_connection_queues
      Simplex.Messaging.Agent.Store.SQLite.Migrations.M20230110_users
      Simplex.Messaging.Agent.Store.SQLite.Migrations.M20230117_fkey_indexes
      Simplex.Messaging.Agent.Store.SQLite.Migrations.M20230120_delete_errors
      Simplex.Messaging.Agent.Store.SQLite.Migrations.M20230217_server_key_hash
      Simplex.Messaging.Agent.Store.SQLite.Migrations.M20230223_files
      Simplex.Messaging.Agent.Store.SQLite.Migrations.M20230320_retry_state
      Simplex.Messaging.Agent.Store.SQLite.Migrations.M20230401_snd_files
      Simplex.Messaging.Agent.Store.SQLite.Migrations.M20230510_files_pending_replicas_indexes
      Simplex.Messaging.Agent.Store.SQLite.Migrations.M20230516_encrypted_rcv_message_hashes
      Simplex.Messaging.Agent.Store.SQLite.Migrations.M20230531_switch_status
      Simplex.Messaging.Agent.Store.SQLite.Migrations.M20230615_ratchet_sync
      Simplex.Messaging.Agent.Store.SQLite.Migrations.M20230701_delivery_receipts
      Simplex.Messaging.Agent.Store.SQLite.Migrations.M20230720_delete_expired_messages
      Simplex.Messaging.Agent.Store.SQLite.Migrations.M20230722_indexes
      Simplex.Messaging.Agent.Store.SQLite.Migrations.M20230814_indexes
      Simplex.Messaging.Agent.Store.SQLite.Migrations.M20230829_crypto_files
      Simplex.Messaging.Agent.TAsyncs
      Simplex.Messaging.Agent.TRcvQueues
      Simplex.Messaging.Client
      Simplex.Messaging.Client.Agent
      Simplex.Messaging.Crypto
      Simplex.Messaging.Crypto.File
      Simplex.Messaging.Crypto.Lazy
      Simplex.Messaging.Crypto.Ratchet
      Simplex.Messaging.Encoding
      Simplex.Messaging.Encoding.String
      Simplex.Messaging.Notifications.Client
      Simplex.Messaging.Notifications.Protocol
      Simplex.Messaging.Notifications.Server
      Simplex.Messaging.Notifications.Server.Env
      Simplex.Messaging.Notifications.Server.Main
      Simplex.Messaging.Notifications.Server.Push.APNS
      Simplex.Messaging.Notifications.Server.Stats
      Simplex.Messaging.Notifications.Server.Store
      Simplex.Messaging.Notifications.Server.StoreLog
      Simplex.Messaging.Notifications.Transport
      Simplex.Messaging.Notifications.Types
      Simplex.Messaging.Parsers
      Simplex.Messaging.Protocol
      Simplex.Messaging.Server
      Simplex.Messaging.Server.CLI
      Simplex.Messaging.Server.Control
      Simplex.Messaging.Server.Env.STM
      Simplex.Messaging.Server.Expiration
      Simplex.Messaging.Server.Main
      Simplex.Messaging.Server.MsgStore
      Simplex.Messaging.Server.MsgStore.STM
      Simplex.Messaging.Server.QueueStore
      Simplex.Messaging.Server.QueueStore.STM
      Simplex.Messaging.Server.Stats
      Simplex.Messaging.Server.StoreLog
      Simplex.Messaging.TMap
      Simplex.Messaging.Transport
      Simplex.Messaging.Transport.Buffer
      Simplex.Messaging.Transport.Client
      Simplex.Messaging.Transport.Credentials
      Simplex.Messaging.Transport.HTTP2
      Simplex.Messaging.Transport.HTTP2.Client
      Simplex.Messaging.Transport.HTTP2.Server
      Simplex.Messaging.Transport.KeepAlive
      Simplex.Messaging.Transport.Server
      Simplex.Messaging.Transport.WebSockets
      Simplex.Messaging.Util
      Simplex.Messaging.Version
  other-modules:
      Paths_simplexmq
  hs-source-dirs:
      src
  ghc-options: -Wall -Wcompat -Werror=incomplete-patterns -Wredundant-constraints -Wincomplete-record-updates -Wincomplete-uni-patterns -Wunused-type-patterns
  build-depends:
      QuickCheck ==2.14.*
    , aeson ==2.0.*
    , ansi-terminal >=0.10 && <0.12
    , asn1-encoding ==0.9.*
    , asn1-types ==0.3.*
    , async ==2.2.*
    , attoparsec ==0.14.*
    , base >=4.14 && <5
    , base64-bytestring >=1.0 && <1.3
    , bytestring ==0.10.*
    , case-insensitive ==1.2.*
    , composition ==1.0.*
    , constraints >=0.12 && <0.14
    , containers ==0.6.*
    , cryptonite >=0.27 && <0.30
    , cryptostore ==0.2.*
    , data-default ==0.7.*
    , direct-sqlcipher ==2.3.*
    , directory ==1.3.*
    , filepath ==1.4.*
<<<<<<< HEAD
    , generic-random >=1.3 && <1.5
=======
    , generic-random ==1.5.*
    , hourglass ==0.2.*
>>>>>>> 753a6c75
    , http-types ==0.12.*
    , http2 ==4.1.*
    , ini ==0.4.1
    , iproute ==1.7.*
    , iso8601-time ==0.1.*
    , memory ==0.15.*
    , mtl ==2.2.*
    , network >=3.1.2.7 && <3.2
    , network-transport ==0.5.4
    , optparse-applicative >=0.15 && <0.17
    , process ==1.6.*
    , random >=1.1 && <1.3
    , simple-logger ==0.1.*
    , socks ==0.6.*
    , sqlcipher-simple ==0.4.*
    , stm ==2.5.*
    , template-haskell ==2.16.*
    , temporary ==1.3.*
    , text ==1.2.*
    , time ==1.9.*
    , time-compat ==1.9.*
    , time-manager ==0.0.*
    , tls >=1.6.0 && <1.7
    , transformers ==0.5.*
    , unliftio ==0.2.*
    , unliftio-core ==0.2.*
    , websockets ==0.12.*
    , x509 ==1.7.*
    , x509-store ==1.6.*
    , x509-validation ==1.6.*
    , yaml ==0.11.*
  default-language: Haskell2010
  if flag(swift)
    cpp-options: -DswiftJSON

executable ntf-server
  main-is: Main.hs
  other-modules:
      Paths_simplexmq
  hs-source-dirs:
      apps/ntf-server
  ghc-options: -Wall -Wcompat -Werror=incomplete-patterns -Wredundant-constraints -Wincomplete-record-updates -Wincomplete-uni-patterns -Wunused-type-patterns -threaded
  build-depends:
      QuickCheck ==2.14.*
    , aeson ==2.0.*
    , ansi-terminal >=0.10 && <0.12
    , asn1-encoding ==0.9.*
    , asn1-types ==0.3.*
    , async ==2.2.*
    , attoparsec ==0.14.*
    , base >=4.14 && <5
    , base64-bytestring >=1.0 && <1.3
    , bytestring ==0.10.*
    , case-insensitive ==1.2.*
    , composition ==1.0.*
    , constraints >=0.12 && <0.14
    , containers ==0.6.*
    , cryptonite >=0.27 && <0.30
    , cryptostore ==0.2.*
    , data-default ==0.7.*
    , direct-sqlcipher ==2.3.*
    , directory ==1.3.*
    , filepath ==1.4.*
<<<<<<< HEAD
    , generic-random >=1.3 && <1.5
=======
    , generic-random ==1.5.*
    , hourglass ==0.2.*
>>>>>>> 753a6c75
    , http-types ==0.12.*
    , http2 ==4.1.*
    , ini ==0.4.1
    , iproute ==1.7.*
    , iso8601-time ==0.1.*
    , memory ==0.15.*
    , mtl ==2.2.*
    , network >=3.1.2.7 && <3.2
    , network-transport ==0.5.4
    , optparse-applicative >=0.15 && <0.17
    , process ==1.6.*
    , random >=1.1 && <1.3
    , simple-logger ==0.1.*
    , simplexmq
    , socks ==0.6.*
    , sqlcipher-simple ==0.4.*
    , stm ==2.5.*
    , template-haskell ==2.16.*
    , temporary ==1.3.*
    , text ==1.2.*
    , time ==1.9.*
    , time-compat ==1.9.*
    , time-manager ==0.0.*
    , tls >=1.6.0 && <1.7
    , transformers ==0.5.*
    , unliftio ==0.2.*
    , unliftio-core ==0.2.*
    , websockets ==0.12.*
    , x509 ==1.7.*
    , x509-store ==1.6.*
    , x509-validation ==1.6.*
    , yaml ==0.11.*
  default-language: Haskell2010
  if flag(swift)
    cpp-options: -DswiftJSON

executable smp-agent
  main-is: Main.hs
  other-modules:
      Paths_simplexmq
  hs-source-dirs:
      apps/smp-agent
  ghc-options: -Wall -Wcompat -Werror=incomplete-patterns -Wredundant-constraints -Wincomplete-record-updates -Wincomplete-uni-patterns -Wunused-type-patterns -threaded
  build-depends:
      QuickCheck ==2.14.*
    , aeson ==2.0.*
    , ansi-terminal >=0.10 && <0.12
    , asn1-encoding ==0.9.*
    , asn1-types ==0.3.*
    , async ==2.2.*
    , attoparsec ==0.14.*
    , base >=4.14 && <5
    , base64-bytestring >=1.0 && <1.3
    , bytestring ==0.10.*
    , case-insensitive ==1.2.*
    , composition ==1.0.*
    , constraints >=0.12 && <0.14
    , containers ==0.6.*
    , cryptonite >=0.27 && <0.30
    , cryptostore ==0.2.*
    , data-default ==0.7.*
    , direct-sqlcipher ==2.3.*
    , directory ==1.3.*
    , filepath ==1.4.*
<<<<<<< HEAD
    , generic-random >=1.3 && <1.5
=======
    , generic-random ==1.5.*
    , hourglass ==0.2.*
>>>>>>> 753a6c75
    , http-types ==0.12.*
    , http2 ==4.1.*
    , ini ==0.4.1
    , iproute ==1.7.*
    , iso8601-time ==0.1.*
    , memory ==0.15.*
    , mtl ==2.2.*
    , network >=3.1.2.7 && <3.2
    , network-transport ==0.5.4
    , optparse-applicative >=0.15 && <0.17
    , process ==1.6.*
    , random >=1.1 && <1.3
    , simple-logger ==0.1.*
    , simplexmq
    , socks ==0.6.*
    , sqlcipher-simple ==0.4.*
    , stm ==2.5.*
    , template-haskell ==2.16.*
    , temporary ==1.3.*
    , text ==1.2.*
    , time ==1.9.*
    , time-compat ==1.9.*
    , time-manager ==0.0.*
    , tls >=1.6.0 && <1.7
    , transformers ==0.5.*
    , unliftio ==0.2.*
    , unliftio-core ==0.2.*
    , websockets ==0.12.*
    , x509 ==1.7.*
    , x509-store ==1.6.*
    , x509-validation ==1.6.*
    , yaml ==0.11.*
  default-language: Haskell2010
  if flag(swift)
    cpp-options: -DswiftJSON

executable smp-server
  main-is: Main.hs
  other-modules:
      Paths_simplexmq
  hs-source-dirs:
      apps/smp-server
  ghc-options: -Wall -Wcompat -Werror=incomplete-patterns -Wredundant-constraints -Wincomplete-record-updates -Wincomplete-uni-patterns -Wunused-type-patterns -threaded
  build-depends:
      QuickCheck ==2.14.*
    , aeson ==2.0.*
    , ansi-terminal >=0.10 && <0.12
    , asn1-encoding ==0.9.*
    , asn1-types ==0.3.*
    , async ==2.2.*
    , attoparsec ==0.14.*
    , base >=4.14 && <5
    , base64-bytestring >=1.0 && <1.3
    , bytestring ==0.10.*
    , case-insensitive ==1.2.*
    , composition ==1.0.*
    , constraints >=0.12 && <0.14
    , containers ==0.6.*
    , cryptonite >=0.27 && <0.30
    , cryptostore ==0.2.*
    , data-default ==0.7.*
    , direct-sqlcipher ==2.3.*
    , directory ==1.3.*
    , filepath ==1.4.*
<<<<<<< HEAD
    , generic-random >=1.3 && <1.5
=======
    , generic-random ==1.5.*
    , hourglass ==0.2.*
>>>>>>> 753a6c75
    , http-types ==0.12.*
    , http2 ==4.1.*
    , ini ==0.4.1
    , iproute ==1.7.*
    , iso8601-time ==0.1.*
    , memory ==0.15.*
    , mtl ==2.2.*
    , network >=3.1.2.7 && <3.2
    , network-transport ==0.5.4
    , optparse-applicative >=0.15 && <0.17
    , process ==1.6.*
    , random >=1.1 && <1.3
    , simple-logger ==0.1.*
    , simplexmq
    , socks ==0.6.*
    , sqlcipher-simple ==0.4.*
    , stm ==2.5.*
    , template-haskell ==2.16.*
    , temporary ==1.3.*
    , text ==1.2.*
    , time ==1.9.*
    , time-compat ==1.9.*
    , time-manager ==0.0.*
    , tls >=1.6.0 && <1.7
    , transformers ==0.5.*
    , unliftio ==0.2.*
    , unliftio-core ==0.2.*
    , websockets ==0.12.*
    , x509 ==1.7.*
    , x509-store ==1.6.*
    , x509-validation ==1.6.*
    , yaml ==0.11.*
  default-language: Haskell2010
  if flag(swift)
    cpp-options: -DswiftJSON

executable xftp
  main-is: Main.hs
  other-modules:
      Paths_simplexmq
  hs-source-dirs:
      apps/xftp
  ghc-options: -Wall -Wcompat -Werror=incomplete-patterns -Wredundant-constraints -Wincomplete-record-updates -Wincomplete-uni-patterns -Wunused-type-patterns -threaded
  build-depends:
      QuickCheck ==2.14.*
    , aeson ==2.0.*
    , ansi-terminal >=0.10 && <0.12
    , asn1-encoding ==0.9.*
    , asn1-types ==0.3.*
    , async ==2.2.*
    , attoparsec ==0.14.*
    , base >=4.14 && <5
    , base64-bytestring >=1.0 && <1.3
    , bytestring ==0.10.*
    , case-insensitive ==1.2.*
    , composition ==1.0.*
    , constraints >=0.12 && <0.14
    , containers ==0.6.*
    , cryptonite >=0.27 && <0.30
    , cryptostore ==0.2.*
    , data-default ==0.7.*
    , direct-sqlcipher ==2.3.*
    , directory ==1.3.*
    , filepath ==1.4.*
<<<<<<< HEAD
    , generic-random >=1.3 && <1.5
=======
    , generic-random ==1.5.*
    , hourglass ==0.2.*
>>>>>>> 753a6c75
    , http-types ==0.12.*
    , http2 ==4.1.*
    , ini ==0.4.1
    , iproute ==1.7.*
    , iso8601-time ==0.1.*
    , memory ==0.15.*
    , mtl ==2.2.*
    , network >=3.1.2.7 && <3.2
    , network-transport ==0.5.4
    , optparse-applicative >=0.15 && <0.17
    , process ==1.6.*
    , random >=1.1 && <1.3
    , simple-logger ==0.1.*
    , simplexmq
    , socks ==0.6.*
    , sqlcipher-simple ==0.4.*
    , stm ==2.5.*
    , template-haskell ==2.16.*
    , temporary ==1.3.*
    , text ==1.2.*
    , time ==1.9.*
    , time-compat ==1.9.*
    , time-manager ==0.0.*
    , tls >=1.6.0 && <1.7
    , transformers ==0.5.*
    , unliftio ==0.2.*
    , unliftio-core ==0.2.*
    , websockets ==0.12.*
    , x509 ==1.7.*
    , x509-store ==1.6.*
    , x509-validation ==1.6.*
    , yaml ==0.11.*
  default-language: Haskell2010
  if flag(swift)
    cpp-options: -DswiftJSON

executable xftp-server
  main-is: Main.hs
  other-modules:
      Paths_simplexmq
  hs-source-dirs:
      apps/xftp-server
  ghc-options: -Wall -Wcompat -Werror=incomplete-patterns -Wredundant-constraints -Wincomplete-record-updates -Wincomplete-uni-patterns -Wunused-type-patterns -threaded
  build-depends:
      QuickCheck ==2.14.*
    , aeson ==2.0.*
    , ansi-terminal >=0.10 && <0.12
    , asn1-encoding ==0.9.*
    , asn1-types ==0.3.*
    , async ==2.2.*
    , attoparsec ==0.14.*
    , base >=4.14 && <5
    , base64-bytestring >=1.0 && <1.3
    , bytestring ==0.10.*
    , case-insensitive ==1.2.*
    , composition ==1.0.*
    , constraints >=0.12 && <0.14
    , containers ==0.6.*
    , cryptonite >=0.27 && <0.30
    , cryptostore ==0.2.*
    , data-default ==0.7.*
    , direct-sqlcipher ==2.3.*
    , directory ==1.3.*
    , filepath ==1.4.*
<<<<<<< HEAD
    , generic-random >=1.3 && <1.5
=======
    , generic-random ==1.5.*
    , hourglass ==0.2.*
>>>>>>> 753a6c75
    , http-types ==0.12.*
    , http2 ==4.1.*
    , ini ==0.4.1
    , iproute ==1.7.*
    , iso8601-time ==0.1.*
    , memory ==0.15.*
    , mtl ==2.2.*
    , network >=3.1.2.7 && <3.2
    , network-transport ==0.5.4
    , optparse-applicative >=0.15 && <0.17
    , process ==1.6.*
    , random >=1.1 && <1.3
    , simple-logger ==0.1.*
    , simplexmq
    , socks ==0.6.*
    , sqlcipher-simple ==0.4.*
    , stm ==2.5.*
    , template-haskell ==2.16.*
    , temporary ==1.3.*
    , text ==1.2.*
    , time ==1.9.*
    , time-compat ==1.9.*
    , time-manager ==0.0.*
    , tls >=1.6.0 && <1.7
    , transformers ==0.5.*
    , unliftio ==0.2.*
    , unliftio-core ==0.2.*
    , websockets ==0.12.*
    , x509 ==1.7.*
    , x509-store ==1.6.*
    , x509-validation ==1.6.*
    , yaml ==0.11.*
  default-language: Haskell2010
  if flag(swift)
    cpp-options: -DswiftJSON

test-suite simplexmq-test
  type: exitcode-stdio-1.0
  main-is: Test.hs
  other-modules:
      AgentTests
      AgentTests.ConnectionRequestTests
      AgentTests.DoubleRatchetTests
      AgentTests.FunctionalAPITests
      AgentTests.MigrationTests
      AgentTests.NotificationTests
      AgentTests.SchemaDump
      AgentTests.SQLiteTests
      CLITests
      CoreTests.BatchingTests
      CoreTests.CryptoFileTests
      CoreTests.CryptoTests
      CoreTests.EncodingTests
      CoreTests.ProtocolErrorTests
      CoreTests.RetryIntervalTests
      CoreTests.UtilTests
      CoreTests.VersionRangeTests
      FileDescriptionTests
      NtfClient
      NtfServerTests
      ServerTests
      SMPAgentClient
      SMPClient
      XFTPAgent
      XFTPCLI
      XFTPClient
      XFTPServerTests
      Paths_simplexmq
  hs-source-dirs:
      tests
  ghc-options: -Wall -Wcompat -Werror=incomplete-patterns -Wredundant-constraints -Wincomplete-record-updates -Wincomplete-uni-patterns -Wunused-type-patterns
  build-depends:
      HUnit ==1.6.*
    , QuickCheck ==2.14.*
    , aeson ==2.0.*
    , ansi-terminal >=0.10 && <0.12
    , asn1-encoding ==0.9.*
    , asn1-types ==0.3.*
    , async ==2.2.*
    , attoparsec ==0.14.*
    , base >=4.14 && <5
    , base64-bytestring >=1.0 && <1.3
    , bytestring ==0.10.*
    , case-insensitive ==1.2.*
    , composition ==1.0.*
    , constraints >=0.12 && <0.14
    , containers ==0.6.*
    , cryptonite >=0.27 && <0.30
    , cryptostore ==0.2.*
    , data-default ==0.7.*
    , deepseq ==1.4.*
    , direct-sqlcipher ==2.3.*
    , directory ==1.3.*
    , filepath ==1.4.*
<<<<<<< HEAD
    , generic-random >=1.3 && <1.5
    , hspec ==2.7.*
    , hspec-core ==2.7.*
=======
    , generic-random ==1.5.*
    , hourglass ==0.2.*
    , hspec ==2.11.*
    , hspec-core ==2.11.*
>>>>>>> 753a6c75
    , http-types ==0.12.*
    , http2 ==4.1.*
    , ini ==0.4.1
    , iproute ==1.7.*
    , iso8601-time ==0.1.*
    , main-tester ==0.2.*
    , memory ==0.15.*
    , mtl ==2.2.*
    , network >=3.1.2.7 && <3.2
    , network-transport ==0.5.4
    , optparse-applicative >=0.15 && <0.17
    , process ==1.6.*
    , random >=1.1 && <1.3
    , silently ==1.2.*
    , simple-logger ==0.1.*
    , simplexmq
    , socks ==0.6.*
    , sqlcipher-simple ==0.4.*
    , stm ==2.5.*
    , template-haskell ==2.16.*
    , temporary ==1.3.*
    , text ==1.2.*
    , time ==1.9.*
    , time-compat ==1.9.*
    , time-manager ==0.0.*
    , timeit ==2.0.*
    , tls >=1.6.0 && <1.7
    , transformers ==0.5.*
    , unliftio ==0.2.*
    , unliftio-core ==0.2.*
    , websockets ==0.12.*
    , x509 ==1.7.*
    , x509-store ==1.6.*
    , x509-validation ==1.6.*
    , yaml ==0.11.*
  default-language: Haskell2010
  if flag(swift)
    cpp-options: -DswiftJSON<|MERGE_RESOLUTION|>--- conflicted
+++ resolved
@@ -165,12 +165,8 @@
     , direct-sqlcipher ==2.3.*
     , directory ==1.3.*
     , filepath ==1.4.*
-<<<<<<< HEAD
     , generic-random >=1.3 && <1.5
-=======
-    , generic-random ==1.5.*
     , hourglass ==0.2.*
->>>>>>> 753a6c75
     , http-types ==0.12.*
     , http2 ==4.1.*
     , ini ==0.4.1
@@ -234,12 +230,8 @@
     , direct-sqlcipher ==2.3.*
     , directory ==1.3.*
     , filepath ==1.4.*
-<<<<<<< HEAD
     , generic-random >=1.3 && <1.5
-=======
-    , generic-random ==1.5.*
     , hourglass ==0.2.*
->>>>>>> 753a6c75
     , http-types ==0.12.*
     , http2 ==4.1.*
     , ini ==0.4.1
@@ -304,12 +296,8 @@
     , direct-sqlcipher ==2.3.*
     , directory ==1.3.*
     , filepath ==1.4.*
-<<<<<<< HEAD
     , generic-random >=1.3 && <1.5
-=======
-    , generic-random ==1.5.*
     , hourglass ==0.2.*
->>>>>>> 753a6c75
     , http-types ==0.12.*
     , http2 ==4.1.*
     , ini ==0.4.1
@@ -374,12 +362,8 @@
     , direct-sqlcipher ==2.3.*
     , directory ==1.3.*
     , filepath ==1.4.*
-<<<<<<< HEAD
     , generic-random >=1.3 && <1.5
-=======
-    , generic-random ==1.5.*
     , hourglass ==0.2.*
->>>>>>> 753a6c75
     , http-types ==0.12.*
     , http2 ==4.1.*
     , ini ==0.4.1
@@ -444,12 +428,8 @@
     , direct-sqlcipher ==2.3.*
     , directory ==1.3.*
     , filepath ==1.4.*
-<<<<<<< HEAD
     , generic-random >=1.3 && <1.5
-=======
-    , generic-random ==1.5.*
     , hourglass ==0.2.*
->>>>>>> 753a6c75
     , http-types ==0.12.*
     , http2 ==4.1.*
     , ini ==0.4.1
@@ -514,12 +494,8 @@
     , direct-sqlcipher ==2.3.*
     , directory ==1.3.*
     , filepath ==1.4.*
-<<<<<<< HEAD
     , generic-random >=1.3 && <1.5
-=======
-    , generic-random ==1.5.*
     , hourglass ==0.2.*
->>>>>>> 753a6c75
     , http-types ==0.12.*
     , http2 ==4.1.*
     , ini ==0.4.1
@@ -614,16 +590,10 @@
     , direct-sqlcipher ==2.3.*
     , directory ==1.3.*
     , filepath ==1.4.*
-<<<<<<< HEAD
     , generic-random >=1.3 && <1.5
+    , hourglass ==0.2.*
     , hspec ==2.7.*
     , hspec-core ==2.7.*
-=======
-    , generic-random ==1.5.*
-    , hourglass ==0.2.*
-    , hspec ==2.11.*
-    , hspec-core ==2.11.*
->>>>>>> 753a6c75
     , http-types ==0.12.*
     , http2 ==4.1.*
     , ini ==0.4.1

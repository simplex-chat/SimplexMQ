--- conflicted
+++ resolved
@@ -3,11 +3,6 @@
 -- This file has been generated from package.yaml by hpack version 0.34.4.
 --
 -- see: https://github.com/sol/hpack
-<<<<<<< HEAD
-=======
---
--- hash: f5e649e0c359792d9528dec6e6cf07af772a521d746e66b8cc2b86d8c604afb2
->>>>>>> dd4ccce1
 
 name:           simplexmq
 version:        0.5.2

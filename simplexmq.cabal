--- conflicted
+++ resolved
@@ -5,11 +5,7 @@
 -- see: https://github.com/sol/hpack
 
 name:           simplexmq
-<<<<<<< HEAD
 version:        5.5.3.0
-=======
-version:        5.5.2.2
->>>>>>> 09878959
 synopsis:       SimpleXMQ message broker
 description:    This package includes <./docs/Simplex-Messaging-Server.html server>,
                 <./docs/Simplex-Messaging-Client.html client> and

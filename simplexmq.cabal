cabal-version: 1.12

-- This file has been generated from package.yaml by hpack version 0.35.0.
--
-- see: https://github.com/sol/hpack

name:           simplexmq
<<<<<<< HEAD
version:        6.1.0.701
=======
version:        6.1.1.0
>>>>>>> 967afaf8
synopsis:       SimpleXMQ message broker
description:    This package includes <./docs/Simplex-Messaging-Server.html server>,
                <./docs/Simplex-Messaging-Client.html client> and
                <./docs/Simplex-Messaging-Agent.html agent> for SMP protocols:
                .
                * <https://github.com/simplex-chat/simplexmq/blob/master/protocol/simplex-messaging.md SMP protocol>
                * <https://github.com/simplex-chat/simplexmq/blob/master/protocol/agent-protocol.md SMP agent protocol>
                .
                See <https://github.com/simplex-chat/simplex-chat terminal chat prototype> built with SimpleXMQ broker.
category:       Chat, Network, Web, System, Cryptography
homepage:       https://github.com/simplex-chat/simplexmq#readme
author:         simplex.chat
maintainer:     chat@simplex.chat
copyright:      2020-2022 simplex.chat
license:        AGPL-3
license-file:   LICENSE
build-type:     Simple
extra-source-files:
    README.md
    CHANGELOG.md
    cbits/sha512.h
    cbits/sntrup761.h
    apps/smp-server/static/index.html
    apps/smp-server/static/link.html
    apps/smp-server/static/media/apk_icon.png
    apps/smp-server/static/media/apple_store.svg
    apps/smp-server/static/media/contact.js
    apps/smp-server/static/media/contact_page_mobile.png
    apps/smp-server/static/media/f_droid.svg
    apps/smp-server/static/media/favicon.ico
    apps/smp-server/static/media/GilroyBold.woff2
    apps/smp-server/static/media/GilroyLight.woff2
    apps/smp-server/static/media/GilroyMedium.woff2
    apps/smp-server/static/media/GilroyRegular.woff2
    apps/smp-server/static/media/GilroyRegularItalic.woff2
    apps/smp-server/static/media/google_play.svg
    apps/smp-server/static/media/logo-dark.png
    apps/smp-server/static/media/logo-light.png
    apps/smp-server/static/media/logo-symbol-dark.svg
    apps/smp-server/static/media/logo-symbol-light.svg
    apps/smp-server/static/media/moon.svg
    apps/smp-server/static/media/qrcode.js
    apps/smp-server/static/media/script.js
    apps/smp-server/static/media/style.css
    apps/smp-server/static/media/sun.svg
    apps/smp-server/static/media/swiper-bundle.min.css
    apps/smp-server/static/media/swiper-bundle.min.js
    apps/smp-server/static/media/tailwind.css
    apps/smp-server/static/media/testflight.png

flag swift
  description: Enable swift JSON format
  manual: True
  default: False

flag use_crypton
  description: Use crypton etc. in cryptostore
  manual: True
  default: True

library
  exposed-modules:
      Simplex.FileTransfer.Agent
      Simplex.FileTransfer.Chunks
      Simplex.FileTransfer.Client
      Simplex.FileTransfer.Client.Agent
      Simplex.FileTransfer.Client.Main
      Simplex.FileTransfer.Client.Presets
      Simplex.FileTransfer.Crypto
      Simplex.FileTransfer.Description
      Simplex.FileTransfer.Protocol
      Simplex.FileTransfer.Server
      Simplex.FileTransfer.Server.Control
      Simplex.FileTransfer.Server.Env
      Simplex.FileTransfer.Server.Main
      Simplex.FileTransfer.Server.Stats
      Simplex.FileTransfer.Server.Store
      Simplex.FileTransfer.Server.StoreLog
      Simplex.FileTransfer.Transport
      Simplex.FileTransfer.Types
      Simplex.FileTransfer.Util
      Simplex.Messaging.Agent
      Simplex.Messaging.Agent.Client
      Simplex.Messaging.Agent.Env.SQLite
      Simplex.Messaging.Agent.Lock
      Simplex.Messaging.Agent.NtfSubSupervisor
      Simplex.Messaging.Agent.Protocol
      Simplex.Messaging.Agent.QueryString
      Simplex.Messaging.Agent.RetryInterval
      Simplex.Messaging.Agent.Stats
      Simplex.Messaging.Agent.Store
      Simplex.Messaging.Agent.Store.SQLite
      Simplex.Messaging.Agent.Store.SQLite.Common
      Simplex.Messaging.Agent.Store.SQLite.DB
      Simplex.Messaging.Agent.Store.SQLite.Migrations
      Simplex.Messaging.Agent.Store.SQLite.Migrations.M20220101_initial
      Simplex.Messaging.Agent.Store.SQLite.Migrations.M20220301_snd_queue_keys
      Simplex.Messaging.Agent.Store.SQLite.Migrations.M20220322_notifications
      Simplex.Messaging.Agent.Store.SQLite.Migrations.M20220608_v2
      Simplex.Messaging.Agent.Store.SQLite.Migrations.M20220625_v2_ntf_mode
      Simplex.Messaging.Agent.Store.SQLite.Migrations.M20220811_onion_hosts
      Simplex.Messaging.Agent.Store.SQLite.Migrations.M20220817_connection_ntfs
      Simplex.Messaging.Agent.Store.SQLite.Migrations.M20220905_commands
      Simplex.Messaging.Agent.Store.SQLite.Migrations.M20220915_connection_queues
      Simplex.Messaging.Agent.Store.SQLite.Migrations.M20230110_users
      Simplex.Messaging.Agent.Store.SQLite.Migrations.M20230117_fkey_indexes
      Simplex.Messaging.Agent.Store.SQLite.Migrations.M20230120_delete_errors
      Simplex.Messaging.Agent.Store.SQLite.Migrations.M20230217_server_key_hash
      Simplex.Messaging.Agent.Store.SQLite.Migrations.M20230223_files
      Simplex.Messaging.Agent.Store.SQLite.Migrations.M20230320_retry_state
      Simplex.Messaging.Agent.Store.SQLite.Migrations.M20230401_snd_files
      Simplex.Messaging.Agent.Store.SQLite.Migrations.M20230510_files_pending_replicas_indexes
      Simplex.Messaging.Agent.Store.SQLite.Migrations.M20230516_encrypted_rcv_message_hashes
      Simplex.Messaging.Agent.Store.SQLite.Migrations.M20230531_switch_status
      Simplex.Messaging.Agent.Store.SQLite.Migrations.M20230615_ratchet_sync
      Simplex.Messaging.Agent.Store.SQLite.Migrations.M20230701_delivery_receipts
      Simplex.Messaging.Agent.Store.SQLite.Migrations.M20230720_delete_expired_messages
      Simplex.Messaging.Agent.Store.SQLite.Migrations.M20230722_indexes
      Simplex.Messaging.Agent.Store.SQLite.Migrations.M20230814_indexes
      Simplex.Messaging.Agent.Store.SQLite.Migrations.M20230829_crypto_files
      Simplex.Messaging.Agent.Store.SQLite.Migrations.M20231222_command_created_at
      Simplex.Messaging.Agent.Store.SQLite.Migrations.M20231225_failed_work_items
      Simplex.Messaging.Agent.Store.SQLite.Migrations.M20240121_message_delivery_indexes
      Simplex.Messaging.Agent.Store.SQLite.Migrations.M20240124_file_redirect
      Simplex.Messaging.Agent.Store.SQLite.Migrations.M20240223_connections_wait_delivery
      Simplex.Messaging.Agent.Store.SQLite.Migrations.M20240225_ratchet_kem
      Simplex.Messaging.Agent.Store.SQLite.Migrations.M20240417_rcv_files_approved_relays
      Simplex.Messaging.Agent.Store.SQLite.Migrations.M20240624_snd_secure
      Simplex.Messaging.Agent.Store.SQLite.Migrations.M20240702_servers_stats
      Simplex.Messaging.Agent.Store.SQLite.Migrations.M20240930_ntf_tokens_to_delete
      Simplex.Messaging.Agent.TRcvQueues
      Simplex.Messaging.Client
      Simplex.Messaging.Client.Agent
      Simplex.Messaging.Compression
      Simplex.Messaging.Crypto
      Simplex.Messaging.Crypto.File
      Simplex.Messaging.Crypto.Lazy
      Simplex.Messaging.Crypto.Ratchet
      Simplex.Messaging.Crypto.SNTRUP761
      Simplex.Messaging.Crypto.SNTRUP761.Bindings
      Simplex.Messaging.Crypto.SNTRUP761.Bindings.Defines
      Simplex.Messaging.Crypto.SNTRUP761.Bindings.FFI
      Simplex.Messaging.Crypto.SNTRUP761.Bindings.RNG
      Simplex.Messaging.Encoding
      Simplex.Messaging.Encoding.String
      Simplex.Messaging.Notifications.Client
      Simplex.Messaging.Notifications.Protocol
      Simplex.Messaging.Notifications.Server
      Simplex.Messaging.Notifications.Server.Control
      Simplex.Messaging.Notifications.Server.Env
      Simplex.Messaging.Notifications.Server.Main
      Simplex.Messaging.Notifications.Server.Push.APNS
      Simplex.Messaging.Notifications.Server.Push.APNS.Internal
      Simplex.Messaging.Notifications.Server.Stats
      Simplex.Messaging.Notifications.Server.Store
      Simplex.Messaging.Notifications.Server.StoreLog
      Simplex.Messaging.Notifications.Transport
      Simplex.Messaging.Notifications.Types
      Simplex.Messaging.Parsers
      Simplex.Messaging.Protocol
      Simplex.Messaging.Server
      Simplex.Messaging.Server.CLI
      Simplex.Messaging.Server.Control
      Simplex.Messaging.Server.Env.STM
      Simplex.Messaging.Server.Expiration
      Simplex.Messaging.Server.Information
      Simplex.Messaging.Server.Main
      Simplex.Messaging.Server.MsgStore
      Simplex.Messaging.Server.MsgStore.STM
      Simplex.Messaging.Server.NtfStore
      Simplex.Messaging.Server.QueueStore
      Simplex.Messaging.Server.QueueStore.QueueInfo
      Simplex.Messaging.Server.QueueStore.STM
      Simplex.Messaging.Server.Stats
      Simplex.Messaging.Server.StoreLog
      Simplex.Messaging.ServiceScheme
      Simplex.Messaging.Session
      Simplex.Messaging.TMap
      Simplex.Messaging.Transport
      Simplex.Messaging.Transport.Buffer
      Simplex.Messaging.Transport.Client
      Simplex.Messaging.Transport.Credentials
      Simplex.Messaging.Transport.HTTP2
      Simplex.Messaging.Transport.HTTP2.Client
      Simplex.Messaging.Transport.HTTP2.File
      Simplex.Messaging.Transport.HTTP2.Server
      Simplex.Messaging.Transport.KeepAlive
      Simplex.Messaging.Transport.Server
      Simplex.Messaging.Transport.WebSockets
      Simplex.Messaging.Util
      Simplex.Messaging.Version
      Simplex.Messaging.Version.Internal
      Simplex.RemoteControl.Client
      Simplex.RemoteControl.Discovery
      Simplex.RemoteControl.Discovery.Multicast
      Simplex.RemoteControl.Invitation
      Simplex.RemoteControl.Types
  other-modules:
      Paths_simplexmq
  hs-source-dirs:
      src
  default-extensions:
      StrictData
  ghc-options: -Weverything -Wno-missing-exported-signatures -Wno-missing-import-lists -Wno-missed-specialisations -Wno-all-missed-specialisations -Wno-unsafe -Wno-safe -Wno-missing-local-signatures -Wno-missing-kind-signatures -Wno-missing-deriving-strategies -Wno-monomorphism-restriction -Wno-prepositive-qualified-module -Wno-unused-packages -Wno-implicit-prelude -Wno-missing-safe-haskell-mode -Wno-missing-export-lists -Wno-partial-fields -Wcompat -Werror=incomplete-record-updates -Werror=incomplete-patterns -Werror=incomplete-uni-patterns -Werror=missing-methods -Werror=tabs -Wredundant-constraints -Wincomplete-record-updates -Wunused-type-patterns -O2
  include-dirs:
      cbits
  c-sources:
      cbits/sha512.c
      cbits/sntrup761.c
  extra-libraries:
      crypto
  build-depends:
      aeson ==2.2.*
    , ansi-terminal >=0.10 && <0.12
    , asn1-encoding ==0.9.*
    , asn1-types ==0.3.*
    , async ==2.2.*
    , attoparsec ==0.14.*
    , base >=4.14 && <5
    , base64-bytestring >=1.0 && <1.3
    , case-insensitive ==1.2.*
    , composition ==1.0.*
    , constraints >=0.12 && <0.14
    , containers ==0.6.*
    , crypton ==0.34.*
    , crypton-x509 ==1.7.*
    , crypton-x509-store ==1.6.*
    , crypton-x509-validation ==1.6.*
    , cryptostore ==0.3.*
    , data-default ==0.7.*
    , direct-sqlcipher ==2.3.*
    , directory ==1.3.*
    , filepath ==1.4.*
    , hashable ==1.4.*
    , hourglass ==0.2.*
    , http-types ==0.12.*
    , http2 >=4.2.2 && <4.3
    , ini ==0.4.1
    , iproute ==1.7.*
    , iso8601-time ==0.1.*
    , memory ==0.18.*
    , mtl >=2.3.1 && <3.0
    , network >=3.1.2.7 && <3.2
    , network-info ==0.2.*
    , network-transport ==0.5.6
    , network-udp ==0.0.*
    , optparse-applicative >=0.15 && <0.17
    , process ==1.6.*
    , random >=1.1 && <1.3
    , simple-logger ==0.1.*
    , socks ==0.6.*
    , sqlcipher-simple ==0.4.*
    , stm ==2.5.*
    , temporary ==1.3.*
    , time ==1.12.*
    , time-manager ==0.0.*
    , tls >=1.9.0 && <1.10
    , transformers ==0.6.*
    , unliftio ==0.2.*
    , unliftio-core ==0.2.*
    , websockets ==0.12.*
    , yaml ==0.11.*
    , zstd ==0.1.3.*
  default-language: Haskell2010
  if flag(swift)
    cpp-options: -DswiftJSON
  if impl(ghc >= 9.6.2)
    build-depends:
        bytestring ==0.11.*
      , template-haskell ==2.20.*
      , text >=2.0.1 && <2.2
  if impl(ghc < 9.6.2)
    build-depends:
        bytestring ==0.10.*
      , template-haskell ==2.16.*
      , text >=1.2.3.0 && <1.3

executable ntf-server
  main-is: Main.hs
  other-modules:
      Paths_simplexmq
  hs-source-dirs:
      apps/ntf-server
  default-extensions:
      StrictData
  ghc-options: -Weverything -Wno-missing-exported-signatures -Wno-missing-import-lists -Wno-missed-specialisations -Wno-all-missed-specialisations -Wno-unsafe -Wno-safe -Wno-missing-local-signatures -Wno-missing-kind-signatures -Wno-missing-deriving-strategies -Wno-monomorphism-restriction -Wno-prepositive-qualified-module -Wno-unused-packages -Wno-implicit-prelude -Wno-missing-safe-haskell-mode -Wno-missing-export-lists -Wno-partial-fields -Wcompat -Werror=incomplete-record-updates -Werror=incomplete-patterns -Werror=incomplete-uni-patterns -Werror=missing-methods -Werror=tabs -Wredundant-constraints -Wincomplete-record-updates -Wunused-type-patterns -O2 -threaded -rtsopts
  build-depends:
      aeson ==2.2.*
    , ansi-terminal >=0.10 && <0.12
    , asn1-encoding ==0.9.*
    , asn1-types ==0.3.*
    , async ==2.2.*
    , attoparsec ==0.14.*
    , base >=4.14 && <5
    , base64-bytestring >=1.0 && <1.3
    , case-insensitive ==1.2.*
    , composition ==1.0.*
    , constraints >=0.12 && <0.14
    , containers ==0.6.*
    , crypton ==0.34.*
    , crypton-x509 ==1.7.*
    , crypton-x509-store ==1.6.*
    , crypton-x509-validation ==1.6.*
    , cryptostore ==0.3.*
    , data-default ==0.7.*
    , direct-sqlcipher ==2.3.*
    , directory ==1.3.*
    , filepath ==1.4.*
    , hashable ==1.4.*
    , hourglass ==0.2.*
    , http-types ==0.12.*
    , http2 >=4.2.2 && <4.3
    , ini ==0.4.1
    , iproute ==1.7.*
    , iso8601-time ==0.1.*
    , memory ==0.18.*
    , mtl >=2.3.1 && <3.0
    , network >=3.1.2.7 && <3.2
    , network-info ==0.2.*
    , network-transport ==0.5.6
    , network-udp ==0.0.*
    , optparse-applicative >=0.15 && <0.17
    , process ==1.6.*
    , random >=1.1 && <1.3
    , simple-logger ==0.1.*
    , simplexmq
    , socks ==0.6.*
    , sqlcipher-simple ==0.4.*
    , stm ==2.5.*
    , temporary ==1.3.*
    , time ==1.12.*
    , time-manager ==0.0.*
    , tls >=1.9.0 && <1.10
    , transformers ==0.6.*
    , unliftio ==0.2.*
    , unliftio-core ==0.2.*
    , websockets ==0.12.*
    , yaml ==0.11.*
    , zstd ==0.1.3.*
  default-language: Haskell2010
  if flag(swift)
    cpp-options: -DswiftJSON
  if impl(ghc >= 9.6.2)
    build-depends:
        bytestring ==0.11.*
      , template-haskell ==2.20.*
      , text >=2.0.1 && <2.2
  if impl(ghc < 9.6.2)
    build-depends:
        bytestring ==0.10.*
      , template-haskell ==2.16.*
      , text >=1.2.3.0 && <1.3

executable smp-server
  main-is: Main.hs
  other-modules:
      Static
      Static.Embedded
      Paths_simplexmq
  hs-source-dirs:
      apps/smp-server
      apps/smp-server/web
  default-extensions:
      StrictData
  ghc-options: -Weverything -Wno-missing-exported-signatures -Wno-missing-import-lists -Wno-missed-specialisations -Wno-all-missed-specialisations -Wno-unsafe -Wno-safe -Wno-missing-local-signatures -Wno-missing-kind-signatures -Wno-missing-deriving-strategies -Wno-monomorphism-restriction -Wno-prepositive-qualified-module -Wno-unused-packages -Wno-implicit-prelude -Wno-missing-safe-haskell-mode -Wno-missing-export-lists -Wno-partial-fields -Wcompat -Werror=incomplete-record-updates -Werror=incomplete-patterns -Werror=incomplete-uni-patterns -Werror=missing-methods -Werror=tabs -Wredundant-constraints -Wincomplete-record-updates -Wunused-type-patterns -O2 -threaded -rtsopts
  build-depends:
      aeson ==2.2.*
    , ansi-terminal >=0.10 && <0.12
    , asn1-encoding ==0.9.*
    , asn1-types ==0.3.*
    , async ==2.2.*
    , attoparsec ==0.14.*
    , base >=4.14 && <5
    , base64-bytestring >=1.0 && <1.3
    , case-insensitive ==1.2.*
    , composition ==1.0.*
    , constraints >=0.12 && <0.14
    , containers ==0.6.*
    , crypton ==0.34.*
    , crypton-x509 ==1.7.*
    , crypton-x509-store ==1.6.*
    , crypton-x509-validation ==1.6.*
    , cryptostore ==0.3.*
    , data-default ==0.7.*
    , direct-sqlcipher ==2.3.*
    , directory ==1.3.*
    , file-embed
    , filepath ==1.4.*
    , hashable ==1.4.*
    , hourglass ==0.2.*
    , http-types ==0.12.*
    , http2 >=4.2.2 && <4.3
    , ini ==0.4.1
    , iproute ==1.7.*
    , iso8601-time ==0.1.*
    , memory ==0.18.*
    , mtl >=2.3.1 && <3.0
    , network >=3.1.2.7 && <3.2
    , network-info ==0.2.*
    , network-transport ==0.5.6
    , network-udp ==0.0.*
    , optparse-applicative >=0.15 && <0.17
    , process ==1.6.*
    , random >=1.1 && <1.3
    , simple-logger ==0.1.*
    , simplexmq
    , socks ==0.6.*
    , sqlcipher-simple ==0.4.*
    , stm ==2.5.*
    , temporary ==1.3.*
    , time ==1.12.*
    , time-manager ==0.0.*
    , tls >=1.9.0 && <1.10
    , transformers ==0.6.*
    , unliftio ==0.2.*
    , unliftio-core ==0.2.*
    , wai
    , wai-app-static
    , warp ==3.3.30
    , warp-tls ==3.4.7
    , websockets ==0.12.*
    , yaml ==0.11.*
    , zstd ==0.1.3.*
  default-language: Haskell2010
  if flag(swift)
    cpp-options: -DswiftJSON
  if impl(ghc >= 9.6.2)
    build-depends:
        bytestring ==0.11.*
      , template-haskell ==2.20.*
      , text >=2.0.1 && <2.2
  if impl(ghc < 9.6.2)
    build-depends:
        bytestring ==0.10.*
      , template-haskell ==2.16.*
      , text >=1.2.3.0 && <1.3

executable xftp
  main-is: Main.hs
  other-modules:
      Paths_simplexmq
  hs-source-dirs:
      apps/xftp
  default-extensions:
      StrictData
  ghc-options: -Weverything -Wno-missing-exported-signatures -Wno-missing-import-lists -Wno-missed-specialisations -Wno-all-missed-specialisations -Wno-unsafe -Wno-safe -Wno-missing-local-signatures -Wno-missing-kind-signatures -Wno-missing-deriving-strategies -Wno-monomorphism-restriction -Wno-prepositive-qualified-module -Wno-unused-packages -Wno-implicit-prelude -Wno-missing-safe-haskell-mode -Wno-missing-export-lists -Wno-partial-fields -Wcompat -Werror=incomplete-record-updates -Werror=incomplete-patterns -Werror=incomplete-uni-patterns -Werror=missing-methods -Werror=tabs -Wredundant-constraints -Wincomplete-record-updates -Wunused-type-patterns -O2 -threaded -rtsopts
  build-depends:
      aeson ==2.2.*
    , ansi-terminal >=0.10 && <0.12
    , asn1-encoding ==0.9.*
    , asn1-types ==0.3.*
    , async ==2.2.*
    , attoparsec ==0.14.*
    , base >=4.14 && <5
    , base64-bytestring >=1.0 && <1.3
    , case-insensitive ==1.2.*
    , composition ==1.0.*
    , constraints >=0.12 && <0.14
    , containers ==0.6.*
    , crypton ==0.34.*
    , crypton-x509 ==1.7.*
    , crypton-x509-store ==1.6.*
    , crypton-x509-validation ==1.6.*
    , cryptostore ==0.3.*
    , data-default ==0.7.*
    , direct-sqlcipher ==2.3.*
    , directory ==1.3.*
    , filepath ==1.4.*
    , hashable ==1.4.*
    , hourglass ==0.2.*
    , http-types ==0.12.*
    , http2 >=4.2.2 && <4.3
    , ini ==0.4.1
    , iproute ==1.7.*
    , iso8601-time ==0.1.*
    , memory ==0.18.*
    , mtl >=2.3.1 && <3.0
    , network >=3.1.2.7 && <3.2
    , network-info ==0.2.*
    , network-transport ==0.5.6
    , network-udp ==0.0.*
    , optparse-applicative >=0.15 && <0.17
    , process ==1.6.*
    , random >=1.1 && <1.3
    , simple-logger ==0.1.*
    , simplexmq
    , socks ==0.6.*
    , sqlcipher-simple ==0.4.*
    , stm ==2.5.*
    , temporary ==1.3.*
    , time ==1.12.*
    , time-manager ==0.0.*
    , tls >=1.9.0 && <1.10
    , transformers ==0.6.*
    , unliftio ==0.2.*
    , unliftio-core ==0.2.*
    , websockets ==0.12.*
    , yaml ==0.11.*
    , zstd ==0.1.3.*
  default-language: Haskell2010
  if flag(swift)
    cpp-options: -DswiftJSON
  if impl(ghc >= 9.6.2)
    build-depends:
        bytestring ==0.11.*
      , template-haskell ==2.20.*
      , text >=2.0.1 && <2.2
  if impl(ghc < 9.6.2)
    build-depends:
        bytestring ==0.10.*
      , template-haskell ==2.16.*
      , text >=1.2.3.0 && <1.3

executable xftp-server
  main-is: Main.hs
  other-modules:
      Paths_simplexmq
  hs-source-dirs:
      apps/xftp-server
  default-extensions:
      StrictData
  ghc-options: -Weverything -Wno-missing-exported-signatures -Wno-missing-import-lists -Wno-missed-specialisations -Wno-all-missed-specialisations -Wno-unsafe -Wno-safe -Wno-missing-local-signatures -Wno-missing-kind-signatures -Wno-missing-deriving-strategies -Wno-monomorphism-restriction -Wno-prepositive-qualified-module -Wno-unused-packages -Wno-implicit-prelude -Wno-missing-safe-haskell-mode -Wno-missing-export-lists -Wno-partial-fields -Wcompat -Werror=incomplete-record-updates -Werror=incomplete-patterns -Werror=incomplete-uni-patterns -Werror=missing-methods -Werror=tabs -Wredundant-constraints -Wincomplete-record-updates -Wunused-type-patterns -O2 -threaded -rtsopts
  build-depends:
      aeson ==2.2.*
    , ansi-terminal >=0.10 && <0.12
    , asn1-encoding ==0.9.*
    , asn1-types ==0.3.*
    , async ==2.2.*
    , attoparsec ==0.14.*
    , base >=4.14 && <5
    , base64-bytestring >=1.0 && <1.3
    , case-insensitive ==1.2.*
    , composition ==1.0.*
    , constraints >=0.12 && <0.14
    , containers ==0.6.*
    , crypton ==0.34.*
    , crypton-x509 ==1.7.*
    , crypton-x509-store ==1.6.*
    , crypton-x509-validation ==1.6.*
    , cryptostore ==0.3.*
    , data-default ==0.7.*
    , direct-sqlcipher ==2.3.*
    , directory ==1.3.*
    , filepath ==1.4.*
    , hashable ==1.4.*
    , hourglass ==0.2.*
    , http-types ==0.12.*
    , http2 >=4.2.2 && <4.3
    , ini ==0.4.1
    , iproute ==1.7.*
    , iso8601-time ==0.1.*
    , memory ==0.18.*
    , mtl >=2.3.1 && <3.0
    , network >=3.1.2.7 && <3.2
    , network-info ==0.2.*
    , network-transport ==0.5.6
    , network-udp ==0.0.*
    , optparse-applicative >=0.15 && <0.17
    , process ==1.6.*
    , random >=1.1 && <1.3
    , simple-logger ==0.1.*
    , simplexmq
    , socks ==0.6.*
    , sqlcipher-simple ==0.4.*
    , stm ==2.5.*
    , temporary ==1.3.*
    , time ==1.12.*
    , time-manager ==0.0.*
    , tls >=1.9.0 && <1.10
    , transformers ==0.6.*
    , unliftio ==0.2.*
    , unliftio-core ==0.2.*
    , websockets ==0.12.*
    , yaml ==0.11.*
    , zstd ==0.1.3.*
  default-language: Haskell2010
  if flag(swift)
    cpp-options: -DswiftJSON
  if impl(ghc >= 9.6.2)
    build-depends:
        bytestring ==0.11.*
      , template-haskell ==2.20.*
      , text >=2.0.1 && <2.2
  if impl(ghc < 9.6.2)
    build-depends:
        bytestring ==0.10.*
      , template-haskell ==2.16.*
      , text >=1.2.3.0 && <1.3

test-suite simplexmq-test
  type: exitcode-stdio-1.0
  main-is: Test.hs
  other-modules:
      AgentTests
      AgentTests.ConnectionRequestTests
      AgentTests.DoubleRatchetTests
      AgentTests.EqInstances
      AgentTests.FunctionalAPITests
      AgentTests.MigrationTests
      AgentTests.NotificationTests
      AgentTests.SchemaDump
      AgentTests.SQLiteTests
      CLITests
      CoreTests.BatchingTests
      CoreTests.CryptoFileTests
      CoreTests.CryptoTests
      CoreTests.EncodingTests
      CoreTests.RetryIntervalTests
      CoreTests.SOCKSSettings
      CoreTests.StoreLogTests
      CoreTests.TRcvQueuesTests
      CoreTests.UtilTests
      CoreTests.VersionRangeTests
      FileDescriptionTests
      NtfClient
      NtfServerTests
      RemoteControl
      ServerTests
      SMPAgentClient
      SMPClient
      SMPProxyTests
      Util
      XFTPAgent
      XFTPCLI
      XFTPClient
      XFTPServerTests
      Static
      Static.Embedded
      Paths_simplexmq
  hs-source-dirs:
      tests
      apps/smp-server/web
  default-extensions:
      StrictData
  ghc-options: -Weverything -Wno-missing-exported-signatures -Wno-missing-import-lists -Wno-missed-specialisations -Wno-all-missed-specialisations -Wno-unsafe -Wno-safe -Wno-missing-local-signatures -Wno-missing-kind-signatures -Wno-missing-deriving-strategies -Wno-monomorphism-restriction -Wno-prepositive-qualified-module -Wno-unused-packages -Wno-implicit-prelude -Wno-missing-safe-haskell-mode -Wno-missing-export-lists -Wno-partial-fields -Wcompat -Werror=incomplete-record-updates -Werror=incomplete-patterns -Werror=incomplete-uni-patterns -Werror=missing-methods -Werror=tabs -Wredundant-constraints -Wincomplete-record-updates -Wunused-type-patterns -O2 -threaded -rtsopts -with-rtsopts=-A64M -with-rtsopts=-N1
  build-depends:
      HUnit ==1.6.*
    , QuickCheck ==2.14.*
    , aeson ==2.2.*
    , ansi-terminal >=0.10 && <0.12
    , asn1-encoding ==0.9.*
    , asn1-types ==0.3.*
    , async ==2.2.*
    , attoparsec ==0.14.*
    , base >=4.14 && <5
    , base64-bytestring >=1.0 && <1.3
    , case-insensitive ==1.2.*
    , composition ==1.0.*
    , constraints >=0.12 && <0.14
    , containers ==0.6.*
    , crypton ==0.34.*
    , crypton-x509 ==1.7.*
    , crypton-x509-store ==1.6.*
    , crypton-x509-validation ==1.6.*
    , cryptostore ==0.3.*
    , data-default ==0.7.*
    , deepseq ==1.4.*
    , direct-sqlcipher ==2.3.*
    , directory ==1.3.*
    , file-embed
    , filepath ==1.4.*
    , generic-random ==1.5.*
    , hashable ==1.4.*
    , hourglass ==0.2.*
    , hspec ==2.11.*
    , hspec-core ==2.11.*
    , http-client
    , http-client-tls
    , http-types ==0.12.*
    , http2 >=4.2.2 && <4.3
    , ini ==0.4.1
    , iproute ==1.7.*
    , iso8601-time ==0.1.*
    , main-tester ==0.2.*
    , memory ==0.18.*
    , mtl >=2.3.1 && <3.0
    , network >=3.1.2.7 && <3.2
    , network-info ==0.2.*
    , network-transport ==0.5.6
    , network-udp ==0.0.*
    , optparse-applicative >=0.15 && <0.17
    , process ==1.6.*
    , random >=1.1 && <1.3
    , silently ==1.2.*
    , simple-logger ==0.1.*
    , simplexmq
    , socks ==0.6.*
    , sqlcipher-simple ==0.4.*
    , stm ==2.5.*
    , temporary ==1.3.*
    , time ==1.12.*
    , time-manager ==0.0.*
    , timeit ==2.0.*
    , tls >=1.9.0 && <1.10
    , transformers ==0.6.*
    , unliftio ==0.2.*
    , unliftio-core ==0.2.*
    , unordered-containers
    , wai
    , wai-app-static
    , warp
    , warp-tls
    , websockets ==0.12.*
    , yaml ==0.11.*
    , zstd ==0.1.3.*
  default-language: Haskell2010
  if flag(swift)
    cpp-options: -DswiftJSON
  if impl(ghc >= 9.6.2)
    build-depends:
        bytestring ==0.11.*
      , template-haskell ==2.20.*
      , text >=2.0.1 && <2.2
  if impl(ghc < 9.6.2)
    build-depends:
        bytestring ==0.10.*
      , template-haskell ==2.16.*
      , text >=1.2.3.0 && <1.3<|MERGE_RESOLUTION|>--- conflicted
+++ resolved
@@ -5,11 +5,7 @@
 -- see: https://github.com/sol/hpack
 
 name:           simplexmq
-<<<<<<< HEAD
-version:        6.1.0.701
-=======
-version:        6.1.1.0
->>>>>>> 967afaf8
+version:        6.1.1.701
 synopsis:       SimpleXMQ message broker
 description:    This package includes <./docs/Simplex-Messaging-Server.html server>,
                 <./docs/Simplex-Messaging-Client.html client> and

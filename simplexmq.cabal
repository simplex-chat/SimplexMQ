cabal-version: 1.12

name:           simplexmq
version:        6.2.2.0
synopsis:       SimpleXMQ message broker
description:    This package includes <./docs/Simplex-Messaging-Server.html server>,
                <./docs/Simplex-Messaging-Client.html client> and
                <./docs/Simplex-Messaging-Agent.html agent> for SMP protocols:
                .
                * <https://github.com/simplex-chat/simplexmq/blob/master/protocol/simplex-messaging.md SMP protocol>
                * <https://github.com/simplex-chat/simplexmq/blob/master/protocol/agent-protocol.md SMP agent protocol>
                .
                See <https://github.com/simplex-chat/simplex-chat terminal chat prototype> built with SimpleXMQ broker.
category:       Chat, Network, Web, System, Cryptography
homepage:       https://github.com/simplex-chat/simplexmq#readme
author:         simplex.chat
maintainer:     chat@simplex.chat
copyright:      2020-2022 simplex.chat
license:        AGPL-3
license-file:   LICENSE
build-type:     Simple
extra-source-files:
    README.md
    CHANGELOG.md
    cbits/sha512.h
    cbits/sntrup761.h
    apps/smp-server/static/index.html
    apps/smp-server/static/link.html
    apps/smp-server/static/media/apk_icon.png
    apps/smp-server/static/media/apple_store.svg
    apps/smp-server/static/media/contact.js
    apps/smp-server/static/media/contact_page_mobile.png
    apps/smp-server/static/media/f_droid.svg
    apps/smp-server/static/media/favicon.ico
    apps/smp-server/static/media/GilroyBold.woff2
    apps/smp-server/static/media/GilroyLight.woff2
    apps/smp-server/static/media/GilroyMedium.woff2
    apps/smp-server/static/media/GilroyRegular.woff2
    apps/smp-server/static/media/GilroyRegularItalic.woff2
    apps/smp-server/static/media/google_play.svg
    apps/smp-server/static/media/logo-dark.png
    apps/smp-server/static/media/logo-light.png
    apps/smp-server/static/media/logo-symbol-dark.svg
    apps/smp-server/static/media/logo-symbol-light.svg
    apps/smp-server/static/media/moon.svg
    apps/smp-server/static/media/qrcode.js
    apps/smp-server/static/media/script.js
    apps/smp-server/static/media/style.css
    apps/smp-server/static/media/sun.svg
    apps/smp-server/static/media/swiper-bundle.min.css
    apps/smp-server/static/media/swiper-bundle.min.js
    apps/smp-server/static/media/tailwind.css
    apps/smp-server/static/media/testflight.png

flag swift
  description: Enable swift JSON format
  manual: True
  default: False

flag use_crypton
  description: Use crypton etc. in cryptostore
  manual: True
  default: True

flag client_library
  description: Don't build server-related code.
  manual: True
  default: False

flag client_postgres
  description: Build with PostgreSQL instead of SQLite.
  manual: True
  default: False

library
  exposed-modules:
      Simplex.FileTransfer.Agent
      Simplex.FileTransfer.Chunks
      Simplex.FileTransfer.Client
      Simplex.FileTransfer.Client.Agent
      Simplex.FileTransfer.Client.Presets
      Simplex.FileTransfer.Crypto
      Simplex.FileTransfer.Description
      Simplex.FileTransfer.Protocol
      Simplex.FileTransfer.Transport
      Simplex.FileTransfer.Types
      Simplex.FileTransfer.Util
      Simplex.Messaging.Agent
      Simplex.Messaging.Agent.Client
      Simplex.Messaging.Agent.Env.SQLite
      Simplex.Messaging.Agent.Lock
      Simplex.Messaging.Agent.NtfSubSupervisor
      Simplex.Messaging.Agent.Protocol
      Simplex.Messaging.Agent.QueryString
      Simplex.Messaging.Agent.RetryInterval
      Simplex.Messaging.Agent.Stats
      Simplex.Messaging.Agent.Store
<<<<<<< HEAD
      Simplex.Messaging.Agent.Store.AgentStore
      Simplex.Messaging.Agent.Store.Common
      Simplex.Messaging.Agent.Store.DB
      Simplex.Messaging.Agent.Store.Migrations
      Simplex.Messaging.Agent.Store.Shared
=======
      Simplex.Messaging.Agent.Store.SQLite
      Simplex.Messaging.Agent.Store.SQLite.Common
      Simplex.Messaging.Agent.Store.SQLite.DB
      Simplex.Messaging.Agent.Store.SQLite.Migrations
      Simplex.Messaging.Agent.Store.SQLite.Migrations.M20220101_initial
      Simplex.Messaging.Agent.Store.SQLite.Migrations.M20220301_snd_queue_keys
      Simplex.Messaging.Agent.Store.SQLite.Migrations.M20220322_notifications
      Simplex.Messaging.Agent.Store.SQLite.Migrations.M20220608_v2
      Simplex.Messaging.Agent.Store.SQLite.Migrations.M20220625_v2_ntf_mode
      Simplex.Messaging.Agent.Store.SQLite.Migrations.M20220811_onion_hosts
      Simplex.Messaging.Agent.Store.SQLite.Migrations.M20220817_connection_ntfs
      Simplex.Messaging.Agent.Store.SQLite.Migrations.M20220905_commands
      Simplex.Messaging.Agent.Store.SQLite.Migrations.M20220915_connection_queues
      Simplex.Messaging.Agent.Store.SQLite.Migrations.M20230110_users
      Simplex.Messaging.Agent.Store.SQLite.Migrations.M20230117_fkey_indexes
      Simplex.Messaging.Agent.Store.SQLite.Migrations.M20230120_delete_errors
      Simplex.Messaging.Agent.Store.SQLite.Migrations.M20230217_server_key_hash
      Simplex.Messaging.Agent.Store.SQLite.Migrations.M20230223_files
      Simplex.Messaging.Agent.Store.SQLite.Migrations.M20230320_retry_state
      Simplex.Messaging.Agent.Store.SQLite.Migrations.M20230401_snd_files
      Simplex.Messaging.Agent.Store.SQLite.Migrations.M20230510_files_pending_replicas_indexes
      Simplex.Messaging.Agent.Store.SQLite.Migrations.M20230516_encrypted_rcv_message_hashes
      Simplex.Messaging.Agent.Store.SQLite.Migrations.M20230531_switch_status
      Simplex.Messaging.Agent.Store.SQLite.Migrations.M20230615_ratchet_sync
      Simplex.Messaging.Agent.Store.SQLite.Migrations.M20230701_delivery_receipts
      Simplex.Messaging.Agent.Store.SQLite.Migrations.M20230720_delete_expired_messages
      Simplex.Messaging.Agent.Store.SQLite.Migrations.M20230722_indexes
      Simplex.Messaging.Agent.Store.SQLite.Migrations.M20230814_indexes
      Simplex.Messaging.Agent.Store.SQLite.Migrations.M20230829_crypto_files
      Simplex.Messaging.Agent.Store.SQLite.Migrations.M20231222_command_created_at
      Simplex.Messaging.Agent.Store.SQLite.Migrations.M20231225_failed_work_items
      Simplex.Messaging.Agent.Store.SQLite.Migrations.M20240121_message_delivery_indexes
      Simplex.Messaging.Agent.Store.SQLite.Migrations.M20240124_file_redirect
      Simplex.Messaging.Agent.Store.SQLite.Migrations.M20240223_connections_wait_delivery
      Simplex.Messaging.Agent.Store.SQLite.Migrations.M20240225_ratchet_kem
      Simplex.Messaging.Agent.Store.SQLite.Migrations.M20240417_rcv_files_approved_relays
      Simplex.Messaging.Agent.Store.SQLite.Migrations.M20240624_snd_secure
      Simplex.Messaging.Agent.Store.SQLite.Migrations.M20240702_servers_stats
      Simplex.Messaging.Agent.Store.SQLite.Migrations.M20240930_ntf_tokens_to_delete
      Simplex.Messaging.Agent.Store.SQLite.Migrations.M20241007_rcv_queues_last_broker_ts
      Simplex.Messaging.Agent.Store.SQLite.Migrations.M20241224_ratchet_e2e_snd_params
>>>>>>> bf289023
      Simplex.Messaging.Agent.TRcvQueues
      Simplex.Messaging.Client
      Simplex.Messaging.Client.Agent
      Simplex.Messaging.Compression
      Simplex.Messaging.Crypto
      Simplex.Messaging.Crypto.File
      Simplex.Messaging.Crypto.Lazy
      Simplex.Messaging.Crypto.Ratchet
      Simplex.Messaging.Crypto.SNTRUP761
      Simplex.Messaging.Crypto.SNTRUP761.Bindings
      Simplex.Messaging.Crypto.SNTRUP761.Bindings.Defines
      Simplex.Messaging.Crypto.SNTRUP761.Bindings.FFI
      Simplex.Messaging.Crypto.SNTRUP761.Bindings.RNG
      Simplex.Messaging.Encoding
      Simplex.Messaging.Encoding.String
      Simplex.Messaging.Notifications.Client
      Simplex.Messaging.Notifications.Protocol
      Simplex.Messaging.Notifications.Transport
      Simplex.Messaging.Notifications.Types
      Simplex.Messaging.Parsers
      Simplex.Messaging.Protocol
      Simplex.Messaging.Server.Expiration
      Simplex.Messaging.Server.QueueStore.QueueInfo
      Simplex.Messaging.ServiceScheme
      Simplex.Messaging.Session
      Simplex.Messaging.TMap
      Simplex.Messaging.Transport
      Simplex.Messaging.Transport.Buffer
      Simplex.Messaging.Transport.Client
      Simplex.Messaging.Transport.Credentials
      Simplex.Messaging.Transport.HTTP2
      Simplex.Messaging.Transport.HTTP2.Client
      Simplex.Messaging.Transport.HTTP2.File
      Simplex.Messaging.Transport.HTTP2.Server
      Simplex.Messaging.Transport.KeepAlive
      Simplex.Messaging.Transport.Server
      Simplex.Messaging.Util
      Simplex.Messaging.Version
      Simplex.Messaging.Version.Internal
      Simplex.RemoteControl.Client
      Simplex.RemoteControl.Discovery
      Simplex.RemoteControl.Discovery.Multicast
      Simplex.RemoteControl.Invitation
      Simplex.RemoteControl.Types
  if flag(client_postgres)
      exposed-modules:
          Simplex.Messaging.Agent.Store.Postgres
          Simplex.Messaging.Agent.Store.Postgres.Common
          Simplex.Messaging.Agent.Store.Postgres.DB
          Simplex.Messaging.Agent.Store.Postgres.Migrations
          Simplex.Messaging.Agent.Store.Postgres.Migrations.M20241210_initial
      if !flag(client_library)
          exposed-modules:
              Simplex.Messaging.Agent.Store.Postgres.Util
  else
      exposed-modules:
          Simplex.Messaging.Agent.Store.SQLite
          Simplex.Messaging.Agent.Store.SQLite.Common
          Simplex.Messaging.Agent.Store.SQLite.DB
          Simplex.Messaging.Agent.Store.SQLite.Migrations
          Simplex.Messaging.Agent.Store.SQLite.Migrations.M20220101_initial
          Simplex.Messaging.Agent.Store.SQLite.Migrations.M20220301_snd_queue_keys
          Simplex.Messaging.Agent.Store.SQLite.Migrations.M20220322_notifications
          Simplex.Messaging.Agent.Store.SQLite.Migrations.M20220608_v2
          Simplex.Messaging.Agent.Store.SQLite.Migrations.M20220625_v2_ntf_mode
          Simplex.Messaging.Agent.Store.SQLite.Migrations.M20220811_onion_hosts
          Simplex.Messaging.Agent.Store.SQLite.Migrations.M20220817_connection_ntfs
          Simplex.Messaging.Agent.Store.SQLite.Migrations.M20220905_commands
          Simplex.Messaging.Agent.Store.SQLite.Migrations.M20220915_connection_queues
          Simplex.Messaging.Agent.Store.SQLite.Migrations.M20230110_users
          Simplex.Messaging.Agent.Store.SQLite.Migrations.M20230117_fkey_indexes
          Simplex.Messaging.Agent.Store.SQLite.Migrations.M20230120_delete_errors
          Simplex.Messaging.Agent.Store.SQLite.Migrations.M20230217_server_key_hash
          Simplex.Messaging.Agent.Store.SQLite.Migrations.M20230223_files
          Simplex.Messaging.Agent.Store.SQLite.Migrations.M20230320_retry_state
          Simplex.Messaging.Agent.Store.SQLite.Migrations.M20230401_snd_files
          Simplex.Messaging.Agent.Store.SQLite.Migrations.M20230510_files_pending_replicas_indexes
          Simplex.Messaging.Agent.Store.SQLite.Migrations.M20230516_encrypted_rcv_message_hashes
          Simplex.Messaging.Agent.Store.SQLite.Migrations.M20230531_switch_status
          Simplex.Messaging.Agent.Store.SQLite.Migrations.M20230615_ratchet_sync
          Simplex.Messaging.Agent.Store.SQLite.Migrations.M20230701_delivery_receipts
          Simplex.Messaging.Agent.Store.SQLite.Migrations.M20230720_delete_expired_messages
          Simplex.Messaging.Agent.Store.SQLite.Migrations.M20230722_indexes
          Simplex.Messaging.Agent.Store.SQLite.Migrations.M20230814_indexes
          Simplex.Messaging.Agent.Store.SQLite.Migrations.M20230829_crypto_files
          Simplex.Messaging.Agent.Store.SQLite.Migrations.M20231222_command_created_at
          Simplex.Messaging.Agent.Store.SQLite.Migrations.M20231225_failed_work_items
          Simplex.Messaging.Agent.Store.SQLite.Migrations.M20240121_message_delivery_indexes
          Simplex.Messaging.Agent.Store.SQLite.Migrations.M20240124_file_redirect
          Simplex.Messaging.Agent.Store.SQLite.Migrations.M20240223_connections_wait_delivery
          Simplex.Messaging.Agent.Store.SQLite.Migrations.M20240225_ratchet_kem
          Simplex.Messaging.Agent.Store.SQLite.Migrations.M20240417_rcv_files_approved_relays
          Simplex.Messaging.Agent.Store.SQLite.Migrations.M20240624_snd_secure
          Simplex.Messaging.Agent.Store.SQLite.Migrations.M20240702_servers_stats
          Simplex.Messaging.Agent.Store.SQLite.Migrations.M20240930_ntf_tokens_to_delete
          Simplex.Messaging.Agent.Store.SQLite.Migrations.M20241007_rcv_queues_last_broker_ts
  if !flag(client_library)
      exposed-modules:
          Simplex.FileTransfer.Client.Main
          Simplex.FileTransfer.Server
          Simplex.FileTransfer.Server.Control
          Simplex.FileTransfer.Server.Env
          Simplex.FileTransfer.Server.Main
          Simplex.FileTransfer.Server.Stats
          Simplex.FileTransfer.Server.Store
          Simplex.FileTransfer.Server.StoreLog
          Simplex.Messaging.Notifications.Server
          Simplex.Messaging.Notifications.Server.Control
          Simplex.Messaging.Notifications.Server.Env
          Simplex.Messaging.Notifications.Server.Main
          Simplex.Messaging.Notifications.Server.Push.APNS
          Simplex.Messaging.Notifications.Server.Push.APNS.Internal
          Simplex.Messaging.Notifications.Server.Stats
          Simplex.Messaging.Notifications.Server.Store
          Simplex.Messaging.Notifications.Server.StoreLog
          Simplex.Messaging.Server
          Simplex.Messaging.Server.CLI
          Simplex.Messaging.Server.Control
          Simplex.Messaging.Server.Env.STM
          Simplex.Messaging.Server.Information
          Simplex.Messaging.Server.Main
          Simplex.Messaging.Server.MsgStore
          Simplex.Messaging.Server.MsgStore.Journal
          Simplex.Messaging.Server.MsgStore.STM
          Simplex.Messaging.Server.MsgStore.Types
          Simplex.Messaging.Server.NtfStore
          Simplex.Messaging.Server.Prometheus
          Simplex.Messaging.Server.QueueStore
          Simplex.Messaging.Server.QueueStore.STM
          Simplex.Messaging.Server.Stats
          Simplex.Messaging.Server.StoreLog
          Simplex.Messaging.Server.StoreLog.Types
          Simplex.Messaging.Transport.WebSockets
  other-modules:
      Paths_simplexmq
  hs-source-dirs:
      src
  default-extensions:
      StrictData
  ghc-options: -Weverything -Wno-missing-exported-signatures -Wno-missing-import-lists -Wno-missed-specialisations -Wno-all-missed-specialisations -Wno-unsafe -Wno-safe -Wno-missing-local-signatures -Wno-missing-kind-signatures -Wno-missing-deriving-strategies -Wno-monomorphism-restriction -Wno-prepositive-qualified-module -Wno-implicit-prelude -Wno-missing-safe-haskell-mode -Wno-missing-export-lists -Wno-partial-fields -Wcompat -Werror=incomplete-record-updates -Werror=incomplete-patterns -Werror=incomplete-uni-patterns -Werror=missing-home-modules -Werror=missing-methods -Werror=tabs -Wredundant-constraints -Wincomplete-record-updates -Wunused-type-patterns -O2
  include-dirs:
      cbits
  c-sources:
      cbits/sha512.c
      cbits/sntrup761.c
  extra-libraries:
      crypto
  build-depends:
      aeson ==2.2.*
    , asn1-encoding ==0.9.*
    , asn1-types ==0.3.*
    , async ==2.2.*
    , attoparsec ==0.14.*
    , base >=4.14 && <5
    , base64-bytestring >=1.0 && <1.3
    , composition ==1.0.*
    , constraints >=0.12 && <0.14
    , containers ==0.6.*
    , crypton ==0.34.*
    , crypton-x509 ==1.7.*
    , crypton-x509-store ==1.6.*
    , crypton-x509-validation ==1.6.*
    , cryptostore ==0.3.*
    , data-default ==0.7.*
    , directory ==1.3.*
    , filepath ==1.4.*
    , hourglass ==0.2.*
    , http-types ==0.12.*
    , http2 >=4.2.2 && <4.3
    , ini ==0.4.1
    , iproute ==1.7.*
    , iso8601-time ==0.1.*
    , memory ==0.18.*
    , mtl >=2.3.1 && <3.0
    , network >=3.1.2.7 && <3.2
    , network-info ==0.2.*
    , network-transport ==0.5.6
    , network-udp ==0.0.*
    , optparse-applicative >=0.15 && <0.17
    , process ==1.6.*
    , random >=1.1 && <1.3
    , simple-logger ==0.1.*
    , socks ==0.6.*
    , stm ==2.5.*
    , temporary ==1.3.*
    , time ==1.12.*
    , time-manager ==0.0.*
    , tls >=1.9.0 && <1.10
    , transformers ==0.6.*
    , unliftio ==0.2.*
    , unliftio-core ==0.2.*
    , yaml ==0.11.*
    , zstd ==0.1.3.*
  default-language: Haskell2010
  if flag(swift)
    cpp-options: -DswiftJSON
  if !flag(client_library)
    build-depends:
        case-insensitive ==1.2.*
      , hashable ==1.4.*
      , websockets ==0.12.*
  if flag(client_postgres)
    build-depends:
        postgresql-libpq >=0.10.0.0
      , postgresql-simple ==0.7.*
      , raw-strings-qq ==1.1.*
    cpp-options: -DdbPostgres
  else
    build-depends:
        direct-sqlcipher ==2.3.*
      , sqlcipher-simple ==0.4.*
  if impl(ghc >= 9.6.2)
    build-depends:
        bytestring ==0.11.*
      , text >=2.0.1 && <2.2
  if impl(ghc < 9.6.2)
    build-depends:
        bytestring ==0.10.*
      , text >=1.2.3.0 && <1.3

executable ntf-server
  if flag(client_library)
      buildable: False
  main-is: Main.hs
  other-modules:
      Paths_simplexmq
  hs-source-dirs:
      apps/ntf-server
  default-extensions:
      StrictData
  ghc-options: -Weverything -Wno-missing-exported-signatures -Wno-missing-import-lists -Wno-missed-specialisations -Wno-all-missed-specialisations -Wno-unsafe -Wno-safe -Wno-missing-local-signatures -Wno-missing-kind-signatures -Wno-missing-deriving-strategies -Wno-monomorphism-restriction -Wno-prepositive-qualified-module -Wno-implicit-prelude -Wno-missing-safe-haskell-mode -Wno-missing-export-lists -Wno-partial-fields -Wcompat -Werror=incomplete-record-updates -Werror=incomplete-patterns -Werror=incomplete-uni-patterns -Werror=missing-methods -Werror=tabs -Wredundant-constraints -Wincomplete-record-updates -Wunused-type-patterns -O2 -threaded -rtsopts
  build-depends:
      base
    , simple-logger
    , simplexmq
  default-language: Haskell2010

executable smp-server
  if flag(client_library)
      buildable: False
  main-is: Main.hs
  other-modules:
      Static
      Static.Embedded
      Paths_simplexmq
  hs-source-dirs:
      apps/smp-server
      apps/smp-server/web
  default-extensions:
      StrictData
  ghc-options: -Weverything -Wno-missing-exported-signatures -Wno-missing-import-lists -Wno-missed-specialisations -Wno-all-missed-specialisations -Wno-unsafe -Wno-safe -Wno-missing-local-signatures -Wno-missing-kind-signatures -Wno-missing-deriving-strategies -Wno-monomorphism-restriction -Wno-prepositive-qualified-module -Wno-implicit-prelude -Wno-missing-safe-haskell-mode -Wno-missing-export-lists -Wno-partial-fields -Wcompat -Werror=incomplete-record-updates -Werror=incomplete-patterns -Werror=incomplete-uni-patterns -Werror=missing-methods -Werror=tabs -Wredundant-constraints -Wincomplete-record-updates -Wunused-type-patterns -O2 -threaded -rtsopts
  build-depends:
      base
    , bytestring
    , directory
    , file-embed
    , filepath
    , network
    , simple-logger
    , simplexmq
    , text
    , unliftio
    , wai
    , wai-app-static
    , warp ==3.3.30
    , warp-tls ==3.4.7
  default-language: Haskell2010

executable xftp
  if flag(client_library)
      buildable: False
  main-is: Main.hs
  other-modules:
      Paths_simplexmq
  hs-source-dirs:
      apps/xftp
  default-extensions:
      StrictData
  ghc-options: -Weverything -Wno-missing-exported-signatures -Wno-missing-import-lists -Wno-missed-specialisations -Wno-all-missed-specialisations -Wno-unsafe -Wno-safe -Wno-missing-local-signatures -Wno-missing-kind-signatures -Wno-missing-deriving-strategies -Wno-monomorphism-restriction -Wno-prepositive-qualified-module -Wno-implicit-prelude -Wno-missing-safe-haskell-mode -Wno-missing-export-lists -Wno-partial-fields -Wcompat -Werror=incomplete-record-updates -Werror=incomplete-patterns -Werror=incomplete-uni-patterns -Werror=missing-methods -Werror=tabs -Wredundant-constraints -Wincomplete-record-updates -Wunused-type-patterns -O2 -threaded -rtsopts
  build-depends:
      base
    , simplexmq
  default-language: Haskell2010

executable xftp-server
  if flag(client_library)
      buildable: False
  main-is: Main.hs
  other-modules:
      Paths_simplexmq
  hs-source-dirs:
      apps/xftp-server
  default-extensions:
      StrictData
  ghc-options: -Weverything -Wno-missing-exported-signatures -Wno-missing-import-lists -Wno-missed-specialisations -Wno-all-missed-specialisations -Wno-unsafe -Wno-safe -Wno-missing-local-signatures -Wno-missing-kind-signatures -Wno-missing-deriving-strategies -Wno-monomorphism-restriction -Wno-prepositive-qualified-module -Wno-implicit-prelude -Wno-missing-safe-haskell-mode -Wno-missing-export-lists -Wno-partial-fields -Wcompat -Werror=incomplete-record-updates -Werror=incomplete-patterns -Werror=incomplete-uni-patterns -Werror=missing-methods -Werror=tabs -Wredundant-constraints -Wincomplete-record-updates -Wunused-type-patterns -O2 -threaded -rtsopts
  build-depends:
      base
    , simple-logger
    , simplexmq
  default-language: Haskell2010

test-suite simplexmq-test
  if flag(client_library)
      buildable: False
  type: exitcode-stdio-1.0
  main-is: Test.hs
  other-modules:
      AgentTests
      AgentTests.ConnectionRequestTests
      AgentTests.DoubleRatchetTests
      AgentTests.EqInstances
      AgentTests.FunctionalAPITests
      AgentTests.MigrationTests
      AgentTests.ServerChoice
      CLITests
      CoreTests.BatchingTests
      CoreTests.CryptoFileTests
      CoreTests.CryptoTests
      CoreTests.EncodingTests
      CoreTests.MsgStoreTests
      CoreTests.RetryIntervalTests
      CoreTests.SOCKSSettings
      CoreTests.StoreLogTests
      CoreTests.TRcvQueuesTests
      CoreTests.UtilTests
      CoreTests.VersionRangeTests
      FileDescriptionTests
      Fixtures
      NtfClient
      NtfServerTests
      RemoteControl
      ServerTests
      SMPAgentClient
      SMPClient
      SMPProxyTests
      Util
      XFTPAgent
      XFTPCLI
      XFTPClient
      XFTPServerTests
      Static
      Static.Embedded
      Paths_simplexmq
  if !flag(client_postgres)
      other-modules:
          AgentTests.NotificationTests
          AgentTests.SchemaDump
          AgentTests.SQLiteTests
  hs-source-dirs:
      tests
      apps/smp-server/web
  default-extensions:
      StrictData
  ghc-options: -Weverything -Wno-missing-exported-signatures -Wno-missing-import-lists -Wno-missed-specialisations -Wno-all-missed-specialisations -Wno-unsafe -Wno-safe -Wno-missing-local-signatures -Wno-missing-kind-signatures -Wno-missing-deriving-strategies -Wno-monomorphism-restriction -Wno-prepositive-qualified-module -Wno-implicit-prelude -Wno-missing-safe-haskell-mode -Wno-missing-export-lists -Wno-partial-fields -Wcompat -Werror=incomplete-record-updates -Werror=incomplete-patterns -Werror=incomplete-uni-patterns -Werror=missing-methods -Werror=tabs -Wredundant-constraints -Wincomplete-record-updates -Wunused-type-patterns -O2 -threaded -rtsopts -with-rtsopts=-A64M -with-rtsopts=-N1
  build-depends:
      base
    , aeson
    , async
    , base64-bytestring
    , bytestring
    , containers
    , crypton
    , crypton-x509
    , crypton-x509-store
    , crypton-x509-validation
    , deepseq ==1.4.*
    , directory
    , file-embed
    , filepath
    , generic-random ==1.5.*
    , hashable
    , hspec ==2.11.*
    , http-client
    , http-types
    , http2
    , HUnit ==1.6.*
    , ini
    , iso8601-time
    , main-tester ==0.2.*
    , memory
    , mtl
    , network
    , process
    , QuickCheck ==2.14.*
    , random
    , silently ==1.2.*
    , simple-logger
    , simplexmq
    , stm
    , text
    , time
    , timeit ==2.0.*
    , transformers
    , unliftio
    , unliftio-core
    , unordered-containers
    , wai
    , wai-app-static
    , warp
    , warp-tls
    , yaml
  default-language: Haskell2010
  if flag(client_postgres)
    build-depends:
        postgresql-libpq >=0.10.0.0
      , postgresql-simple ==0.7.*
      , raw-strings-qq ==1.1.*
    cpp-options: -DdbPostgres
  else
    build-depends:
        sqlcipher-simple<|MERGE_RESOLUTION|>--- conflicted
+++ resolved
@@ -95,55 +95,11 @@
       Simplex.Messaging.Agent.RetryInterval
       Simplex.Messaging.Agent.Stats
       Simplex.Messaging.Agent.Store
-<<<<<<< HEAD
       Simplex.Messaging.Agent.Store.AgentStore
       Simplex.Messaging.Agent.Store.Common
       Simplex.Messaging.Agent.Store.DB
       Simplex.Messaging.Agent.Store.Migrations
       Simplex.Messaging.Agent.Store.Shared
-=======
-      Simplex.Messaging.Agent.Store.SQLite
-      Simplex.Messaging.Agent.Store.SQLite.Common
-      Simplex.Messaging.Agent.Store.SQLite.DB
-      Simplex.Messaging.Agent.Store.SQLite.Migrations
-      Simplex.Messaging.Agent.Store.SQLite.Migrations.M20220101_initial
-      Simplex.Messaging.Agent.Store.SQLite.Migrations.M20220301_snd_queue_keys
-      Simplex.Messaging.Agent.Store.SQLite.Migrations.M20220322_notifications
-      Simplex.Messaging.Agent.Store.SQLite.Migrations.M20220608_v2
-      Simplex.Messaging.Agent.Store.SQLite.Migrations.M20220625_v2_ntf_mode
-      Simplex.Messaging.Agent.Store.SQLite.Migrations.M20220811_onion_hosts
-      Simplex.Messaging.Agent.Store.SQLite.Migrations.M20220817_connection_ntfs
-      Simplex.Messaging.Agent.Store.SQLite.Migrations.M20220905_commands
-      Simplex.Messaging.Agent.Store.SQLite.Migrations.M20220915_connection_queues
-      Simplex.Messaging.Agent.Store.SQLite.Migrations.M20230110_users
-      Simplex.Messaging.Agent.Store.SQLite.Migrations.M20230117_fkey_indexes
-      Simplex.Messaging.Agent.Store.SQLite.Migrations.M20230120_delete_errors
-      Simplex.Messaging.Agent.Store.SQLite.Migrations.M20230217_server_key_hash
-      Simplex.Messaging.Agent.Store.SQLite.Migrations.M20230223_files
-      Simplex.Messaging.Agent.Store.SQLite.Migrations.M20230320_retry_state
-      Simplex.Messaging.Agent.Store.SQLite.Migrations.M20230401_snd_files
-      Simplex.Messaging.Agent.Store.SQLite.Migrations.M20230510_files_pending_replicas_indexes
-      Simplex.Messaging.Agent.Store.SQLite.Migrations.M20230516_encrypted_rcv_message_hashes
-      Simplex.Messaging.Agent.Store.SQLite.Migrations.M20230531_switch_status
-      Simplex.Messaging.Agent.Store.SQLite.Migrations.M20230615_ratchet_sync
-      Simplex.Messaging.Agent.Store.SQLite.Migrations.M20230701_delivery_receipts
-      Simplex.Messaging.Agent.Store.SQLite.Migrations.M20230720_delete_expired_messages
-      Simplex.Messaging.Agent.Store.SQLite.Migrations.M20230722_indexes
-      Simplex.Messaging.Agent.Store.SQLite.Migrations.M20230814_indexes
-      Simplex.Messaging.Agent.Store.SQLite.Migrations.M20230829_crypto_files
-      Simplex.Messaging.Agent.Store.SQLite.Migrations.M20231222_command_created_at
-      Simplex.Messaging.Agent.Store.SQLite.Migrations.M20231225_failed_work_items
-      Simplex.Messaging.Agent.Store.SQLite.Migrations.M20240121_message_delivery_indexes
-      Simplex.Messaging.Agent.Store.SQLite.Migrations.M20240124_file_redirect
-      Simplex.Messaging.Agent.Store.SQLite.Migrations.M20240223_connections_wait_delivery
-      Simplex.Messaging.Agent.Store.SQLite.Migrations.M20240225_ratchet_kem
-      Simplex.Messaging.Agent.Store.SQLite.Migrations.M20240417_rcv_files_approved_relays
-      Simplex.Messaging.Agent.Store.SQLite.Migrations.M20240624_snd_secure
-      Simplex.Messaging.Agent.Store.SQLite.Migrations.M20240702_servers_stats
-      Simplex.Messaging.Agent.Store.SQLite.Migrations.M20240930_ntf_tokens_to_delete
-      Simplex.Messaging.Agent.Store.SQLite.Migrations.M20241007_rcv_queues_last_broker_ts
-      Simplex.Messaging.Agent.Store.SQLite.Migrations.M20241224_ratchet_e2e_snd_params
->>>>>>> bf289023
       Simplex.Messaging.Agent.TRcvQueues
       Simplex.Messaging.Client
       Simplex.Messaging.Client.Agent
@@ -240,6 +196,7 @@
           Simplex.Messaging.Agent.Store.SQLite.Migrations.M20240702_servers_stats
           Simplex.Messaging.Agent.Store.SQLite.Migrations.M20240930_ntf_tokens_to_delete
           Simplex.Messaging.Agent.Store.SQLite.Migrations.M20241007_rcv_queues_last_broker_ts
+          Simplex.Messaging.Agent.Store.SQLite.Migrations.M20241224_ratchet_e2e_snd_params
   if !flag(client_library)
       exposed-modules:
           Simplex.FileTransfer.Client.Main

cabal-version: 1.12

-- This file has been generated from package.yaml by hpack version 0.35.0.
--
-- see: https://github.com/sol/hpack

name:           simplexmq
version:        6.0.0.3
synopsis:       SimpleXMQ message broker
description:    This package includes <./docs/Simplex-Messaging-Server.html server>,
                <./docs/Simplex-Messaging-Client.html client> and
                <./docs/Simplex-Messaging-Agent.html agent> for SMP protocols:
                .
                * <https://github.com/simplex-chat/simplexmq/blob/master/protocol/simplex-messaging.md SMP protocol>
                * <https://github.com/simplex-chat/simplexmq/blob/master/protocol/agent-protocol.md SMP agent protocol>
                .
                See <https://github.com/simplex-chat/simplex-chat terminal chat prototype> built with SimpleXMQ broker.
category:       Chat, Network, Web, System, Cryptography
homepage:       https://github.com/simplex-chat/simplexmq#readme
author:         simplex.chat
maintainer:     chat@simplex.chat
copyright:      2020-2022 simplex.chat
license:        AGPL-3
license-file:   LICENSE
build-type:     Simple
extra-source-files:
    README.md
    CHANGELOG.md
    cbits/sha512.h
    cbits/sntrup761.h
    apps/smp-server/static/index.html
    apps/smp-server/static/link.html
    apps/smp-server/static/media/apk_icon.png
    apps/smp-server/static/media/apple_store.svg
    apps/smp-server/static/media/contact.js
    apps/smp-server/static/media/contact_page_mobile.png
    apps/smp-server/static/media/f_droid.svg
    apps/smp-server/static/media/favicon.ico
    apps/smp-server/static/media/GilroyBold.woff2
    apps/smp-server/static/media/GilroyLight.woff2
    apps/smp-server/static/media/GilroyMedium.woff2
    apps/smp-server/static/media/GilroyRegular.woff2
    apps/smp-server/static/media/GilroyRegularItalic.woff2
    apps/smp-server/static/media/google_play.svg
    apps/smp-server/static/media/logo-dark.png
    apps/smp-server/static/media/logo-light.png
    apps/smp-server/static/media/logo-symbol-dark.svg
    apps/smp-server/static/media/logo-symbol-light.svg
    apps/smp-server/static/media/moon.svg
    apps/smp-server/static/media/qrcode.js
    apps/smp-server/static/media/script.js
    apps/smp-server/static/media/style.css
    apps/smp-server/static/media/sun.svg
    apps/smp-server/static/media/swiper-bundle.min.css
    apps/smp-server/static/media/swiper-bundle.min.js
    apps/smp-server/static/media/tailwind.css
    apps/smp-server/static/media/testflight.png

flag swift
  description: Enable swift JSON format
  manual: True
  default: False

flag use_crypton
  description: Use crypton etc. in cryptostore
  manual: True
  default: True

library
  exposed-modules:
      Simplex.FileTransfer.Agent
      Simplex.FileTransfer.Chunks
      Simplex.FileTransfer.Client
      Simplex.FileTransfer.Client.Agent
      Simplex.FileTransfer.Client.Main
      Simplex.FileTransfer.Client.Presets
      Simplex.FileTransfer.Crypto
      Simplex.FileTransfer.Description
      Simplex.FileTransfer.Protocol
      Simplex.FileTransfer.Server
      Simplex.FileTransfer.Server.Control
      Simplex.FileTransfer.Server.Env
      Simplex.FileTransfer.Server.Main
      Simplex.FileTransfer.Server.Stats
      Simplex.FileTransfer.Server.Store
      Simplex.FileTransfer.Server.StoreLog
      Simplex.FileTransfer.Transport
      Simplex.FileTransfer.Types
      Simplex.FileTransfer.Util
      Simplex.Messaging.Agent
      Simplex.Messaging.Agent.Client
      Simplex.Messaging.Agent.Env.SQLite
      Simplex.Messaging.Agent.Lock
      Simplex.Messaging.Agent.NtfSubSupervisor
      Simplex.Messaging.Agent.Protocol
      Simplex.Messaging.Agent.QueryString
      Simplex.Messaging.Agent.RetryInterval
      Simplex.Messaging.Agent.Stats
      Simplex.Messaging.Agent.Store
      Simplex.Messaging.Agent.Store.SQLite
      Simplex.Messaging.Agent.Store.SQLite.Common
      Simplex.Messaging.Agent.Store.SQLite.DB
      Simplex.Messaging.Agent.Store.SQLite.Migrations
      Simplex.Messaging.Agent.Store.SQLite.Migrations.M20220101_initial
      Simplex.Messaging.Agent.Store.SQLite.Migrations.M20220301_snd_queue_keys
      Simplex.Messaging.Agent.Store.SQLite.Migrations.M20220322_notifications
      Simplex.Messaging.Agent.Store.SQLite.Migrations.M20220608_v2
      Simplex.Messaging.Agent.Store.SQLite.Migrations.M20220625_v2_ntf_mode
      Simplex.Messaging.Agent.Store.SQLite.Migrations.M20220811_onion_hosts
      Simplex.Messaging.Agent.Store.SQLite.Migrations.M20220817_connection_ntfs
      Simplex.Messaging.Agent.Store.SQLite.Migrations.M20220905_commands
      Simplex.Messaging.Agent.Store.SQLite.Migrations.M20220915_connection_queues
      Simplex.Messaging.Agent.Store.SQLite.Migrations.M20230110_users
      Simplex.Messaging.Agent.Store.SQLite.Migrations.M20230117_fkey_indexes
      Simplex.Messaging.Agent.Store.SQLite.Migrations.M20230120_delete_errors
      Simplex.Messaging.Agent.Store.SQLite.Migrations.M20230217_server_key_hash
      Simplex.Messaging.Agent.Store.SQLite.Migrations.M20230223_files
      Simplex.Messaging.Agent.Store.SQLite.Migrations.M20230320_retry_state
      Simplex.Messaging.Agent.Store.SQLite.Migrations.M20230401_snd_files
      Simplex.Messaging.Agent.Store.SQLite.Migrations.M20230510_files_pending_replicas_indexes
      Simplex.Messaging.Agent.Store.SQLite.Migrations.M20230516_encrypted_rcv_message_hashes
      Simplex.Messaging.Agent.Store.SQLite.Migrations.M20230531_switch_status
      Simplex.Messaging.Agent.Store.SQLite.Migrations.M20230615_ratchet_sync
      Simplex.Messaging.Agent.Store.SQLite.Migrations.M20230701_delivery_receipts
      Simplex.Messaging.Agent.Store.SQLite.Migrations.M20230720_delete_expired_messages
      Simplex.Messaging.Agent.Store.SQLite.Migrations.M20230722_indexes
      Simplex.Messaging.Agent.Store.SQLite.Migrations.M20230814_indexes
      Simplex.Messaging.Agent.Store.SQLite.Migrations.M20230829_crypto_files
      Simplex.Messaging.Agent.Store.SQLite.Migrations.M20231222_command_created_at
      Simplex.Messaging.Agent.Store.SQLite.Migrations.M20231225_failed_work_items
      Simplex.Messaging.Agent.Store.SQLite.Migrations.M20240121_message_delivery_indexes
      Simplex.Messaging.Agent.Store.SQLite.Migrations.M20240124_file_redirect
      Simplex.Messaging.Agent.Store.SQLite.Migrations.M20240223_connections_wait_delivery
      Simplex.Messaging.Agent.Store.SQLite.Migrations.M20240225_ratchet_kem
      Simplex.Messaging.Agent.Store.SQLite.Migrations.M20240417_rcv_files_approved_relays
      Simplex.Messaging.Agent.Store.SQLite.Migrations.M20240624_snd_secure
      Simplex.Messaging.Agent.Store.SQLite.Migrations.M20240702_servers_stats
      Simplex.Messaging.Agent.TRcvQueues
      Simplex.Messaging.Client
      Simplex.Messaging.Client.Agent
      Simplex.Messaging.Compression
      Simplex.Messaging.Crypto
      Simplex.Messaging.Crypto.File
      Simplex.Messaging.Crypto.Lazy
      Simplex.Messaging.Crypto.Ratchet
      Simplex.Messaging.Crypto.SNTRUP761
      Simplex.Messaging.Crypto.SNTRUP761.Bindings
      Simplex.Messaging.Crypto.SNTRUP761.Bindings.Defines
      Simplex.Messaging.Crypto.SNTRUP761.Bindings.FFI
      Simplex.Messaging.Crypto.SNTRUP761.Bindings.RNG
      Simplex.Messaging.Encoding
      Simplex.Messaging.Encoding.String
      Simplex.Messaging.Notifications.Client
      Simplex.Messaging.Notifications.Protocol
      Simplex.Messaging.Notifications.Server
      Simplex.Messaging.Notifications.Server.Env
      Simplex.Messaging.Notifications.Server.Main
      Simplex.Messaging.Notifications.Server.Push.APNS
      Simplex.Messaging.Notifications.Server.Push.APNS.Internal
      Simplex.Messaging.Notifications.Server.Stats
      Simplex.Messaging.Notifications.Server.Store
      Simplex.Messaging.Notifications.Server.StoreLog
      Simplex.Messaging.Notifications.Transport
      Simplex.Messaging.Notifications.Types
      Simplex.Messaging.Parsers
      Simplex.Messaging.Protocol
      Simplex.Messaging.Server
      Simplex.Messaging.Server.CLI
      Simplex.Messaging.Server.Control
      Simplex.Messaging.Server.Env.STM
      Simplex.Messaging.Server.Expiration
      Simplex.Messaging.Server.Information
      Simplex.Messaging.Server.Main
      Simplex.Messaging.Server.MsgStore
      Simplex.Messaging.Server.MsgStore.STM
      Simplex.Messaging.Server.QueueStore
      Simplex.Messaging.Server.QueueStore.QueueInfo
      Simplex.Messaging.Server.QueueStore.STM
      Simplex.Messaging.Server.Stats
      Simplex.Messaging.Server.StoreLog
      Simplex.Messaging.ServiceScheme
      Simplex.Messaging.Session
      Simplex.Messaging.TMap
      Simplex.Messaging.Transport
      Simplex.Messaging.Transport.Buffer
      Simplex.Messaging.Transport.Client
      Simplex.Messaging.Transport.Credentials
      Simplex.Messaging.Transport.HTTP2
      Simplex.Messaging.Transport.HTTP2.Client
      Simplex.Messaging.Transport.HTTP2.File
      Simplex.Messaging.Transport.HTTP2.Server
      Simplex.Messaging.Transport.KeepAlive
      Simplex.Messaging.Transport.Server
      Simplex.Messaging.Transport.WebSockets
      Simplex.Messaging.Util
      Simplex.Messaging.Version
      Simplex.Messaging.Version.Internal
      Simplex.RemoteControl.Client
      Simplex.RemoteControl.Discovery
      Simplex.RemoteControl.Discovery.Multicast
      Simplex.RemoteControl.Invitation
      Simplex.RemoteControl.Types
  other-modules:
      Paths_simplexmq
  hs-source-dirs:
      src
  default-extensions:
      StrictData
  ghc-options: -Weverything -Wno-missing-exported-signatures -Wno-missing-import-lists -Wno-missed-specialisations -Wno-all-missed-specialisations -Wno-unsafe -Wno-safe -Wno-missing-local-signatures -Wno-missing-kind-signatures -Wno-missing-deriving-strategies -Wno-monomorphism-restriction -Wno-prepositive-qualified-module -Wno-unused-packages -Wno-implicit-prelude -Wno-missing-safe-haskell-mode -Wno-missing-export-lists -Wno-partial-fields -Wcompat -Werror=incomplete-record-updates -Werror=incomplete-patterns -Werror=incomplete-uni-patterns -Werror=missing-methods -Werror=tabs -Wredundant-constraints -Wincomplete-record-updates -Wunused-type-patterns -O2
  include-dirs:
      cbits
  c-sources:
      cbits/sha512.c
      cbits/sntrup761.c
  extra-libraries:
      crypto
  build-depends:
      aeson ==2.2.*
    , ansi-terminal >=0.10 && <0.12
    , asn1-encoding ==0.9.*
    , asn1-types ==0.3.*
    , async ==2.2.*
    , attoparsec ==0.14.*
    , base >=4.14 && <5
    , base64-bytestring >=1.0 && <1.3
    , case-insensitive ==1.2.*
    , composition ==1.0.*
    , constraints >=0.12 && <0.14
    , containers ==0.6.*
    , crypton ==0.34.*
    , crypton-x509 ==1.7.*
    , crypton-x509-store ==1.6.*
    , crypton-x509-validation ==1.6.*
    , cryptostore ==0.3.*
    , data-default ==0.7.*
    , deepseq ==1.4.*
    , direct-sqlcipher ==2.3.*
    , directory ==1.3.*
    , filepath ==1.4.*
    , hourglass ==0.2.*
    , http-types ==0.12.*
    , http2 >=4.2.2 && <4.3
    , ini ==0.4.1
    , iproute ==1.7.*
    , iso8601-time ==0.1.*
    , memory ==0.18.*
    , mtl >=2.3.1 && <3.0
    , network >=3.1.2.7 && <3.2
    , network-info ==0.2.*
    , network-transport ==0.5.6
    , network-udp ==0.0.*
    , optparse-applicative >=0.15 && <0.17
    , process ==1.6.*
    , random >=1.1 && <1.3
    , simple-logger ==0.1.*
    , socks ==0.6.*
    , sqlcipher-simple ==0.4.*
    , stm ==2.5.*
    , temporary ==1.3.*
    , time ==1.12.*
    , time-manager ==0.0.*
    , tls >=1.7.0 && <1.8
    , transformers ==0.6.*
    , unliftio ==0.2.*
    , unliftio-core ==0.2.*
    , websockets ==0.12.*
    , yaml ==0.11.*
    , zstd ==0.1.3.*
  default-language: Haskell2010
  if flag(swift)
    cpp-options: -DswiftJSON
  if impl(ghc >= 9.6.2)
    build-depends:
        bytestring ==0.11.*
      , template-haskell ==2.20.*
      , text >=2.0.1 && <2.2
  if impl(ghc < 9.6.2)
    build-depends:
        bytestring ==0.10.*
      , template-haskell ==2.16.*
      , text >=1.2.3.0 && <1.3

executable ntf-server
  main-is: Main.hs
  other-modules:
      Paths_simplexmq
  hs-source-dirs:
      apps/ntf-server
  default-extensions:
      StrictData
  ghc-options: -Weverything -Wno-missing-exported-signatures -Wno-missing-import-lists -Wno-missed-specialisations -Wno-all-missed-specialisations -Wno-unsafe -Wno-safe -Wno-missing-local-signatures -Wno-missing-kind-signatures -Wno-missing-deriving-strategies -Wno-monomorphism-restriction -Wno-prepositive-qualified-module -Wno-unused-packages -Wno-implicit-prelude -Wno-missing-safe-haskell-mode -Wno-missing-export-lists -Wno-partial-fields -Wcompat -Werror=incomplete-record-updates -Werror=incomplete-patterns -Werror=incomplete-uni-patterns -Werror=missing-methods -Werror=tabs -Wredundant-constraints -Wincomplete-record-updates -Wunused-type-patterns -O2 -threaded -rtsopts
  build-depends:
      aeson ==2.2.*
    , ansi-terminal >=0.10 && <0.12
    , asn1-encoding ==0.9.*
    , asn1-types ==0.3.*
    , async ==2.2.*
    , attoparsec ==0.14.*
    , base >=4.14 && <5
    , base64-bytestring >=1.0 && <1.3
    , case-insensitive ==1.2.*
    , composition ==1.0.*
    , constraints >=0.12 && <0.14
    , containers ==0.6.*
    , crypton ==0.34.*
    , crypton-x509 ==1.7.*
    , crypton-x509-store ==1.6.*
    , crypton-x509-validation ==1.6.*
    , cryptostore ==0.3.*
    , data-default ==0.7.*
    , deepseq ==1.4.*
    , direct-sqlcipher ==2.3.*
    , directory ==1.3.*
    , filepath ==1.4.*
    , hourglass ==0.2.*
    , http-types ==0.12.*
    , http2 >=4.2.2 && <4.3
    , ini ==0.4.1
    , iproute ==1.7.*
    , iso8601-time ==0.1.*
    , memory ==0.18.*
    , mtl >=2.3.1 && <3.0
    , network >=3.1.2.7 && <3.2
    , network-info ==0.2.*
    , network-transport ==0.5.6
    , network-udp ==0.0.*
    , optparse-applicative >=0.15 && <0.17
    , process ==1.6.*
    , random >=1.1 && <1.3
    , simple-logger ==0.1.*
    , simplexmq
    , socks ==0.6.*
    , sqlcipher-simple ==0.4.*
    , stm ==2.5.*
    , temporary ==1.3.*
    , time ==1.12.*
    , time-manager ==0.0.*
    , tls >=1.7.0 && <1.8
    , transformers ==0.6.*
    , unliftio ==0.2.*
    , unliftio-core ==0.2.*
    , websockets ==0.12.*
    , yaml ==0.11.*
    , zstd ==0.1.3.*
  default-language: Haskell2010
  if flag(swift)
    cpp-options: -DswiftJSON
  if impl(ghc >= 9.6.2)
    build-depends:
        bytestring ==0.11.*
      , template-haskell ==2.20.*
      , text >=2.0.1 && <2.2
  if impl(ghc < 9.6.2)
    build-depends:
        bytestring ==0.10.*
      , template-haskell ==2.16.*
      , text >=1.2.3.0 && <1.3

<<<<<<< HEAD
executable smp-agent
  main-is: Main.hs
  other-modules:
      Paths_simplexmq
  hs-source-dirs:
      apps/smp-agent
  default-extensions:
      StrictData
  ghc-options: -Weverything -Wno-missing-exported-signatures -Wno-missing-import-lists -Wno-missed-specialisations -Wno-all-missed-specialisations -Wno-unsafe -Wno-safe -Wno-missing-local-signatures -Wno-missing-kind-signatures -Wno-missing-deriving-strategies -Wno-monomorphism-restriction -Wno-prepositive-qualified-module -Wno-unused-packages -Wno-implicit-prelude -Wno-missing-safe-haskell-mode -Wno-missing-export-lists -Wno-partial-fields -Wcompat -Werror=incomplete-record-updates -Werror=incomplete-patterns -Werror=incomplete-uni-patterns -Werror=missing-methods -Werror=tabs -Wredundant-constraints -Wincomplete-record-updates -Wunused-type-patterns -O2 -threaded -rtsopts
  build-depends:
      aeson ==2.2.*
    , ansi-terminal >=0.10 && <0.12
    , asn1-encoding ==0.9.*
    , asn1-types ==0.3.*
    , async ==2.2.*
    , attoparsec ==0.14.*
    , base >=4.14 && <5
    , base64-bytestring >=1.0 && <1.3
    , case-insensitive ==1.2.*
    , composition ==1.0.*
    , constraints >=0.12 && <0.14
    , containers ==0.6.*
    , crypton ==0.34.*
    , crypton-x509 ==1.7.*
    , crypton-x509-store ==1.6.*
    , crypton-x509-validation ==1.6.*
    , cryptostore ==0.3.*
    , data-default ==0.7.*
    , deepseq ==1.4.*
    , direct-sqlcipher ==2.3.*
    , directory ==1.3.*
    , filepath ==1.4.*
    , hourglass ==0.2.*
    , http-types ==0.12.*
    , http2 >=4.2.2 && <4.3
    , ini ==0.4.1
    , iproute ==1.7.*
    , iso8601-time ==0.1.*
    , memory ==0.18.*
    , mtl >=2.3.1 && <3.0
    , network >=3.1.2.7 && <3.2
    , network-info ==0.2.*
    , network-transport ==0.5.6
    , network-udp ==0.0.*
    , optparse-applicative >=0.15 && <0.17
    , process ==1.6.*
    , random >=1.1 && <1.3
    , simple-logger ==0.1.*
    , simplexmq
    , socks ==0.6.*
    , sqlcipher-simple ==0.4.*
    , stm ==2.5.*
    , temporary ==1.3.*
    , time ==1.12.*
    , time-manager ==0.0.*
    , tls >=1.7.0 && <1.8
    , transformers ==0.6.*
    , unliftio ==0.2.*
    , unliftio-core ==0.2.*
    , websockets ==0.12.*
    , yaml ==0.11.*
    , zstd ==0.1.3.*
  default-language: Haskell2010
  if flag(swift)
    cpp-options: -DswiftJSON
  if impl(ghc >= 9.6.2)
    build-depends:
        bytestring ==0.11.*
      , template-haskell ==2.20.*
      , text >=2.0.1 && <2.2
  if impl(ghc < 9.6.2)
    build-depends:
        bytestring ==0.10.*
      , template-haskell ==2.16.*
      , text >=1.2.3.0 && <1.3

=======
>>>>>>> 7565ddd9
executable smp-server
  main-is: Main.hs
  other-modules:
      Static
      Static.Embedded
      Paths_simplexmq
  hs-source-dirs:
      apps/smp-server
      apps/smp-server/web
  default-extensions:
      StrictData
  ghc-options: -Weverything -Wno-missing-exported-signatures -Wno-missing-import-lists -Wno-missed-specialisations -Wno-all-missed-specialisations -Wno-unsafe -Wno-safe -Wno-missing-local-signatures -Wno-missing-kind-signatures -Wno-missing-deriving-strategies -Wno-monomorphism-restriction -Wno-prepositive-qualified-module -Wno-unused-packages -Wno-implicit-prelude -Wno-missing-safe-haskell-mode -Wno-missing-export-lists -Wno-partial-fields -Wcompat -Werror=incomplete-record-updates -Werror=incomplete-patterns -Werror=incomplete-uni-patterns -Werror=missing-methods -Werror=tabs -Wredundant-constraints -Wincomplete-record-updates -Wunused-type-patterns -O2 -threaded -rtsopts
  build-depends:
      aeson ==2.2.*
    , ansi-terminal >=0.10 && <0.12
    , asn1-encoding ==0.9.*
    , asn1-types ==0.3.*
    , async ==2.2.*
    , attoparsec ==0.14.*
    , base >=4.14 && <5
    , base64-bytestring >=1.0 && <1.3
    , case-insensitive ==1.2.*
    , composition ==1.0.*
    , constraints >=0.12 && <0.14
    , containers ==0.6.*
    , crypton ==0.34.*
    , crypton-x509 ==1.7.*
    , crypton-x509-store ==1.6.*
    , crypton-x509-validation ==1.6.*
    , cryptostore ==0.3.*
    , data-default ==0.7.*
    , deepseq ==1.4.*
    , direct-sqlcipher ==2.3.*
    , directory ==1.3.*
    , file-embed
    , filepath ==1.4.*
    , hourglass ==0.2.*
    , http-types ==0.12.*
    , http2 >=4.2.2 && <4.3
    , ini ==0.4.1
    , iproute ==1.7.*
    , iso8601-time ==0.1.*
    , memory ==0.18.*
    , mtl >=2.3.1 && <3.0
    , network >=3.1.2.7 && <3.2
    , network-info ==0.2.*
    , network-transport ==0.5.6
    , network-udp ==0.0.*
    , optparse-applicative >=0.15 && <0.17
    , process ==1.6.*
    , random >=1.1 && <1.3
    , simple-logger ==0.1.*
    , simplexmq
    , socks ==0.6.*
    , sqlcipher-simple ==0.4.*
    , stm ==2.5.*
    , temporary ==1.3.*
    , time ==1.12.*
    , time-manager ==0.0.*
    , tls >=1.7.0 && <1.8
    , transformers ==0.6.*
    , unliftio ==0.2.*
    , unliftio-core ==0.2.*
    , wai-app-static
    , warp
    , warp-tls
    , websockets ==0.12.*
    , yaml ==0.11.*
    , zstd ==0.1.3.*
  default-language: Haskell2010
  if flag(swift)
    cpp-options: -DswiftJSON
  if impl(ghc >= 9.6.2)
    build-depends:
        bytestring ==0.11.*
      , template-haskell ==2.20.*
      , text >=2.0.1 && <2.2
  if impl(ghc < 9.6.2)
    build-depends:
        bytestring ==0.10.*
      , template-haskell ==2.16.*
      , text >=1.2.3.0 && <1.3

executable xftp
  main-is: Main.hs
  other-modules:
      Paths_simplexmq
  hs-source-dirs:
      apps/xftp
  default-extensions:
      StrictData
  ghc-options: -Weverything -Wno-missing-exported-signatures -Wno-missing-import-lists -Wno-missed-specialisations -Wno-all-missed-specialisations -Wno-unsafe -Wno-safe -Wno-missing-local-signatures -Wno-missing-kind-signatures -Wno-missing-deriving-strategies -Wno-monomorphism-restriction -Wno-prepositive-qualified-module -Wno-unused-packages -Wno-implicit-prelude -Wno-missing-safe-haskell-mode -Wno-missing-export-lists -Wno-partial-fields -Wcompat -Werror=incomplete-record-updates -Werror=incomplete-patterns -Werror=incomplete-uni-patterns -Werror=missing-methods -Werror=tabs -Wredundant-constraints -Wincomplete-record-updates -Wunused-type-patterns -O2 -threaded -rtsopts
  build-depends:
      aeson ==2.2.*
    , ansi-terminal >=0.10 && <0.12
    , asn1-encoding ==0.9.*
    , asn1-types ==0.3.*
    , async ==2.2.*
    , attoparsec ==0.14.*
    , base >=4.14 && <5
    , base64-bytestring >=1.0 && <1.3
    , case-insensitive ==1.2.*
    , composition ==1.0.*
    , constraints >=0.12 && <0.14
    , containers ==0.6.*
    , crypton ==0.34.*
    , crypton-x509 ==1.7.*
    , crypton-x509-store ==1.6.*
    , crypton-x509-validation ==1.6.*
    , cryptostore ==0.3.*
    , data-default ==0.7.*
    , deepseq ==1.4.*
    , direct-sqlcipher ==2.3.*
    , directory ==1.3.*
    , filepath ==1.4.*
    , hourglass ==0.2.*
    , http-types ==0.12.*
    , http2 >=4.2.2 && <4.3
    , ini ==0.4.1
    , iproute ==1.7.*
    , iso8601-time ==0.1.*
    , memory ==0.18.*
    , mtl >=2.3.1 && <3.0
    , network >=3.1.2.7 && <3.2
    , network-info ==0.2.*
    , network-transport ==0.5.6
    , network-udp ==0.0.*
    , optparse-applicative >=0.15 && <0.17
    , process ==1.6.*
    , random >=1.1 && <1.3
    , simple-logger ==0.1.*
    , simplexmq
    , socks ==0.6.*
    , sqlcipher-simple ==0.4.*
    , stm ==2.5.*
    , temporary ==1.3.*
    , time ==1.12.*
    , time-manager ==0.0.*
    , tls >=1.7.0 && <1.8
    , transformers ==0.6.*
    , unliftio ==0.2.*
    , unliftio-core ==0.2.*
    , websockets ==0.12.*
    , yaml ==0.11.*
    , zstd ==0.1.3.*
  default-language: Haskell2010
  if flag(swift)
    cpp-options: -DswiftJSON
  if impl(ghc >= 9.6.2)
    build-depends:
        bytestring ==0.11.*
      , template-haskell ==2.20.*
      , text >=2.0.1 && <2.2
  if impl(ghc < 9.6.2)
    build-depends:
        bytestring ==0.10.*
      , template-haskell ==2.16.*
      , text >=1.2.3.0 && <1.3

executable xftp-server
  main-is: Main.hs
  other-modules:
      Paths_simplexmq
  hs-source-dirs:
      apps/xftp-server
  default-extensions:
      StrictData
  ghc-options: -Weverything -Wno-missing-exported-signatures -Wno-missing-import-lists -Wno-missed-specialisations -Wno-all-missed-specialisations -Wno-unsafe -Wno-safe -Wno-missing-local-signatures -Wno-missing-kind-signatures -Wno-missing-deriving-strategies -Wno-monomorphism-restriction -Wno-prepositive-qualified-module -Wno-unused-packages -Wno-implicit-prelude -Wno-missing-safe-haskell-mode -Wno-missing-export-lists -Wno-partial-fields -Wcompat -Werror=incomplete-record-updates -Werror=incomplete-patterns -Werror=incomplete-uni-patterns -Werror=missing-methods -Werror=tabs -Wredundant-constraints -Wincomplete-record-updates -Wunused-type-patterns -O2 -threaded -rtsopts
  build-depends:
      aeson ==2.2.*
    , ansi-terminal >=0.10 && <0.12
    , asn1-encoding ==0.9.*
    , asn1-types ==0.3.*
    , async ==2.2.*
    , attoparsec ==0.14.*
    , base >=4.14 && <5
    , base64-bytestring >=1.0 && <1.3
    , case-insensitive ==1.2.*
    , composition ==1.0.*
    , constraints >=0.12 && <0.14
    , containers ==0.6.*
    , crypton ==0.34.*
    , crypton-x509 ==1.7.*
    , crypton-x509-store ==1.6.*
    , crypton-x509-validation ==1.6.*
    , cryptostore ==0.3.*
    , data-default ==0.7.*
    , deepseq ==1.4.*
    , direct-sqlcipher ==2.3.*
    , directory ==1.3.*
    , filepath ==1.4.*
    , hourglass ==0.2.*
    , http-types ==0.12.*
    , http2 >=4.2.2 && <4.3
    , ini ==0.4.1
    , iproute ==1.7.*
    , iso8601-time ==0.1.*
    , memory ==0.18.*
    , mtl >=2.3.1 && <3.0
    , network >=3.1.2.7 && <3.2
    , network-info ==0.2.*
    , network-transport ==0.5.6
    , network-udp ==0.0.*
    , optparse-applicative >=0.15 && <0.17
    , process ==1.6.*
    , random >=1.1 && <1.3
    , simple-logger ==0.1.*
    , simplexmq
    , socks ==0.6.*
    , sqlcipher-simple ==0.4.*
    , stm ==2.5.*
    , temporary ==1.3.*
    , time ==1.12.*
    , time-manager ==0.0.*
    , tls >=1.7.0 && <1.8
    , transformers ==0.6.*
    , unliftio ==0.2.*
    , unliftio-core ==0.2.*
    , websockets ==0.12.*
    , yaml ==0.11.*
    , zstd ==0.1.3.*
  default-language: Haskell2010
  if flag(swift)
    cpp-options: -DswiftJSON
  if impl(ghc >= 9.6.2)
    build-depends:
        bytestring ==0.11.*
      , template-haskell ==2.20.*
      , text >=2.0.1 && <2.2
  if impl(ghc < 9.6.2)
    build-depends:
        bytestring ==0.10.*
      , template-haskell ==2.16.*
      , text >=1.2.3.0 && <1.3

test-suite simplexmq-test
  type: exitcode-stdio-1.0
  main-is: Test.hs
  other-modules:
      AgentTests
      AgentTests.ConnectionRequestTests
      AgentTests.DoubleRatchetTests
      AgentTests.EqInstances
      AgentTests.FunctionalAPITests
      AgentTests.MigrationTests
      AgentTests.NotificationTests
      AgentTests.SchemaDump
      AgentTests.SQLiteTests
      CLITests
      CoreTests.BatchingTests
      CoreTests.CryptoFileTests
      CoreTests.CryptoTests
      CoreTests.EncodingTests
      CoreTests.RetryIntervalTests
      CoreTests.TRcvQueuesTests
      CoreTests.UtilTests
      CoreTests.VersionRangeTests
      FileDescriptionTests
      NtfClient
      NtfServerTests
      RemoteControl
      ServerTests
      SMPAgentClient
      SMPClient
      SMPProxyTests
      Util
      XFTPAgent
      XFTPCLI
      XFTPClient
      XFTPServerTests
      Paths_simplexmq
  hs-source-dirs:
      tests
  default-extensions:
      StrictData
  ghc-options: -Weverything -Wno-missing-exported-signatures -Wno-missing-import-lists -Wno-missed-specialisations -Wno-all-missed-specialisations -Wno-unsafe -Wno-safe -Wno-missing-local-signatures -Wno-missing-kind-signatures -Wno-missing-deriving-strategies -Wno-monomorphism-restriction -Wno-prepositive-qualified-module -Wno-unused-packages -Wno-implicit-prelude -Wno-missing-safe-haskell-mode -Wno-missing-export-lists -Wno-partial-fields -Wcompat -Werror=incomplete-record-updates -Werror=incomplete-patterns -Werror=incomplete-uni-patterns -Werror=missing-methods -Werror=tabs -Wredundant-constraints -Wincomplete-record-updates -Wunused-type-patterns -O2 -threaded -rtsopts -with-rtsopts=-A64M -with-rtsopts=-N1
  build-depends:
      HUnit ==1.6.*
    , QuickCheck ==2.14.*
    , aeson ==2.2.*
    , ansi-terminal >=0.10 && <0.12
    , asn1-encoding ==0.9.*
    , asn1-types ==0.3.*
    , async ==2.2.*
    , attoparsec ==0.14.*
    , base >=4.14 && <5
    , base64-bytestring >=1.0 && <1.3
    , case-insensitive ==1.2.*
    , composition ==1.0.*
    , constraints >=0.12 && <0.14
    , containers ==0.6.*
    , crypton ==0.34.*
    , crypton-x509 ==1.7.*
    , crypton-x509-store ==1.6.*
    , crypton-x509-validation ==1.6.*
    , cryptostore ==0.3.*
    , data-default ==0.7.*
    , deepseq ==1.4.*
    , direct-sqlcipher ==2.3.*
    , directory ==1.3.*
    , filepath ==1.4.*
    , generic-random ==1.5.*
    , hourglass ==0.2.*
    , hspec ==2.11.*
    , hspec-core ==2.11.*
    , http-types ==0.12.*
    , http2 >=4.2.2 && <4.3
    , ini ==0.4.1
    , iproute ==1.7.*
    , iso8601-time ==0.1.*
    , main-tester ==0.2.*
    , memory ==0.18.*
    , mtl >=2.3.1 && <3.0
    , network >=3.1.2.7 && <3.2
    , network-info ==0.2.*
    , network-transport ==0.5.6
    , network-udp ==0.0.*
    , optparse-applicative >=0.15 && <0.17
    , process ==1.6.*
    , random >=1.1 && <1.3
    , silently ==1.2.*
    , simple-logger ==0.1.*
    , simplexmq
    , socks ==0.6.*
    , sqlcipher-simple ==0.4.*
    , stm ==2.5.*
    , temporary ==1.3.*
    , time ==1.12.*
    , time-manager ==0.0.*
    , timeit ==2.0.*
    , tls >=1.7.0 && <1.8
    , transformers ==0.6.*
    , unliftio ==0.2.*
    , unliftio-core ==0.2.*
    , websockets ==0.12.*
    , yaml ==0.11.*
    , zstd ==0.1.3.*
  default-language: Haskell2010
  if flag(swift)
    cpp-options: -DswiftJSON
  if impl(ghc >= 9.6.2)
    build-depends:
        bytestring ==0.11.*
      , template-haskell ==2.20.*
      , text >=2.0.1 && <2.2
  if impl(ghc < 9.6.2)
    build-depends:
        bytestring ==0.10.*
      , template-haskell ==2.16.*
      , text >=1.2.3.0 && <1.3

benchmark simplexmq-bench
  type: exitcode-stdio-1.0
  main-is: Bench.hs
  other-modules:
      Bench.Base64
      Bench.BsConcat
      Bench.Compression
      Bench.SNTRUP761
      Bench.TRcvQueues
      Paths_simplexmq
  hs-source-dirs:
      benchmarks
  default-extensions:
      StrictData
  ghc-options: -Wall -Wcompat -Werror=incomplete-patterns -Wredundant-constraints -Wincomplete-record-updates -Wincomplete-uni-patterns -Wunused-type-patterns -O2 -fproc-alignment=64 -rtsopts -threaded -with-rtsopts=-A64m -with-rtsopts=-N1 -with-rtsopts=-T
  build-depends:
      aeson ==2.2.*
    , ansi-terminal >=0.10 && <0.12
    , asn1-encoding ==0.9.*
    , asn1-types ==0.3.*
    , async ==2.2.*
    , attoparsec ==0.14.*
    , base >=4.14 && <5
    , base64 >=1.0
    , base64-bytestring
    , case-insensitive ==1.2.*
    , composition ==1.0.*
    , constraints >=0.12 && <0.14
    , containers
    , crypton ==0.34.*
    , crypton-x509 ==1.7.*
    , crypton-x509-store ==1.6.*
    , crypton-x509-validation ==1.6.*
    , cryptostore ==0.3.*
    , data-default ==0.7.*
    , deepseq ==1.4.*
    , direct-sqlcipher ==2.3.*
    , directory ==1.3.*
    , filepath ==1.4.*
    , hashable ==1.4.*
    , hourglass ==0.2.*
    , hspec
    , http-types ==0.12.*
    , http2 >=4.2.2 && <4.3
    , ini ==0.4.1
    , iproute ==1.7.*
    , iso8601-time ==0.1.*
    , memory ==0.18.*
    , mtl >=2.3.1 && <3.0
    , network >=3.1.2.7 && <3.2
    , network-info ==0.2.*
    , network-transport ==0.5.6
    , network-udp ==0.0.*
    , optparse-applicative >=0.15 && <0.17
    , process ==1.6.*
    , random >=1.1 && <1.3
    , simple-logger ==0.1.*
    , simplexmq
    , socks ==0.6.*
    , sqlcipher-simple ==0.4.*
    , stm ==2.5.*
    , tasty
    , tasty-bench
    , tasty-hspec
    , temporary ==1.3.*
    , time ==1.12.*
    , time-manager ==0.0.*
    , tls >=1.7.0 && <1.8
    , transformers ==0.6.*
    , unliftio
    , unliftio-core ==0.2.*
    , unordered-containers
    , websockets ==0.12.*
    , yaml ==0.11.*
    , zstd
  default-language: Haskell2010
  if flag(swift)
    cpp-options: -DswiftJSON
  if impl(ghc >= 9.6.2)
    build-depends:
        bytestring ==0.11.*
      , template-haskell ==2.20.*
      , text >=2.0.1 && <2.2
  if impl(ghc < 9.6.2)
    build-depends:
        bytestring ==0.10.*
      , template-haskell ==2.16.*
      , text >=1.2.3.0 && <1.3<|MERGE_RESOLUTION|>--- conflicted
+++ resolved
@@ -356,85 +356,6 @@
       , template-haskell ==2.16.*
       , text >=1.2.3.0 && <1.3
 
-<<<<<<< HEAD
-executable smp-agent
-  main-is: Main.hs
-  other-modules:
-      Paths_simplexmq
-  hs-source-dirs:
-      apps/smp-agent
-  default-extensions:
-      StrictData
-  ghc-options: -Weverything -Wno-missing-exported-signatures -Wno-missing-import-lists -Wno-missed-specialisations -Wno-all-missed-specialisations -Wno-unsafe -Wno-safe -Wno-missing-local-signatures -Wno-missing-kind-signatures -Wno-missing-deriving-strategies -Wno-monomorphism-restriction -Wno-prepositive-qualified-module -Wno-unused-packages -Wno-implicit-prelude -Wno-missing-safe-haskell-mode -Wno-missing-export-lists -Wno-partial-fields -Wcompat -Werror=incomplete-record-updates -Werror=incomplete-patterns -Werror=incomplete-uni-patterns -Werror=missing-methods -Werror=tabs -Wredundant-constraints -Wincomplete-record-updates -Wunused-type-patterns -O2 -threaded -rtsopts
-  build-depends:
-      aeson ==2.2.*
-    , ansi-terminal >=0.10 && <0.12
-    , asn1-encoding ==0.9.*
-    , asn1-types ==0.3.*
-    , async ==2.2.*
-    , attoparsec ==0.14.*
-    , base >=4.14 && <5
-    , base64-bytestring >=1.0 && <1.3
-    , case-insensitive ==1.2.*
-    , composition ==1.0.*
-    , constraints >=0.12 && <0.14
-    , containers ==0.6.*
-    , crypton ==0.34.*
-    , crypton-x509 ==1.7.*
-    , crypton-x509-store ==1.6.*
-    , crypton-x509-validation ==1.6.*
-    , cryptostore ==0.3.*
-    , data-default ==0.7.*
-    , deepseq ==1.4.*
-    , direct-sqlcipher ==2.3.*
-    , directory ==1.3.*
-    , filepath ==1.4.*
-    , hourglass ==0.2.*
-    , http-types ==0.12.*
-    , http2 >=4.2.2 && <4.3
-    , ini ==0.4.1
-    , iproute ==1.7.*
-    , iso8601-time ==0.1.*
-    , memory ==0.18.*
-    , mtl >=2.3.1 && <3.0
-    , network >=3.1.2.7 && <3.2
-    , network-info ==0.2.*
-    , network-transport ==0.5.6
-    , network-udp ==0.0.*
-    , optparse-applicative >=0.15 && <0.17
-    , process ==1.6.*
-    , random >=1.1 && <1.3
-    , simple-logger ==0.1.*
-    , simplexmq
-    , socks ==0.6.*
-    , sqlcipher-simple ==0.4.*
-    , stm ==2.5.*
-    , temporary ==1.3.*
-    , time ==1.12.*
-    , time-manager ==0.0.*
-    , tls >=1.7.0 && <1.8
-    , transformers ==0.6.*
-    , unliftio ==0.2.*
-    , unliftio-core ==0.2.*
-    , websockets ==0.12.*
-    , yaml ==0.11.*
-    , zstd ==0.1.3.*
-  default-language: Haskell2010
-  if flag(swift)
-    cpp-options: -DswiftJSON
-  if impl(ghc >= 9.6.2)
-    build-depends:
-        bytestring ==0.11.*
-      , template-haskell ==2.20.*
-      , text >=2.0.1 && <2.2
-  if impl(ghc < 9.6.2)
-    build-depends:
-        bytestring ==0.10.*
-      , template-haskell ==2.16.*
-      , text >=1.2.3.0 && <1.3
-
-=======
->>>>>>> 7565ddd9
 executable smp-server
   main-is: Main.hs
   other-modules:

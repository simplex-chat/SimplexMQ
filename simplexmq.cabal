--- conflicted
+++ resolved
@@ -148,13 +148,6 @@
       Simplex.RemoteControl.Types
   if flag(client_postgres)
       exposed-modules:
-<<<<<<< HEAD
-=======
-          Simplex.Messaging.Agent.Store.Postgres
-          Simplex.Messaging.Agent.Store.Postgres.Common
-          Simplex.Messaging.Agent.Store.Postgres.DB
-          Simplex.Messaging.Agent.Store.Postgres.Migrations
->>>>>>> 72c2ddcf
           Simplex.Messaging.Agent.Store.Postgres.Migrations.App
           Simplex.Messaging.Agent.Store.Postgres.Migrations.M20241210_initial
           Simplex.Messaging.Agent.Store.Postgres.Migrations.M20250203_msg_bodies
@@ -315,15 +308,10 @@
         case-insensitive ==1.2.*
       , hashable ==1.4.*
       , ini ==0.4.1
-<<<<<<< HEAD
       , postgresql-simple ==0.7.*
-      , process ==1.6.*
-      , optparse-applicative >=0.15 && <0.17
-      , raw-strings-qq ==1.1.*
-=======
       , optparse-applicative >=0.15 && <0.17
       , process ==1.6.*
->>>>>>> 72c2ddcf
+      , raw-strings-qq ==1.1.*
       , temporary ==1.3.*
       , websockets ==0.12.*
   if flag(client_postgres) || !flag(client_library)

cabal-version: 1.12

-- This file has been generated from package.yaml by hpack version 0.35.0.
--
-- see: https://github.com/sol/hpack

name:           simplexmq
version:        5.6.2.1
synopsis:       SimpleXMQ message broker
description:    This package includes <./docs/Simplex-Messaging-Server.html server>,
                <./docs/Simplex-Messaging-Client.html client> and
                <./docs/Simplex-Messaging-Agent.html agent> for SMP protocols:
                .
                * <https://github.com/simplex-chat/simplexmq/blob/master/protocol/simplex-messaging.md SMP protocol>
                * <https://github.com/simplex-chat/simplexmq/blob/master/protocol/agent-protocol.md SMP agent protocol>
                .
                See <https://github.com/simplex-chat/simplex-chat terminal chat prototype> built with SimpleXMQ broker.
category:       Chat, Network, Web, System, Cryptography
homepage:       https://github.com/simplex-chat/simplexmq#readme
author:         simplex.chat
maintainer:     chat@simplex.chat
copyright:      2020-2022 simplex.chat
license:        AGPL-3
license-file:   LICENSE
build-type:     Simple
extra-source-files:
    README.md
    CHANGELOG.md
    cbits/sha512.h
    cbits/sntrup761.h

flag swift
  description: Enable swift JSON format
  manual: True
  default: False

flag use_crypton
  description: Use crypton etc. in cryptostore
  manual: True
  default: True

library
  exposed-modules:
      Simplex.FileTransfer.Agent
      Simplex.FileTransfer.Chunks
      Simplex.FileTransfer.Client
      Simplex.FileTransfer.Client.Agent
      Simplex.FileTransfer.Client.Main
      Simplex.FileTransfer.Client.Presets
      Simplex.FileTransfer.Crypto
      Simplex.FileTransfer.Description
      Simplex.FileTransfer.Protocol
      Simplex.FileTransfer.Server
      Simplex.FileTransfer.Server.Control
      Simplex.FileTransfer.Server.Env
      Simplex.FileTransfer.Server.Main
      Simplex.FileTransfer.Server.Stats
      Simplex.FileTransfer.Server.Store
      Simplex.FileTransfer.Server.StoreLog
      Simplex.FileTransfer.Transport
      Simplex.FileTransfer.Types
      Simplex.FileTransfer.Util
      Simplex.Messaging.Agent
      Simplex.Messaging.Agent.Client
      Simplex.Messaging.Agent.Env.SQLite
      Simplex.Messaging.Agent.Lock
      Simplex.Messaging.Agent.NtfSubSupervisor
      Simplex.Messaging.Agent.Protocol
      Simplex.Messaging.Agent.QueryString
      Simplex.Messaging.Agent.RetryInterval
      Simplex.Messaging.Agent.Server
      Simplex.Messaging.Agent.Store
      Simplex.Messaging.Agent.Store.SQLite
      Simplex.Messaging.Agent.Store.SQLite.Common
      Simplex.Messaging.Agent.Store.SQLite.DB
      Simplex.Messaging.Agent.Store.SQLite.Migrations
      Simplex.Messaging.Agent.Store.SQLite.Migrations.M20220101_initial
      Simplex.Messaging.Agent.Store.SQLite.Migrations.M20220301_snd_queue_keys
      Simplex.Messaging.Agent.Store.SQLite.Migrations.M20220322_notifications
      Simplex.Messaging.Agent.Store.SQLite.Migrations.M20220608_v2
      Simplex.Messaging.Agent.Store.SQLite.Migrations.M20220625_v2_ntf_mode
      Simplex.Messaging.Agent.Store.SQLite.Migrations.M20220811_onion_hosts
      Simplex.Messaging.Agent.Store.SQLite.Migrations.M20220817_connection_ntfs
      Simplex.Messaging.Agent.Store.SQLite.Migrations.M20220905_commands
      Simplex.Messaging.Agent.Store.SQLite.Migrations.M20220915_connection_queues
      Simplex.Messaging.Agent.Store.SQLite.Migrations.M20230110_users
      Simplex.Messaging.Agent.Store.SQLite.Migrations.M20230117_fkey_indexes
      Simplex.Messaging.Agent.Store.SQLite.Migrations.M20230120_delete_errors
      Simplex.Messaging.Agent.Store.SQLite.Migrations.M20230217_server_key_hash
      Simplex.Messaging.Agent.Store.SQLite.Migrations.M20230223_files
      Simplex.Messaging.Agent.Store.SQLite.Migrations.M20230320_retry_state
      Simplex.Messaging.Agent.Store.SQLite.Migrations.M20230401_snd_files
      Simplex.Messaging.Agent.Store.SQLite.Migrations.M20230510_files_pending_replicas_indexes
      Simplex.Messaging.Agent.Store.SQLite.Migrations.M20230516_encrypted_rcv_message_hashes
      Simplex.Messaging.Agent.Store.SQLite.Migrations.M20230531_switch_status
      Simplex.Messaging.Agent.Store.SQLite.Migrations.M20230615_ratchet_sync
      Simplex.Messaging.Agent.Store.SQLite.Migrations.M20230701_delivery_receipts
      Simplex.Messaging.Agent.Store.SQLite.Migrations.M20230720_delete_expired_messages
      Simplex.Messaging.Agent.Store.SQLite.Migrations.M20230722_indexes
      Simplex.Messaging.Agent.Store.SQLite.Migrations.M20230814_indexes
      Simplex.Messaging.Agent.Store.SQLite.Migrations.M20230829_crypto_files
      Simplex.Messaging.Agent.Store.SQLite.Migrations.M20231222_command_created_at
      Simplex.Messaging.Agent.Store.SQLite.Migrations.M20231225_failed_work_items
      Simplex.Messaging.Agent.Store.SQLite.Migrations.M20240121_message_delivery_indexes
      Simplex.Messaging.Agent.Store.SQLite.Migrations.M20240124_file_redirect
      Simplex.Messaging.Agent.Store.SQLite.Migrations.M20240223_connections_wait_delivery
      Simplex.Messaging.Agent.Store.SQLite.Migrations.M20240225_ratchet_kem
      Simplex.Messaging.Agent.TRcvQueues
      Simplex.Messaging.Client
      Simplex.Messaging.Client.Agent
      Simplex.Messaging.Compression
      Simplex.Messaging.Crypto
      Simplex.Messaging.Crypto.File
      Simplex.Messaging.Crypto.Lazy
      Simplex.Messaging.Crypto.Ratchet
      Simplex.Messaging.Crypto.SNTRUP761
      Simplex.Messaging.Crypto.SNTRUP761.Bindings
      Simplex.Messaging.Crypto.SNTRUP761.Bindings.Defines
      Simplex.Messaging.Crypto.SNTRUP761.Bindings.FFI
      Simplex.Messaging.Crypto.SNTRUP761.Bindings.RNG
      Simplex.Messaging.Encoding
      Simplex.Messaging.Encoding.String
      Simplex.Messaging.Notifications.Client
      Simplex.Messaging.Notifications.Protocol
      Simplex.Messaging.Notifications.Server
      Simplex.Messaging.Notifications.Server.Env
      Simplex.Messaging.Notifications.Server.Main
      Simplex.Messaging.Notifications.Server.Push.APNS
      Simplex.Messaging.Notifications.Server.Push.APNS.Internal
      Simplex.Messaging.Notifications.Server.Stats
      Simplex.Messaging.Notifications.Server.Store
      Simplex.Messaging.Notifications.Server.StoreLog
      Simplex.Messaging.Notifications.Transport
      Simplex.Messaging.Notifications.Types
      Simplex.Messaging.Parsers
      Simplex.Messaging.Protocol
      Simplex.Messaging.Server
      Simplex.Messaging.Server.CLI
      Simplex.Messaging.Server.Control
      Simplex.Messaging.Server.Env.STM
      Simplex.Messaging.Server.Expiration
      Simplex.Messaging.Server.Main
      Simplex.Messaging.Server.MsgStore
      Simplex.Messaging.Server.MsgStore.STM
      Simplex.Messaging.Server.QueueStore
      Simplex.Messaging.Server.QueueStore.STM
      Simplex.Messaging.Server.Stats
      Simplex.Messaging.Server.StoreLog
      Simplex.Messaging.ServiceScheme
      Simplex.Messaging.TMap
      Simplex.Messaging.Transport
      Simplex.Messaging.Transport.Buffer
      Simplex.Messaging.Transport.Client
      Simplex.Messaging.Transport.Credentials
      Simplex.Messaging.Transport.HTTP2
      Simplex.Messaging.Transport.HTTP2.Client
      Simplex.Messaging.Transport.HTTP2.File
      Simplex.Messaging.Transport.HTTP2.Server
      Simplex.Messaging.Transport.KeepAlive
      Simplex.Messaging.Transport.Server
      Simplex.Messaging.Transport.WebSockets
      Simplex.Messaging.Util
      Simplex.Messaging.Version
      Simplex.Messaging.Version.Internal
      Simplex.RemoteControl.Client
      Simplex.RemoteControl.Discovery
      Simplex.RemoteControl.Discovery.Multicast
      Simplex.RemoteControl.Invitation
      Simplex.RemoteControl.Types
  other-modules:
      Paths_simplexmq
  hs-source-dirs:
      src
  default-extensions:
      StrictData
  ghc-options: -Wall -Wcompat -Werror=incomplete-patterns -Wredundant-constraints -Wincomplete-record-updates -Wincomplete-uni-patterns -Wunused-type-patterns -O2
  include-dirs:
      cbits
  c-sources:
      cbits/sha512.c
      cbits/sntrup761.c
  extra-libraries:
      crypto
  build-depends:
      aeson ==2.2.*
    , ansi-terminal >=0.10 && <0.12
    , asn1-encoding ==0.9.*
    , asn1-types ==0.3.*
    , async ==2.2.*
    , attoparsec ==0.14.*
    , base >=4.14 && <5
    , base64-bytestring >=1.0 && <1.3
    , case-insensitive ==1.2.*
    , composition ==1.0.*
    , constraints >=0.12 && <0.14
    , containers ==0.6.*
    , crypton ==0.34.*
    , crypton-x509 ==1.7.*
    , crypton-x509-store ==1.6.*
    , crypton-x509-validation ==1.6.*
    , cryptostore ==0.3.*
    , data-default ==0.7.*
    , direct-sqlcipher ==2.3.*
    , directory ==1.3.*
    , filepath ==1.4.*
    , hourglass ==0.2.*
    , http-types ==0.12.*
    , http2 >=4.2.2 && <4.3
    , ini ==0.4.1
    , iproute ==1.7.*
    , iso8601-time ==0.1.*
    , memory ==0.18.*
    , mtl >=2.3.1 && <3.0
    , network >=3.1.2.7 && <3.2
    , network-info ==0.2.*
    , network-transport ==0.5.6
    , network-udp ==0.0.*
    , optparse-applicative >=0.15 && <0.17
    , process ==1.6.*
    , random >=1.1 && <1.3
    , simple-logger ==0.1.*
    , socks ==0.6.*
    , sqlcipher-simple ==0.4.*
    , stm ==2.5.*
    , temporary ==1.3.*
    , time ==1.12.*
    , time-manager ==0.0.*
    , tls >=1.7.0 && <1.8
    , transformers ==0.6.*
    , unliftio ==0.2.*
    , unliftio-core ==0.2.*
    , websockets ==0.12.*
    , yaml ==0.11.*
    , zstd ==0.1.3.*
  default-language: Haskell2010
  if flag(swift)
    cpp-options: -DswiftJSON
  if impl(ghc >= 9.6.2)
    build-depends:
        bytestring ==0.11.*
      , template-haskell ==2.20.*
      , text >=2.0.1 && <2.2
  if impl(ghc < 9.6.2)
    build-depends:
        bytestring ==0.10.*
      , template-haskell ==2.16.*
      , text >=1.2.3.0 && <1.3

executable ntf-server
  main-is: Main.hs
  other-modules:
      Paths_simplexmq
  hs-source-dirs:
      apps/ntf-server
  default-extensions:
      StrictData
  ghc-options: -Wall -Wcompat -Werror=incomplete-patterns -Wredundant-constraints -Wincomplete-record-updates -Wincomplete-uni-patterns -Wunused-type-patterns -O2 -threaded -rtsopts
  build-depends:
      aeson ==2.2.*
    , ansi-terminal >=0.10 && <0.12
    , asn1-encoding ==0.9.*
    , asn1-types ==0.3.*
    , async ==2.2.*
    , attoparsec ==0.14.*
    , base >=4.14 && <5
    , base64-bytestring >=1.0 && <1.3
    , case-insensitive ==1.2.*
    , composition ==1.0.*
    , constraints >=0.12 && <0.14
    , containers ==0.6.*
    , crypton ==0.34.*
    , crypton-x509 ==1.7.*
    , crypton-x509-store ==1.6.*
    , crypton-x509-validation ==1.6.*
    , cryptostore ==0.3.*
    , data-default ==0.7.*
    , direct-sqlcipher ==2.3.*
    , directory ==1.3.*
    , filepath ==1.4.*
    , hourglass ==0.2.*
    , http-types ==0.12.*
    , http2 >=4.2.2 && <4.3
    , ini ==0.4.1
    , iproute ==1.7.*
    , iso8601-time ==0.1.*
    , memory ==0.18.*
    , mtl >=2.3.1 && <3.0
    , network >=3.1.2.7 && <3.2
    , network-info ==0.2.*
    , network-transport ==0.5.6
    , network-udp ==0.0.*
    , optparse-applicative >=0.15 && <0.17
    , process ==1.6.*
    , random >=1.1 && <1.3
    , simple-logger ==0.1.*
    , simplexmq
    , socks ==0.6.*
    , sqlcipher-simple ==0.4.*
    , stm ==2.5.*
    , temporary ==1.3.*
    , time ==1.12.*
    , time-manager ==0.0.*
    , tls >=1.7.0 && <1.8
    , transformers ==0.6.*
    , unliftio ==0.2.*
    , unliftio-core ==0.2.*
    , websockets ==0.12.*
    , yaml ==0.11.*
    , zstd ==0.1.3.*
  default-language: Haskell2010
  if flag(swift)
    cpp-options: -DswiftJSON
  if impl(ghc >= 9.6.2)
    build-depends:
        bytestring ==0.11.*
      , template-haskell ==2.20.*
      , text >=2.0.1 && <2.2
  if impl(ghc < 9.6.2)
    build-depends:
        bytestring ==0.10.*
      , template-haskell ==2.16.*
      , text >=1.2.3.0 && <1.3

executable smp-agent
  main-is: Main.hs
  other-modules:
      Paths_simplexmq
  hs-source-dirs:
      apps/smp-agent
  default-extensions:
      StrictData
  ghc-options: -Wall -Wcompat -Werror=incomplete-patterns -Wredundant-constraints -Wincomplete-record-updates -Wincomplete-uni-patterns -Wunused-type-patterns -O2 -threaded -rtsopts
  build-depends:
      aeson ==2.2.*
    , ansi-terminal >=0.10 && <0.12
    , asn1-encoding ==0.9.*
    , asn1-types ==0.3.*
    , async ==2.2.*
    , attoparsec ==0.14.*
    , base >=4.14 && <5
    , base64-bytestring >=1.0 && <1.3
    , case-insensitive ==1.2.*
    , composition ==1.0.*
    , constraints >=0.12 && <0.14
    , containers ==0.6.*
    , crypton ==0.34.*
    , crypton-x509 ==1.7.*
    , crypton-x509-store ==1.6.*
    , crypton-x509-validation ==1.6.*
    , cryptostore ==0.3.*
    , data-default ==0.7.*
    , direct-sqlcipher ==2.3.*
    , directory ==1.3.*
    , filepath ==1.4.*
    , hourglass ==0.2.*
    , http-types ==0.12.*
    , http2 >=4.2.2 && <4.3
    , ini ==0.4.1
    , iproute ==1.7.*
    , iso8601-time ==0.1.*
    , memory ==0.18.*
    , mtl >=2.3.1 && <3.0
    , network >=3.1.2.7 && <3.2
    , network-info ==0.2.*
    , network-transport ==0.5.6
    , network-udp ==0.0.*
    , optparse-applicative >=0.15 && <0.17
    , process ==1.6.*
    , random >=1.1 && <1.3
    , simple-logger ==0.1.*
    , simplexmq
    , socks ==0.6.*
    , sqlcipher-simple ==0.4.*
    , stm ==2.5.*
    , temporary ==1.3.*
    , time ==1.12.*
    , time-manager ==0.0.*
    , tls >=1.7.0 && <1.8
    , transformers ==0.6.*
    , unliftio ==0.2.*
    , unliftio-core ==0.2.*
    , websockets ==0.12.*
    , yaml ==0.11.*
    , zstd ==0.1.3.*
  default-language: Haskell2010
  if flag(swift)
    cpp-options: -DswiftJSON
  if impl(ghc >= 9.6.2)
    build-depends:
        bytestring ==0.11.*
      , template-haskell ==2.20.*
      , text >=2.0.1 && <2.2
  if impl(ghc < 9.6.2)
    build-depends:
        bytestring ==0.10.*
      , template-haskell ==2.16.*
      , text >=1.2.3.0 && <1.3

executable smp-server
  main-is: Main.hs
  other-modules:
      Paths_simplexmq
  hs-source-dirs:
      apps/smp-server
  default-extensions:
      StrictData
  ghc-options: -Wall -Wcompat -Werror=incomplete-patterns -Wredundant-constraints -Wincomplete-record-updates -Wincomplete-uni-patterns -Wunused-type-patterns -O2 -threaded -rtsopts
  build-depends:
      aeson ==2.2.*
    , ansi-terminal >=0.10 && <0.12
    , asn1-encoding ==0.9.*
    , asn1-types ==0.3.*
    , async ==2.2.*
    , attoparsec ==0.14.*
    , base >=4.14 && <5
    , base64-bytestring >=1.0 && <1.3
    , case-insensitive ==1.2.*
    , composition ==1.0.*
    , constraints >=0.12 && <0.14
    , containers ==0.6.*
    , crypton ==0.34.*
    , crypton-x509 ==1.7.*
    , crypton-x509-store ==1.6.*
    , crypton-x509-validation ==1.6.*
    , cryptostore ==0.3.*
    , data-default ==0.7.*
    , direct-sqlcipher ==2.3.*
    , directory ==1.3.*
    , filepath ==1.4.*
    , hourglass ==0.2.*
    , http-types ==0.12.*
    , http2 >=4.2.2 && <4.3
    , ini ==0.4.1
    , iproute ==1.7.*
    , iso8601-time ==0.1.*
    , memory ==0.18.*
    , mtl >=2.3.1 && <3.0
    , network >=3.1.2.7 && <3.2
    , network-info ==0.2.*
    , network-transport ==0.5.6
    , network-udp ==0.0.*
    , optparse-applicative >=0.15 && <0.17
    , process ==1.6.*
    , random >=1.1 && <1.3
    , simple-logger ==0.1.*
    , simplexmq
    , socks ==0.6.*
    , sqlcipher-simple ==0.4.*
    , stm ==2.5.*
    , temporary ==1.3.*
    , time ==1.12.*
    , time-manager ==0.0.*
    , tls >=1.7.0 && <1.8
    , transformers ==0.6.*
    , unliftio ==0.2.*
    , unliftio-core ==0.2.*
    , websockets ==0.12.*
    , yaml ==0.11.*
    , zstd ==0.1.3.*
  default-language: Haskell2010
  if flag(swift)
    cpp-options: -DswiftJSON
  if impl(ghc >= 9.6.2)
    build-depends:
        bytestring ==0.11.*
      , template-haskell ==2.20.*
      , text >=2.0.1 && <2.2
  if impl(ghc < 9.6.2)
    build-depends:
        bytestring ==0.10.*
      , template-haskell ==2.16.*
      , text >=1.2.3.0 && <1.3

executable xftp
  main-is: Main.hs
  other-modules:
      Paths_simplexmq
  hs-source-dirs:
      apps/xftp
  default-extensions:
      StrictData
  ghc-options: -Wall -Wcompat -Werror=incomplete-patterns -Wredundant-constraints -Wincomplete-record-updates -Wincomplete-uni-patterns -Wunused-type-patterns -O2 -threaded -rtsopts
  build-depends:
      aeson ==2.2.*
    , ansi-terminal >=0.10 && <0.12
    , asn1-encoding ==0.9.*
    , asn1-types ==0.3.*
    , async ==2.2.*
    , attoparsec ==0.14.*
    , base >=4.14 && <5
    , base64-bytestring >=1.0 && <1.3
    , case-insensitive ==1.2.*
    , composition ==1.0.*
    , constraints >=0.12 && <0.14
    , containers ==0.6.*
    , crypton ==0.34.*
    , crypton-x509 ==1.7.*
    , crypton-x509-store ==1.6.*
    , crypton-x509-validation ==1.6.*
    , cryptostore ==0.3.*
    , data-default ==0.7.*
    , direct-sqlcipher ==2.3.*
    , directory ==1.3.*
    , filepath ==1.4.*
    , hourglass ==0.2.*
    , http-types ==0.12.*
    , http2 >=4.2.2 && <4.3
    , ini ==0.4.1
    , iproute ==1.7.*
    , iso8601-time ==0.1.*
    , memory ==0.18.*
    , mtl >=2.3.1 && <3.0
    , network >=3.1.2.7 && <3.2
    , network-info ==0.2.*
    , network-transport ==0.5.6
    , network-udp ==0.0.*
    , optparse-applicative >=0.15 && <0.17
    , process ==1.6.*
    , random >=1.1 && <1.3
    , simple-logger ==0.1.*
    , simplexmq
    , socks ==0.6.*
    , sqlcipher-simple ==0.4.*
    , stm ==2.5.*
    , temporary ==1.3.*
    , time ==1.12.*
    , time-manager ==0.0.*
    , tls >=1.7.0 && <1.8
    , transformers ==0.6.*
    , unliftio ==0.2.*
    , unliftio-core ==0.2.*
    , websockets ==0.12.*
    , yaml ==0.11.*
    , zstd ==0.1.3.*
  default-language: Haskell2010
  if flag(swift)
    cpp-options: -DswiftJSON
  if impl(ghc >= 9.6.2)
    build-depends:
        bytestring ==0.11.*
      , template-haskell ==2.20.*
      , text >=2.0.1 && <2.2
  if impl(ghc < 9.6.2)
    build-depends:
        bytestring ==0.10.*
      , template-haskell ==2.16.*
      , text >=1.2.3.0 && <1.3

executable xftp-server
  main-is: Main.hs
  other-modules:
      Paths_simplexmq
  hs-source-dirs:
      apps/xftp-server
  default-extensions:
      StrictData
  ghc-options: -Wall -Wcompat -Werror=incomplete-patterns -Wredundant-constraints -Wincomplete-record-updates -Wincomplete-uni-patterns -Wunused-type-patterns -O2 -threaded -rtsopts
  build-depends:
      aeson ==2.2.*
    , ansi-terminal >=0.10 && <0.12
    , asn1-encoding ==0.9.*
    , asn1-types ==0.3.*
    , async ==2.2.*
    , attoparsec ==0.14.*
    , base >=4.14 && <5
    , base64-bytestring >=1.0 && <1.3
    , case-insensitive ==1.2.*
    , composition ==1.0.*
    , constraints >=0.12 && <0.14
    , containers ==0.6.*
    , crypton ==0.34.*
    , crypton-x509 ==1.7.*
    , crypton-x509-store ==1.6.*
    , crypton-x509-validation ==1.6.*
    , cryptostore ==0.3.*
    , data-default ==0.7.*
    , direct-sqlcipher ==2.3.*
    , directory ==1.3.*
    , filepath ==1.4.*
    , hourglass ==0.2.*
    , http-types ==0.12.*
    , http2 >=4.2.2 && <4.3
    , ini ==0.4.1
    , iproute ==1.7.*
    , iso8601-time ==0.1.*
    , memory ==0.18.*
    , mtl >=2.3.1 && <3.0
    , network >=3.1.2.7 && <3.2
    , network-info ==0.2.*
    , network-transport ==0.5.6
    , network-udp ==0.0.*
    , optparse-applicative >=0.15 && <0.17
    , process ==1.6.*
    , random >=1.1 && <1.3
    , simple-logger ==0.1.*
    , simplexmq
    , socks ==0.6.*
    , sqlcipher-simple ==0.4.*
    , stm ==2.5.*
    , temporary ==1.3.*
    , time ==1.12.*
    , time-manager ==0.0.*
    , tls >=1.7.0 && <1.8
    , transformers ==0.6.*
    , unliftio ==0.2.*
    , unliftio-core ==0.2.*
    , websockets ==0.12.*
    , yaml ==0.11.*
    , zstd ==0.1.3.*
  default-language: Haskell2010
  if flag(swift)
    cpp-options: -DswiftJSON
  if impl(ghc >= 9.6.2)
    build-depends:
        bytestring ==0.11.*
      , template-haskell ==2.20.*
      , text >=2.0.1 && <2.2
  if impl(ghc < 9.6.2)
    build-depends:
        bytestring ==0.10.*
      , template-haskell ==2.16.*
      , text >=1.2.3.0 && <1.3

test-suite simplexmq-test
  type: exitcode-stdio-1.0
  main-is: Test.hs
  other-modules:
      AgentTests
      AgentTests.ConnectionRequestTests
      AgentTests.DoubleRatchetTests
      AgentTests.EqInstances
      AgentTests.FunctionalAPITests
      AgentTests.MigrationTests
      AgentTests.NotificationTests
      AgentTests.SchemaDump
      AgentTests.SQLiteTests
      CLITests
      CoreTests.BatchingTests
      CoreTests.CryptoFileTests
      CoreTests.CryptoTests
      CoreTests.EncodingTests
      CoreTests.ProtocolErrorTests
      CoreTests.RetryIntervalTests
      CoreTests.TRcvQueuesTests
      CoreTests.UtilTests
      CoreTests.VersionRangeTests
      FileDescriptionTests
      NtfClient
      NtfServerTests
      RemoteControl
      ServerTests
      SMPAgentClient
      SMPClient
<<<<<<< HEAD
      SMPProxyTests
=======
      Util
>>>>>>> 791368c7
      XFTPAgent
      XFTPCLI
      XFTPClient
      XFTPServerTests
      Paths_simplexmq
  hs-source-dirs:
      tests
  default-extensions:
      StrictData
  ghc-options: -Wall -Wcompat -Werror=incomplete-patterns -Wredundant-constraints -Wincomplete-record-updates -Wincomplete-uni-patterns -Wunused-type-patterns -O2
  build-depends:
      HUnit ==1.6.*
    , QuickCheck ==2.14.*
    , aeson ==2.2.*
    , ansi-terminal >=0.10 && <0.12
    , asn1-encoding ==0.9.*
    , asn1-types ==0.3.*
    , async ==2.2.*
    , attoparsec ==0.14.*
    , base >=4.14 && <5
    , base64-bytestring >=1.0 && <1.3
    , case-insensitive ==1.2.*
    , composition ==1.0.*
    , constraints >=0.12 && <0.14
    , containers ==0.6.*
    , crypton ==0.34.*
    , crypton-x509 ==1.7.*
    , crypton-x509-store ==1.6.*
    , crypton-x509-validation ==1.6.*
    , cryptostore ==0.3.*
    , data-default ==0.7.*
    , deepseq ==1.4.*
    , direct-sqlcipher ==2.3.*
    , directory ==1.3.*
    , filepath ==1.4.*
    , generic-random ==1.5.*
    , hourglass ==0.2.*
    , hspec ==2.11.*
    , hspec-core ==2.11.*
    , http-types ==0.12.*
    , http2 >=4.2.2 && <4.3
    , ini ==0.4.1
    , iproute ==1.7.*
    , iso8601-time ==0.1.*
    , main-tester ==0.2.*
    , memory ==0.18.*
    , mtl >=2.3.1 && <3.0
    , network >=3.1.2.7 && <3.2
    , network-info ==0.2.*
    , network-transport ==0.5.6
    , network-udp ==0.0.*
    , optparse-applicative >=0.15 && <0.17
    , process ==1.6.*
    , random >=1.1 && <1.3
    , silently ==1.2.*
    , simple-logger ==0.1.*
    , simplexmq
    , socks ==0.6.*
    , sqlcipher-simple ==0.4.*
    , stm ==2.5.*
    , temporary ==1.3.*
    , time ==1.12.*
    , time-manager ==0.0.*
    , timeit ==2.0.*
    , tls >=1.7.0 && <1.8
    , transformers ==0.6.*
    , unliftio ==0.2.*
    , unliftio-core ==0.2.*
    , websockets ==0.12.*
    , yaml ==0.11.*
    , zstd ==0.1.3.*
  default-language: Haskell2010
  if flag(swift)
    cpp-options: -DswiftJSON
  if impl(ghc >= 9.6.2)
    build-depends:
        bytestring ==0.11.*
      , template-haskell ==2.20.*
      , text >=2.0.1 && <2.2
  if impl(ghc < 9.6.2)
    build-depends:
        bytestring ==0.10.*
      , template-haskell ==2.16.*
      , text >=1.2.3.0 && <1.3<|MERGE_RESOLUTION|>--- conflicted
+++ resolved
@@ -651,11 +651,8 @@
       ServerTests
       SMPAgentClient
       SMPClient
-<<<<<<< HEAD
       SMPProxyTests
-=======
       Util
->>>>>>> 791368c7
       XFTPAgent
       XFTPCLI
       XFTPClient

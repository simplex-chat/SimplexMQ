--- conflicted
+++ resolved
@@ -5,11 +5,7 @@
 -- see: https://github.com/sol/hpack
 
 name:           simplexmq
-<<<<<<< HEAD
-version:        5.7.0.4
-=======
 version:        5.7.1.0
->>>>>>> 8d8010a6
 synopsis:       SimpleXMQ message broker
 description:    This package includes <./docs/Simplex-Messaging-Server.html server>,
                 <./docs/Simplex-Messaging-Client.html client> and

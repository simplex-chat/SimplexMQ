cabal-version: 1.12

-- This file has been generated from package.yaml by hpack version 0.35.0.
--
-- see: https://github.com/sol/hpack

name:           simplexmq
version:        5.6.2.1
synopsis:       SimpleXMQ message broker
description:    This package includes <./docs/Simplex-Messaging-Server.html server>,
                <./docs/Simplex-Messaging-Client.html client> and
                <./docs/Simplex-Messaging-Agent.html agent> for SMP protocols:
                .
                * <https://github.com/simplex-chat/simplexmq/blob/master/protocol/simplex-messaging.md SMP protocol>
                * <https://github.com/simplex-chat/simplexmq/blob/master/protocol/agent-protocol.md SMP agent protocol>
                .
                See <https://github.com/simplex-chat/simplex-chat terminal chat prototype> built with SimpleXMQ broker.
category:       Chat, Network, Web, System, Cryptography
homepage:       https://github.com/simplex-chat/simplexmq#readme
author:         simplex.chat
maintainer:     chat@simplex.chat
copyright:      2020-2022 simplex.chat
license:        AGPL-3
license-file:   LICENSE
build-type:     Simple
extra-source-files:
    README.md
    CHANGELOG.md
    cbits/sha512.h
    cbits/sntrup761.h

flag swift
  description: Enable swift JSON format
  manual: True
  default: False

flag use_crypton
  description: Use crypton etc. in cryptostore
  manual: True
  default: True

library
  exposed-modules:
      Simplex.FileTransfer.Agent
      Simplex.FileTransfer.Chunks
      Simplex.FileTransfer.Client
      Simplex.FileTransfer.Client.Agent
      Simplex.FileTransfer.Client.Main
      Simplex.FileTransfer.Client.Presets
      Simplex.FileTransfer.Crypto
      Simplex.FileTransfer.Description
      Simplex.FileTransfer.Protocol
      Simplex.FileTransfer.Server
      Simplex.FileTransfer.Server.Control
      Simplex.FileTransfer.Server.Env
      Simplex.FileTransfer.Server.Main
      Simplex.FileTransfer.Server.Stats
      Simplex.FileTransfer.Server.Store
      Simplex.FileTransfer.Server.StoreLog
      Simplex.FileTransfer.Transport
      Simplex.FileTransfer.Types
      Simplex.FileTransfer.Util
      Simplex.Messaging.Agent
      Simplex.Messaging.Agent.Client
      Simplex.Messaging.Agent.Env.SQLite
      Simplex.Messaging.Agent.Lock
      Simplex.Messaging.Agent.NtfSubSupervisor
      Simplex.Messaging.Agent.Protocol
      Simplex.Messaging.Agent.QueryString
      Simplex.Messaging.Agent.RetryInterval
      Simplex.Messaging.Agent.Server
      Simplex.Messaging.Agent.Store
      Simplex.Messaging.Agent.Store.SQLite
      Simplex.Messaging.Agent.Store.SQLite.Common
      Simplex.Messaging.Agent.Store.SQLite.DB
      Simplex.Messaging.Agent.Store.SQLite.Migrations
      Simplex.Messaging.Agent.Store.SQLite.Migrations.M20220101_initial
      Simplex.Messaging.Agent.Store.SQLite.Migrations.M20220301_snd_queue_keys
      Simplex.Messaging.Agent.Store.SQLite.Migrations.M20220322_notifications
      Simplex.Messaging.Agent.Store.SQLite.Migrations.M20220608_v2
      Simplex.Messaging.Agent.Store.SQLite.Migrations.M20220625_v2_ntf_mode
      Simplex.Messaging.Agent.Store.SQLite.Migrations.M20220811_onion_hosts
      Simplex.Messaging.Agent.Store.SQLite.Migrations.M20220817_connection_ntfs
      Simplex.Messaging.Agent.Store.SQLite.Migrations.M20220905_commands
      Simplex.Messaging.Agent.Store.SQLite.Migrations.M20220915_connection_queues
      Simplex.Messaging.Agent.Store.SQLite.Migrations.M20230110_users
      Simplex.Messaging.Agent.Store.SQLite.Migrations.M20230117_fkey_indexes
      Simplex.Messaging.Agent.Store.SQLite.Migrations.M20230120_delete_errors
      Simplex.Messaging.Agent.Store.SQLite.Migrations.M20230217_server_key_hash
      Simplex.Messaging.Agent.Store.SQLite.Migrations.M20230223_files
      Simplex.Messaging.Agent.Store.SQLite.Migrations.M20230320_retry_state
      Simplex.Messaging.Agent.Store.SQLite.Migrations.M20230401_snd_files
      Simplex.Messaging.Agent.Store.SQLite.Migrations.M20230510_files_pending_replicas_indexes
      Simplex.Messaging.Agent.Store.SQLite.Migrations.M20230516_encrypted_rcv_message_hashes
      Simplex.Messaging.Agent.Store.SQLite.Migrations.M20230531_switch_status
      Simplex.Messaging.Agent.Store.SQLite.Migrations.M20230615_ratchet_sync
      Simplex.Messaging.Agent.Store.SQLite.Migrations.M20230701_delivery_receipts
      Simplex.Messaging.Agent.Store.SQLite.Migrations.M20230720_delete_expired_messages
      Simplex.Messaging.Agent.Store.SQLite.Migrations.M20230722_indexes
      Simplex.Messaging.Agent.Store.SQLite.Migrations.M20230814_indexes
      Simplex.Messaging.Agent.Store.SQLite.Migrations.M20230829_crypto_files
      Simplex.Messaging.Agent.Store.SQLite.Migrations.M20231222_command_created_at
      Simplex.Messaging.Agent.Store.SQLite.Migrations.M20231225_failed_work_items
      Simplex.Messaging.Agent.Store.SQLite.Migrations.M20240121_message_delivery_indexes
      Simplex.Messaging.Agent.Store.SQLite.Migrations.M20240124_file_redirect
      Simplex.Messaging.Agent.Store.SQLite.Migrations.M20240223_connections_wait_delivery
      Simplex.Messaging.Agent.Store.SQLite.Migrations.M20240225_ratchet_kem
      Simplex.Messaging.Agent.TRcvQueues
      Simplex.Messaging.Client
      Simplex.Messaging.Client.Agent
      Simplex.Messaging.Compression
      Simplex.Messaging.Crypto
      Simplex.Messaging.Crypto.File
      Simplex.Messaging.Crypto.Lazy
      Simplex.Messaging.Crypto.Ratchet
      Simplex.Messaging.Crypto.SNTRUP761
      Simplex.Messaging.Crypto.SNTRUP761.Bindings
      Simplex.Messaging.Crypto.SNTRUP761.Bindings.Defines
      Simplex.Messaging.Crypto.SNTRUP761.Bindings.FFI
      Simplex.Messaging.Crypto.SNTRUP761.Bindings.RNG
      Simplex.Messaging.Encoding
      Simplex.Messaging.Encoding.String
      Simplex.Messaging.Notifications.Client
      Simplex.Messaging.Notifications.Protocol
      Simplex.Messaging.Notifications.Server
      Simplex.Messaging.Notifications.Server.Env
      Simplex.Messaging.Notifications.Server.Main
      Simplex.Messaging.Notifications.Server.Push.APNS
      Simplex.Messaging.Notifications.Server.Push.APNS.Internal
      Simplex.Messaging.Notifications.Server.Stats
      Simplex.Messaging.Notifications.Server.Store
      Simplex.Messaging.Notifications.Server.StoreLog
      Simplex.Messaging.Notifications.Transport
      Simplex.Messaging.Notifications.Types
      Simplex.Messaging.Parsers
      Simplex.Messaging.Protocol
      Simplex.Messaging.Server
      Simplex.Messaging.Server.CLI
      Simplex.Messaging.Server.Control
      Simplex.Messaging.Server.Env.STM
      Simplex.Messaging.Server.Expiration
      Simplex.Messaging.Server.Main
      Simplex.Messaging.Server.MsgStore
      Simplex.Messaging.Server.MsgStore.STM
      Simplex.Messaging.Server.QueueStore
      Simplex.Messaging.Server.QueueStore.STM
      Simplex.Messaging.Server.Stats
      Simplex.Messaging.Server.StoreLog
      Simplex.Messaging.ServiceScheme
      Simplex.Messaging.TMap
      Simplex.Messaging.Transport
      Simplex.Messaging.Transport.Buffer
      Simplex.Messaging.Transport.Client
      Simplex.Messaging.Transport.Credentials
      Simplex.Messaging.Transport.HTTP2
      Simplex.Messaging.Transport.HTTP2.Client
      Simplex.Messaging.Transport.HTTP2.File
      Simplex.Messaging.Transport.HTTP2.Server
      Simplex.Messaging.Transport.KeepAlive
      Simplex.Messaging.Transport.Server
      Simplex.Messaging.Transport.WebSockets
      Simplex.Messaging.Util
      Simplex.Messaging.Version
      Simplex.Messaging.Version.Internal
      Simplex.RemoteControl.Client
      Simplex.RemoteControl.Discovery
      Simplex.RemoteControl.Discovery.Multicast
      Simplex.RemoteControl.Invitation
      Simplex.RemoteControl.Types
  other-modules:
      Paths_simplexmq
  hs-source-dirs:
      src
  default-extensions:
      StrictData
  ghc-options: -Wall -Wcompat -Werror=incomplete-patterns -Wredundant-constraints -Wincomplete-record-updates -Wincomplete-uni-patterns -Wunused-type-patterns -O2
  include-dirs:
      cbits
  c-sources:
      cbits/sha512.c
      cbits/sntrup761.c
  extra-libraries:
      crypto
  build-depends:
      aeson ==2.2.*
    , ansi-terminal >=0.10 && <0.12
    , asn1-encoding ==0.9.*
    , asn1-types ==0.3.*
    , async ==2.2.*
    , attoparsec ==0.14.*
    , base >=4.14 && <5
    , base64-bytestring >=1.0 && <1.3
    , case-insensitive ==1.2.*
    , composition ==1.0.*
    , constraints >=0.12 && <0.14
    , containers ==0.6.*
    , crypton ==0.34.*
    , crypton-x509 ==1.7.*
    , crypton-x509-store ==1.6.*
    , crypton-x509-validation ==1.6.*
    , cryptostore ==0.3.*
    , data-default ==0.7.*
    , direct-sqlcipher ==2.3.*
    , directory ==1.3.*
    , filepath ==1.4.*
    , hourglass ==0.2.*
    , http-types ==0.12.*
    , http2 >=4.2.2 && <4.3
    , ini ==0.4.1
    , iproute ==1.7.*
    , iso8601-time ==0.1.*
    , memory ==0.18.*
    , mtl >=2.3.1 && <3.0
    , network >=3.1.2.7 && <3.2
    , network-info ==0.2.*
    , network-transport ==0.5.6
    , network-udp ==0.0.*
    , optparse-applicative >=0.15 && <0.17
    , process ==1.6.*
    , random >=1.1 && <1.3
    , simple-logger ==0.1.*
    , socks ==0.6.*
    , sqlcipher-simple ==0.4.*
    , stm ==2.5.*
    , temporary ==1.3.*
    , time ==1.12.*
    , time-manager ==0.0.*
    , tls >=1.7.0 && <1.8
    , transformers ==0.6.*
    , unliftio ==0.2.*
    , unliftio-core ==0.2.*
    , websockets ==0.12.*
    , yaml ==0.11.*
    , zstd ==0.1.3.*
  default-language: Haskell2010
  if flag(swift)
    cpp-options: -DswiftJSON
  if impl(ghc >= 9.6.2)
    build-depends:
        bytestring ==0.11.*
      , template-haskell ==2.20.*
      , text >=2.0.1 && <2.2
  if impl(ghc < 9.6.2)
    build-depends:
        bytestring ==0.10.*
      , template-haskell ==2.16.*
      , text >=1.2.3.0 && <1.3

executable ntf-server
  main-is: Main.hs
  other-modules:
      Paths_simplexmq
  hs-source-dirs:
      apps/ntf-server
  default-extensions:
      StrictData
  ghc-options: -Wall -Wcompat -Werror=incomplete-patterns -Wredundant-constraints -Wincomplete-record-updates -Wincomplete-uni-patterns -Wunused-type-patterns -O2 -threaded -rtsopts
  build-depends:
      aeson ==2.2.*
    , ansi-terminal >=0.10 && <0.12
    , asn1-encoding ==0.9.*
    , asn1-types ==0.3.*
    , async ==2.2.*
    , attoparsec ==0.14.*
    , base >=4.14 && <5
    , base64-bytestring >=1.0 && <1.3
    , case-insensitive ==1.2.*
    , composition ==1.0.*
    , constraints >=0.12 && <0.14
    , containers ==0.6.*
    , crypton ==0.34.*
    , crypton-x509 ==1.7.*
    , crypton-x509-store ==1.6.*
    , crypton-x509-validation ==1.6.*
    , cryptostore ==0.3.*
    , data-default ==0.7.*
    , direct-sqlcipher ==2.3.*
    , directory ==1.3.*
    , filepath ==1.4.*
    , hourglass ==0.2.*
    , http-types ==0.12.*
    , http2 >=4.2.2 && <4.3
    , ini ==0.4.1
    , iproute ==1.7.*
    , iso8601-time ==0.1.*
    , memory ==0.18.*
    , mtl >=2.3.1 && <3.0
    , network >=3.1.2.7 && <3.2
    , network-info ==0.2.*
    , network-transport ==0.5.6
    , network-udp ==0.0.*
    , optparse-applicative >=0.15 && <0.17
    , process ==1.6.*
    , random >=1.1 && <1.3
    , simple-logger ==0.1.*
    , simplexmq
    , socks ==0.6.*
    , sqlcipher-simple ==0.4.*
    , stm ==2.5.*
    , temporary ==1.3.*
    , time ==1.12.*
    , time-manager ==0.0.*
    , tls >=1.7.0 && <1.8
    , transformers ==0.6.*
    , unliftio ==0.2.*
    , unliftio-core ==0.2.*
    , websockets ==0.12.*
    , yaml ==0.11.*
    , zstd ==0.1.3.*
  default-language: Haskell2010
  if flag(swift)
    cpp-options: -DswiftJSON
  if impl(ghc >= 9.6.2)
    build-depends:
        bytestring ==0.11.*
      , template-haskell ==2.20.*
      , text >=2.0.1 && <2.2
  if impl(ghc < 9.6.2)
    build-depends:
        bytestring ==0.10.*
      , template-haskell ==2.16.*
      , text >=1.2.3.0 && <1.3

executable smp-agent
  main-is: Main.hs
  other-modules:
      Paths_simplexmq
  hs-source-dirs:
      apps/smp-agent
  default-extensions:
      StrictData
  ghc-options: -Wall -Wcompat -Werror=incomplete-patterns -Wredundant-constraints -Wincomplete-record-updates -Wincomplete-uni-patterns -Wunused-type-patterns -O2 -threaded -rtsopts
  build-depends:
      aeson ==2.2.*
    , ansi-terminal >=0.10 && <0.12
    , asn1-encoding ==0.9.*
    , asn1-types ==0.3.*
    , async ==2.2.*
    , attoparsec ==0.14.*
    , base >=4.14 && <5
    , base64-bytestring >=1.0 && <1.3
    , case-insensitive ==1.2.*
    , composition ==1.0.*
    , constraints >=0.12 && <0.14
    , containers ==0.6.*
    , crypton ==0.34.*
    , crypton-x509 ==1.7.*
    , crypton-x509-store ==1.6.*
    , crypton-x509-validation ==1.6.*
    , cryptostore ==0.3.*
    , data-default ==0.7.*
    , direct-sqlcipher ==2.3.*
    , directory ==1.3.*
    , filepath ==1.4.*
    , hourglass ==0.2.*
    , http-types ==0.12.*
    , http2 >=4.2.2 && <4.3
    , ini ==0.4.1
    , iproute ==1.7.*
    , iso8601-time ==0.1.*
    , memory ==0.18.*
    , mtl >=2.3.1 && <3.0
    , network >=3.1.2.7 && <3.2
    , network-info ==0.2.*
    , network-transport ==0.5.6
    , network-udp ==0.0.*
    , optparse-applicative >=0.15 && <0.17
    , process ==1.6.*
    , random >=1.1 && <1.3
    , simple-logger ==0.1.*
    , simplexmq
    , socks ==0.6.*
    , sqlcipher-simple ==0.4.*
    , stm ==2.5.*
    , temporary ==1.3.*
    , time ==1.12.*
    , time-manager ==0.0.*
    , tls >=1.7.0 && <1.8
    , transformers ==0.6.*
    , unliftio ==0.2.*
    , unliftio-core ==0.2.*
    , websockets ==0.12.*
    , yaml ==0.11.*
    , zstd ==0.1.3.*
  default-language: Haskell2010
  if flag(swift)
    cpp-options: -DswiftJSON
  if impl(ghc >= 9.6.2)
    build-depends:
        bytestring ==0.11.*
      , template-haskell ==2.20.*
      , text >=2.0.1 && <2.2
  if impl(ghc < 9.6.2)
    build-depends:
        bytestring ==0.10.*
      , template-haskell ==2.16.*
      , text >=1.2.3.0 && <1.3

executable smp-server
  main-is: Main.hs
  other-modules:
      Paths_simplexmq
  hs-source-dirs:
      apps/smp-server
  default-extensions:
      StrictData
  ghc-options: -Wall -Wcompat -Werror=incomplete-patterns -Wredundant-constraints -Wincomplete-record-updates -Wincomplete-uni-patterns -Wunused-type-patterns -O2 -threaded -rtsopts
  build-depends:
      aeson ==2.2.*
    , ansi-terminal >=0.10 && <0.12
    , asn1-encoding ==0.9.*
    , asn1-types ==0.3.*
    , async ==2.2.*
    , attoparsec ==0.14.*
    , base >=4.14 && <5
    , base64-bytestring >=1.0 && <1.3
    , case-insensitive ==1.2.*
    , composition ==1.0.*
    , constraints >=0.12 && <0.14
    , containers ==0.6.*
    , crypton ==0.34.*
    , crypton-x509 ==1.7.*
    , crypton-x509-store ==1.6.*
    , crypton-x509-validation ==1.6.*
    , cryptostore ==0.3.*
    , data-default ==0.7.*
    , direct-sqlcipher ==2.3.*
    , directory ==1.3.*
    , filepath ==1.4.*
    , hourglass ==0.2.*
    , http-types ==0.12.*
    , http2 >=4.2.2 && <4.3
    , ini ==0.4.1
    , iproute ==1.7.*
    , iso8601-time ==0.1.*
    , memory ==0.18.*
    , mtl >=2.3.1 && <3.0
    , network >=3.1.2.7 && <3.2
    , network-info ==0.2.*
    , network-transport ==0.5.6
    , network-udp ==0.0.*
    , optparse-applicative >=0.15 && <0.17
    , process ==1.6.*
    , random >=1.1 && <1.3
    , simple-logger ==0.1.*
    , simplexmq
    , socks ==0.6.*
    , sqlcipher-simple ==0.4.*
    , stm ==2.5.*
    , temporary ==1.3.*
    , time ==1.12.*
    , time-manager ==0.0.*
    , tls >=1.7.0 && <1.8
    , transformers ==0.6.*
    , unliftio ==0.2.*
    , unliftio-core ==0.2.*
    , websockets ==0.12.*
    , yaml ==0.11.*
    , zstd ==0.1.3.*
  default-language: Haskell2010
  if flag(swift)
    cpp-options: -DswiftJSON
  if impl(ghc >= 9.6.2)
    build-depends:
        bytestring ==0.11.*
      , template-haskell ==2.20.*
      , text >=2.0.1 && <2.2
  if impl(ghc < 9.6.2)
    build-depends:
        bytestring ==0.10.*
      , template-haskell ==2.16.*
      , text >=1.2.3.0 && <1.3

executable xftp
  main-is: Main.hs
  other-modules:
      Paths_simplexmq
  hs-source-dirs:
      apps/xftp
  default-extensions:
      StrictData
  ghc-options: -Wall -Wcompat -Werror=incomplete-patterns -Wredundant-constraints -Wincomplete-record-updates -Wincomplete-uni-patterns -Wunused-type-patterns -O2 -threaded -rtsopts
  build-depends:
      aeson ==2.2.*
    , ansi-terminal >=0.10 && <0.12
    , asn1-encoding ==0.9.*
    , asn1-types ==0.3.*
    , async ==2.2.*
    , attoparsec ==0.14.*
    , base >=4.14 && <5
    , base64-bytestring >=1.0 && <1.3
    , case-insensitive ==1.2.*
    , composition ==1.0.*
    , constraints >=0.12 && <0.14
    , containers ==0.6.*
    , crypton ==0.34.*
    , crypton-x509 ==1.7.*
    , crypton-x509-store ==1.6.*
    , crypton-x509-validation ==1.6.*
    , cryptostore ==0.3.*
    , data-default ==0.7.*
    , direct-sqlcipher ==2.3.*
    , directory ==1.3.*
    , filepath ==1.4.*
    , hourglass ==0.2.*
    , http-types ==0.12.*
    , http2 >=4.2.2 && <4.3
    , ini ==0.4.1
    , iproute ==1.7.*
    , iso8601-time ==0.1.*
    , memory ==0.18.*
    , mtl >=2.3.1 && <3.0
    , network >=3.1.2.7 && <3.2
    , network-info ==0.2.*
    , network-transport ==0.5.6
    , network-udp ==0.0.*
    , optparse-applicative >=0.15 && <0.17
    , process ==1.6.*
    , random >=1.1 && <1.3
    , simple-logger ==0.1.*
    , simplexmq
    , socks ==0.6.*
    , sqlcipher-simple ==0.4.*
    , stm ==2.5.*
    , temporary ==1.3.*
    , time ==1.12.*
    , time-manager ==0.0.*
    , tls >=1.7.0 && <1.8
    , transformers ==0.6.*
    , unliftio ==0.2.*
    , unliftio-core ==0.2.*
    , websockets ==0.12.*
    , yaml ==0.11.*
    , zstd ==0.1.3.*
  default-language: Haskell2010
  if flag(swift)
    cpp-options: -DswiftJSON
  if impl(ghc >= 9.6.2)
    build-depends:
        bytestring ==0.11.*
      , template-haskell ==2.20.*
      , text >=2.0.1 && <2.2
  if impl(ghc < 9.6.2)
    build-depends:
        bytestring ==0.10.*
      , template-haskell ==2.16.*
      , text >=1.2.3.0 && <1.3

executable xftp-server
  main-is: Main.hs
  other-modules:
      Paths_simplexmq
  hs-source-dirs:
      apps/xftp-server
  default-extensions:
      StrictData
  ghc-options: -Wall -Wcompat -Werror=incomplete-patterns -Wredundant-constraints -Wincomplete-record-updates -Wincomplete-uni-patterns -Wunused-type-patterns -O2 -threaded -rtsopts
  build-depends:
      aeson ==2.2.*
    , ansi-terminal >=0.10 && <0.12
    , asn1-encoding ==0.9.*
    , asn1-types ==0.3.*
    , async ==2.2.*
    , attoparsec ==0.14.*
    , base >=4.14 && <5
    , base64-bytestring >=1.0 && <1.3
    , case-insensitive ==1.2.*
    , composition ==1.0.*
    , constraints >=0.12 && <0.14
    , containers ==0.6.*
    , crypton ==0.34.*
    , crypton-x509 ==1.7.*
    , crypton-x509-store ==1.6.*
    , crypton-x509-validation ==1.6.*
    , cryptostore ==0.3.*
    , data-default ==0.7.*
    , direct-sqlcipher ==2.3.*
    , directory ==1.3.*
    , filepath ==1.4.*
    , hourglass ==0.2.*
    , http-types ==0.12.*
    , http2 >=4.2.2 && <4.3
    , ini ==0.4.1
    , iproute ==1.7.*
    , iso8601-time ==0.1.*
    , memory ==0.18.*
    , mtl >=2.3.1 && <3.0
    , network >=3.1.2.7 && <3.2
    , network-info ==0.2.*
    , network-transport ==0.5.6
    , network-udp ==0.0.*
    , optparse-applicative >=0.15 && <0.17
    , process ==1.6.*
    , random >=1.1 && <1.3
    , simple-logger ==0.1.*
    , simplexmq
    , socks ==0.6.*
    , sqlcipher-simple ==0.4.*
    , stm ==2.5.*
    , temporary ==1.3.*
    , time ==1.12.*
    , time-manager ==0.0.*
    , tls >=1.7.0 && <1.8
    , transformers ==0.6.*
    , unliftio ==0.2.*
    , unliftio-core ==0.2.*
    , websockets ==0.12.*
    , yaml ==0.11.*
    , zstd ==0.1.3.*
  default-language: Haskell2010
  if flag(swift)
    cpp-options: -DswiftJSON
  if impl(ghc >= 9.6.2)
    build-depends:
        bytestring ==0.11.*
      , template-haskell ==2.20.*
      , text >=2.0.1 && <2.2
  if impl(ghc < 9.6.2)
    build-depends:
        bytestring ==0.10.*
      , template-haskell ==2.16.*
      , text >=1.2.3.0 && <1.3

test-suite simplexmq-test
  type: exitcode-stdio-1.0
  main-is: Test.hs
  other-modules:
      AgentTests
      AgentTests.ConnectionRequestTests
      AgentTests.DoubleRatchetTests
      AgentTests.EqInstances
      AgentTests.FunctionalAPITests
      AgentTests.MigrationTests
      AgentTests.NotificationTests
      AgentTests.SchemaDump
      AgentTests.SQLiteTests
      CLITests
      CoreTests.BatchingTests
      CoreTests.CryptoFileTests
      CoreTests.CryptoTests
      CoreTests.EncodingTests
      CoreTests.ProtocolErrorTests
      CoreTests.RetryIntervalTests
      CoreTests.TRcvQueuesTests
      CoreTests.UtilTests
      CoreTests.VersionRangeTests
      FileDescriptionTests
      NtfClient
      NtfServerTests
      RemoteControl
      ServerTests
      SMPAgentClient
      SMPClient
      Util
      XFTPAgent
      XFTPCLI
      XFTPClient
      XFTPServerTests
      Paths_simplexmq
  hs-source-dirs:
      tests
  default-extensions:
      StrictData
<<<<<<< HEAD
  ghc-options: -Wall -Wcompat -Werror=incomplete-patterns -Wredundant-constraints -Wincomplete-record-updates -Wincomplete-uni-patterns -Wunused-type-patterns -O2 -threaded
=======
  ghc-options: -Wall -Wcompat -Werror=incomplete-patterns -Wredundant-constraints -Wincomplete-record-updates -Wincomplete-uni-patterns -Wunused-type-patterns -O2 -threaded -rtsopts -with-rtsopts=-A64M -with-rtsopts=-N1
>>>>>>> 12194469
  build-depends:
      HUnit ==1.6.*
    , QuickCheck ==2.14.*
    , aeson ==2.2.*
    , ansi-terminal >=0.10 && <0.12
    , asn1-encoding ==0.9.*
    , asn1-types ==0.3.*
    , async ==2.2.*
    , attoparsec ==0.14.*
    , base >=4.14 && <5
    , base64-bytestring >=1.0 && <1.3
    , case-insensitive ==1.2.*
    , composition ==1.0.*
    , constraints >=0.12 && <0.14
    , containers ==0.6.*
    , crypton ==0.34.*
    , crypton-x509 ==1.7.*
    , crypton-x509-store ==1.6.*
    , crypton-x509-validation ==1.6.*
    , cryptostore ==0.3.*
    , data-default ==0.7.*
    , deepseq ==1.4.*
    , direct-sqlcipher ==2.3.*
    , directory ==1.3.*
    , filepath ==1.4.*
    , generic-random ==1.5.*
    , hourglass ==0.2.*
    , hspec ==2.11.*
    , hspec-core ==2.11.*
    , http-types ==0.12.*
    , http2 >=4.2.2 && <4.3
    , ini ==0.4.1
    , iproute ==1.7.*
    , iso8601-time ==0.1.*
    , main-tester ==0.2.*
    , memory ==0.18.*
    , mtl >=2.3.1 && <3.0
    , network >=3.1.2.7 && <3.2
    , network-info ==0.2.*
    , network-transport ==0.5.6
    , network-udp ==0.0.*
    , optparse-applicative >=0.15 && <0.17
    , process ==1.6.*
    , random >=1.1 && <1.3
    , silently ==1.2.*
    , simple-logger ==0.1.*
    , simplexmq
    , socks ==0.6.*
    , sqlcipher-simple ==0.4.*
    , stm ==2.5.*
    , temporary ==1.3.*
    , time ==1.12.*
    , time-manager ==0.0.*
    , timeit ==2.0.*
    , tls >=1.7.0 && <1.8
    , transformers ==0.6.*
    , unliftio ==0.2.*
    , unliftio-core ==0.2.*
    , websockets ==0.12.*
    , yaml ==0.11.*
    , zstd ==0.1.3.*
  default-language: Haskell2010
  if flag(swift)
    cpp-options: -DswiftJSON
  if impl(ghc >= 9.6.2)
    build-depends:
        bytestring ==0.11.*
      , template-haskell ==2.20.*
      , text >=2.0.1 && <2.2
  if impl(ghc < 9.6.2)
    build-depends:
        bytestring ==0.10.*
      , template-haskell ==2.16.*
      , text >=1.2.3.0 && <1.3<|MERGE_RESOLUTION|>--- conflicted
+++ resolved
@@ -661,11 +661,7 @@
       tests
   default-extensions:
       StrictData
-<<<<<<< HEAD
-  ghc-options: -Wall -Wcompat -Werror=incomplete-patterns -Wredundant-constraints -Wincomplete-record-updates -Wincomplete-uni-patterns -Wunused-type-patterns -O2 -threaded
-=======
   ghc-options: -Wall -Wcompat -Werror=incomplete-patterns -Wredundant-constraints -Wincomplete-record-updates -Wincomplete-uni-patterns -Wunused-type-patterns -O2 -threaded -rtsopts -with-rtsopts=-A64M -with-rtsopts=-N1
->>>>>>> 12194469
   build-depends:
       HUnit ==1.6.*
     , QuickCheck ==2.14.*

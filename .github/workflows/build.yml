--- conflicted
+++ resolved
@@ -18,13 +18,9 @@
       matrix:
         include:
           - os: ubuntu-20.04
-<<<<<<< HEAD
-          - os: ubuntu-22.04
-=======
             platform_name: 20_04-x86-64
           - os: ubuntu-22.04
             platform_name: 22_04-x86-64
->>>>>>> 44f0dd39
     steps:
       - name: Clone project
         uses: actions/checkout@v2

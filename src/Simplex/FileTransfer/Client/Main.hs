--- conflicted
+++ resolved
@@ -80,14 +80,6 @@
 
 fileSizeLen :: Int64
 fileSizeLen = 8
-
-<<<<<<< HEAD
-mb :: Num a => a
-mb = 1024 * 1024
-=======
-authTagSize :: Int64
-authTagSize = fromIntegral C.authTagSize
->>>>>>> e764a51f
 
 newtype CLIError = CLIError String
   deriving (Eq, Show, Exception)
@@ -572,17 +564,6 @@
 getEncPath :: MonadIO m => Maybe FilePath -> String -> m FilePath
 getEncPath path name = (`uniqueCombine` (name <> ".encrypted")) =<< maybe (liftIO getCanonicalTemporaryDirectory) pure path
 
-<<<<<<< HEAD
-=======
-uniqueCombine :: MonadIO m => FilePath -> String -> m FilePath
-uniqueCombine filePath fileName = tryCombine (0 :: Int)
-  where
-    tryCombine n =
-      let (name, ext) = splitExtensions fileName
-          suffix = if n == 0 then "" else "_" <> show n
-          f = filePath </> (name <> suffix <> ext)
-       in ifM (doesPathExist f) (tryCombine $ n + 1) (pure f)
-
 withReconnect :: Show e => XFTPClientAgent -> XFTPServer -> Int -> (XFTPClient -> ExceptT e IO a) -> ExceptT CLIError IO a
 withReconnect a srv n run = withRetry n $ do
   c <- withRetry n $ getXFTPServerClient a srv
@@ -590,7 +571,6 @@
     liftIO $ closeXFTPServerClient a srv
     throwError e
 
->>>>>>> e764a51f
 withRetry :: Show e => Int -> ExceptT e IO a -> ExceptT CLIError IO a
 withRetry retryCount = withRetry' retryCount . withExceptT (CLIError . show)
   where

{-# LANGUAGE BlockArguments #-}
{-# LANGUAGE DataKinds #-}
{-# LANGUAGE DuplicateRecordFields #-}
{-# LANGUAGE LambdaCase #-}
{-# LANGUAGE NamedFieldPuns #-}
{-# LANGUAGE OverloadedStrings #-}
{-# LANGUAGE ScopedTypeVariables #-}
{-# LANGUAGE TypeApplications #-}

module Simplex.FileTransfer.Client where

import Control.Monad
import Control.Monad.Except
import Crypto.Random (ChaChaDRG)
import Data.Bifunctor (first)
import Data.ByteString.Builder (Builder, byteString)
import Data.ByteString.Char8 (ByteString)
import qualified Data.ByteString.Char8 as B
import Data.Int (Int64)
import Data.List.NonEmpty (NonEmpty (..))
import Data.Time (UTCTime)
import Data.Word (Word32)
import Debug.Trace
import qualified Network.HTTP.Types as N
import qualified Network.HTTP2.Client as H
import Simplex.FileTransfer.Description (mb)
import Simplex.FileTransfer.Protocol
import Simplex.FileTransfer.Transport
import Simplex.Messaging.Client
  ( NetworkConfig (..),
    ProtocolClientError (..),
    TransportSession,
    chooseTransportHost,
    defaultNetworkConfig,
    proxyUsername,
    transportClientConfig,
  )
import Simplex.Messaging.Client.Agent ()
import qualified Simplex.Messaging.Crypto as C
import qualified Simplex.Messaging.Crypto.Lazy as LC
import Simplex.Messaging.Encoding.String
import Simplex.Messaging.Protocol
  ( BasicAuth,
    Protocol (..),
    ProtocolServer (..),
    RecipientId,
    SenderId,
  )
import Simplex.Messaging.Transport (THandleParams (..), supportedParameters)
import Simplex.Messaging.Transport.Client (TransportClientConfig, TransportHost, alpn)
import Simplex.Messaging.Transport.HTTP2
import Simplex.Messaging.Transport.HTTP2.Client
import Simplex.Messaging.Transport.HTTP2.File
<<<<<<< HEAD
import Simplex.Messaging.Util (bshow, liftEitherError, tshow, whenM)
=======
import Simplex.Messaging.Util (bshow, whenM)
>>>>>>> be9a8490
import UnliftIO
import UnliftIO.Directory

data XFTPClient = XFTPClient
  { http2Client :: HTTP2Client,
    transportSession :: TransportSession FileResponse,
    thParams :: THandleParams XFTPVersion,
    config :: XFTPClientConfig
  }

data XFTPClientConfig = XFTPClientConfig
  { xftpNetworkConfig :: NetworkConfig,
    uploadTimeoutPerMb :: Int64
  }

data XFTPChunkBody = XFTPChunkBody
  { chunkSize :: Int,
    chunkPart :: Int -> IO ByteString,
    http2Body :: HTTP2Body
  }

data XFTPChunkSpec = XFTPChunkSpec
  { filePath :: FilePath,
    chunkOffset :: Int64,
    chunkSize :: Word32
  }
  deriving (Eq, Show)

type XFTPClientError = ProtocolClientError XFTPErrorType

defaultXFTPClientConfig :: XFTPClientConfig
defaultXFTPClientConfig =
  XFTPClientConfig
    { xftpNetworkConfig = defaultNetworkConfig,
      uploadTimeoutPerMb = 10000000 -- 10 seconds
    }

getXFTPClient :: TransportSession FileResponse -> XFTPClientConfig -> (XFTPClient -> IO ()) -> IO (Either XFTPClientError XFTPClient)
getXFTPClient transportSession@(_, srv, _) config@XFTPClientConfig {xftpNetworkConfig} disconnected = runExceptT $ do
  let tcConfig = (transportClientConfig xftpNetworkConfig) {alpn = Just ["xftp/test"]}
      http2Config = xftpHTTP2Config tcConfig config
      username = proxyUsername transportSession
      ProtocolServer _ host port keyHash = srv
  useHost <- liftEither $ chooseTransportHost xftpNetworkConfig host
  clientVar <- newTVarIO Nothing
  let usePort = if null port then "443" else port
      clientDisconnected = readTVarIO clientVar >>= mapM_ disconnected
<<<<<<< HEAD
  http2Client <- liftEitherError xftpClientError $ getVerifiedHTTP2Client (Just username) useHost usePort (Just keyHash) Nothing http2Config clientDisconnected
  let HTTP2Client {sessionId, sessionALPN} = http2Client
=======
  http2Client <- withExceptT xftpClientError . ExceptT $ getVerifiedHTTP2Client (Just username) useHost usePort (Just keyHash) Nothing http2Config clientDisconnected
  let HTTP2Client {sessionId} = http2Client
>>>>>>> be9a8490
      thParams = THandleParams {sessionId, blockSize = xftpBlockSize, thVersion = currentXFTPVersion, thAuth = Nothing, implySessId = False, batch = True}
      c = XFTPClient {http2Client, thParams, transportSession, config}
  traceM $ "Negotiated protocol: " <> show sessionALPN
  atomically $ writeTVar clientVar $ Just c
  pure c

closeXFTPClient :: XFTPClient -> IO ()
closeXFTPClient XFTPClient {http2Client} = closeHTTP2Client http2Client

xftpClientServer :: XFTPClient -> String
xftpClientServer = B.unpack . strEncode . snd3 . transportSession
  where
    snd3 (_, s, _) = s

xftpTransportHost :: XFTPClient -> TransportHost
xftpTransportHost XFTPClient {http2Client = HTTP2Client {client_ = HClient {host}}} = host

xftpSessionTs :: XFTPClient -> UTCTime
xftpSessionTs = sessionTs . http2Client

xftpHTTP2Config :: TransportClientConfig -> XFTPClientConfig -> HTTP2ClientConfig
xftpHTTP2Config transportConfig XFTPClientConfig {xftpNetworkConfig = NetworkConfig {tcpConnectTimeout}} =
  defaultHTTP2ClientConfig
    { bodyHeadSize = xftpBlockSize,
      suportedTLSParams = supportedParameters,
      connTimeout = tcpConnectTimeout,
      transportConfig
    }

xftpClientError :: HTTP2ClientError -> XFTPClientError
xftpClientError = \case
  HCResponseTimeout -> PCEResponseTimeout
  HCNetworkError -> PCENetworkError
  HCIOError e -> PCEIOError e

sendXFTPCommand :: forall p. FilePartyI p => XFTPClient -> C.APrivateAuthKey -> XFTPFileId -> FileCommand p -> Maybe XFTPChunkSpec -> ExceptT XFTPClientError IO (FileResponse, HTTP2Body)
sendXFTPCommand c@XFTPClient {thParams} pKey fId cmd chunkSpec_ = do
  t <-
    liftEither . first PCETransportError $
      xftpEncodeAuthTransmission thParams pKey ("", fId, FileCmd (sFileParty @p) cmd)
  sendXFTPTransmission c t chunkSpec_

sendXFTPTransmission :: XFTPClient -> ByteString -> Maybe XFTPChunkSpec -> ExceptT XFTPClientError IO (FileResponse, HTTP2Body)
sendXFTPTransmission XFTPClient {config, thParams, http2Client} t chunkSpec_ = do
  let req = H.requestStreaming N.methodPost "/" [] streamBody
      reqTimeout = (\XFTPChunkSpec {chunkSize} -> chunkTimeout config chunkSize) <$> chunkSpec_
  HTTP2Response {respBody = body@HTTP2Body {bodyHead}} <- withExceptT xftpClientError . ExceptT $ sendRequest http2Client req reqTimeout
  when (B.length bodyHead /= xftpBlockSize) $ throwError $ PCEResponseError BLOCK
  -- TODO validate that the file ID is the same as in the request?
  (_, _, (_, _fId, respOrErr)) <- liftEither . first PCEResponseError $ xftpDecodeTransmission thParams bodyHead
  case respOrErr of
    Right r -> case protocolError r of
      Just e -> throwError $ PCEProtocolError e
      _ -> pure (r, body)
    Left e -> throwError $ PCEResponseError e
  where
    streamBody :: (Builder -> IO ()) -> IO () -> IO ()
    streamBody send done = do
      send $ byteString t
      forM_ chunkSpec_ $ \XFTPChunkSpec {filePath, chunkOffset, chunkSize} ->
        withFile filePath ReadMode $ \h -> do
          hSeek h AbsoluteSeek $ fromIntegral chunkOffset
          hSendFile h send $ fromIntegral chunkSize
      done

createXFTPChunk ::
  XFTPClient ->
  C.APrivateAuthKey ->
  FileInfo ->
  NonEmpty C.APublicAuthKey ->
  Maybe BasicAuth ->
  ExceptT XFTPClientError IO (SenderId, NonEmpty RecipientId)
createXFTPChunk c spKey file rcps auth_ =
  sendXFTPCommand c spKey "" (FNEW file rcps auth_) Nothing >>= \case
    (FRSndIds sId rIds, body) -> noFile body (sId, rIds)
    (r, _) -> throwError . PCEUnexpectedResponse $ bshow r

addXFTPRecipients :: XFTPClient -> C.APrivateAuthKey -> XFTPFileId -> NonEmpty C.APublicAuthKey -> ExceptT XFTPClientError IO (NonEmpty RecipientId)
addXFTPRecipients c spKey fId rcps =
  sendXFTPCommand c spKey fId (FADD rcps) Nothing >>= \case
    (FRRcvIds rIds, body) -> noFile body rIds
    (r, _) -> throwError . PCEUnexpectedResponse $ bshow r

uploadXFTPChunk :: XFTPClient -> C.APrivateAuthKey -> XFTPFileId -> XFTPChunkSpec -> ExceptT XFTPClientError IO ()
uploadXFTPChunk c spKey fId chunkSpec =
  sendXFTPCommand c spKey fId FPUT (Just chunkSpec) >>= okResponse

downloadXFTPChunk :: TVar ChaChaDRG -> XFTPClient -> C.APrivateAuthKey -> XFTPFileId -> XFTPRcvChunkSpec -> ExceptT XFTPClientError IO ()
downloadXFTPChunk g c@XFTPClient {config} rpKey fId chunkSpec@XFTPRcvChunkSpec {filePath, chunkSize} = do
  (rDhKey, rpDhKey) <- atomically $ C.generateKeyPair g
  sendXFTPCommand c rpKey fId (FGET rDhKey) Nothing >>= \case
    (FRFile sDhKey cbNonce, HTTP2Body {bodyHead = _bg, bodySize = _bs, bodyPart}) -> case bodyPart of
      -- TODO atm bodySize is set to 0, so chunkSize will be incorrect - validate once set
      Just chunkPart -> do
        let dhSecret = C.dh' sDhKey rpDhKey
        cbState <- liftEither . first PCECryptoError $ LC.cbInit dhSecret cbNonce
        let t = chunkTimeout config chunkSize
        ExceptT (sequence <$> (t `timeout` download cbState)) >>= maybe (throwError PCEResponseTimeout) pure
        where
          download cbState = runExceptT $
            withExceptT PCEResponseError $
              receiveEncFile chunkPart cbState chunkSpec `catchError` \e ->
                whenM (doesFileExist filePath) (removeFile filePath) >> throwError e
      _ -> throwError $ PCEResponseError NO_FILE
    (r, _) -> throwError . PCEUnexpectedResponse $ bshow r

chunkTimeout :: XFTPClientConfig -> Word32 -> Int
chunkTimeout config chunkSize = fromIntegral $ (fromIntegral chunkSize * uploadTimeoutPerMb config) `div` mb 1

deleteXFTPChunk :: XFTPClient -> C.APrivateAuthKey -> SenderId -> ExceptT XFTPClientError IO ()
deleteXFTPChunk c spKey sId = sendXFTPCommand c spKey sId FDEL Nothing >>= okResponse

ackXFTPChunk :: XFTPClient -> C.APrivateAuthKey -> RecipientId -> ExceptT XFTPClientError IO ()
ackXFTPChunk c rpKey rId = sendXFTPCommand c rpKey rId FACK Nothing >>= okResponse

pingXFTP :: XFTPClient -> ExceptT XFTPClientError IO ()
pingXFTP c@XFTPClient {thParams} = do
  t <-
    liftEither . first PCETransportError $
      xftpEncodeTransmission thParams ("", "", FileCmd SFRecipient PING)
  (r, _) <- sendXFTPTransmission c t Nothing
  case r of
    FRPong -> pure ()
    _ -> throwError $ PCEUnexpectedResponse $ bshow r

okResponse :: (FileResponse, HTTP2Body) -> ExceptT XFTPClientError IO ()
okResponse = \case
  (FROk, body) -> noFile body ()
  (r, _) -> throwError . PCEUnexpectedResponse $ bshow r

-- TODO this currently does not check anything because response size is not set and bodyPart is always Just
noFile :: HTTP2Body -> a -> ExceptT XFTPClientError IO a
noFile HTTP2Body {bodyPart} a = case bodyPart of
  Just _ -> pure a -- throwError $ PCEResponseError HAS_FILE
  _ -> pure a

-- FACK :: FileCommand Recipient
-- PING :: FileCommand Recipient<|MERGE_RESOLUTION|>--- conflicted
+++ resolved
@@ -51,11 +51,7 @@
 import Simplex.Messaging.Transport.HTTP2
 import Simplex.Messaging.Transport.HTTP2.Client
 import Simplex.Messaging.Transport.HTTP2.File
-<<<<<<< HEAD
-import Simplex.Messaging.Util (bshow, liftEitherError, tshow, whenM)
-=======
 import Simplex.Messaging.Util (bshow, whenM)
->>>>>>> be9a8490
 import UnliftIO
 import UnliftIO.Directory
 
@@ -103,13 +99,8 @@
   clientVar <- newTVarIO Nothing
   let usePort = if null port then "443" else port
       clientDisconnected = readTVarIO clientVar >>= mapM_ disconnected
-<<<<<<< HEAD
   http2Client <- liftEitherError xftpClientError $ getVerifiedHTTP2Client (Just username) useHost usePort (Just keyHash) Nothing http2Config clientDisconnected
   let HTTP2Client {sessionId, sessionALPN} = http2Client
-=======
-  http2Client <- withExceptT xftpClientError . ExceptT $ getVerifiedHTTP2Client (Just username) useHost usePort (Just keyHash) Nothing http2Config clientDisconnected
-  let HTTP2Client {sessionId} = http2Client
->>>>>>> be9a8490
       thParams = THandleParams {sessionId, blockSize = xftpBlockSize, thVersion = currentXFTPVersion, thAuth = Nothing, implySessId = False, batch = True}
       c = XFTPClient {http2Client, thParams, transportSession, config}
   traceM $ "Negotiated protocol: " <> show sessionALPN

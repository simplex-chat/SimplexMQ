--- conflicted
+++ resolved
@@ -439,7 +439,6 @@
       atomically $ modifyTVar' (filesCount stats) (subtract 1)
       atomically $ modifyTVar' (filesSize stats) (subtract $ fromIntegral $ size fileInfo)
 
-<<<<<<< HEAD
 expireServerFiles :: Maybe Int -> ExpirationConfig -> M ()
 expireServerFiles itemDelay expCfg = do
   st <- asks store
@@ -467,10 +466,7 @@
       FileServerStats {filesExpired} <- asks serverStats
       atomically $ modifyTVar' filesExpired (+ 1)
 
-randomId :: (MonadUnliftIO m, MonadReader XFTPEnv m) => Int -> m ByteString
-=======
 randomId :: Int -> M ByteString
->>>>>>> 6ded721d
 randomId n = atomically . C.randomBytes n =<< asks random
 
 getFileId :: M XFTPFileId

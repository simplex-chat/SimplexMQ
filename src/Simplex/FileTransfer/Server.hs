--- conflicted
+++ resolved
@@ -215,20 +215,14 @@
     -- TODO retry on duplicate IDs?
     sId <- getFileId
     rIds <- mapM (const getFileId) rcps
-<<<<<<< HEAD
     let rIdsKeys = L.zip rIds rcps
     withFileLog $ \sl -> do
       logAddFile sl sId file
       logAddRecipients sl sId rIdsKeys
-    r <- runExceptT $ do
-      ExceptT $ atomically $ addFile st sId file
-      forM rIdsKeys $ \rcp ->
-=======
     ts <- liftIO getSystemTime
     r <- runExceptT $ do
       ExceptT $ atomically $ addFile st sId file ts
-      forM (L.zip rIds rcps) $ \rcp ->
->>>>>>> 3ab5e9d1
+      forM rIdsKeys $ \rcp ->
         ExceptT $ atomically $ addRecipient st sId rcp
     noFile $ either FRErr (const $ FRSndIds sId rIds) r
   XFTPReqCmd fId fr (FileCmd _ cmd) -> case cmd of
@@ -252,12 +246,9 @@
         path <- asks $ filesPath . config
         let fPath = path </> B.unpack (B64.encode senderId)
             FileInfo {size, digest} = fileInfo
-<<<<<<< HEAD
         withFileLog $ \sl -> logPutFile sl senderId fPath
-=======
         st <- asks store
         quota_ <- asks $ fileSizeQuota . config
->>>>>>> 3ab5e9d1
         liftIO $
           runExceptT (receiveFile getBody (XFTPRcvChunkSpec fPath size digest)) >>= \case
             Right () -> do

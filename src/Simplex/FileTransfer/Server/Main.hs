--- conflicted
+++ resolved
@@ -33,11 +33,7 @@
 import Text.Read (readMaybe)
 
 xftpServerVersion :: String
-<<<<<<< HEAD
-xftpServerVersion = "1.1.0"
-=======
 xftpServerVersion = "1.1.1"
->>>>>>> 0cabe069
 
 xftpServerCLI :: FilePath -> FilePath -> IO ()
 xftpServerCLI cfgPath logPath = do

{-# LANGUAGE ConstraintKinds #-}
{-# LANGUAGE DataKinds #-}
{-# LANGUAGE DuplicateRecordFields #-}
{-# LANGUAGE FlexibleContexts #-}
{-# LANGUAGE LambdaCase #-}
{-# LANGUAGE NamedFieldPuns #-}
{-# LANGUAGE OverloadedStrings #-}
{-# LANGUAGE RankNTypes #-}
{-# LANGUAGE ScopedTypeVariables #-}
{-# LANGUAGE TypeApplications #-}
{-# OPTIONS_GHC -fno-warn-ambiguous-fields #-}

module Simplex.FileTransfer.Agent
  ( startXFTPWorkers,
    closeXFTPAgent,
    toFSFilePath,
    -- Receiving files
    xftpReceiveFile',
    xftpDeleteRcvFile',
    xftpDeleteRcvFiles',
    -- Sending files
    xftpSendFile',
    xftpSendDescription',
    deleteSndFileInternal,
    deleteSndFilesInternal,
    deleteSndFileRemote,
    deleteSndFilesRemote,
  )
where

import Control.Logger.Simple (logError)
import Control.Monad
import Control.Monad.Except
import Control.Monad.Reader
import Control.Monad.Trans.Except
import Data.Bifunctor (first)
import qualified Data.ByteString.Char8 as B
import qualified Data.ByteString.Lazy.Char8 as LB
import Data.Coerce (coerce)
import Data.Composition ((.:))
import Data.Either (rights)
import Data.Int (Int64)
import Data.List (foldl', partition, sortOn)
import qualified Data.List.NonEmpty as L
import Data.Map (Map)
import qualified Data.Map.Strict as M
import Data.Maybe (mapMaybe)
import qualified Data.Set as S
import Data.Text (Text)
import Data.Time.Clock (getCurrentTime)
import Data.Time.Format (defaultTimeLocale, formatTime)
import Simplex.FileTransfer.Client (XFTPChunkSpec (..))
import Simplex.FileTransfer.Client.Main
import Simplex.FileTransfer.Crypto
import Simplex.FileTransfer.Description
import Simplex.FileTransfer.Protocol (FileParty (..), SFileParty (..))
import Simplex.FileTransfer.Transport (XFTPRcvChunkSpec (..))
import qualified Simplex.FileTransfer.Transport as XFTP
import Simplex.FileTransfer.Types
import qualified Simplex.FileTransfer.Types as FT
import Simplex.FileTransfer.Util (removePath, uniqueCombine)
import Simplex.Messaging.Agent.Client
import Simplex.Messaging.Agent.Env.SQLite
import Simplex.Messaging.Agent.Protocol
import Simplex.Messaging.Agent.RetryInterval
import Simplex.Messaging.Agent.Store.SQLite
import qualified Simplex.Messaging.Agent.Store.SQLite.DB as DB
import qualified Simplex.Messaging.Crypto as C
import Simplex.Messaging.Crypto.File (CryptoFile (..), CryptoFileArgs)
import qualified Simplex.Messaging.Crypto.File as CF
import qualified Simplex.Messaging.Crypto.Lazy as LC
import Simplex.Messaging.Encoding
import Simplex.Messaging.Encoding.String (strDecode, strEncode)
import Simplex.Messaging.Protocol (EntityId, XFTPServer)
import qualified Simplex.Messaging.TMap as TM
import Simplex.Messaging.Util (catchAll_, liftError, tshow, unlessM, whenM)
import System.FilePath (takeFileName, (</>))
import UnliftIO
import UnliftIO.Directory
import qualified UnliftIO.Exception as E

startXFTPWorkers :: AgentClient -> Maybe FilePath -> AM ()
startXFTPWorkers c workDir = do
  wd <- asks $ xftpWorkDir . xftpAgent
  atomically $ writeTVar wd workDir
  cfg <- asks config
  startRcvFiles cfg
  startSndFiles cfg
  startDelFiles cfg
  where
    startRcvFiles :: AgentConfig -> AM ()
    startRcvFiles AgentConfig {rcvFilesTTL} = do
      pendingRcvServers <- withStore' c (`getPendingRcvFilesServers` rcvFilesTTL)
      lift . forM_ pendingRcvServers $ \s -> resumeXFTPRcvWork c (Just s)
      -- start local worker for files pending decryption,
      -- no need to make an extra query for the check
      -- as the worker will check the store anyway
      lift $ resumeXFTPRcvWork c Nothing
    startSndFiles :: AgentConfig -> AM ()
    startSndFiles AgentConfig {sndFilesTTL} = do
      -- start worker for files pending encryption/creation
      lift $ resumeXFTPSndWork c Nothing
      pendingSndServers <- withStore' c (`getPendingSndFilesServers` sndFilesTTL)
      lift . forM_ pendingSndServers $ \s -> resumeXFTPSndWork c (Just s)
    startDelFiles :: AgentConfig -> AM ()
    startDelFiles AgentConfig {rcvFilesTTL} = do
      pendingDelServers <- withStore' c (`getPendingDelFilesServers` rcvFilesTTL)
      lift . forM_ pendingDelServers $ resumeXFTPDelWork c

closeXFTPAgent :: XFTPAgent -> IO ()
closeXFTPAgent a = do
  stopWorkers $ xftpRcvWorkers a
  stopWorkers $ xftpSndWorkers a
  stopWorkers $ xftpDelWorkers a
  where
    stopWorkers workers = atomically (swapTVar workers M.empty) >>= mapM_ (liftIO . cancelWorker)

xftpReceiveFile' :: AgentClient -> UserId -> ValidFileDescription 'FRecipient -> Maybe CryptoFileArgs -> Bool -> AM RcvFileId
xftpReceiveFile' c userId (ValidFileDescription fd@FileDescription {chunks, redirect}) cfArgs approvedRelays = do
  g <- asks random
  prefixPath <- lift $ getPrefixPath "rcv.xftp"
  createDirectory prefixPath
  let relPrefixPath = takeFileName prefixPath
      relTmpPath = relPrefixPath </> "xftp.encrypted"
      relSavePath = relPrefixPath </> "xftp.decrypted"
  lift $ createDirectory =<< toFSFilePath relTmpPath
  lift $ createEmptyFile =<< toFSFilePath relSavePath
  let saveFile = CryptoFile relSavePath cfArgs
  fId <- case redirect of
    Nothing -> withStore c $ \db -> createRcvFile db g userId fd relPrefixPath relTmpPath saveFile approvedRelays
    Just _ -> do
      -- prepare description paths
      let relTmpPathRedirect = relPrefixPath </> "xftp.redirect-encrypted"
          relSavePathRedirect = relPrefixPath </> "xftp.redirect-decrypted"
      lift $ createDirectory =<< toFSFilePath relTmpPathRedirect
      lift $ createEmptyFile =<< toFSFilePath relSavePathRedirect
      cfArgsRedirect <- atomically $ CF.randomArgs g
      let saveFileRedirect = CryptoFile relSavePathRedirect $ Just cfArgsRedirect
      -- create download tasks
      withStore c $ \db -> createRcvFileRedirect db g userId fd relPrefixPath relTmpPathRedirect saveFileRedirect relTmpPath saveFile approvedRelays
  forM_ chunks (downloadChunk c)
  pure fId

downloadChunk :: AgentClient -> FileChunk -> AM ()
downloadChunk c FileChunk {replicas = (FileChunkReplica {server} : _)} = do
  lift . void $ getXFTPRcvWorker True c (Just server)
downloadChunk _ _ = throwE $ INTERNAL "no replicas"

getPrefixPath :: String -> AM' FilePath
getPrefixPath suffix = do
  workPath <- getXFTPWorkPath
  ts <- liftIO getCurrentTime
  let isoTime = formatTime defaultTimeLocale "%Y%m%d_%H%M%S_%6q" ts
  uniqueCombine workPath (isoTime <> "_" <> suffix)

toFSFilePath :: FilePath -> AM' FilePath
toFSFilePath f = (</> f) <$> getXFTPWorkPath

createEmptyFile :: FilePath -> AM' ()
createEmptyFile fPath = liftIO $ B.writeFile fPath ""

resumeXFTPRcvWork :: AgentClient -> Maybe XFTPServer -> AM' ()
resumeXFTPRcvWork = void .: getXFTPRcvWorker False

getXFTPRcvWorker :: Bool -> AgentClient -> Maybe XFTPServer -> AM' Worker
getXFTPRcvWorker hasWork c server = do
  ws <- asks $ xftpRcvWorkers . xftpAgent
  getAgentWorker "xftp_rcv" hasWork c server ws $
    maybe (runXFTPRcvLocalWorker c) (runXFTPRcvWorker c) server

runXFTPRcvWorker :: AgentClient -> XFTPServer -> Worker -> AM ()
runXFTPRcvWorker c srv Worker {doWork} = do
  cfg <- asks config
  forever $ do
    lift $ waitForWork doWork
    atomically $ assertAgentForeground c
    runXFTPOperation cfg
  where
    runXFTPOperation :: AgentConfig -> AM ()
    runXFTPOperation AgentConfig {rcvFilesTTL, reconnectInterval = ri, xftpConsecutiveRetries} =
      withWork c doWork (\db -> getNextRcvChunkToDownload db srv rcvFilesTTL) $ \case
        (RcvFileChunk {rcvFileId, rcvFileEntityId, fileTmpPath, replicas = []}, _) -> rcvWorkerInternalError c rcvFileId rcvFileEntityId (Just fileTmpPath) (INTERNAL "chunk has no replicas")
        (fc@RcvFileChunk {userId, rcvFileId, rcvFileEntityId, digest, fileTmpPath, replicas = replica@RcvFileChunkReplica {rcvChunkReplicaId, server, delay} : _}, approvedRelays) -> do
          let ri' = maybe ri (\d -> ri {initialInterval = d, increaseAfter = 0}) delay
          withRetryIntervalLimit xftpConsecutiveRetries ri' $ \delay' loop -> do
            liftIO $ waitForUserNetwork c
            downloadFileChunk fc replica approvedRelays
              `catchAgentError` \e -> retryOnError "XFTP rcv worker" (retryLoop loop e delay') (retryDone e) e
          where
            retryLoop loop e replicaDelay = do
              flip catchAgentError (\_ -> pure ()) $ do
                when (serverHostError e) $ notify c rcvFileEntityId $ RFWARN e
                liftIO $ closeXFTPServerClient c userId server digest
                withStore' c $ \db -> updateRcvChunkReplicaDelay db rcvChunkReplicaId replicaDelay
              atomically $ assertAgentForeground c
              loop
            retryDone = rcvWorkerInternalError c rcvFileId rcvFileEntityId (Just fileTmpPath)
    downloadFileChunk :: RcvFileChunk -> RcvFileChunkReplica -> Bool -> AM ()
    downloadFileChunk RcvFileChunk {userId, rcvFileId, rcvFileEntityId, rcvChunkId, chunkNo, chunkSize, digest, fileTmpPath} replica approvedRelays = do
<<<<<<< HEAD
      unlessM ((approvedRelays ||) <$> ipAddressProtected') $ throwError $ FILE NOT_APPROVED
=======
      unlessM ((approvedRelays ||) <$> ipAddressProtected') $ throwE $ XFTP "" XFTP.NOT_APPROVED
>>>>>>> 3d605310
      fsFileTmpPath <- lift $ toFSFilePath fileTmpPath
      chunkPath <- uniqueCombine fsFileTmpPath $ show chunkNo
      let chunkSpec = XFTPRcvChunkSpec chunkPath (unFileSize chunkSize) (unFileDigest digest)
          relChunkPath = fileTmpPath </> takeFileName chunkPath
      agentXFTPDownloadChunk c userId digest replica chunkSpec
      atomically $ waitUntilForeground c
      (entityId, complete, progress) <- withStore c $ \db -> runExceptT $ do
        liftIO $ updateRcvFileChunkReceived db (rcvChunkReplicaId replica) rcvChunkId relChunkPath
        RcvFile {size = FileSize currentSize, chunks, redirect} <- ExceptT $ getRcvFile db rcvFileId
        let rcvd = receivedSize chunks
            complete = all chunkReceived chunks
            (entityId, total) = case redirect of
              Nothing -> (rcvFileEntityId, currentSize)
              Just RcvFileRedirect {redirectFileInfo = RedirectFileInfo {size = FileSize finalSize}, redirectEntityId} -> (redirectEntityId, finalSize)
        liftIO . when complete $ updateRcvFileStatus db rcvFileId RFSReceived
        pure (entityId, complete, RFPROG rcvd total)
      notify c entityId progress
      when complete . lift . void $
        getXFTPRcvWorker True c Nothing
      where
        ipAddressProtected' :: AM Bool
        ipAddressProtected' = do
          cfg <- liftIO $ getNetworkConfig' c
          pure $ ipAddressProtected cfg srv
        receivedSize :: [RcvFileChunk] -> Int64
        receivedSize = foldl' (\sz ch -> sz + receivedChunkSize ch) 0
        receivedChunkSize ch@RcvFileChunk {chunkSize = s}
          | chunkReceived ch = fromIntegral (unFileSize s)
          | otherwise = 0
        chunkReceived RcvFileChunk {replicas} = any received replicas

-- The first call of action has n == 0, maxN is max number of retries
withRetryIntervalLimit :: forall m. MonadIO m => Int -> RetryInterval -> (Int64 -> m () -> m ()) -> m ()
withRetryIntervalLimit maxN ri action =
  withRetryIntervalCount ri $ \n delay loop ->
    when (n < maxN) $ action delay loop

retryOnError :: Text -> AM a -> AM a -> AgentErrorType -> AM a
retryOnError name loop done e = do
  logError $ name <> " error: " <> tshow e
  if temporaryOrHostError e
    then loop
    else done

rcvWorkerInternalError :: AgentClient -> DBRcvFileId -> RcvFileId -> Maybe FilePath -> AgentErrorType -> AM ()
rcvWorkerInternalError c rcvFileId rcvFileEntityId tmpPath err = do
  lift $ forM_ tmpPath (removePath <=< toFSFilePath)
  withStore' c $ \db -> updateRcvFileError db rcvFileId (show err)
  notify c rcvFileEntityId $ RFERR err

runXFTPRcvLocalWorker :: AgentClient -> Worker -> AM ()
runXFTPRcvLocalWorker c Worker {doWork} = do
  cfg <- asks config
  forever $ do
    lift $ waitForWork doWork
    atomically $ assertAgentForeground c
    runXFTPOperation cfg
  where
    runXFTPOperation :: AgentConfig -> AM ()
    runXFTPOperation AgentConfig {rcvFilesTTL} =
      withWork c doWork (`getNextRcvFileToDecrypt` rcvFilesTTL) $
        \f@RcvFile {rcvFileId, rcvFileEntityId, tmpPath} ->
          decryptFile f `catchAgentError` rcvWorkerInternalError c rcvFileId rcvFileEntityId tmpPath
    decryptFile :: RcvFile -> AM ()
    decryptFile RcvFile {rcvFileId, rcvFileEntityId, size, digest, key, nonce, tmpPath, saveFile, status, chunks, redirect} = do
      let CryptoFile savePath cfArgs = saveFile
      fsSavePath <- lift $ toFSFilePath savePath
      lift . when (status == RFSDecrypting) $
        whenM (doesFileExist fsSavePath) (removeFile fsSavePath >> createEmptyFile fsSavePath)
      withStore' c $ \db -> updateRcvFileStatus db rcvFileId RFSDecrypting
      chunkPaths <- getChunkPaths chunks
      encSize <- liftIO $ foldM (\s path -> (s +) . fromIntegral <$> getFileSize path) 0 chunkPaths
      when (FileSize encSize /= size) $ throwE $ XFTP "" XFTP.SIZE
      encDigest <- liftIO $ LC.sha512Hash <$> readChunks chunkPaths
      when (FileDigest encDigest /= digest) $ throwE $ XFTP "" XFTP.DIGEST
      let destFile = CryptoFile fsSavePath cfArgs
      void $ liftError (FILE . FILE_IO . show) $ decryptChunks encSize chunkPaths key nonce $ \_ -> pure destFile
      case redirect of
        Nothing -> do
          notify c rcvFileEntityId $ RFDONE fsSavePath
          lift $ forM_ tmpPath (removePath <=< toFSFilePath)
          atomically $ waitUntilForeground c
          withStore' c (`updateRcvFileComplete` rcvFileId)
        Just RcvFileRedirect {redirectFileInfo, redirectDbId} -> do
          let RedirectFileInfo {size = redirectSize, digest = redirectDigest} = redirectFileInfo
          lift $ forM_ tmpPath (removePath <=< toFSFilePath)
          atomically $ waitUntilForeground c
          withStore' c (`updateRcvFileComplete` rcvFileId)
          -- proceed with redirect
          yaml <- liftError (FILE . FILE_IO . show) (CF.readFile $ CryptoFile fsSavePath cfArgs) `agentFinally` (lift $ toFSFilePath fsSavePath >>= removePath)
          next@FileDescription {chunks = nextChunks} <- case strDecode (LB.toStrict yaml) of
            -- TODO switch to another error constructor
<<<<<<< HEAD
            Left _ -> throwError . FILE $ REDIRECT "decode error"
            Right (ValidFileDescription fd@FileDescription {size = dstSize, digest = dstDigest})
              | dstSize /= redirectSize -> throwError . FILE $ REDIRECT "size mismatch"
              | dstDigest /= redirectDigest -> throwError . FILE $ REDIRECT "digest mismatch"
=======
            Left _ -> throwE . XFTP "" $ XFTP.REDIRECT "decode error"
            Right (ValidFileDescription fd@FileDescription {size = dstSize, digest = dstDigest})
              | dstSize /= redirectSize -> throwE . XFTP "" $ XFTP.REDIRECT "size mismatch"
              | dstDigest /= redirectDigest -> throwE . XFTP "" $ XFTP.REDIRECT "digest mismatch"
>>>>>>> 3d605310
              | otherwise -> pure fd
          -- register and download chunks from the actual file
          withStore c $ \db -> updateRcvFileRedirect db redirectDbId next
          forM_ nextChunks (downloadChunk c)
      where
        getChunkPaths :: [RcvFileChunk] -> AM [FilePath]
        getChunkPaths [] = pure []
        getChunkPaths (RcvFileChunk {chunkTmpPath = Just path} : cs) = do
          ps <- getChunkPaths cs
          fsPath <- lift $ toFSFilePath path
          pure $ fsPath : ps
        getChunkPaths (RcvFileChunk {chunkTmpPath = Nothing} : _cs) =
          throwE $ INTERNAL "no chunk path"

xftpDeleteRcvFile' :: AgentClient -> RcvFileId -> AM' ()
xftpDeleteRcvFile' c rcvFileEntityId = xftpDeleteRcvFiles' c [rcvFileEntityId]

xftpDeleteRcvFiles' :: AgentClient -> [RcvFileId] -> AM' ()
xftpDeleteRcvFiles' c rcvFileEntityIds = do
  rcvFiles <- rights <$> withStoreBatch c (\db -> map (fmap (first storeError) . getRcvFileByEntityId db) rcvFileEntityIds)
  redirects <- rights <$> batchFiles getRcvFileRedirects rcvFiles
  let (toDelete, toMarkDeleted) = partition fileComplete $ concat redirects <> rcvFiles
  void $ batchFiles deleteRcvFile' toDelete
  void $ batchFiles updateRcvFileDeleted toMarkDeleted
  workPath <- getXFTPWorkPath
  liftIO . forM_ toDelete $ \RcvFile {prefixPath} ->
    (removePath . (workPath </>)) prefixPath `catchAll_` pure ()
  where
    fileComplete RcvFile {status} = status == RFSComplete || status == RFSError
    batchFiles :: (DB.Connection -> DBRcvFileId -> IO a) -> [RcvFile] -> AM' [Either AgentErrorType a]
    batchFiles f rcvFiles = withStoreBatch' c $ \db -> map (\RcvFile {rcvFileId} -> f db rcvFileId) rcvFiles

notify :: forall m e. (MonadIO m, AEntityI e) => AgentClient -> EntityId -> AEvent e -> m ()
notify c entId cmd = atomically $ writeTBQueue (subQ c) ("", entId, AEvt (sAEntity @e) cmd)

xftpSendFile' :: AgentClient -> UserId -> CryptoFile -> Int -> AM SndFileId
xftpSendFile' c userId file numRecipients = do
  g <- asks random
  prefixPath <- lift $ getPrefixPath "snd.xftp"
  createDirectory prefixPath
  let relPrefixPath = takeFileName prefixPath
  key <- atomically $ C.randomSbKey g
  nonce <- atomically $ C.randomCbNonce g
  -- saving absolute filePath will not allow to restore file encryption after app update, but it's a short window
  fId <- withStore c $ \db -> createSndFile db g userId file numRecipients relPrefixPath key nonce Nothing
  lift . void $ getXFTPSndWorker True c Nothing
  pure fId

xftpSendDescription' :: AgentClient -> UserId -> ValidFileDescription 'FRecipient -> Int -> AM SndFileId
xftpSendDescription' c userId (ValidFileDescription fdDirect@FileDescription {size, digest}) numRecipients = do
  g <- asks random
  prefixPath <- lift $ getPrefixPath "snd.xftp"
  createDirectory prefixPath
  let relPrefixPath = takeFileName prefixPath
  let directYaml = prefixPath </> "direct.yaml"
  cfArgs <- atomically $ CF.randomArgs g
  let file = CryptoFile directYaml (Just cfArgs)
  liftError (FILE . FILE_IO . show) $ CF.writeFile file (LB.fromStrict $ strEncode fdDirect)
  key <- atomically $ C.randomSbKey g
  nonce <- atomically $ C.randomCbNonce g
  fId <- withStore c $ \db -> createSndFile db g userId file numRecipients relPrefixPath key nonce $ Just RedirectFileInfo {size, digest}
  lift . void $ getXFTPSndWorker True c Nothing
  pure fId

resumeXFTPSndWork :: AgentClient -> Maybe XFTPServer -> AM' ()
resumeXFTPSndWork = void .: getXFTPSndWorker False

getXFTPSndWorker :: Bool -> AgentClient -> Maybe XFTPServer -> AM' Worker
getXFTPSndWorker hasWork c server = do
  ws <- asks $ xftpSndWorkers . xftpAgent
  getAgentWorker "xftp_snd" hasWork c server ws $
    maybe (runXFTPSndPrepareWorker c) (runXFTPSndWorker c) server

runXFTPSndPrepareWorker :: AgentClient -> Worker -> AM ()
runXFTPSndPrepareWorker c Worker {doWork} = do
  cfg <- asks config
  forever $ do
    lift $ waitForWork doWork
    atomically $ assertAgentForeground c
    runXFTPOperation cfg
  where
    runXFTPOperation :: AgentConfig -> AM ()
    runXFTPOperation cfg@AgentConfig {sndFilesTTL} =
      withWork c doWork (`getNextSndFileToPrepare` sndFilesTTL) $
        \f@SndFile {sndFileId, sndFileEntityId, prefixPath} ->
          prepareFile cfg f `catchAgentError` sndWorkerInternalError c sndFileId sndFileEntityId prefixPath
    prepareFile :: AgentConfig -> SndFile -> AM ()
    prepareFile _ SndFile {prefixPath = Nothing} =
<<<<<<< HEAD
      throwError $ INTERNAL "no prefix path"
    prepareFile cfg sndFile@SndFile {sndFileId, sndFileEntityId, userId, prefixPath = Just ppath, status} = do
=======
      throwE $ INTERNAL "no prefix path"
    prepareFile cfg sndFile@SndFile {sndFileId, userId, prefixPath = Just ppath, status} = do
>>>>>>> 3d605310
      SndFile {numRecipients, chunks} <-
        if status /= SFSEncrypted -- status is SFSNew or SFSEncrypting
          then do
            fsEncPath <- lift . toFSFilePath $ sndFileEncPath ppath
            when (status == SFSEncrypting) . whenM (doesFileExist fsEncPath) $
              removeFile fsEncPath
            withStore' c $ \db -> updateSndFileStatus db sndFileId SFSEncrypting
            (digest, chunkSpecsDigests) <- encryptFileForUpload sndFile fsEncPath
            withStore c $ \db -> do
              updateSndFileEncrypted db sndFileId digest chunkSpecsDigests
              getSndFile db sndFileId
          else pure sndFile
      let numRecipients' = min numRecipients maxRecipients
      -- concurrently?
      -- separate worker to create chunks? record retries and delay on snd_file_chunks?
      forM_ (filter (\SndFileChunk {replicas} -> null replicas) chunks) $ createChunk numRecipients'
      withStore' c $ \db -> updateSndFileStatus db sndFileId SFSUploading
      where
        AgentConfig {xftpMaxRecipientsPerRequest = maxRecipients, messageRetryInterval = ri} = cfg
        encryptFileForUpload :: SndFile -> FilePath -> AM (FileDigest, [(XFTPChunkSpec, FileDigest)])
        encryptFileForUpload SndFile {key, nonce, srcFile, redirect} fsEncPath = do
          let CryptoFile {filePath} = srcFile
              fileName = takeFileName filePath
          fileSize <- liftIO $ fromInteger <$> CF.getFileContentsSize srcFile
<<<<<<< HEAD
          when (fileSize > maxFileSizeHard) $ throwError $ FILE FT.SIZE
=======
          when (fileSize > maxFileSizeHard) $ throwE $ INTERNAL "max file size exceeded"
>>>>>>> 3d605310
          let fileHdr = smpEncode FileHeader {fileName, fileExtra = Nothing}
              fileSize' = fromIntegral (B.length fileHdr) + fileSize
              payloadSize = fileSize' + fileSizeLen + authTagSize
          chunkSizes <- case redirect of
            Nothing -> pure $ prepareChunkSizes payloadSize
            Just _ -> case singleChunkSize payloadSize of
<<<<<<< HEAD
              Nothing -> throwError $ FILE FT.SIZE
=======
              Nothing -> throwE $ INTERNAL "max file size exceeded for redirect"
>>>>>>> 3d605310
              Just chunkSize -> pure [chunkSize]
          let encSize = sum $ map fromIntegral chunkSizes
          void $ liftError (FILE . FILE_IO . show) $ encryptFile srcFile fileHdr key nonce fileSize' encSize fsEncPath
          digest <- liftIO $ LC.sha512Hash <$> LB.readFile fsEncPath
          let chunkSpecs = prepareChunkSpecs fsEncPath chunkSizes
          chunkDigests <- liftIO $ mapM getChunkDigest chunkSpecs
          pure (FileDigest digest, zip chunkSpecs $ coerce chunkDigests)
        createChunk :: Int -> SndFileChunk -> AM ()
        createChunk numRecipients' ch = do
          atomically $ assertAgentForeground c
          (replica, ProtoServerWithAuth srv _) <- tryCreate
          withStore' c $ \db -> createSndFileReplica db ch replica
          lift . void $ getXFTPSndWorker True c (Just srv)
          where
            tryCreate = do
              usedSrvs <- newTVarIO ([] :: [XFTPServer])
              let AgentClient {xftpServers} = c
              userSrvCount <- length <$> atomically (TM.lookup userId xftpServers)
              withRetryIntervalCount (riFast ri) $ \n _ loop -> do
                liftIO $ waitForUserNetwork c
                let triedAllSrvs = n > userSrvCount
                createWithNextSrv usedSrvs
<<<<<<< HEAD
                  `catchAgentError` \e -> retryOnError "XFTP prepare worker" (retryLoop loop triedAllSrvs e) (throwError e) e
=======
                  `catchAgentError` \e -> retryOnError "XFTP prepare worker" (retryLoop loop) (throwE e) e
>>>>>>> 3d605310
              where
                -- we don't do closeXFTPServerClient here to not risk closing connection for concurrent chunk upload
                retryLoop loop triedAllSrvs e = do
                  flip catchAgentError (\_ -> pure ()) $ do
                    when (triedAllSrvs && serverHostError e) $ notify c sndFileEntityId $ SFWARN e
                  atomically $ assertAgentForeground c
                  loop
            createWithNextSrv usedSrvs = do
              deleted <- withStore' c $ \db -> getSndFileDeleted db sndFileId
<<<<<<< HEAD
              when deleted $ throwError $ FILE NO_FILE
=======
              when deleted $ throwE $ INTERNAL "file deleted, aborting chunk creation"
>>>>>>> 3d605310
              withNextSrv c userId usedSrvs [] $ \srvAuth -> do
                replica <- agentXFTPNewChunk c ch numRecipients' srvAuth
                pure (replica, srvAuth)

sndWorkerInternalError :: AgentClient -> DBSndFileId -> SndFileId -> Maybe FilePath -> AgentErrorType -> AM ()
sndWorkerInternalError c sndFileId sndFileEntityId prefixPath err = do
  lift . forM_ prefixPath $ removePath <=< toFSFilePath
  withStore' c $ \db -> updateSndFileError db sndFileId (show err)
  notify c sndFileEntityId $ SFERR err

runXFTPSndWorker :: AgentClient -> XFTPServer -> Worker -> AM ()
runXFTPSndWorker c srv Worker {doWork} = do
  cfg <- asks config
  forever $ do
    lift $ waitForWork doWork
    atomically $ assertAgentForeground c
    runXFTPOperation cfg
  where
    runXFTPOperation :: AgentConfig -> AM ()
    runXFTPOperation cfg@AgentConfig {sndFilesTTL, reconnectInterval = ri, xftpConsecutiveRetries} = do
      withWork c doWork (\db -> getNextSndChunkToUpload db srv sndFilesTTL) $ \case
        SndFileChunk {sndFileId, sndFileEntityId, filePrefixPath, replicas = []} -> sndWorkerInternalError c sndFileId sndFileEntityId (Just filePrefixPath) (INTERNAL "chunk has no replicas")
        fc@SndFileChunk {userId, sndFileId, sndFileEntityId, filePrefixPath, digest, replicas = replica@SndFileChunkReplica {sndChunkReplicaId, server, delay} : _} -> do
          let ri' = maybe ri (\d -> ri {initialInterval = d, increaseAfter = 0}) delay
          withRetryIntervalLimit xftpConsecutiveRetries ri' $ \delay' loop -> do
            liftIO $ waitForUserNetwork c
            uploadFileChunk cfg fc replica
              `catchAgentError` \e -> retryOnError "XFTP snd worker" (retryLoop loop e delay') (retryDone e) e
          where
            retryLoop loop e replicaDelay = do
              flip catchAgentError (\_ -> pure ()) $ do
                when (serverHostError e) $ notify c sndFileEntityId $ SFWARN e
                liftIO $ closeXFTPServerClient c userId server digest
                withStore' c $ \db -> updateSndChunkReplicaDelay db sndChunkReplicaId replicaDelay
              atomically $ assertAgentForeground c
              loop
            retryDone = sndWorkerInternalError c sndFileId sndFileEntityId (Just filePrefixPath)
    uploadFileChunk :: AgentConfig -> SndFileChunk -> SndFileChunkReplica -> AM ()
    uploadFileChunk AgentConfig {xftpMaxRecipientsPerRequest = maxRecipients} sndFileChunk@SndFileChunk {sndFileId, userId, chunkSpec = chunkSpec@XFTPChunkSpec {filePath}, digest = chunkDigest} replica = do
      replica'@SndFileChunkReplica {sndChunkReplicaId} <- addRecipients sndFileChunk replica
      fsFilePath <- lift $ toFSFilePath filePath
<<<<<<< HEAD
      unlessM (doesFileExist fsFilePath) $ throwError $ FILE NO_FILE
=======
      unlessM (doesFileExist fsFilePath) $ throwE $ INTERNAL "encrypted file doesn't exist on upload"
>>>>>>> 3d605310
      let chunkSpec' = chunkSpec {filePath = fsFilePath} :: XFTPChunkSpec
      atomically $ assertAgentForeground c
      agentXFTPUploadChunk c userId chunkDigest replica' chunkSpec'
      atomically $ waitUntilForeground c
      sf@SndFile {sndFileEntityId, prefixPath, chunks} <- withStore c $ \db -> do
        updateSndChunkReplicaStatus db sndChunkReplicaId SFRSUploaded
        getSndFile db sndFileId
      let uploaded = uploadedSize chunks
          total = totalSize chunks
          complete = all chunkUploaded chunks
      notify c sndFileEntityId $ SFPROG uploaded total
      when complete $ do
        (sndDescr, rcvDescrs) <- sndFileToDescrs sf
        notify c sndFileEntityId $ SFDONE sndDescr rcvDescrs
        lift . forM_ prefixPath $ removePath <=< toFSFilePath
        withStore' c $ \db -> updateSndFileComplete db sndFileId
      where
        addRecipients :: SndFileChunk -> SndFileChunkReplica -> AM SndFileChunkReplica
        addRecipients ch@SndFileChunk {numRecipients} cr@SndFileChunkReplica {rcvIdsKeys}
          | length rcvIdsKeys > numRecipients = throwE $ INTERNAL "too many recipients"
          | length rcvIdsKeys == numRecipients = pure cr
          | otherwise = do
              let numRecipients' = min (numRecipients - length rcvIdsKeys) maxRecipients
              rcvIdsKeys' <- agentXFTPAddRecipients c userId chunkDigest cr numRecipients'
              cr' <- withStore' c $ \db -> addSndChunkReplicaRecipients db cr $ L.toList rcvIdsKeys'
              addRecipients ch cr'
        sndFileToDescrs :: SndFile -> AM (ValidFileDescription 'FSender, [ValidFileDescription 'FRecipient])
        sndFileToDescrs SndFile {digest = Nothing} = throwE $ INTERNAL "snd file has no digest"
        sndFileToDescrs SndFile {chunks = []} = throwE $ INTERNAL "snd file has no chunks"
        sndFileToDescrs SndFile {digest = Just digest, key, nonce, chunks = chunks@(fstChunk : _), redirect} = do
          let chunkSize = FileSize $ sndChunkSize fstChunk
              size = FileSize $ sum $ map (fromIntegral . sndChunkSize) chunks
          -- snd description
          sndDescrChunks <- mapM toSndDescrChunk chunks
          let fdSnd = FileDescription {party = SFSender, size, digest, key, nonce, chunkSize, chunks = sndDescrChunks, redirect = Nothing}
          validFdSnd <- either (throwE . INTERNAL) pure $ validateFileDescription fdSnd
          -- rcv descriptions
          let fdRcv = FileDescription {party = SFRecipient, size, digest, key, nonce, chunkSize, chunks = [], redirect}
              fdRcvs = createRcvFileDescriptions fdRcv chunks
          validFdRcvs <- either (throwE . INTERNAL) pure $ mapM validateFileDescription fdRcvs
          pure (validFdSnd, validFdRcvs)
        toSndDescrChunk :: SndFileChunk -> AM FileChunk
        toSndDescrChunk SndFileChunk {replicas = []} = throwE $ INTERNAL "snd file chunk has no replicas"
        toSndDescrChunk ch@SndFileChunk {chunkNo, digest = chDigest, replicas = (SndFileChunkReplica {server, replicaId, replicaKey} : _)} = do
          let chunkSize = FileSize $ sndChunkSize ch
              replicas = [FileChunkReplica {server, replicaId, replicaKey}]
          pure FileChunk {chunkNo, digest = chDigest, chunkSize, replicas}
        createRcvFileDescriptions :: FileDescription 'FRecipient -> [SndFileChunk] -> [FileDescription 'FRecipient]
        createRcvFileDescriptions fd sndChunks = map (\chunks -> (fd :: (FileDescription 'FRecipient)) {chunks}) rcvChunks
          where
            rcvReplicas :: [SentRecipientReplica]
            rcvReplicas = concatMap toSentRecipientReplicas sndChunks
            toSentRecipientReplicas :: SndFileChunk -> [SentRecipientReplica]
            toSentRecipientReplicas ch@SndFileChunk {chunkNo, digest, replicas} =
              let chunkSize = FileSize $ sndChunkSize ch
               in concatMap
                    ( \SndFileChunkReplica {server, rcvIdsKeys} ->
                        zipWith
                          (\rcvNo (replicaId, replicaKey) -> SentRecipientReplica {chunkNo, server, rcvNo, replicaId, replicaKey, digest, chunkSize})
                          [1 ..]
                          rcvIdsKeys
                    )
                    replicas
            rcvChunks :: [[FileChunk]]
            rcvChunks = map (sortChunks . M.elems) $ M.elems $ foldl' addRcvChunk M.empty rcvReplicas
            sortChunks :: [FileChunk] -> [FileChunk]
            sortChunks = map reverseReplicas . sortOn (\FileChunk {chunkNo} -> chunkNo)
            reverseReplicas ch@FileChunk {replicas} = (ch :: FileChunk) {replicas = reverse replicas}
            addRcvChunk :: Map Int (Map Int FileChunk) -> SentRecipientReplica -> Map Int (Map Int FileChunk)
            addRcvChunk m SentRecipientReplica {chunkNo, server, rcvNo, replicaId, replicaKey, digest, chunkSize} =
              M.alter (Just . addOrChangeRecipient) rcvNo m
              where
                addOrChangeRecipient :: Maybe (Map Int FileChunk) -> Map Int FileChunk
                addOrChangeRecipient = \case
                  Just m' -> M.alter (Just . addOrChangeChunk) chunkNo m'
                  _ -> M.singleton chunkNo $ FileChunk {chunkNo, digest, chunkSize, replicas = [replica']}
                addOrChangeChunk :: Maybe FileChunk -> FileChunk
                addOrChangeChunk = \case
                  Just ch@FileChunk {replicas} -> ch {replicas = replica' : replicas}
                  _ -> FileChunk {chunkNo, digest, chunkSize, replicas = [replica']}
                replica' = FileChunkReplica {server, replicaId, replicaKey}
        uploadedSize :: [SndFileChunk] -> Int64
        uploadedSize = foldl' (\sz ch -> sz + uploadedChunkSize ch) 0
        uploadedChunkSize ch
          | chunkUploaded ch = fromIntegral (sndChunkSize ch)
          | otherwise = 0
        totalSize :: [SndFileChunk] -> Int64
        totalSize = foldl' (\sz ch -> sz + fromIntegral (sndChunkSize ch)) 0
        chunkUploaded :: SndFileChunk -> Bool
        chunkUploaded SndFileChunk {replicas} =
          any (\SndFileChunkReplica {replicaStatus} -> replicaStatus == SFRSUploaded) replicas

deleteSndFileInternal :: AgentClient -> SndFileId -> AM' ()
deleteSndFileInternal c sndFileEntityId = deleteSndFilesInternal c [sndFileEntityId]

deleteSndFilesInternal :: AgentClient -> [SndFileId] -> AM' ()
deleteSndFilesInternal c sndFileEntityIds = do
  sndFiles <- rights <$> withStoreBatch c (\db -> map (fmap (first storeError) . getSndFileByEntityId db) sndFileEntityIds)
  let (toDelete, toMarkDeleted) = partition fileComplete sndFiles
  workPath <- getXFTPWorkPath
  liftIO . forM_ toDelete $ \SndFile {prefixPath} ->
    mapM_ (removePath . (workPath </>)) prefixPath `catchAll_` pure ()
  batchFiles_ deleteSndFile' toDelete
  batchFiles_ updateSndFileDeleted toMarkDeleted
  where
    fileComplete SndFile {status} = status == SFSComplete || status == SFSError
    batchFiles_ :: (DB.Connection -> DBSndFileId -> IO a) -> [SndFile] -> AM' ()
    batchFiles_ f sndFiles = void $ withStoreBatch' c $ \db -> map (\SndFile {sndFileId} -> f db sndFileId) sndFiles

deleteSndFileRemote :: AgentClient -> UserId -> SndFileId -> ValidFileDescription 'FSender -> AM' ()
deleteSndFileRemote c userId sndFileEntityId sfd = deleteSndFilesRemote c userId [(sndFileEntityId, sfd)]

deleteSndFilesRemote :: AgentClient -> UserId -> [(SndFileId, ValidFileDescription 'FSender)] -> AM' ()
deleteSndFilesRemote c userId sndFileIdsDescrs = do
  deleteSndFilesInternal c (map fst sndFileIdsDescrs) `E.catchAny` (notify c "" . SFERR . INTERNAL . show)
  let rs = concatMap (mapMaybe chunkReplica . fdChunks . snd) sndFileIdsDescrs
  void $ withStoreBatch' c (\db -> map (uncurry $ createDeletedSndChunkReplica db userId) rs)
  let servers = S.fromList $ map (\(FileChunkReplica {server}, _) -> server) rs
  mapM_ (getXFTPDelWorker True c) servers
  where
    fdChunks (ValidFileDescription FileDescription {chunks}) = chunks
    chunkReplica :: FileChunk -> Maybe (FileChunkReplica, FileDigest)
    chunkReplica = \case
      FileChunk {digest, replicas = replica : _} -> Just (replica, digest)
      _ -> Nothing

resumeXFTPDelWork :: AgentClient -> XFTPServer -> AM' ()
resumeXFTPDelWork = void .: getXFTPDelWorker False

getXFTPDelWorker :: Bool -> AgentClient -> XFTPServer -> AM' Worker
getXFTPDelWorker hasWork c server = do
  ws <- asks $ xftpDelWorkers . xftpAgent
  getAgentWorker "xftp_del" hasWork c server ws $ runXFTPDelWorker c server

runXFTPDelWorker :: AgentClient -> XFTPServer -> Worker -> AM ()
runXFTPDelWorker c srv Worker {doWork} = do
  cfg <- asks config
  forever $ do
    lift $ waitForWork doWork
    atomically $ assertAgentForeground c
    runXFTPOperation cfg
  where
    runXFTPOperation :: AgentConfig -> AM ()
    runXFTPOperation AgentConfig {rcvFilesTTL, reconnectInterval = ri, xftpConsecutiveRetries} = do
      -- no point in deleting files older than rcv ttl, as they will be expired on server
      withWork c doWork (\db -> getNextDeletedSndChunkReplica db srv rcvFilesTTL) processDeletedReplica
      where
        processDeletedReplica replica@DeletedSndChunkReplica {deletedSndChunkReplicaId, userId, server, chunkDigest, delay} = do
          let ri' = maybe ri (\d -> ri {initialInterval = d, increaseAfter = 0}) delay
          withRetryIntervalLimit xftpConsecutiveRetries ri' $ \delay' loop -> do
            liftIO $ waitForUserNetwork c
            deleteChunkReplica
              `catchAgentError` \e -> retryOnError "XFTP del worker" (retryLoop loop e delay') (retryDone e) e
          where
            retryLoop loop e replicaDelay = do
              flip catchAgentError (\_ -> pure ()) $ do
                when (serverHostError e) $ notify c "" $ SFWARN e
                liftIO $ closeXFTPServerClient c userId server chunkDigest
                withStore' c $ \db -> updateDeletedSndChunkReplicaDelay db deletedSndChunkReplicaId replicaDelay
              atomically $ assertAgentForeground c
              loop
            retryDone = delWorkerInternalError c deletedSndChunkReplicaId
            deleteChunkReplica = do
              agentXFTPDeleteChunk c userId replica
              withStore' c $ \db -> deleteDeletedSndChunkReplica db deletedSndChunkReplicaId

delWorkerInternalError :: AgentClient -> Int64 -> AgentErrorType -> AM ()
delWorkerInternalError c deletedSndChunkReplicaId e = do
  withStore' c $ \db -> deleteDeletedSndChunkReplica db deletedSndChunkReplicaId
  notify c "" $ SFERR e

assertAgentForeground :: AgentClient -> STM ()
assertAgentForeground c = do
  throwWhenInactive c
  waitUntilForeground c<|MERGE_RESOLUTION|>--- conflicted
+++ resolved
@@ -197,11 +197,7 @@
             retryDone = rcvWorkerInternalError c rcvFileId rcvFileEntityId (Just fileTmpPath)
     downloadFileChunk :: RcvFileChunk -> RcvFileChunkReplica -> Bool -> AM ()
     downloadFileChunk RcvFileChunk {userId, rcvFileId, rcvFileEntityId, rcvChunkId, chunkNo, chunkSize, digest, fileTmpPath} replica approvedRelays = do
-<<<<<<< HEAD
-      unlessM ((approvedRelays ||) <$> ipAddressProtected') $ throwError $ FILE NOT_APPROVED
-=======
-      unlessM ((approvedRelays ||) <$> ipAddressProtected') $ throwE $ XFTP "" XFTP.NOT_APPROVED
->>>>>>> 3d605310
+      unlessM ((approvedRelays ||) <$> ipAddressProtected') $ throwE $ FILE NOT_APPROVED
       fsFileTmpPath <- lift $ toFSFilePath fileTmpPath
       chunkPath <- uniqueCombine fsFileTmpPath $ show chunkNo
       let chunkSpec = XFTPRcvChunkSpec chunkPath (unFileSize chunkSize) (unFileDigest digest)
@@ -294,17 +290,10 @@
           yaml <- liftError (FILE . FILE_IO . show) (CF.readFile $ CryptoFile fsSavePath cfArgs) `agentFinally` (lift $ toFSFilePath fsSavePath >>= removePath)
           next@FileDescription {chunks = nextChunks} <- case strDecode (LB.toStrict yaml) of
             -- TODO switch to another error constructor
-<<<<<<< HEAD
-            Left _ -> throwError . FILE $ REDIRECT "decode error"
+            Left _ -> throwE . FILE $ REDIRECT "decode error"
             Right (ValidFileDescription fd@FileDescription {size = dstSize, digest = dstDigest})
-              | dstSize /= redirectSize -> throwError . FILE $ REDIRECT "size mismatch"
-              | dstDigest /= redirectDigest -> throwError . FILE $ REDIRECT "digest mismatch"
-=======
-            Left _ -> throwE . XFTP "" $ XFTP.REDIRECT "decode error"
-            Right (ValidFileDescription fd@FileDescription {size = dstSize, digest = dstDigest})
-              | dstSize /= redirectSize -> throwE . XFTP "" $ XFTP.REDIRECT "size mismatch"
-              | dstDigest /= redirectDigest -> throwE . XFTP "" $ XFTP.REDIRECT "digest mismatch"
->>>>>>> 3d605310
+              | dstSize /= redirectSize -> throwE . FILE $ REDIRECT "size mismatch"
+              | dstDigest /= redirectDigest -> throwE . FILE $ REDIRECT "digest mismatch"
               | otherwise -> pure fd
           -- register and download chunks from the actual file
           withStore c $ \db -> updateRcvFileRedirect db redirectDbId next
@@ -393,13 +382,8 @@
           prepareFile cfg f `catchAgentError` sndWorkerInternalError c sndFileId sndFileEntityId prefixPath
     prepareFile :: AgentConfig -> SndFile -> AM ()
     prepareFile _ SndFile {prefixPath = Nothing} =
-<<<<<<< HEAD
-      throwError $ INTERNAL "no prefix path"
+      throwE $ INTERNAL "no prefix path"
     prepareFile cfg sndFile@SndFile {sndFileId, sndFileEntityId, userId, prefixPath = Just ppath, status} = do
-=======
-      throwE $ INTERNAL "no prefix path"
-    prepareFile cfg sndFile@SndFile {sndFileId, userId, prefixPath = Just ppath, status} = do
->>>>>>> 3d605310
       SndFile {numRecipients, chunks} <-
         if status /= SFSEncrypted -- status is SFSNew or SFSEncrypting
           then do
@@ -424,22 +408,14 @@
           let CryptoFile {filePath} = srcFile
               fileName = takeFileName filePath
           fileSize <- liftIO $ fromInteger <$> CF.getFileContentsSize srcFile
-<<<<<<< HEAD
-          when (fileSize > maxFileSizeHard) $ throwError $ FILE FT.SIZE
-=======
-          when (fileSize > maxFileSizeHard) $ throwE $ INTERNAL "max file size exceeded"
->>>>>>> 3d605310
+          when (fileSize > maxFileSizeHard) $ throwE $ FILE FT.SIZE
           let fileHdr = smpEncode FileHeader {fileName, fileExtra = Nothing}
               fileSize' = fromIntegral (B.length fileHdr) + fileSize
               payloadSize = fileSize' + fileSizeLen + authTagSize
           chunkSizes <- case redirect of
             Nothing -> pure $ prepareChunkSizes payloadSize
             Just _ -> case singleChunkSize payloadSize of
-<<<<<<< HEAD
-              Nothing -> throwError $ FILE FT.SIZE
-=======
-              Nothing -> throwE $ INTERNAL "max file size exceeded for redirect"
->>>>>>> 3d605310
+              Nothing -> throwE $ FILE FT.SIZE
               Just chunkSize -> pure [chunkSize]
           let encSize = sum $ map fromIntegral chunkSizes
           void $ liftError (FILE . FILE_IO . show) $ encryptFile srcFile fileHdr key nonce fileSize' encSize fsEncPath
@@ -462,11 +438,7 @@
                 liftIO $ waitForUserNetwork c
                 let triedAllSrvs = n > userSrvCount
                 createWithNextSrv usedSrvs
-<<<<<<< HEAD
-                  `catchAgentError` \e -> retryOnError "XFTP prepare worker" (retryLoop loop triedAllSrvs e) (throwError e) e
-=======
-                  `catchAgentError` \e -> retryOnError "XFTP prepare worker" (retryLoop loop) (throwE e) e
->>>>>>> 3d605310
+                  `catchAgentError` \e -> retryOnError "XFTP prepare worker" (retryLoop loop triedAllSrvs e) (throwE e) e
               where
                 -- we don't do closeXFTPServerClient here to not risk closing connection for concurrent chunk upload
                 retryLoop loop triedAllSrvs e = do
@@ -476,11 +448,7 @@
                   loop
             createWithNextSrv usedSrvs = do
               deleted <- withStore' c $ \db -> getSndFileDeleted db sndFileId
-<<<<<<< HEAD
-              when deleted $ throwError $ FILE NO_FILE
-=======
-              when deleted $ throwE $ INTERNAL "file deleted, aborting chunk creation"
->>>>>>> 3d605310
+              when deleted $ throwE $ FILE NO_FILE
               withNextSrv c userId usedSrvs [] $ \srvAuth -> do
                 replica <- agentXFTPNewChunk c ch numRecipients' srvAuth
                 pure (replica, srvAuth)
@@ -522,11 +490,7 @@
     uploadFileChunk AgentConfig {xftpMaxRecipientsPerRequest = maxRecipients} sndFileChunk@SndFileChunk {sndFileId, userId, chunkSpec = chunkSpec@XFTPChunkSpec {filePath}, digest = chunkDigest} replica = do
       replica'@SndFileChunkReplica {sndChunkReplicaId} <- addRecipients sndFileChunk replica
       fsFilePath <- lift $ toFSFilePath filePath
-<<<<<<< HEAD
-      unlessM (doesFileExist fsFilePath) $ throwError $ FILE NO_FILE
-=======
-      unlessM (doesFileExist fsFilePath) $ throwE $ INTERNAL "encrypted file doesn't exist on upload"
->>>>>>> 3d605310
+      unlessM (doesFileExist fsFilePath) $ throwE $ FILE NO_FILE
       let chunkSpec' = chunkSpec {filePath = fsFilePath} :: XFTPChunkSpec
       atomically $ assertAgentForeground c
       agentXFTPUploadChunk c userId chunkDigest replica' chunkSpec'

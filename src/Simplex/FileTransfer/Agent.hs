--- conflicted
+++ resolved
@@ -476,13 +476,8 @@
       replica'@SndFileChunkReplica {sndChunkReplicaId} <- addRecipients sndFileChunk replica
       fsFilePath <- toFSFilePath filePath
       let chunkSpec' = chunkSpec {filePath = fsFilePath} :: XFTPChunkSpec
-<<<<<<< HEAD
-      atomically $ checkAgentForeground c
+      atomically $ assertAgentForeground c
       agentXFTPUploadChunk c userId chunkDigest replica' chunkSpec'
-=======
-      atomically $ assertAgentForeground c
-      agentXFTPUploadChunk c userId sndChunkId replica' chunkSpec'
->>>>>>> 27cfc4c6
       sf@SndFile {sndFileEntityId, prefixPath, chunks} <- withStore c $ \db -> do
         updateSndChunkReplicaStatus db sndChunkReplicaId SFRSUploaded
         getSndFile db sndFileId

{-# LANGUAGE ConstraintKinds #-}
{-# LANGUAGE DataKinds #-}
{-# LANGUAGE DuplicateRecordFields #-}
{-# LANGUAGE FlexibleContexts #-}
{-# LANGUAGE LambdaCase #-}
{-# LANGUAGE NamedFieldPuns #-}
{-# LANGUAGE OverloadedStrings #-}
{-# LANGUAGE RankNTypes #-}
{-# LANGUAGE ScopedTypeVariables #-}
{-# LANGUAGE TypeApplications #-}
{-# OPTIONS_GHC -fno-warn-ambiguous-fields #-}

module Simplex.FileTransfer.Agent
  ( startXFTPWorkers,
    closeXFTPAgent,
    toFSFilePath,
    -- Receiving files
    xftpReceiveFile',
    xftpDeleteRcvFile',
    xftpDeleteRcvFiles',
    -- Sending files
    xftpSendFile',
    xftpSendDescription',
    deleteSndFileInternal,
    deleteSndFilesInternal,
    deleteSndFileRemote,
    deleteSndFilesRemote,
  )
where

import Control.Logger.Simple (logError)
import Control.Monad
import Control.Monad.Except
import Control.Monad.Reader
import Data.Bifunctor (first)
import qualified Data.ByteString.Char8 as B
import qualified Data.ByteString.Lazy.Char8 as LB
import Data.Coerce (coerce)
import Data.Composition ((.:))
import Data.Either (rights)
import Data.Int (Int64)
import Data.List (foldl', partition, sortOn)
import qualified Data.List.NonEmpty as L
import Data.Map (Map)
import qualified Data.Map.Strict as M
import Data.Maybe (mapMaybe)
import qualified Data.Set as S
import Data.Text (Text)
import Data.Time.Clock (getCurrentTime)
import Data.Time.Format (defaultTimeLocale, formatTime)
import Simplex.FileTransfer.Client (XFTPChunkSpec (..))
import Simplex.FileTransfer.Client.Main
import Simplex.FileTransfer.Crypto
import Simplex.FileTransfer.Description
import Simplex.FileTransfer.Protocol (FileParty (..), SFileParty (..))
import Simplex.FileTransfer.Transport (XFTPRcvChunkSpec (..))
import qualified Simplex.FileTransfer.Transport as XFTP
import Simplex.FileTransfer.Types
import Simplex.FileTransfer.Util (removePath, uniqueCombine)
import Simplex.Messaging.Agent.Client
import Simplex.Messaging.Agent.Env.SQLite
import Simplex.Messaging.Agent.Protocol
import Simplex.Messaging.Agent.RetryInterval
import Simplex.Messaging.Agent.Store.SQLite
import qualified Simplex.Messaging.Agent.Store.SQLite.DB as DB
import qualified Simplex.Messaging.Crypto as C
import Simplex.Messaging.Crypto.File (CryptoFile (..), CryptoFileArgs)
import qualified Simplex.Messaging.Crypto.File as CF
import qualified Simplex.Messaging.Crypto.Lazy as LC
import Simplex.Messaging.Encoding
import Simplex.Messaging.Encoding.String (strDecode, strEncode)
import Simplex.Messaging.Protocol (EntityId, XFTPServer)
import Simplex.Messaging.Util (catchAll_, liftError, tshow, unlessM, whenM)
import System.FilePath (takeFileName, (</>))
import UnliftIO
import UnliftIO.Directory
import qualified UnliftIO.Exception as E

startXFTPWorkers :: AgentClient -> Maybe FilePath -> AM ()
startXFTPWorkers c workDir = do
  wd <- asks $ xftpWorkDir . xftpAgent
  atomically $ writeTVar wd workDir
  cfg <- asks config
  startRcvFiles cfg
  startSndFiles cfg
  startDelFiles cfg
  where
    startRcvFiles :: AgentConfig -> AM ()
    startRcvFiles AgentConfig {rcvFilesTTL} = do
      pendingRcvServers <- withStore' c (`getPendingRcvFilesServers` rcvFilesTTL)
      lift . forM_ pendingRcvServers $ \s -> resumeXFTPRcvWork c (Just s)
      -- start local worker for files pending decryption,
      -- no need to make an extra query for the check
      -- as the worker will check the store anyway
      lift $ resumeXFTPRcvWork c Nothing
    startSndFiles :: AgentConfig -> AM ()
    startSndFiles AgentConfig {sndFilesTTL} = do
      -- start worker for files pending encryption/creation
      lift $ resumeXFTPSndWork c Nothing
      pendingSndServers <- withStore' c (`getPendingSndFilesServers` sndFilesTTL)
      lift . forM_ pendingSndServers $ \s -> resumeXFTPSndWork c (Just s)
    startDelFiles :: AgentConfig -> AM ()
    startDelFiles AgentConfig {rcvFilesTTL} = do
      pendingDelServers <- withStore' c (`getPendingDelFilesServers` rcvFilesTTL)
      lift . forM_ pendingDelServers $ resumeXFTPDelWork c

closeXFTPAgent :: XFTPAgent -> IO ()
closeXFTPAgent a = do
  stopWorkers $ xftpRcvWorkers a
  stopWorkers $ xftpSndWorkers a
  stopWorkers $ xftpDelWorkers a
  where
    stopWorkers workers = atomically (swapTVar workers M.empty) >>= mapM_ (liftIO . cancelWorker)

xftpReceiveFile' :: AgentClient -> UserId -> ValidFileDescription 'FRecipient -> Maybe CryptoFileArgs -> Bool -> AM RcvFileId
xftpReceiveFile' c userId (ValidFileDescription fd@FileDescription {chunks, redirect}) cfArgs approvedRelays = do
  g <- asks random
  prefixPath <- lift $ getPrefixPath "rcv.xftp"
  createDirectory prefixPath
  let relPrefixPath = takeFileName prefixPath
      relTmpPath = relPrefixPath </> "xftp.encrypted"
      relSavePath = relPrefixPath </> "xftp.decrypted"
  lift $ createDirectory =<< toFSFilePath relTmpPath
  lift $ createEmptyFile =<< toFSFilePath relSavePath
  let saveFile = CryptoFile relSavePath cfArgs
  fId <- case redirect of
    Nothing -> withStore c $ \db -> createRcvFile db g userId fd relPrefixPath relTmpPath saveFile approvedRelays
    Just _ -> do
      -- prepare description paths
      let relTmpPathRedirect = relPrefixPath </> "xftp.redirect-encrypted"
          relSavePathRedirect = relPrefixPath </> "xftp.redirect-decrypted"
      lift $ createDirectory =<< toFSFilePath relTmpPathRedirect
      lift $ createEmptyFile =<< toFSFilePath relSavePathRedirect
      cfArgsRedirect <- atomically $ CF.randomArgs g
      let saveFileRedirect = CryptoFile relSavePathRedirect $ Just cfArgsRedirect
      -- create download tasks
      withStore c $ \db -> createRcvFileRedirect db g userId fd relPrefixPath relTmpPathRedirect saveFileRedirect relTmpPath saveFile approvedRelays
  forM_ chunks (downloadChunk c)
  pure fId

downloadChunk :: AgentClient -> FileChunk -> AM ()
downloadChunk c FileChunk {replicas = (FileChunkReplica {server} : _)} = do
  lift . void $ getXFTPRcvWorker True c (Just server)
downloadChunk _ _ = throwError $ INTERNAL "no replicas"

getPrefixPath :: String -> AM' FilePath
getPrefixPath suffix = do
  workPath <- getXFTPWorkPath
  ts <- liftIO getCurrentTime
  let isoTime = formatTime defaultTimeLocale "%Y%m%d_%H%M%S_%6q" ts
  uniqueCombine workPath (isoTime <> "_" <> suffix)

toFSFilePath :: FilePath -> AM' FilePath
toFSFilePath f = (</> f) <$> getXFTPWorkPath

createEmptyFile :: FilePath -> AM' ()
createEmptyFile fPath = liftIO $ B.writeFile fPath ""

resumeXFTPRcvWork :: AgentClient -> Maybe XFTPServer -> AM' ()
resumeXFTPRcvWork = void .: getXFTPRcvWorker False

getXFTPRcvWorker :: Bool -> AgentClient -> Maybe XFTPServer -> AM' Worker
getXFTPRcvWorker hasWork c server = do
  ws <- asks $ xftpRcvWorkers . xftpAgent
  getAgentWorker "xftp_rcv" hasWork c server ws $
    maybe (runXFTPRcvLocalWorker c) (runXFTPRcvWorker c) server

runXFTPRcvWorker :: AgentClient -> XFTPServer -> Worker -> AM ()
runXFTPRcvWorker c srv Worker {doWork} = do
  cfg <- asks config
  forever $ do
    lift $ waitForWork doWork
    atomically $ assertAgentForeground c
    runXFTPOperation cfg
  where
    runXFTPOperation :: AgentConfig -> AM ()
    runXFTPOperation AgentConfig {rcvFilesTTL, reconnectInterval = ri, xftpNotifyErrsOnRetry = notifyOnRetry, xftpConsecutiveRetries} =
      withWork c doWork (\db -> getNextRcvChunkToDownload db srv rcvFilesTTL) $ \case
        (RcvFileChunk {rcvFileId, rcvFileEntityId, fileTmpPath, replicas = []}, _) -> rcvWorkerInternalError c rcvFileId rcvFileEntityId (Just fileTmpPath) (INTERNAL "chunk has no replicas")
        (fc@RcvFileChunk {userId, rcvFileId, rcvFileEntityId, digest, fileTmpPath, replicas = replica@RcvFileChunkReplica {rcvChunkReplicaId, server, delay} : _}, approvedRelays) -> do
          let ri' = maybe ri (\d -> ri {initialInterval = d, increaseAfter = 0}) delay
          withRetryIntervalLimit xftpConsecutiveRetries ri' $ \delay' loop -> do
<<<<<<< HEAD
            lift $ waitForUserNetwork c
            downloadFileChunk fc replica approvedRelays
=======
            liftIO $ waitForUserNetwork c
            downloadFileChunk fc replica
>>>>>>> 8b21f7ef
              `catchAgentError` \e -> retryOnError "XFTP rcv worker" (retryLoop loop e delay') (retryDone e) e
          where
            retryLoop loop e replicaDelay = do
              flip catchAgentError (\_ -> pure ()) $ do
                when notifyOnRetry $ notify c rcvFileEntityId $ RFERR e
                liftIO $ closeXFTPServerClient c userId server digest
                withStore' c $ \db -> updateRcvChunkReplicaDelay db rcvChunkReplicaId replicaDelay
              atomically $ assertAgentForeground c
              loop
            retryDone = rcvWorkerInternalError c rcvFileId rcvFileEntityId (Just fileTmpPath)
    downloadFileChunk :: RcvFileChunk -> RcvFileChunkReplica -> Bool -> AM ()
    downloadFileChunk RcvFileChunk {userId, rcvFileId, rcvFileEntityId, rcvChunkId, chunkNo, chunkSize, digest, fileTmpPath} replica approvedRelays = do
      unlessM ((approvedRelays ||) <$> ipAddressProtected') $ throwError $ XFTP "" XFTP.NOT_APPROVED
      fsFileTmpPath <- lift $ toFSFilePath fileTmpPath
      chunkPath <- uniqueCombine fsFileTmpPath $ show chunkNo
      let chunkSpec = XFTPRcvChunkSpec chunkPath (unFileSize chunkSize) (unFileDigest digest)
          relChunkPath = fileTmpPath </> takeFileName chunkPath
      agentXFTPDownloadChunk c userId digest replica chunkSpec
      atomically $ waitUntilForeground c
      (entityId, complete, progress) <- withStore c $ \db -> runExceptT $ do
        liftIO $ updateRcvFileChunkReceived db (rcvChunkReplicaId replica) rcvChunkId relChunkPath
        RcvFile {size = FileSize currentSize, chunks, redirect} <- ExceptT $ getRcvFile db rcvFileId
        let rcvd = receivedSize chunks
            complete = all chunkReceived chunks
            (entityId, total) = case redirect of
              Nothing -> (rcvFileEntityId, currentSize)
              Just RcvFileRedirect {redirectFileInfo = RedirectFileInfo {size = FileSize finalSize}, redirectEntityId} -> (redirectEntityId, finalSize)
        liftIO . when complete $ updateRcvFileStatus db rcvFileId RFSReceived
        pure (entityId, complete, RFPROG rcvd total)
      notify c entityId progress
      when complete . lift . void $
        getXFTPRcvWorker True c Nothing
      where
        ipAddressProtected' :: AM Bool
        ipAddressProtected' = do
          cfg <- liftIO $ getNetworkConfig' c
          pure $ ipAddressProtected cfg srv
        receivedSize :: [RcvFileChunk] -> Int64
        receivedSize = foldl' (\sz ch -> sz + receivedChunkSize ch) 0
        receivedChunkSize ch@RcvFileChunk {chunkSize = s}
          | chunkReceived ch = fromIntegral (unFileSize s)
          | otherwise = 0
        chunkReceived RcvFileChunk {replicas} = any received replicas

-- The first call of action has n == 0, maxN is max number of retries
withRetryIntervalLimit :: forall m. MonadIO m => Int -> RetryInterval -> (Int64 -> m () -> m ()) -> m ()
withRetryIntervalLimit maxN ri action =
  withRetryIntervalCount ri $ \n delay loop ->
    when (n < maxN) $ action delay loop

retryOnError :: Text -> AM a -> AM a -> AgentErrorType -> AM a
retryOnError name loop done e = do
  logError $ name <> " error: " <> tshow e
  if temporaryAgentError e
    then loop
    else done

rcvWorkerInternalError :: AgentClient -> DBRcvFileId -> RcvFileId -> Maybe FilePath -> AgentErrorType -> AM ()
rcvWorkerInternalError c rcvFileId rcvFileEntityId tmpPath err = do
  lift $ forM_ tmpPath (removePath <=< toFSFilePath)
  withStore' c $ \db -> updateRcvFileError db rcvFileId (show err)
  notify c rcvFileEntityId $ RFERR err

runXFTPRcvLocalWorker :: AgentClient -> Worker -> AM ()
runXFTPRcvLocalWorker c Worker {doWork} = do
  cfg <- asks config
  forever $ do
    lift $ waitForWork doWork
    atomically $ assertAgentForeground c
    runXFTPOperation cfg
  where
    runXFTPOperation :: AgentConfig -> AM ()
    runXFTPOperation AgentConfig {rcvFilesTTL} =
      withWork c doWork (`getNextRcvFileToDecrypt` rcvFilesTTL) $
        \f@RcvFile {rcvFileId, rcvFileEntityId, tmpPath} ->
          decryptFile f `catchAgentError` rcvWorkerInternalError c rcvFileId rcvFileEntityId tmpPath
    decryptFile :: RcvFile -> AM ()
    decryptFile RcvFile {rcvFileId, rcvFileEntityId, size, digest, key, nonce, tmpPath, saveFile, status, chunks, redirect} = do
      let CryptoFile savePath cfArgs = saveFile
      fsSavePath <- lift $ toFSFilePath savePath
      lift . when (status == RFSDecrypting) $
        whenM (doesFileExist fsSavePath) (removeFile fsSavePath >> createEmptyFile fsSavePath)
      withStore' c $ \db -> updateRcvFileStatus db rcvFileId RFSDecrypting
      chunkPaths <- getChunkPaths chunks
      encSize <- liftIO $ foldM (\s path -> (s +) . fromIntegral <$> getFileSize path) 0 chunkPaths
      when (FileSize encSize /= size) $ throwError $ XFTP "" XFTP.SIZE
      encDigest <- liftIO $ LC.sha512Hash <$> readChunks chunkPaths
      when (FileDigest encDigest /= digest) $ throwError $ XFTP "" XFTP.DIGEST
      let destFile = CryptoFile fsSavePath cfArgs
      void $ liftError (INTERNAL . show) $ decryptChunks encSize chunkPaths key nonce $ \_ -> pure destFile
      case redirect of
        Nothing -> do
          notify c rcvFileEntityId $ RFDONE fsSavePath
          lift $ forM_ tmpPath (removePath <=< toFSFilePath)
          atomically $ waitUntilForeground c
          withStore' c (`updateRcvFileComplete` rcvFileId)
        Just RcvFileRedirect {redirectFileInfo, redirectDbId} -> do
          let RedirectFileInfo {size = redirectSize, digest = redirectDigest} = redirectFileInfo
          lift $ forM_ tmpPath (removePath <=< toFSFilePath)
          atomically $ waitUntilForeground c
          withStore' c (`updateRcvFileComplete` rcvFileId)
          -- proceed with redirect
          yaml <- liftError (INTERNAL . show) (CF.readFile $ CryptoFile fsSavePath cfArgs) `agentFinally` (lift $ toFSFilePath fsSavePath >>= removePath)
          next@FileDescription {chunks = nextChunks} <- case strDecode (LB.toStrict yaml) of
            -- TODO switch to another error constructor
            Left _ -> throwError . XFTP "" $ XFTP.REDIRECT "decode error"
            Right (ValidFileDescription fd@FileDescription {size = dstSize, digest = dstDigest})
              | dstSize /= redirectSize -> throwError . XFTP "" $ XFTP.REDIRECT "size mismatch"
              | dstDigest /= redirectDigest -> throwError . XFTP "" $ XFTP.REDIRECT "digest mismatch"
              | otherwise -> pure fd
          -- register and download chunks from the actual file
          withStore c $ \db -> updateRcvFileRedirect db redirectDbId next
          forM_ nextChunks (downloadChunk c)
      where
        getChunkPaths :: [RcvFileChunk] -> AM [FilePath]
        getChunkPaths [] = pure []
        getChunkPaths (RcvFileChunk {chunkTmpPath = Just path} : cs) = do
          ps <- getChunkPaths cs
          fsPath <- lift $ toFSFilePath path
          pure $ fsPath : ps
        getChunkPaths (RcvFileChunk {chunkTmpPath = Nothing} : _cs) =
          throwError $ INTERNAL "no chunk path"

xftpDeleteRcvFile' :: AgentClient -> RcvFileId -> AM' ()
xftpDeleteRcvFile' c rcvFileEntityId = xftpDeleteRcvFiles' c [rcvFileEntityId]

xftpDeleteRcvFiles' :: AgentClient -> [RcvFileId] -> AM' ()
xftpDeleteRcvFiles' c rcvFileEntityIds = do
  rcvFiles <- rights <$> withStoreBatch c (\db -> map (fmap (first storeError) . getRcvFileByEntityId db) rcvFileEntityIds)
  redirects <- rights <$> batchFiles getRcvFileRedirects rcvFiles
  let (toDelete, toMarkDeleted) = partition fileComplete $ concat redirects <> rcvFiles
  void $ batchFiles deleteRcvFile' toDelete
  void $ batchFiles updateRcvFileDeleted toMarkDeleted
  workPath <- getXFTPWorkPath
  liftIO . forM_ toDelete $ \RcvFile {prefixPath} ->
    (removePath . (workPath </>)) prefixPath `catchAll_` pure ()
  where
    fileComplete RcvFile {status} = status == RFSComplete || status == RFSError
    batchFiles :: (DB.Connection -> DBRcvFileId -> IO a) -> [RcvFile] -> AM' [Either AgentErrorType a]
    batchFiles f rcvFiles = withStoreBatch' c $ \db -> map (\RcvFile {rcvFileId} -> f db rcvFileId) rcvFiles

notify :: forall m e. (MonadIO m, AEntityI e) => AgentClient -> EntityId -> ACommand 'Agent e -> m ()
notify c entId cmd = atomically $ writeTBQueue (subQ c) ("", entId, APC (sAEntity @e) cmd)

xftpSendFile' :: AgentClient -> UserId -> CryptoFile -> Int -> AM SndFileId
xftpSendFile' c userId file numRecipients = do
  g <- asks random
  prefixPath <- lift $ getPrefixPath "snd.xftp"
  createDirectory prefixPath
  let relPrefixPath = takeFileName prefixPath
  key <- atomically $ C.randomSbKey g
  nonce <- atomically $ C.randomCbNonce g
  -- saving absolute filePath will not allow to restore file encryption after app update, but it's a short window
  fId <- withStore c $ \db -> createSndFile db g userId file numRecipients relPrefixPath key nonce Nothing
  lift . void $ getXFTPSndWorker True c Nothing
  pure fId

xftpSendDescription' :: AgentClient -> UserId -> ValidFileDescription 'FRecipient -> Int -> AM SndFileId
xftpSendDescription' c userId (ValidFileDescription fdDirect@FileDescription {size, digest}) numRecipients = do
  g <- asks random
  prefixPath <- lift $ getPrefixPath "snd.xftp"
  createDirectory prefixPath
  let relPrefixPath = takeFileName prefixPath
  let directYaml = prefixPath </> "direct.yaml"
  cfArgs <- atomically $ CF.randomArgs g
  let file = CryptoFile directYaml (Just cfArgs)
  liftError (INTERNAL . show) $ CF.writeFile file (LB.fromStrict $ strEncode fdDirect)
  key <- atomically $ C.randomSbKey g
  nonce <- atomically $ C.randomCbNonce g
  fId <- withStore c $ \db -> createSndFile db g userId file numRecipients relPrefixPath key nonce $ Just RedirectFileInfo {size, digest}
  lift . void $ getXFTPSndWorker True c Nothing
  pure fId

resumeXFTPSndWork :: AgentClient -> Maybe XFTPServer -> AM' ()
resumeXFTPSndWork = void .: getXFTPSndWorker False

getXFTPSndWorker :: Bool -> AgentClient -> Maybe XFTPServer -> AM' Worker
getXFTPSndWorker hasWork c server = do
  ws <- asks $ xftpSndWorkers . xftpAgent
  getAgentWorker "xftp_snd" hasWork c server ws $
    maybe (runXFTPSndPrepareWorker c) (runXFTPSndWorker c) server

runXFTPSndPrepareWorker :: AgentClient -> Worker -> AM ()
runXFTPSndPrepareWorker c Worker {doWork} = do
  cfg <- asks config
  forever $ do
    lift $ waitForWork doWork
    atomically $ assertAgentForeground c
    runXFTPOperation cfg
  where
    runXFTPOperation :: AgentConfig -> AM ()
    runXFTPOperation cfg@AgentConfig {sndFilesTTL} =
      withWork c doWork (`getNextSndFileToPrepare` sndFilesTTL) $
        \f@SndFile {sndFileId, sndFileEntityId, prefixPath} ->
          prepareFile cfg f `catchAgentError` (sndWorkerInternalError c sndFileId sndFileEntityId prefixPath . show)
    prepareFile :: AgentConfig -> SndFile -> AM ()
    prepareFile _ SndFile {prefixPath = Nothing} =
      throwError $ INTERNAL "no prefix path"
    prepareFile cfg sndFile@SndFile {sndFileId, userId, prefixPath = Just ppath, status} = do
      SndFile {numRecipients, chunks} <-
        if status /= SFSEncrypted -- status is SFSNew or SFSEncrypting
          then do
            fsEncPath <- lift . toFSFilePath $ sndFileEncPath ppath
            when (status == SFSEncrypting) . whenM (doesFileExist fsEncPath) $
              removeFile fsEncPath
            withStore' c $ \db -> updateSndFileStatus db sndFileId SFSEncrypting
            (digest, chunkSpecsDigests) <- encryptFileForUpload sndFile fsEncPath
            withStore c $ \db -> do
              updateSndFileEncrypted db sndFileId digest chunkSpecsDigests
              getSndFile db sndFileId
          else pure sndFile
      let numRecipients' = min numRecipients maxRecipients
      -- concurrently?
      -- separate worker to create chunks? record retries and delay on snd_file_chunks?
      forM_ (filter (\SndFileChunk {replicas} -> null replicas) chunks) $ createChunk numRecipients'
      withStore' c $ \db -> updateSndFileStatus db sndFileId SFSUploading
      where
        AgentConfig {xftpMaxRecipientsPerRequest = maxRecipients, messageRetryInterval = ri} = cfg
        encryptFileForUpload :: SndFile -> FilePath -> AM (FileDigest, [(XFTPChunkSpec, FileDigest)])
        encryptFileForUpload SndFile {key, nonce, srcFile, redirect} fsEncPath = do
          let CryptoFile {filePath} = srcFile
              fileName = takeFileName filePath
          fileSize <- liftIO $ fromInteger <$> CF.getFileContentsSize srcFile
          when (fileSize > maxFileSizeHard) $ throwError $ INTERNAL "max file size exceeded"
          let fileHdr = smpEncode FileHeader {fileName, fileExtra = Nothing}
              fileSize' = fromIntegral (B.length fileHdr) + fileSize
              payloadSize = fileSize' + fileSizeLen + authTagSize
          chunkSizes <- case redirect of
            Nothing -> pure $ prepareChunkSizes payloadSize
            Just _ -> case singleChunkSize payloadSize of
              Nothing -> throwError $ INTERNAL "max file size exceeded for redirect"
              Just chunkSize -> pure [chunkSize]
          let encSize = sum $ map fromIntegral chunkSizes
          void $ liftError (INTERNAL . show) $ encryptFile srcFile fileHdr key nonce fileSize' encSize fsEncPath
          digest <- liftIO $ LC.sha512Hash <$> LB.readFile fsEncPath
          let chunkSpecs = prepareChunkSpecs fsEncPath chunkSizes
          chunkDigests <- liftIO $ mapM getChunkDigest chunkSpecs
          pure (FileDigest digest, zip chunkSpecs $ coerce chunkDigests)
        createChunk :: Int -> SndFileChunk -> AM ()
        createChunk numRecipients' ch = do
          atomically $ assertAgentForeground c
          (replica, ProtoServerWithAuth srv _) <- tryCreate
          withStore' c $ \db -> createSndFileReplica db ch replica
          lift . void $ getXFTPSndWorker True c (Just srv)
          where
            tryCreate = do
              usedSrvs <- newTVarIO ([] :: [XFTPServer])
              withRetryInterval (riFast ri) $ \_ loop -> do
                liftIO $ waitForUserNetwork c
                createWithNextSrv usedSrvs
                  `catchAgentError` \e -> retryOnError "XFTP prepare worker" (retryLoop loop) (throwError e) e
              where
                retryLoop loop = atomically (assertAgentForeground c) >> loop
            createWithNextSrv usedSrvs = do
              deleted <- withStore' c $ \db -> getSndFileDeleted db sndFileId
              when deleted $ throwError $ INTERNAL "file deleted, aborting chunk creation"
              withNextSrv c userId usedSrvs [] $ \srvAuth -> do
                replica <- agentXFTPNewChunk c ch numRecipients' srvAuth
                pure (replica, srvAuth)

sndWorkerInternalError :: AgentClient -> DBSndFileId -> SndFileId -> Maybe FilePath -> String -> AM ()
sndWorkerInternalError c sndFileId sndFileEntityId prefixPath internalErrStr = do
  lift . forM_ prefixPath $ removePath <=< toFSFilePath
  withStore' c $ \db -> updateSndFileError db sndFileId internalErrStr
  notify c sndFileEntityId $ SFERR $ INTERNAL internalErrStr

runXFTPSndWorker :: AgentClient -> XFTPServer -> Worker -> AM ()
runXFTPSndWorker c srv Worker {doWork} = do
  cfg <- asks config
  forever $ do
    lift $ waitForWork doWork
    atomically $ assertAgentForeground c
    runXFTPOperation cfg
  where
    runXFTPOperation :: AgentConfig -> AM ()
    runXFTPOperation cfg@AgentConfig {sndFilesTTL, reconnectInterval = ri, xftpNotifyErrsOnRetry = notifyOnRetry, xftpConsecutiveRetries} = do
      withWork c doWork (\db -> getNextSndChunkToUpload db srv sndFilesTTL) $ \case
        SndFileChunk {sndFileId, sndFileEntityId, filePrefixPath, replicas = []} -> sndWorkerInternalError c sndFileId sndFileEntityId (Just filePrefixPath) "chunk has no replicas"
        fc@SndFileChunk {userId, sndFileId, sndFileEntityId, filePrefixPath, digest, replicas = replica@SndFileChunkReplica {sndChunkReplicaId, server, delay} : _} -> do
          let ri' = maybe ri (\d -> ri {initialInterval = d, increaseAfter = 0}) delay
          withRetryIntervalLimit xftpConsecutiveRetries ri' $ \delay' loop -> do
            liftIO $ waitForUserNetwork c
            uploadFileChunk cfg fc replica
              `catchAgentError` \e -> retryOnError "XFTP snd worker" (retryLoop loop e delay') (retryDone e) e
          where
            retryLoop loop e replicaDelay = do
              flip catchAgentError (\_ -> pure ()) $ do
                when notifyOnRetry $ notify c sndFileEntityId $ SFERR e
                liftIO $ closeXFTPServerClient c userId server digest
                withStore' c $ \db -> updateSndChunkReplicaDelay db sndChunkReplicaId replicaDelay
              atomically $ assertAgentForeground c
              loop
            retryDone e = sndWorkerInternalError c sndFileId sndFileEntityId (Just filePrefixPath) (show e)
    uploadFileChunk :: AgentConfig -> SndFileChunk -> SndFileChunkReplica -> AM ()
    uploadFileChunk AgentConfig {xftpMaxRecipientsPerRequest = maxRecipients} sndFileChunk@SndFileChunk {sndFileId, userId, chunkSpec = chunkSpec@XFTPChunkSpec {filePath}, digest = chunkDigest} replica = do
      replica'@SndFileChunkReplica {sndChunkReplicaId} <- addRecipients sndFileChunk replica
      fsFilePath <- lift $ toFSFilePath filePath
      unlessM (doesFileExist fsFilePath) $ throwError $ INTERNAL "encrypted file doesn't exist on upload"
      let chunkSpec' = chunkSpec {filePath = fsFilePath} :: XFTPChunkSpec
      atomically $ assertAgentForeground c
      agentXFTPUploadChunk c userId chunkDigest replica' chunkSpec'
      atomically $ waitUntilForeground c
      sf@SndFile {sndFileEntityId, prefixPath, chunks} <- withStore c $ \db -> do
        updateSndChunkReplicaStatus db sndChunkReplicaId SFRSUploaded
        getSndFile db sndFileId
      let uploaded = uploadedSize chunks
          total = totalSize chunks
          complete = all chunkUploaded chunks
      notify c sndFileEntityId $ SFPROG uploaded total
      when complete $ do
        (sndDescr, rcvDescrs) <- sndFileToDescrs sf
        notify c sndFileEntityId $ SFDONE sndDescr rcvDescrs
        lift . forM_ prefixPath $ removePath <=< toFSFilePath
        withStore' c $ \db -> updateSndFileComplete db sndFileId
      where
        addRecipients :: SndFileChunk -> SndFileChunkReplica -> AM SndFileChunkReplica
        addRecipients ch@SndFileChunk {numRecipients} cr@SndFileChunkReplica {rcvIdsKeys}
          | length rcvIdsKeys > numRecipients = throwError $ INTERNAL "too many recipients"
          | length rcvIdsKeys == numRecipients = pure cr
          | otherwise = do
              let numRecipients' = min (numRecipients - length rcvIdsKeys) maxRecipients
              rcvIdsKeys' <- agentXFTPAddRecipients c userId chunkDigest cr numRecipients'
              cr' <- withStore' c $ \db -> addSndChunkReplicaRecipients db cr $ L.toList rcvIdsKeys'
              addRecipients ch cr'
        sndFileToDescrs :: SndFile -> AM (ValidFileDescription 'FSender, [ValidFileDescription 'FRecipient])
        sndFileToDescrs SndFile {digest = Nothing} = throwError $ INTERNAL "snd file has no digest"
        sndFileToDescrs SndFile {chunks = []} = throwError $ INTERNAL "snd file has no chunks"
        sndFileToDescrs SndFile {digest = Just digest, key, nonce, chunks = chunks@(fstChunk : _), redirect} = do
          let chunkSize = FileSize $ sndChunkSize fstChunk
              size = FileSize $ sum $ map (fromIntegral . sndChunkSize) chunks
          -- snd description
          sndDescrChunks <- mapM toSndDescrChunk chunks
          let fdSnd = FileDescription {party = SFSender, size, digest, key, nonce, chunkSize, chunks = sndDescrChunks, redirect = Nothing}
          validFdSnd <- either (throwError . INTERNAL) pure $ validateFileDescription fdSnd
          -- rcv descriptions
          let fdRcv = FileDescription {party = SFRecipient, size, digest, key, nonce, chunkSize, chunks = [], redirect}
              fdRcvs = createRcvFileDescriptions fdRcv chunks
          validFdRcvs <- either (throwError . INTERNAL) pure $ mapM validateFileDescription fdRcvs
          pure (validFdSnd, validFdRcvs)
        toSndDescrChunk :: SndFileChunk -> AM FileChunk
        toSndDescrChunk SndFileChunk {replicas = []} = throwError $ INTERNAL "snd file chunk has no replicas"
        toSndDescrChunk ch@SndFileChunk {chunkNo, digest = chDigest, replicas = (SndFileChunkReplica {server, replicaId, replicaKey} : _)} = do
          let chunkSize = FileSize $ sndChunkSize ch
              replicas = [FileChunkReplica {server, replicaId, replicaKey}]
          pure FileChunk {chunkNo, digest = chDigest, chunkSize, replicas}
        createRcvFileDescriptions :: FileDescription 'FRecipient -> [SndFileChunk] -> [FileDescription 'FRecipient]
        createRcvFileDescriptions fd sndChunks = map (\chunks -> (fd :: (FileDescription 'FRecipient)) {chunks}) rcvChunks
          where
            rcvReplicas :: [SentRecipientReplica]
            rcvReplicas = concatMap toSentRecipientReplicas sndChunks
            toSentRecipientReplicas :: SndFileChunk -> [SentRecipientReplica]
            toSentRecipientReplicas ch@SndFileChunk {chunkNo, digest, replicas} =
              let chunkSize = FileSize $ sndChunkSize ch
               in concatMap
                    ( \SndFileChunkReplica {server, rcvIdsKeys} ->
                        zipWith
                          (\rcvNo (replicaId, replicaKey) -> SentRecipientReplica {chunkNo, server, rcvNo, replicaId, replicaKey, digest, chunkSize})
                          [1 ..]
                          rcvIdsKeys
                    )
                    replicas
            rcvChunks :: [[FileChunk]]
            rcvChunks = map (sortChunks . M.elems) $ M.elems $ foldl' addRcvChunk M.empty rcvReplicas
            sortChunks :: [FileChunk] -> [FileChunk]
            sortChunks = map reverseReplicas . sortOn (\FileChunk {chunkNo} -> chunkNo)
            reverseReplicas ch@FileChunk {replicas} = (ch :: FileChunk) {replicas = reverse replicas}
            addRcvChunk :: Map Int (Map Int FileChunk) -> SentRecipientReplica -> Map Int (Map Int FileChunk)
            addRcvChunk m SentRecipientReplica {chunkNo, server, rcvNo, replicaId, replicaKey, digest, chunkSize} =
              M.alter (Just . addOrChangeRecipient) rcvNo m
              where
                addOrChangeRecipient :: Maybe (Map Int FileChunk) -> Map Int FileChunk
                addOrChangeRecipient = \case
                  Just m' -> M.alter (Just . addOrChangeChunk) chunkNo m'
                  _ -> M.singleton chunkNo $ FileChunk {chunkNo, digest, chunkSize, replicas = [replica']}
                addOrChangeChunk :: Maybe FileChunk -> FileChunk
                addOrChangeChunk = \case
                  Just ch@FileChunk {replicas} -> ch {replicas = replica' : replicas}
                  _ -> FileChunk {chunkNo, digest, chunkSize, replicas = [replica']}
                replica' = FileChunkReplica {server, replicaId, replicaKey}
        uploadedSize :: [SndFileChunk] -> Int64
        uploadedSize = foldl' (\sz ch -> sz + uploadedChunkSize ch) 0
        uploadedChunkSize ch
          | chunkUploaded ch = fromIntegral (sndChunkSize ch)
          | otherwise = 0
        totalSize :: [SndFileChunk] -> Int64
        totalSize = foldl' (\sz ch -> sz + fromIntegral (sndChunkSize ch)) 0
        chunkUploaded :: SndFileChunk -> Bool
        chunkUploaded SndFileChunk {replicas} =
          any (\SndFileChunkReplica {replicaStatus} -> replicaStatus == SFRSUploaded) replicas

deleteSndFileInternal :: AgentClient -> SndFileId -> AM' ()
deleteSndFileInternal c sndFileEntityId = deleteSndFilesInternal c [sndFileEntityId]

deleteSndFilesInternal :: AgentClient -> [SndFileId] -> AM' ()
deleteSndFilesInternal c sndFileEntityIds = do
  sndFiles <- rights <$> withStoreBatch c (\db -> map (fmap (first storeError) . getSndFileByEntityId db) sndFileEntityIds)
  let (toDelete, toMarkDeleted) = partition fileComplete sndFiles
  workPath <- getXFTPWorkPath
  liftIO . forM_ toDelete $ \SndFile {prefixPath} ->
    mapM_ (removePath . (workPath </>)) prefixPath `catchAll_` pure ()
  batchFiles_ deleteSndFile' toDelete
  batchFiles_ updateSndFileDeleted toMarkDeleted
  where
    fileComplete SndFile {status} = status == SFSComplete || status == SFSError
    batchFiles_ :: (DB.Connection -> DBSndFileId -> IO a) -> [SndFile] -> AM' ()
    batchFiles_ f sndFiles = void $ withStoreBatch' c $ \db -> map (\SndFile {sndFileId} -> f db sndFileId) sndFiles

deleteSndFileRemote :: AgentClient -> UserId -> SndFileId -> ValidFileDescription 'FSender -> AM' ()
deleteSndFileRemote c userId sndFileEntityId sfd = deleteSndFilesRemote c userId [(sndFileEntityId, sfd)]

deleteSndFilesRemote :: AgentClient -> UserId -> [(SndFileId, ValidFileDescription 'FSender)] -> AM' ()
deleteSndFilesRemote c userId sndFileIdsDescrs = do
  deleteSndFilesInternal c (map fst sndFileIdsDescrs) `E.catchAny` (notify c "" . SFERR . INTERNAL . show)
  let rs = concatMap (mapMaybe chunkReplica . fdChunks . snd) sndFileIdsDescrs
  void $ withStoreBatch' c (\db -> map (uncurry $ createDeletedSndChunkReplica db userId) rs)
  let servers = S.fromList $ map (\(FileChunkReplica {server}, _) -> server) rs
  mapM_ (getXFTPDelWorker True c) servers
  where
    fdChunks (ValidFileDescription FileDescription {chunks}) = chunks
    chunkReplica :: FileChunk -> Maybe (FileChunkReplica, FileDigest)
    chunkReplica = \case
      FileChunk {digest, replicas = replica : _} -> Just (replica, digest)
      _ -> Nothing

resumeXFTPDelWork :: AgentClient -> XFTPServer -> AM' ()
resumeXFTPDelWork = void .: getXFTPDelWorker False

getXFTPDelWorker :: Bool -> AgentClient -> XFTPServer -> AM' Worker
getXFTPDelWorker hasWork c server = do
  ws <- asks $ xftpDelWorkers . xftpAgent
  getAgentWorker "xftp_del" hasWork c server ws $ runXFTPDelWorker c server

runXFTPDelWorker :: AgentClient -> XFTPServer -> Worker -> AM ()
runXFTPDelWorker c srv Worker {doWork} = do
  cfg <- asks config
  forever $ do
    lift $ waitForWork doWork
    atomically $ assertAgentForeground c
    runXFTPOperation cfg
  where
    runXFTPOperation :: AgentConfig -> AM ()
    runXFTPOperation AgentConfig {rcvFilesTTL, reconnectInterval = ri, xftpNotifyErrsOnRetry = notifyOnRetry, xftpConsecutiveRetries} = do
      -- no point in deleting files older than rcv ttl, as they will be expired on server
      withWork c doWork (\db -> getNextDeletedSndChunkReplica db srv rcvFilesTTL) processDeletedReplica
      where
        processDeletedReplica replica@DeletedSndChunkReplica {deletedSndChunkReplicaId, userId, server, chunkDigest, delay} = do
          let ri' = maybe ri (\d -> ri {initialInterval = d, increaseAfter = 0}) delay
          withRetryIntervalLimit xftpConsecutiveRetries ri' $ \delay' loop -> do
            liftIO $ waitForUserNetwork c
            deleteChunkReplica
              `catchAgentError` \e -> retryOnError "XFTP del worker" (retryLoop loop e delay') (retryDone e) e
          where
            retryLoop loop e replicaDelay = do
              flip catchAgentError (\_ -> pure ()) $ do
                when notifyOnRetry $ notify c "" $ SFERR e
                liftIO $ closeXFTPServerClient c userId server chunkDigest
                withStore' c $ \db -> updateDeletedSndChunkReplicaDelay db deletedSndChunkReplicaId replicaDelay
              atomically $ assertAgentForeground c
              loop
            retryDone = delWorkerInternalError c deletedSndChunkReplicaId
            deleteChunkReplica = do
              agentXFTPDeleteChunk c userId replica
              withStore' c $ \db -> deleteDeletedSndChunkReplica db deletedSndChunkReplicaId

delWorkerInternalError :: AgentClient -> Int64 -> AgentErrorType -> AM ()
delWorkerInternalError c deletedSndChunkReplicaId e = do
  withStore' c $ \db -> deleteDeletedSndChunkReplica db deletedSndChunkReplicaId
  notify c "" $ SFERR e

assertAgentForeground :: AgentClient -> STM ()
assertAgentForeground c = do
  throwWhenInactive c
  waitUntilForeground c<|MERGE_RESOLUTION|>--- conflicted
+++ resolved
@@ -180,13 +180,8 @@
         (fc@RcvFileChunk {userId, rcvFileId, rcvFileEntityId, digest, fileTmpPath, replicas = replica@RcvFileChunkReplica {rcvChunkReplicaId, server, delay} : _}, approvedRelays) -> do
           let ri' = maybe ri (\d -> ri {initialInterval = d, increaseAfter = 0}) delay
           withRetryIntervalLimit xftpConsecutiveRetries ri' $ \delay' loop -> do
-<<<<<<< HEAD
-            lift $ waitForUserNetwork c
+            liftIO $ waitForUserNetwork c
             downloadFileChunk fc replica approvedRelays
-=======
-            liftIO $ waitForUserNetwork c
-            downloadFileChunk fc replica
->>>>>>> 8b21f7ef
               `catchAgentError` \e -> retryOnError "XFTP rcv worker" (retryLoop loop e delay') (retryDone e) e
           where
             retryLoop loop e replicaDelay = do

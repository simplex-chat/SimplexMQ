--- conflicted
+++ resolved
@@ -483,11 +483,7 @@
             rcvChunks :: [[FileChunk]]
             rcvChunks = map (sortChunks . M.elems) $ M.elems $ foldl' addRcvChunk M.empty rcvReplicas
             sortChunks :: [FileChunk] -> [FileChunk]
-<<<<<<< HEAD
-            sortChunks = map reverseReplicas . sortOn (chunkNo :: FileChunk -> Int)
-=======
             sortChunks = map reverseReplicas . sortOn (\FileChunk {chunkNo} -> chunkNo)
->>>>>>> 6bffcc85
             reverseReplicas ch@FileChunk {replicas} = (ch :: FileChunk) {replicas = reverse replicas}
             addRcvChunk :: Map Int (Map Int FileChunk) -> SentRecipientReplica -> Map Int (Map Int FileChunk)
             addRcvChunk m SentRecipientReplica {chunkNo, server, rcvNo, replicaId, replicaKey, digest, chunkSize} =

--- conflicted
+++ resolved
@@ -9,10 +9,6 @@
 {-# LANGUAGE ScopedTypeVariables #-}
 {-# LANGUAGE TupleSections #-}
 {-# LANGUAGE TypeApplications #-}
-<<<<<<< HEAD
-=======
-{-# OPTIONS_GHC -fno-warn-ambiguous-fields #-}
->>>>>>> cf8b9c12
 
 module Simplex.FileTransfer.Agent
   ( startXFTPWorkers,
@@ -28,7 +24,6 @@
   )
 where
 
-import Control.Concurrent.STM (stateTVar)
 import Control.Logger.Simple (logError)
 import Control.Monad
 import Control.Monad.Except

--- conflicted
+++ resolved
@@ -7,11 +7,8 @@
 {-# LANGUAGE OverloadedStrings #-}
 {-# LANGUAGE PatternSynonyms #-}
 {-# LANGUAGE ScopedTypeVariables #-}
-<<<<<<< HEAD
-=======
 {-# LANGUAGE TemplateHaskell #-}
 {-# OPTIONS_GHC -fno-warn-ambiguous-fields #-}
->>>>>>> 511d793b
 
 module Simplex.FileTransfer.Description
   ( FileDescription (..),

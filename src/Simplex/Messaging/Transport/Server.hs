{-# LANGUAGE DuplicateRecordFields #-}
{-# LANGUAGE LambdaCase #-}
{-# LANGUAGE NamedFieldPuns #-}
{-# LANGUAGE OverloadedStrings #-}
{-# LANGUAGE ScopedTypeVariables #-}

module Simplex.Messaging.Transport.Server
  ( TransportServerConfig (..),
    ServerCredentials (..),
    defaultTransportServerConfig,
    runTransportServerState,
    runTransportServerState_,
    SocketState,
    newSocketState,
    runTransportServer,
    runTransportServerSocket,
    runLocalTCPServer,
    runTCPServerSocket,
    startTCPServer,
<<<<<<< HEAD
    loadServerCredential,
    supportedTLSServerParams,
    supportedTLSServerParams_,
=======
    loadSupportedTLSServerParams,
    loadTLSServerParams,
    loadHTTPSServerParams,
>>>>>>> 1b5df36f
    loadFingerprint,
    loadFileFingerprint,
    smpServerHandshake,
  )
where

import Control.Applicative ((<|>))
import Control.Logger.Simple
import Control.Monad
import qualified Crypto.Store.X509 as SX
import Data.Default (def)
import Data.IntMap.Strict (IntMap)
import qualified Data.IntMap.Strict as IM
import Data.List (find)
import Data.Maybe (fromJust, fromMaybe, maybeToList)
import qualified Data.X509 as X
import Data.X509.Validation (Fingerprint (..))
import qualified Data.X509.Validation as XV
import Foreign.C.Error
import GHC.IO.Exception (ioe_errno)
import Network.Socket
import qualified Network.TLS as T
import Simplex.Messaging.Transport
import Simplex.Messaging.Util (catchAll_, labelMyThread, tshow)
import System.Exit (exitFailure)
import System.IO.Error (tryIOError)
import System.Mem.Weak (Weak, deRefWeak)
import UnliftIO (timeout)
import UnliftIO.Concurrent
import qualified UnliftIO.Exception as E
import UnliftIO.STM

data TransportServerConfig = TransportServerConfig
  { logTLSErrors :: Bool,
    tlsSetupTimeout :: Int,
    transportTimeout :: Int
  }
  deriving (Eq, Show)

data ServerCredentials = ServerCredentials
  { caCertificateFile :: Maybe FilePath, -- CA certificate private key is not needed for initialization
    privateKeyFile :: FilePath,
    certificateFile :: FilePath
  }
  deriving (Show)

defaultTransportServerConfig :: TransportServerConfig
defaultTransportServerConfig =
  TransportServerConfig
    { logTLSErrors = True,
      tlsSetupTimeout = 60000000,
      transportTimeout = 40000000
    }

serverTransportConfig :: TransportServerConfig -> TransportConfig
serverTransportConfig TransportServerConfig {logTLSErrors} =
  -- TransportConfig {logTLSErrors, transportTimeout = Just transportTimeout}
  TransportConfig {logTLSErrors, transportTimeout = Nothing}

-- | Run transport server (plain TCP or WebSockets) on passed TCP port and signal when server started and stopped via passed TMVar.
--
-- All accepted connections are passed to the passed function.
runTransportServer :: forall c. Transport c => TMVar Bool -> ServiceName -> T.Supported -> T.Credential -> Maybe [ALPN] -> TransportServerConfig -> (c -> IO ()) -> IO ()
runTransportServer started port srvSupported srvCreds alpn_ cfg server = do
  ss <- newSocketState
  runTransportServerState ss started port srvSupported srvCreds alpn_ cfg server

<<<<<<< HEAD
runTransportServerState :: forall c . Transport c => SocketState -> TMVar Bool -> ServiceName -> T.Supported -> T.Credential -> Maybe [ALPN] -> TransportServerConfig -> (c -> IO ()) -> IO ()
runTransportServerState ss started port = runTransportServerSocketState ss started (startTCPServer started Nothing port) (transportName (TProxy :: TProxy c))
=======
runTransportServerState :: forall c . Transport c => SocketState -> TMVar Bool -> ServiceName -> T.ServerParams -> TransportServerConfig -> (c -> IO ()) -> IO ()
runTransportServerState ss started port serverParams cfg server = runTransportServerState_ ss started port serverParams cfg (const server)

runTransportServerState_ :: forall c . Transport c => SocketState -> TMVar Bool -> ServiceName -> T.ServerParams -> TransportServerConfig -> (Socket -> c -> IO ()) -> IO ()
runTransportServerState_ ss started port = runTransportServerSocketState ss started (startTCPServer started Nothing port) (transportName (TProxy :: TProxy c))
>>>>>>> 1b5df36f

-- | Run a transport server with provided connection setup and handler.
runTransportServerSocket :: Transport a => TMVar Bool -> IO Socket -> String -> T.Credential -> T.ServerParams -> TransportServerConfig -> (a -> IO ()) -> IO ()
runTransportServerSocket started getSocket threadLabel srvCreds srvParams cfg server = do
  ss <- newSocketState
<<<<<<< HEAD
  runTransportServerSocketState_ ss started getSocket threadLabel srvCreds srvParams cfg server

runTransportServerSocketState :: Transport a => SocketState -> TMVar Bool -> IO Socket -> String -> T.Supported -> (X.CertificateChain, X.PrivKey) -> Maybe [ALPN] -> TransportServerConfig -> (a -> IO ()) -> IO ()
runTransportServerSocketState ss started getSocket threadLabel srvSupported srvCreds alpn_ =
  runTransportServerSocketState_ ss started getSocket threadLabel srvCreds srvParams
  where
    srvParams = supportedTLSServerParams_ srvSupported srvCreds alpn_

-- | Run a transport server with provided connection setup and handler.
runTransportServerSocketState_ :: Transport a => SocketState -> TMVar Bool -> IO Socket -> String -> (X.CertificateChain, X.PrivKey) -> T.ServerParams -> TransportServerConfig -> (a -> IO ()) -> IO ()
runTransportServerSocketState_ ss started getSocket threadLabel srvCreds srvParams cfg server = do
=======
  runTransportServerSocketState ss started getSocket threadLabel serverParams cfg (const server)

-- | Run a transport server with provided connection setup and handler.
runTransportServerSocketState :: Transport a => SocketState -> TMVar Bool -> IO Socket -> String -> T.ServerParams -> TransportServerConfig -> (Socket -> a -> IO ()) -> IO ()
runTransportServerSocketState ss started getSocket threadLabel serverParams cfg server = do
>>>>>>> 1b5df36f
  labelMyThread $ "transport server for " <> threadLabel
  runTCPServerSocket ss started getSocket $ \conn ->
    E.bracket (setup conn >>= maybe (fail "tls setup timeout") pure) closeConnection (server conn)
  where
    tCfg = serverTransportConfig cfg
    setup conn = timeout (tlsSetupTimeout cfg) $ do
      labelMyThread $ threadLabel <> "/setup"
      tls <- connectTLS Nothing tCfg srvParams conn
      getServerConnection tCfg (fst srvCreds) tls

-- | Run TCP server without TLS
runLocalTCPServer :: TMVar Bool -> ServiceName -> (Socket -> IO ()) -> IO ()
runLocalTCPServer started port server = do
  ss <- newSocketState
  runTCPServerSocket ss started (startTCPServer started (Just "127.0.0.1") port) server

-- | Wrap socket provider in a TCP server bracket.
runTCPServerSocket :: SocketState -> TMVar Bool -> IO Socket -> (Socket -> IO ()) -> IO ()
runTCPServerSocket (accepted, gracefullyClosed, clients) started getSocket server =
  E.bracket getSocket (closeServer started clients) $ \sock ->
    forever . E.bracketOnError (safeAccept sock) (close . fst) $ \(conn, _peer) -> do
      cId <- atomically $ stateTVar accepted $ \cId -> let cId' = cId + 1 in cId `seq` (cId', cId')
      let closeConn _ = do
            atomically $ modifyTVar' clients $ IM.delete cId
            gracefulClose conn 5000 `catchAll_` pure () -- catchAll_ is needed here in case the connection was closed earlier
            atomically $ modifyTVar' gracefullyClosed (+ 1)
      tId <- mkWeakThreadId =<< server conn `forkFinally` closeConn
      atomically $ modifyTVar' clients $ IM.insert cId tId

-- | Recover from errors in `accept` whenever it is safe.
-- Some errors are safe to ignore, while blindly restaring `accept` may trigger a busy loop.
--
-- man accept says:
-- @
-- For  reliable  operation the application should detect the network errors defined for the protocol after accept() and treat them like EAGAIN by retrying.
-- In  the  case  of  TCP/IP, these are ENETDOWN, EPROTO, ENOPROTOOPT, EHOSTDOWN, ENONET, EHOSTUNREACH, EOPNOTSUPP, and ENETUNREACH.
-- @
safeAccept :: Socket -> IO (Socket, SockAddr)
safeAccept sock =
  tryIOError (accept sock) >>= \case
    Right r -> pure r
    Left e
      | retryAccept -> logWarn err >> safeAccept sock
      | otherwise -> logError err >> E.throwIO e
      where
        retryAccept = maybe False ((`elem` again) . Errno) errno
        again = [eAGAIN, eNETDOWN, ePROTO, eNOPROTOOPT, eHOSTDOWN, eNONET, eHOSTUNREACH, eOPNOTSUPP, eNETUNREACH]
        err = "socket accept error: " <> tshow e <> maybe "" ((", errno=" <>) . tshow) errno
        errno = ioe_errno e

type SocketState = (TVar Int, TVar Int, TVar (IntMap (Weak ThreadId)))

newSocketState :: IO SocketState
newSocketState = (,,) <$> newTVarIO 0 <*> newTVarIO 0 <*> newTVarIO mempty

closeServer :: TMVar Bool -> TVar (IntMap (Weak ThreadId)) -> Socket -> IO ()
closeServer started clients sock = do
  readTVarIO clients >>= mapM_ (deRefWeak >=> mapM_ killThread)
  close sock
  void . atomically $ tryPutTMVar started False

startTCPServer :: TMVar Bool -> Maybe HostName -> ServiceName -> IO Socket
startTCPServer started host port = withSocketsDo $ resolve >>= open >>= setStarted
  where
    resolve =
      let hints = defaultHints {addrFlags = [AI_PASSIVE], addrSocketType = Stream}
       in select <$> getAddrInfo (Just hints) host (Just port)
    select as = fromJust $ family AF_INET6 <|> family AF_INET
      where
        family f = find ((== f) . addrFamily) as
    open addr = do
      sock <- socket (addrFamily addr) (addrSocketType addr) (addrProtocol addr)
      setSocketOption sock ReuseAddr 1
      withFdSocket sock setCloseOnExecIfNeeded
      logInfo $ "binding to " <> tshow (addrAddress addr)
      bind sock $ addrAddress addr
      listen sock 1024
      pure sock
    setStarted sock = atomically (tryPutTMVar started True) >> pure sock

loadServerCredential :: ServerCredentials -> IO T.Credential
loadServerCredential ServerCredentials {caCertificateFile, certificateFile, privateKeyFile} =
  T.credentialLoadX509Chain certificateFile (maybeToList caCertificateFile) privateKeyFile >>= \case
    Right credential -> pure credential
    Left _ -> putStrLn "invalid credential" >> exitFailure

supportedTLSServerParams :: T.Credential -> Maybe [ALPN] -> T.ServerParams
supportedTLSServerParams = supportedTLSServerParams_ defaultSupportedParams

supportedTLSServerParams_ :: T.Supported -> T.Credential -> Maybe [ALPN] -> T.ServerParams
supportedTLSServerParams_ serverSupported credential alpn_ =
  def
    { T.serverWantClientCert = False,
      T.serverHooks =
        def
          { T.onServerNameIndication = \_ -> pure $ T.Credentials [credential],
            T.onALPNClientSuggest = (\alpn -> pure . fromMaybe "" . find (`elem` alpn)) <$> alpn_
          },
      T.serverSupported = serverSupported
    }

loadFingerprint :: ServerCredentials -> IO Fingerprint
loadFingerprint ServerCredentials {caCertificateFile} = case caCertificateFile of
  Just certificateFile -> loadFileFingerprint certificateFile
  Nothing -> error "CA file must be used in protocol credentials"

<<<<<<< HEAD
loadFileFingerprint :: FilePath -> IO Fingerprint
loadFileFingerprint certificateFile = do
=======
loadSupportedTLSServerParams :: T.Supported -> FilePath -> FilePath -> FilePath -> Maybe [ALPN] -> IO T.ServerParams
loadSupportedTLSServerParams serverSupported caCertificateFile certificateFile privateKeyFile alpn_ = do
  tlsServerParams <- fromCredential <$> loadServerCredential
  pure tlsServerParams {T.serverHooks = maybe def alpnHooks alpn_}
  where
    loadServerCredential :: IO T.Credential
    loadServerCredential =
      T.credentialLoadX509Chain certificateFile [caCertificateFile] privateKeyFile >>= \case
        Right credential -> pure credential
        Left _ -> putStrLn "invalid credential" >> exitFailure
    fromCredential :: T.Credential -> T.ServerParams
    fromCredential credential =
      def
        { T.serverWantClientCert = False,
          T.serverShared = def {T.sharedCredentials = T.Credentials [credential]},
          T.serverHooks = def,
          T.serverSupported = serverSupported
        }
    alpnHooks supported = def {T.onALPNClientSuggest = Just $ pure . fromMaybe "" . find (`elem` supported)}

loadHTTPSServerParams :: T.ServerParams -> Maybe FilePath -> FilePath -> FilePath -> [ALPN] -> IO T.ServerParams
loadHTTPSServerParams baseParams caCertificateFile certificateFile privateKeyFile alpn = fromCredential <$> loadServerCredential
  where
    loadServerCredential :: IO T.Credential
    loadServerCredential = do
      T.credentialLoadX509Chain certificateFile (maybeToList caCertificateFile) privateKeyFile >>= \case
        Right credential -> pure credential
        Left _ -> putStrLn "invalid web credential" >> exitFailure
    fromCredential :: T.Credential -> T.ServerParams
    fromCredential httpCreds =
      baseParams
        { T.serverWantClientCert = False,
          -- T.serverShared = baseShared {T.sharedCredentials = T.Credentials []}, -- should be paired with SNI->Nothing, but breaks TLS handshake entirely
          T.serverHooks = hooks,
          T.serverSupported = supportedParametersHTTPS
        }
      where
        hs = T.serverHooks baseParams
        alpns = "h2" : "http/1.1" : alpn
        hooks = hs
          { T.onALPNClientSuggest = Just $ pure . fromMaybe "" . find (`elem` alpns),
            T.onServerNameIndication = \case
              Nothing -> pure mempty -- base creds are already there unless suppressed
              -- Nothing -> pure (T.sharedCredentials baseShared) -- avoid scaring clients with self-signed chains
              Just _host -> pure (T.Credentials [httpCreds]) -- can be a host->creds map
          }

loadFingerprint :: FilePath -> IO Fingerprint
loadFingerprint certificateFile = do
>>>>>>> 1b5df36f
  (cert : _) <- SX.readSignedObject certificateFile
  pure $ XV.getFingerprint (cert :: X.SignedExact X.Certificate) X.HashSHA256<|MERGE_RESOLUTION|>--- conflicted
+++ resolved
@@ -7,6 +7,7 @@
 module Simplex.Messaging.Transport.Server
   ( TransportServerConfig (..),
     ServerCredentials (..),
+    AddHTTP,
     defaultTransportServerConfig,
     runTransportServerState,
     runTransportServerState_,
@@ -17,15 +18,9 @@
     runLocalTCPServer,
     runTCPServerSocket,
     startTCPServer,
-<<<<<<< HEAD
     loadServerCredential,
     supportedTLSServerParams,
     supportedTLSServerParams_,
-=======
-    loadSupportedTLSServerParams,
-    loadTLSServerParams,
-    loadHTTPSServerParams,
->>>>>>> 1b5df36f
     loadFingerprint,
     loadFileFingerprint,
     smpServerHandshake,
@@ -72,6 +67,8 @@
   }
   deriving (Show)
 
+type AddHTTP = Bool
+
 defaultTransportServerConfig :: TransportServerConfig
 defaultTransportServerConfig =
   TransportServerConfig
@@ -93,40 +90,27 @@
   ss <- newSocketState
   runTransportServerState ss started port srvSupported srvCreds alpn_ cfg server
 
-<<<<<<< HEAD
 runTransportServerState :: forall c . Transport c => SocketState -> TMVar Bool -> ServiceName -> T.Supported -> T.Credential -> Maybe [ALPN] -> TransportServerConfig -> (c -> IO ()) -> IO ()
-runTransportServerState ss started port = runTransportServerSocketState ss started (startTCPServer started Nothing port) (transportName (TProxy :: TProxy c))
-=======
-runTransportServerState :: forall c . Transport c => SocketState -> TMVar Bool -> ServiceName -> T.ServerParams -> TransportServerConfig -> (c -> IO ()) -> IO ()
-runTransportServerState ss started port serverParams cfg server = runTransportServerState_ ss started port serverParams cfg (const server)
-
-runTransportServerState_ :: forall c . Transport c => SocketState -> TMVar Bool -> ServiceName -> T.ServerParams -> TransportServerConfig -> (Socket -> c -> IO ()) -> IO ()
+runTransportServerState ss started port srvSupported srvCreds alpn_ cfg server = runTransportServerState_ ss started port srvSupported (const srvCreds) alpn_ cfg (const server)
+
+runTransportServerState_ :: forall c . Transport c => SocketState -> TMVar Bool -> ServiceName -> T.Supported -> (Maybe HostName -> T.Credential) -> Maybe [ALPN] -> TransportServerConfig -> (Socket -> c -> IO ()) -> IO ()
 runTransportServerState_ ss started port = runTransportServerSocketState ss started (startTCPServer started Nothing port) (transportName (TProxy :: TProxy c))
->>>>>>> 1b5df36f
 
 -- | Run a transport server with provided connection setup and handler.
 runTransportServerSocket :: Transport a => TMVar Bool -> IO Socket -> String -> T.Credential -> T.ServerParams -> TransportServerConfig -> (a -> IO ()) -> IO ()
 runTransportServerSocket started getSocket threadLabel srvCreds srvParams cfg server = do
   ss <- newSocketState
-<<<<<<< HEAD
-  runTransportServerSocketState_ ss started getSocket threadLabel srvCreds srvParams cfg server
-
-runTransportServerSocketState :: Transport a => SocketState -> TMVar Bool -> IO Socket -> String -> T.Supported -> (X.CertificateChain, X.PrivKey) -> Maybe [ALPN] -> TransportServerConfig -> (a -> IO ()) -> IO ()
+  runTransportServerSocketState_ ss started getSocket threadLabel (const srvCreds) srvParams cfg (const server)
+
+runTransportServerSocketState :: Transport a => SocketState -> TMVar Bool -> IO Socket -> String -> T.Supported -> (Maybe HostName -> T.Credential) -> Maybe [ALPN] -> TransportServerConfig -> (Socket -> a -> IO ()) -> IO ()
 runTransportServerSocketState ss started getSocket threadLabel srvSupported srvCreds alpn_ =
   runTransportServerSocketState_ ss started getSocket threadLabel srvCreds srvParams
   where
     srvParams = supportedTLSServerParams_ srvSupported srvCreds alpn_
 
 -- | Run a transport server with provided connection setup and handler.
-runTransportServerSocketState_ :: Transport a => SocketState -> TMVar Bool -> IO Socket -> String -> (X.CertificateChain, X.PrivKey) -> T.ServerParams -> TransportServerConfig -> (a -> IO ()) -> IO ()
+runTransportServerSocketState_ :: Transport a => SocketState -> TMVar Bool -> IO Socket -> String -> (Maybe HostName -> (X.CertificateChain, X.PrivKey)) -> T.ServerParams -> TransportServerConfig -> (Socket -> a -> IO ()) -> IO ()
 runTransportServerSocketState_ ss started getSocket threadLabel srvCreds srvParams cfg server = do
-=======
-  runTransportServerSocketState ss started getSocket threadLabel serverParams cfg (const server)
-
--- | Run a transport server with provided connection setup and handler.
-runTransportServerSocketState :: Transport a => SocketState -> TMVar Bool -> IO Socket -> String -> T.ServerParams -> TransportServerConfig -> (Socket -> a -> IO ()) -> IO ()
-runTransportServerSocketState ss started getSocket threadLabel serverParams cfg server = do
->>>>>>> 1b5df36f
   labelMyThread $ "transport server for " <> threadLabel
   runTCPServerSocket ss started getSocket $ \conn ->
     E.bracket (setup conn >>= maybe (fail "tls setup timeout") pure) closeConnection (server conn)
@@ -135,7 +119,7 @@
     setup conn = timeout (tlsSetupTimeout cfg) $ do
       labelMyThread $ threadLabel <> "/setup"
       tls <- connectTLS Nothing tCfg srvParams conn
-      getServerConnection tCfg (fst srvCreds) tls
+      getServerConnection tCfg (fst $ srvCreds Nothing) tls
 
 -- | Run TCP server without TLS
 runLocalTCPServer :: TMVar Bool -> ServiceName -> (Socket -> IO ()) -> IO ()
@@ -214,15 +198,15 @@
     Left _ -> putStrLn "invalid credential" >> exitFailure
 
 supportedTLSServerParams :: T.Credential -> Maybe [ALPN] -> T.ServerParams
-supportedTLSServerParams = supportedTLSServerParams_ defaultSupportedParams
-
-supportedTLSServerParams_ :: T.Supported -> T.Credential -> Maybe [ALPN] -> T.ServerParams
-supportedTLSServerParams_ serverSupported credential alpn_ =
+supportedTLSServerParams = supportedTLSServerParams_ defaultSupportedParams . const
+
+supportedTLSServerParams_ :: T.Supported -> (Maybe HostName -> T.Credential) -> Maybe [ALPN] -> T.ServerParams
+supportedTLSServerParams_ serverSupported creds alpn_ =
   def
     { T.serverWantClientCert = False,
       T.serverHooks =
         def
-          { T.onServerNameIndication = \_ -> pure $ T.Credentials [credential],
+          { T.onServerNameIndication = \host_ -> pure $ T.Credentials [creds host_],
             T.onALPNClientSuggest = (\alpn -> pure . fromMaybe "" . find (`elem` alpn)) <$> alpn_
           },
       T.serverSupported = serverSupported
@@ -233,59 +217,7 @@
   Just certificateFile -> loadFileFingerprint certificateFile
   Nothing -> error "CA file must be used in protocol credentials"
 
-<<<<<<< HEAD
 loadFileFingerprint :: FilePath -> IO Fingerprint
 loadFileFingerprint certificateFile = do
-=======
-loadSupportedTLSServerParams :: T.Supported -> FilePath -> FilePath -> FilePath -> Maybe [ALPN] -> IO T.ServerParams
-loadSupportedTLSServerParams serverSupported caCertificateFile certificateFile privateKeyFile alpn_ = do
-  tlsServerParams <- fromCredential <$> loadServerCredential
-  pure tlsServerParams {T.serverHooks = maybe def alpnHooks alpn_}
-  where
-    loadServerCredential :: IO T.Credential
-    loadServerCredential =
-      T.credentialLoadX509Chain certificateFile [caCertificateFile] privateKeyFile >>= \case
-        Right credential -> pure credential
-        Left _ -> putStrLn "invalid credential" >> exitFailure
-    fromCredential :: T.Credential -> T.ServerParams
-    fromCredential credential =
-      def
-        { T.serverWantClientCert = False,
-          T.serverShared = def {T.sharedCredentials = T.Credentials [credential]},
-          T.serverHooks = def,
-          T.serverSupported = serverSupported
-        }
-    alpnHooks supported = def {T.onALPNClientSuggest = Just $ pure . fromMaybe "" . find (`elem` supported)}
-
-loadHTTPSServerParams :: T.ServerParams -> Maybe FilePath -> FilePath -> FilePath -> [ALPN] -> IO T.ServerParams
-loadHTTPSServerParams baseParams caCertificateFile certificateFile privateKeyFile alpn = fromCredential <$> loadServerCredential
-  where
-    loadServerCredential :: IO T.Credential
-    loadServerCredential = do
-      T.credentialLoadX509Chain certificateFile (maybeToList caCertificateFile) privateKeyFile >>= \case
-        Right credential -> pure credential
-        Left _ -> putStrLn "invalid web credential" >> exitFailure
-    fromCredential :: T.Credential -> T.ServerParams
-    fromCredential httpCreds =
-      baseParams
-        { T.serverWantClientCert = False,
-          -- T.serverShared = baseShared {T.sharedCredentials = T.Credentials []}, -- should be paired with SNI->Nothing, but breaks TLS handshake entirely
-          T.serverHooks = hooks,
-          T.serverSupported = supportedParametersHTTPS
-        }
-      where
-        hs = T.serverHooks baseParams
-        alpns = "h2" : "http/1.1" : alpn
-        hooks = hs
-          { T.onALPNClientSuggest = Just $ pure . fromMaybe "" . find (`elem` alpns),
-            T.onServerNameIndication = \case
-              Nothing -> pure mempty -- base creds are already there unless suppressed
-              -- Nothing -> pure (T.sharedCredentials baseShared) -- avoid scaring clients with self-signed chains
-              Just _host -> pure (T.Credentials [httpCreds]) -- can be a host->creds map
-          }
-
-loadFingerprint :: FilePath -> IO Fingerprint
-loadFingerprint certificateFile = do
->>>>>>> 1b5df36f
   (cert : _) <- SX.readSignedObject certificateFile
   pure $ XV.getFingerprint (cert :: X.SignedExact X.Certificate) X.HashSHA256
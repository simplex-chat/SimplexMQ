--- conflicted
+++ resolved
@@ -72,12 +72,7 @@
 runTransportServerSocket started getSocket threadLabel serverParams cfg server = do
   u <- askUnliftIO
   let tCfg = serverTransportConfig cfg
-<<<<<<< HEAD
-  liftIO . runTCPServer started port $ \conn ->
-=======
-  labelMyThread $ "transport server for " <> threadLabel
   liftIO . runTCPServerSocket started getSocket $ \conn ->
->>>>>>> 0410948b
     E.bracket
       (connectTLS Nothing tCfg serverParams conn >>= getServerConnection tCfg)
       closeConnection

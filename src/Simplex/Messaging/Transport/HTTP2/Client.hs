{-# LANGUAGE DuplicateRecordFields #-}
{-# LANGUAGE NamedFieldPuns #-}
{-# LANGUAGE OverloadedStrings #-}
{-# LANGUAGE ScopedTypeVariables #-}

module Simplex.Messaging.Transport.HTTP2.Client where

import Control.Concurrent.Async
import Control.Exception (IOException)
import qualified Control.Exception as E
import Control.Monad.Except
import Data.ByteString.Char8 (ByteString)
import Data.Time (UTCTime, getCurrentTime)
import qualified Data.X509.CertificateStore as XS
import Network.HPACK (BufferSize)
import Network.HTTP2.Client (ClientConfig (..), Request, Response)
import qualified Network.HTTP2.Client as H
import Network.Socket (HostName, ServiceName)
import qualified Network.TLS as T
import Numeric.Natural (Natural)
import qualified Simplex.Messaging.Crypto as C
import Simplex.Messaging.Encoding.String
import Simplex.Messaging.Transport (SessionId)
import Simplex.Messaging.Transport.Client (TransportClientConfig (..), TransportHost (..), runTLSTransportClient)
import Simplex.Messaging.Transport.HTTP2 (HTTP2Body, getHTTP2Body, http2TLSParams, withHTTP2)
import UnliftIO.STM
import UnliftIO.Timeout

data HTTP2Client = HTTP2Client
  { action :: Maybe (Async ()),
    sessionId :: SessionId,
    sessionTs :: UTCTime,
    client_ :: HClient
  }

data HClient = HClient
  { connected :: TVar Bool,
    host :: TransportHost,
    port :: ServiceName,
    config :: HTTP2ClientConfig,
    reqQ :: TBQueue (Request, TMVar HTTP2Response)
  }

data HTTP2Response = HTTP2Response
  { response :: Response,
    respBody :: HTTP2Body
  }

data HTTP2ClientConfig = HTTP2ClientConfig
  { qSize :: Natural,
    connTimeout :: Int,
    transportConfig :: TransportClientConfig,
    bufferSize :: BufferSize,
    bodyHeadSize :: Int,
<<<<<<< HEAD
    -- maxBodySize :: Int,
=======
>>>>>>> eff501dd
    suportedTLSParams :: T.Supported
  }
  deriving (Show)

defaultHTTP2ClientConfig :: HTTP2ClientConfig
defaultHTTP2ClientConfig =
  HTTP2ClientConfig
    { qSize = 64,
      connTimeout = 10000000,
      transportConfig = TransportClientConfig Nothing Nothing True,
      bufferSize = 32768,
      bodyHeadSize = 16384,
<<<<<<< HEAD
      -- maxBodySize = 16793600, -- 16 MB + 16kb
=======
>>>>>>> eff501dd
      suportedTLSParams = http2TLSParams
    }

data HTTP2ClientError = HCResponseTimeout | HCNetworkError | HCIOError IOException
  deriving (Show)

getHTTP2Client :: HostName -> ServiceName -> Maybe XS.CertificateStore -> HTTP2ClientConfig -> IO () -> IO (Either HTTP2ClientError HTTP2Client)
getHTTP2Client host port = getVerifiedHTTP2Client Nothing (THDomainName host) port Nothing

getVerifiedHTTP2Client :: Maybe ByteString -> TransportHost -> ServiceName -> Maybe C.KeyHash -> Maybe XS.CertificateStore -> HTTP2ClientConfig -> IO () -> IO (Either HTTP2ClientError HTTP2Client)
getVerifiedHTTP2Client proxyUsername host port keyHash caStore config@HTTP2ClientConfig {transportConfig, bufferSize, bodyHeadSize, connTimeout, suportedTLSParams} disconnected =
  (atomically mkHTTPS2Client >>= runClient)
    `E.catch` \(e :: IOException) -> pure . Left $ HCIOError e
  where
    mkHTTPS2Client :: STM HClient
    mkHTTPS2Client = do
      connected <- newTVar False
      reqQ <- newTBQueue $ qSize config
      pure HClient {connected, host, port, config, reqQ}

    runClient :: HClient -> IO (Either HTTP2ClientError HTTP2Client)
    runClient c = do
      cVar <- newEmptyTMVarIO
      action <-
        async $
          runHTTP2Client suportedTLSParams caStore transportConfig bufferSize proxyUsername host port keyHash (client c cVar)
            `E.finally` atomically (putTMVar cVar $ Left HCNetworkError)
      c_ <- connTimeout `timeout` atomically (takeTMVar cVar)
      pure $ case c_ of
        Just (Right c') -> Right c' {action = Just action}
        Just (Left e) -> Left e
        Nothing -> Left HCNetworkError

    client :: HClient -> TMVar (Either HTTP2ClientError HTTP2Client) -> SessionId -> H.Client ()
    client c cVar sessionId sendReq = do
      sessionTs <- getCurrentTime
      let c' = HTTP2Client {action = Nothing, client_ = c, sessionId, sessionTs}
      atomically $ do
        writeTVar (connected c) True
        putTMVar cVar (Right c')
      process c' sendReq `E.finally` disconnected

    process :: HTTP2Client -> H.Client ()
    process HTTP2Client {client_ = HClient {reqQ}} sendReq = forever $ do
      (req, respVar) <- atomically $ readTBQueue reqQ
      sendReq req $ \r -> do
        respBody <- getHTTP2Body r bodyHeadSize
        atomically $ putTMVar respVar HTTP2Response {response = r, respBody}

-- | Disconnects client from the server and terminates client threads.
closeHTTP2Client :: HTTP2Client -> IO ()
closeHTTP2Client = mapM_ uninterruptibleCancel . action

sendRequest :: HTTP2Client -> Request -> IO (Either HTTP2ClientError HTTP2Response)
sendRequest HTTP2Client {client_ = HClient {config, reqQ}} req = do
  resp <- newEmptyTMVarIO
  atomically $ writeTBQueue reqQ (req, resp)
  maybe (Left HCResponseTimeout) Right <$> (connTimeout config `timeout` atomically (takeTMVar resp))

runHTTP2Client :: T.Supported -> Maybe XS.CertificateStore -> TransportClientConfig -> BufferSize -> Maybe ByteString -> TransportHost -> ServiceName -> Maybe C.KeyHash -> (SessionId -> H.Client ()) -> IO ()
runHTTP2Client tlsParams caStore tcConfig bufferSize proxyUsername host port keyHash client =
  runTLSTransportClient tlsParams caStore tcConfig proxyUsername host port keyHash $ withHTTP2 bufferSize run
  where
    run cfg = H.run (ClientConfig "https" (strEncode host) 20) cfg . client<|MERGE_RESOLUTION|>--- conflicted
+++ resolved
@@ -52,10 +52,6 @@
     transportConfig :: TransportClientConfig,
     bufferSize :: BufferSize,
     bodyHeadSize :: Int,
-<<<<<<< HEAD
-    -- maxBodySize :: Int,
-=======
->>>>>>> eff501dd
     suportedTLSParams :: T.Supported
   }
   deriving (Show)
@@ -68,10 +64,6 @@
       transportConfig = TransportClientConfig Nothing Nothing True,
       bufferSize = 32768,
       bodyHeadSize = 16384,
-<<<<<<< HEAD
-      -- maxBodySize = 16793600, -- 16 MB + 16kb
-=======
->>>>>>> eff501dd
       suportedTLSParams = http2TLSParams
     }
 

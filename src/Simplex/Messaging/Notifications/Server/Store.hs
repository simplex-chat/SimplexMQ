{-# LANGUAGE DataKinds #-}
{-# LANGUAGE DuplicateRecordFields #-}
{-# LANGUAGE GADTs #-}
{-# LANGUAGE KindSignatures #-}
{-# LANGUAGE LambdaCase #-}
{-# LANGUAGE NamedFieldPuns #-}
{-# LANGUAGE OverloadedStrings #-}
{-# LANGUAGE ScopedTypeVariables #-}

module Simplex.Messaging.Notifications.Server.Store where

import Control.Concurrent.STM
import Control.Monad
import Data.ByteString.Char8 (ByteString)
import qualified Data.Map.Strict as M
import Data.Set (Set)
import qualified Data.Set as S
import qualified Simplex.Messaging.Crypto as C
import Simplex.Messaging.Notifications.Protocol
import Simplex.Messaging.Protocol (NtfPrivateSignKey)
import Simplex.Messaging.TMap (TMap)
import qualified Simplex.Messaging.TMap as TM
import Simplex.Messaging.Util (whenM, ($>>=))

data NtfStore = NtfStore
  { tokens :: TMap NtfTokenId NtfTknData,
    -- multiple registrations exist to protect from malicious registrations if token is compromised
    tokenRegistrations :: TMap DeviceToken (TMap ByteString NtfTokenId),
    subscriptions :: TMap NtfSubscriptionId NtfSubData,
    tokenSubscriptions :: TMap NtfTokenId (TVar (Set NtfSubscriptionId)),
    subscriptionLookup :: TMap SMPQueueNtf NtfSubscriptionId
  }

newNtfStore :: STM NtfStore
newNtfStore = do
  tokens <- TM.empty
  tokenRegistrations <- TM.empty
  subscriptions <- TM.empty
  tokenSubscriptions <- TM.empty
  subscriptionLookup <- TM.empty
  pure NtfStore {tokens, tokenRegistrations, subscriptions, tokenSubscriptions, subscriptionLookup}

data NtfTknData = NtfTknData
  { ntfTknId :: NtfTokenId,
    token :: DeviceToken,
    tknStatus :: TVar NtfTknStatus,
    tknVerifyKey :: C.APublicVerifyKey,
    tknDhKeys :: C.KeyPair 'C.X25519,
    tknDhSecret :: C.DhSecretX25519,
    tknRegCode :: NtfRegCode
  }

mkNtfTknData :: NtfTokenId -> NewNtfEntity 'Token -> C.KeyPair 'C.X25519 -> C.DhSecretX25519 -> NtfRegCode -> STM NtfTknData
mkNtfTknData ntfTknId (NewNtfTkn token tknVerifyKey _) tknDhKeys tknDhSecret tknRegCode = do
  tknStatus <- newTVar NTRegistered
  pure NtfTknData {ntfTknId, token, tknStatus, tknVerifyKey, tknDhKeys, tknDhSecret, tknRegCode}

-- data NtfSubscriptionsStore = NtfSubscriptionsStore

-- { subscriptions :: TMap NtfSubsciptionId NtfSubsciption,
--   activeSubscriptions :: TMap (SMPServer, NotifierId) NtfSubsciptionId
-- }
-- do
-- subscriptions <- newTVar M.empty
-- activeSubscriptions <- newTVar M.empty
-- pure NtfSubscriptionsStore {subscriptions, activeSubscriptions}

data NtfSubData = NtfSubData
  { smpQueue :: SMPQueueNtf,
    notifierKey :: NtfPrivateSignKey,
    tokenId :: NtfTokenId,
    subStatus :: TVar NtfSubStatus
  }

data NtfEntityRec (e :: NtfEntity) where
  NtfTkn :: NtfTknData -> NtfEntityRec 'Token
  NtfSub :: NtfSubData -> NtfEntityRec 'Subscription

getNtfToken :: NtfStore -> NtfTokenId -> STM (Maybe NtfTknData)
getNtfToken st tknId = TM.lookup tknId (tokens st)

addNtfToken :: NtfStore -> NtfTokenId -> NtfTknData -> STM ()
addNtfToken st tknId tkn@NtfTknData {token, tknVerifyKey} = do
  TM.insert tknId tkn $ tokens st
  TM.lookup token regs >>= \case
    Just tIds -> TM.insert regKey tknId tIds
    _ -> do
      tIds <- TM.singleton regKey tknId
      TM.insert token tIds regs
  where
    regs = tokenRegistrations st
    regKey = C.toPubKey C.pubKeyBytes tknVerifyKey

getNtfTokenRegistration :: NtfStore -> NewNtfEntity 'Token -> STM (Maybe NtfTknData)
getNtfTokenRegistration st (NewNtfTkn token tknVerifyKey _) =
  TM.lookup token (tokenRegistrations st)
    $>>= TM.lookup regKey
    $>>= (`TM.lookup` tokens st)
  where
    regKey = C.toPubKey C.pubKeyBytes tknVerifyKey

removeInactiveTokenRegistrations :: NtfStore -> NtfTknData -> STM [NtfTokenId]
removeInactiveTokenRegistrations st NtfTknData {ntfTknId = tId, token} =
  TM.lookup token (tokenRegistrations st)
    >>= maybe (pure []) removeRegs
  where
    removeRegs :: TMap ByteString NtfTokenId -> STM [NtfTokenId]
    removeRegs tknRegs = do
      tIds <- filter ((/= tId) . snd) . M.assocs <$> readTVar tknRegs
      forM_ tIds $ \(regKey, tId') -> do
        TM.delete regKey tknRegs
        TM.delete tId' $ tokens st
      pure $ map snd tIds

<<<<<<< HEAD
-- TODO delete token subscriptions
=======
removeTokenRegistration :: NtfStore -> NtfTknData -> STM ()
removeTokenRegistration st NtfTknData {ntfTknId = tId, token, tknVerifyKey} =
  TM.lookup token (tokenRegistrations st) >>= mapM_ removeReg
  where
    removeReg regs =
      TM.lookup k regs
        >>= mapM_ (\tId' -> when (tId == tId') $ TM.delete k regs)
    k = C.toPubKey C.pubKeyBytes tknVerifyKey

>>>>>>> f10e3f69
deleteNtfToken :: NtfStore -> NtfTokenId -> STM ()
deleteNtfToken st tknId = do
  TM.lookupDelete tknId (tokens st)
    >>= mapM_
      ( \NtfTknData {token, tknVerifyKey} ->
          TM.lookup token regs
            >>= mapM_
              ( \tIds -> do
                  TM.delete (regKey tknVerifyKey) tIds
                  whenM (TM.null tIds) $ TM.delete token regs
              )
      )
  where
    regs = tokenRegistrations st
    regKey = C.toPubKey C.pubKeyBytes

getNtfSubscription :: NtfStore -> NtfSubscriptionId -> STM (Maybe NtfSubData)
getNtfSubscription st subId =
  TM.lookup subId (subscriptions st)

findNtfSubscription :: NtfStore -> SMPQueueNtf -> STM (Maybe NtfSubData)
findNtfSubscription st smpQueue = do
  TM.lookup smpQueue (subscriptionLookup st)
    $>>= \subId -> TM.lookup subId (subscriptions st)

findNtfSubscriptionToken :: NtfStore -> SMPQueueNtf -> STM (Maybe NtfTknData)
findNtfSubscriptionToken st smpQueue = do
  findNtfSubscription st smpQueue
    $>>= \NtfSubData {tokenId} -> getActiveNtfToken st tokenId

getActiveNtfToken :: NtfStore -> NtfTokenId -> STM (Maybe NtfTknData)
getActiveNtfToken st tknId =
  getNtfToken st tknId $>>= \tkn@NtfTknData {tknStatus} -> do
    tStatus <- readTVar tknStatus
    pure $ if tStatus == NTActive then Just tkn else Nothing

mkNtfSubData :: NewNtfEntity 'Subscription -> STM NtfSubData
mkNtfSubData (NewNtfSub tokenId smpQueue notifierKey) = do
  subStatus <- newTVar NSNew
  pure NtfSubData {smpQueue, tokenId, subStatus, notifierKey}

addNtfSubscription :: NtfStore -> NtfSubscriptionId -> NtfSubData -> STM (Maybe ())
addNtfSubscription st subId sub@NtfSubData {smpQueue, tokenId} =
  TM.lookup tokenId (tokenSubscriptions st) >>= maybe newTokenSub pure >>= insertSub
  where
    newTokenSub = do
      ts <- newTVar S.empty
      TM.insert tokenId ts $ tokenSubscriptions st
      pure ts
    insertSub ts = do
      modifyTVar' ts $ S.insert subId
      TM.insert subId sub $ subscriptions st
      TM.insert smpQueue subId (subscriptionLookup st)
      -- return Nothing if subscription existed before
      pure $ Just ()

deleteNtfSubscription :: NtfStore -> NtfSubscriptionId -> STM ()
deleteNtfSubscription st subId = do
  TM.lookupDelete subId (subscriptions st)
    >>= mapM_
      ( \NtfSubData {smpQueue, tokenId} -> do
          TM.delete smpQueue $ subscriptionLookup st
          ts_ <- TM.lookup tokenId (tokenSubscriptions st)
          forM_ ts_ $ \ts -> modifyTVar' ts $ S.delete subId
      )

-- getNtfRec :: NtfStore -> SNtfEntity e -> NtfEntityId -> STM (Maybe (NtfEntityRec e))
-- getNtfRec st ent entId = case ent of
--   SToken -> NtfTkn <$$> TM.lookup entId (tokens st)
--   SSubscription -> pure Nothing

-- getNtfVerifyKey :: NtfStore -> SNtfEntity e -> NtfEntityId -> STM (Maybe (NtfEntityRec e, C.APublicVerifyKey))
-- getNtfVerifyKey st ent entId =
--   getNtfRec st ent entId >>= \case
--     Just r@(NtfTkn NtfTknData {tknVerifyKey}) -> pure $ Just (r, tknVerifyKey)
--     Just r@(NtfSub NtfSubData {tokenId}) ->
--       getNtfRec st SToken tokenId >>= \case
--         Just (NtfTkn NtfTknData {tknVerifyKey}) -> pure $ Just (r, tknVerifyKey)
--         _ -> pure Nothing
--     _ -> pure Nothing

-- mkNtfSubsciption :: SMPQueueNtf -> NtfTokenId -> STM NtfSubsciption
-- mkNtfSubsciption smpQueue tokenId = do
--   subStatus <- newTVar NSNew
--   pure NtfSubsciption {smpQueue, tokenId, subStatus}

-- getNtfSub :: NtfSubscriptionsStore -> NtfSubsciptionId -> STM (Maybe NtfSubsciption)
-- getNtfSub st subId = pure Nothing -- maybe (pure $ Left AUTH) (fmap Right . readTVar) . M.lookup subId . subscriptions =<< readTVar st

-- getNtfSubViaSMPQueue :: NtfSubscriptionsStore -> SMPQueueNtf -> STM (Maybe NtfSubsciption)
-- getNtfSubViaSMPQueue st smpQueue = pure Nothing

-- -- replace keeping status
-- updateNtfSub :: NtfSubscriptionsStore -> NtfSubsciption -> SMPQueueNtf -> NtfTokenId -> C.DhSecretX25519 -> STM (Maybe ())
-- updateNtfSub st sub smpQueue tokenId dhSecret = pure Nothing

-- addNtfSub :: NtfSubscriptionsStore -> NtfSubsciptionId -> NtfSubsciption -> STM (Maybe ())
-- addNtfSub st subId sub = pure Nothing

-- deleteNtfSub :: NtfSubscriptionsStore -> NtfSubsciptionId -> STM ()
-- deleteNtfSub st subId = pure ()<|MERGE_RESOLUTION|>--- conflicted
+++ resolved
@@ -112,9 +112,6 @@
         TM.delete tId' $ tokens st
       pure $ map snd tIds
 
-<<<<<<< HEAD
--- TODO delete token subscriptions
-=======
 removeTokenRegistration :: NtfStore -> NtfTknData -> STM ()
 removeTokenRegistration st NtfTknData {ntfTknId = tId, token, tknVerifyKey} =
   TM.lookup token (tokenRegistrations st) >>= mapM_ removeReg
@@ -124,7 +121,7 @@
         >>= mapM_ (\tId' -> when (tId == tId') $ TM.delete k regs)
     k = C.toPubKey C.pubKeyBytes tknVerifyKey
 
->>>>>>> f10e3f69
+-- TODO delete token subscriptions
 deleteNtfToken :: NtfStore -> NtfTokenId -> STM ()
 deleteNtfToken st tknId = do
   TM.lookupDelete tknId (tokens st)

--- conflicted
+++ resolved
@@ -29,12 +29,7 @@
 
 instance VersionScope NTFVersion
 
-<<<<<<< HEAD
-currentServerNTFVersion :: Version
-currentServerNTFVersion = 2
-=======
 type VersionNTF = Version NTFVersion
->>>>>>> 3b1dd6df
 
 type VersionRangeNTF = VersionRange NTFVersion
 
@@ -51,7 +46,7 @@
 currentClientNTFVersion = VersionNTF 1
 
 currentServerNTFVersion :: VersionNTF
-currentServerNTFVersion = VersionNTF 1
+currentServerNTFVersion = VersionNTF 2
 
 supportedClientNTFVRange :: VersionRangeNTF
 supportedClientNTFVRange = mkVersionRange initialNTFVersion currentClientNTFVersion

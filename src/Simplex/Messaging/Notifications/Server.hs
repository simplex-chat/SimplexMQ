--- conflicted
+++ resolved
@@ -466,26 +466,6 @@
   liftIO $ logDebug $ "sending push notification to " <> T.pack (show pp)
   status <- readTVarIO tknStatus
   case ntf of
-<<<<<<< HEAD
-    PNVerification _ -> case status of
-      NTInvalid _ -> do
-        logError $ "bad notification token status: " <> tshow status
-        incNtfStatT t ntfVrfInvalidTkn
-      -- TODO nothing makes token "expired" on the server
-      NTExpired -> do
-        logError $ "bad notification token status: " <> tshow status
-        incNtfStatT t ntfVrfInvalidTkn
-      _ ->
-        deliverNotification pp tkn ntf >>= \case
-          Right _ -> do
-            status_ <- atomically $ stateTVar tknStatus $ \case
-              NTActive -> (Nothing, NTActive)
-              NTConfirmed -> (Nothing, NTConfirmed)
-              _ -> (Just NTConfirmed, NTConfirmed)
-            forM_ status_ $ \status' -> withNtfLog $ \sl -> logTokenStatus sl ntfTknId status'
-            incNtfStatT t ntfVrfDelivered
-          Left _ -> incNtfStatT t ntfVrfFailed
-=======
     PNVerification _ ->
       deliverNotification pp tkn ntf >>= \case
         Right _ -> do
@@ -494,8 +474,8 @@
             NTConfirmed -> (Nothing, NTConfirmed)
             _ -> (Just NTConfirmed, NTConfirmed)
           forM_ status_ $ \status' -> withNtfLog $ \sl -> logTokenStatus sl ntfTknId status'
-        _ -> pure ()
->>>>>>> b9200369
+          incNtfStatT t ntfVrfDelivered
+        Left _ -> incNtfStatT t ntfVrfFailed
     PNCheckMessages -> checkActiveTkn status $ do
       deliverNotification pp tkn ntf
         >>= incNtfStatT t . (\case Left _ -> ntfCronFailed; Right () -> ntfCronDelivered)

--- conflicted
+++ resolved
@@ -36,61 +36,10 @@
   | B.length bs <= maxLengthPassthrough = Passthrough bs
   | otherwise = Compressed . Large $ Z1.compress compressionLevel bs
 
-<<<<<<< HEAD
-type CompressCtx = (Ptr Z.CCtx, Ptr CChar, CSize)
-
-withCompressCtx :: CSize -> (CompressCtx -> IO a) -> IO a
-withCompressCtx scratchSize = bracket (createCompressCtx scratchSize) freeCompressCtx
-
-createCompressCtx :: CSize -> IO CompressCtx
-createCompressCtx scratchSize = do
-  ctx <- Z.createCCtx
-  scratch <- mallocBytes (fromIntegral scratchSize)
-  pure (ctx, scratch, scratchSize)
-
-freeCompressCtx :: CompressCtx -> IO ()
-freeCompressCtx (ctx, scratch, _) = do
-  free scratch
-  Z.freeCCtx ctx
-
--- | Compress bytes, falling back to Passthrough in case of some internal error.
-compress :: CompressCtx -> ByteString -> IO Compressed
-compress ctx bs = fromRight (Passthrough bs) <$> compress_ ctx bs
-
-compress_ :: CompressCtx -> ByteString -> IO (Either String Compressed)
-compress_ (cctx, scratchPtr, scratchSize) bs
-  | B.length bs <= maxLengthPassthrough = pure . Right $ Passthrough bs
-  | otherwise =
-      B.unsafeUseAsCStringLen bs $ \(sourcePtr, sourceSize) -> runExceptT $ do
-        -- should not fail, unless input buffer is too short
-        dstSize <- ExceptT $ Z.checkError $ Z.compressCCtx cctx scratchPtr scratchSize sourcePtr (fromIntegral sourceSize) compressionLevel
-        liftIO $ Compressed . Large <$> B.packCStringLen (scratchPtr, fromIntegral dstSize)
-
-type DecompressCtx = (Ptr Z.DCtx, Ptr CChar, CSize)
-
-withDecompressCtx :: Int -> (DecompressCtx -> IO a) -> IO a
-withDecompressCtx maxUnpackedSize action =
-  bracket Z.createDCtx Z.freeDCtx $ \dctx ->
-    allocaBytes maxUnpackedSize $ \scratchPtr ->
-      action (dctx, scratchPtr, fromIntegral maxUnpackedSize)
-
-decompress :: DecompressCtx -> Compressed -> IO (Either String ByteString)
-decompress (dctx, scratchPtr, scratchSize) = \case
-  Passthrough bs -> pure $ Right bs
-  Compressed (Large bs) ->
-    B.unsafeUseAsCStringLen bs $ \(sourcePtr, sourceSize) -> do
-      res <- Z.checkError $ Z.decompressDCtx dctx scratchPtr scratchSize sourcePtr (fromIntegral sourceSize)
-      forM res $ \dstSize -> B.packCStringLen (scratchPtr, fromIntegral dstSize)
-
-decompressBatch :: Int -> NonEmpty Compressed -> NonEmpty (Either String ByteString)
-decompressBatch maxUnpackedSize items = unsafePerformIO $ withDecompressCtx maxUnpackedSize $ forM items . decompress
-{-# NOINLINE decompressBatch #-} -- prevent double-evaluation under unsafePerformIO
-=======
 decompress1 :: Compressed -> Either String ByteString
 decompress1 = \case
   Passthrough bs -> Right bs
   Compressed (Large bs) -> case Z1.decompress bs of
     Z1.Error e -> Left e
     Z1.Skip -> Right mempty
-    Z1.Decompress bs' -> Right bs'
->>>>>>> 44b8f265
+    Z1.Decompress bs' -> Right bs'
--- conflicted
+++ resolved
@@ -42,15 +42,11 @@
       '1' -> Compressed <$> smpP
       x -> fail $ "unknown Compressed tag: " <> show x
 
-<<<<<<< HEAD
--- ** Batch compression context
-=======
 -- | Compress as single chunk using stack-allocated context.
 compress1 :: ByteString -> Compressed
 compress1 bs
   | B.length bs <= maxLengthPassthrough = Passthrough bs
   | otherwise = Compressed . Large $ Z1.compress compressionLevel bs
->>>>>>> 8496884b
 
 type CompressCtx = (Ptr Z.CCtx, Ptr CChar, CSize)
 

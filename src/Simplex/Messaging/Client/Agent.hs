{-# LANGUAGE DuplicateRecordFields #-}
{-# LANGUAGE FlexibleInstances #-}
{-# LANGUAGE InstanceSigs #-}
{-# LANGUAGE LambdaCase #-}
{-# LANGUAGE MultiWayIf #-}
{-# LANGUAGE NamedFieldPuns #-}
{-# LANGUAGE OverloadedStrings #-}
{-# LANGUAGE RankNTypes #-}
{-# LANGUAGE ScopedTypeVariables #-}
{-# LANGUAGE TupleSections #-}
{-# LANGUAGE TypeApplications #-}

module Simplex.Messaging.Client.Agent where

import Control.Concurrent (forkIO)
import Control.Concurrent.Async (Async, uninterruptibleCancel)
import Control.Concurrent.STM (retry)
import Control.Logger.Simple
import Control.Monad
import Control.Monad.Except
import Control.Monad.IO.Unlift
import Control.Monad.Trans.Except
import Crypto.Random (ChaChaDRG)
import Data.Bifunctor (bimap, first)
import Data.ByteString.Char8 (ByteString)
import qualified Data.ByteString.Char8 as B
import Data.Either (partitionEithers)
import Data.List (partition)
import Data.List.NonEmpty (NonEmpty)
import qualified Data.List.NonEmpty as L
import Data.Map.Strict (Map)
import qualified Data.Map.Strict as M
import Data.Maybe (listToMaybe)
import Data.Set (Set)
import Data.Text.Encoding
import Data.Time.Clock (NominalDiffTime, UTCTime, addUTCTime, getCurrentTime)
import Data.Tuple (swap)
import Numeric.Natural
import Simplex.Messaging.Agent.RetryInterval
import Simplex.Messaging.Client
import qualified Simplex.Messaging.Crypto as C
import Simplex.Messaging.Encoding.String
import Simplex.Messaging.Protocol (BrokerMsg, ErrorType, NotifierId, NtfPrivateAuthKey, ProtocolServer (..), QueueId, RcvPrivateAuthKey, RecipientId, SMPServer)
import Simplex.Messaging.Session
import Simplex.Messaging.TMap (TMap)
import qualified Simplex.Messaging.TMap as TM
import Simplex.Messaging.Transport
import Simplex.Messaging.Util (catchAll_, ifM, toChunks, whenM, ($>>=))
import System.Timeout (timeout)
import UnliftIO (async)
import UnliftIO.STM

type SMPClientVar = SessionVar (Either (SMPClientError, Maybe UTCTime) (OwnServer, SMPClient))

data SMPClientAgentEvent
  = CAConnected SMPServer
  | CADisconnected SMPServer (Set SMPSub)
  | CAResubscribed SMPServer (NonEmpty SMPSub)
  | CASubError SMPServer (NonEmpty (SMPSub, SMPClientError))

data SMPSubParty = SPRecipient | SPNotifier
  deriving (Eq, Ord, Show)

type SMPSub = (SMPSubParty, QueueId)

-- type SMPServerSub = (SMPServer, SMPSub)

data SMPClientAgentConfig = SMPClientAgentConfig
  { smpCfg :: ProtocolClientConfig SMPVersion,
    reconnectInterval :: RetryInterval,
    persistErrorInterval :: NominalDiffTime,
    msgQSize :: Natural,
    agentQSize :: Natural,
    agentSubsBatchSize :: Int,
    ownServerDomains :: [ByteString]
  }

defaultSMPClientAgentConfig :: SMPClientAgentConfig
defaultSMPClientAgentConfig =
  SMPClientAgentConfig
    { smpCfg = defaultSMPClientConfig {defaultTransport = ("5223", transport @TLS)},
      reconnectInterval =
        RetryInterval
          { initialInterval = second,
            increaseAfter = 10 * second,
            maxInterval = 10 * second
          },
      persistErrorInterval = 30, -- seconds
      msgQSize = 256,
      agentQSize = 256,
      agentSubsBatchSize = 900,
      ownServerDomains = []
    }
  where
    second = 1000000

data SMPClientAgent = SMPClientAgent
  { agentCfg :: SMPClientAgentConfig,
    active :: TVar Bool,
    msgQ :: TBQueue (ServerTransmissionBatch SMPVersion ErrorType BrokerMsg),
    agentQ :: TBQueue SMPClientAgentEvent,
    randomDrg :: TVar ChaChaDRG,
    smpClients :: TMap SMPServer SMPClientVar,
    smpSessions :: TMap SessionId (OwnServer, SMPClient),
    srvSubs :: TMap SMPServer (TMap SMPSub C.APrivateAuthKey),
    pendingSrvSubs :: TMap SMPServer (TMap SMPSub C.APrivateAuthKey),
    smpSubWorkers :: TMap SMPServer (SessionVar (Async ())),
    workerSeq :: TVar Int
  }

<<<<<<< HEAD
type OwnServer = Bool

newtype InternalException e = InternalException {unInternalException :: e}
  deriving (Eq, Show)

instance Exception e => Exception (InternalException e)

instance Exception e => MonadUnliftIO (ExceptT e IO) where
  {-# INLINE withRunInIO #-}
  withRunInIO :: ((forall a. ExceptT e IO a -> IO a) -> IO b) -> ExceptT e IO b
  withRunInIO inner =
    ExceptT . fmap (first unInternalException) . E.try $
      withRunInIO $ \run ->
        inner $ run . (either (E.throwIO . InternalException) pure <=< runExceptT)

-- as MonadUnliftIO instance for IO is `withRunInIO inner = inner id`,
-- the last two lines could be replaced with:
-- inner $ either (E.throwIO . InternalException) pure <=< runExceptT

instance Exception e => MonadUnliftIO (ExceptT e (ReaderT r IO)) where
  {-# INLINE withRunInIO #-}
  withRunInIO :: ((forall a. ExceptT e (ReaderT r IO) a -> IO a) -> IO b) -> ExceptT e (ReaderT r IO) b
  withRunInIO inner =
    withExceptT unInternalException . ExceptT . E.try $
      withRunInIO $ \run ->
        inner $ run . (either (E.throwIO . InternalException) pure <=< runExceptT)

=======
>>>>>>> 984394d9
newSMPClientAgent :: SMPClientAgentConfig -> TVar ChaChaDRG -> STM SMPClientAgent
newSMPClientAgent agentCfg@SMPClientAgentConfig {msgQSize, agentQSize} randomDrg = do
  active <- newTVar True
  msgQ <- newTBQueue msgQSize
  agentQ <- newTBQueue agentQSize
  smpClients <- TM.empty
  smpSessions <- TM.empty
  srvSubs <- TM.empty
  pendingSrvSubs <- TM.empty
  smpSubWorkers <- TM.empty
  workerSeq <- newTVar 0
  pure
    SMPClientAgent
      { agentCfg,
        active,
        msgQ,
        agentQ,
        randomDrg,
        smpClients,
        smpSessions,
        srvSubs,
        pendingSrvSubs,
        smpSubWorkers,
        workerSeq
      }

-- | Get or create SMP client for SMPServer
getSMPServerClient' :: SMPClientAgent -> SMPServer -> ExceptT SMPClientError IO SMPClient
getSMPServerClient' ca srv = snd <$> getSMPServerClient'' ca srv
{-# INLINE getSMPServerClient' #-}

getSMPServerClient'' :: SMPClientAgent -> SMPServer -> ExceptT SMPClientError IO (OwnServer, SMPClient)
getSMPServerClient'' ca@SMPClientAgent {agentCfg, smpClients, smpSessions, workerSeq} srv =
  atomically getClientVar >>= either (ExceptT . newSMPClient) waitForSMPClient
  where
    getClientVar :: STM (Either SMPClientVar SMPClientVar)
    getClientVar = getSessVar workerSeq srv smpClients

    waitForSMPClient :: SMPClientVar -> ExceptT SMPClientError IO (OwnServer, SMPClient)
    waitForSMPClient v = do
      let ProtocolClientConfig {networkConfig = NetworkConfig {tcpConnectTimeout}} = smpCfg agentCfg
      smpClient_ <- liftIO $ tcpConnectTimeout `timeout` atomically (readTMVar $ sessionVar v)
      case smpClient_ of
        Just (Right smpClient) -> pure smpClient
        Just (Left (e, ts_)) -> case ts_ of
          Nothing -> throwE e
          Just ts ->
            ifM
              ((ts <) <$> liftIO getCurrentTime)
              (atomically (removeSessVar v srv smpClients) >> getSMPServerClient'' ca srv)
              (throwE e)
        Nothing -> throwE PCEResponseTimeout

    newSMPClient :: SMPClientVar -> IO (Either SMPClientError (OwnServer, SMPClient))
    newSMPClient v = do
      r <- connectClient ca srv v `E.catch` (pure . Left . PCEIOError)
      case r of
        Right smp -> do
          logInfo . decodeUtf8 $ "Agent connected to " <> showServer srv
          let c = (isOwnServer ca srv, smp)
          atomically $ do
            putTMVar (sessionVar v) (Right c)
            TM.insert (sessionId $ thParams smp) c smpSessions
          notify ca $ CAConnected srv
          pure $ Right c
        Left e -> do
          let ei = persistErrorInterval agentCfg
          if ei == 0
            then atomically $ do
              putTMVar (sessionVar v) (Left (e, Nothing))
              removeSessVar v srv smpClients
            else do
              ts <- addUTCTime ei <$> liftIO getCurrentTime
              atomically $ putTMVar (sessionVar v) (Left (e, Just ts))
          reconnectClient ca srv
          pure $ Left e

isOwnServer :: SMPClientAgent -> SMPServer -> OwnServer
isOwnServer SMPClientAgent {agentCfg} ProtocolServer {host} =
  let srv = strEncode $ L.head host
   in any (\s -> s == srv || (B.cons '.' s) `B.isSuffixOf` srv) (ownServerDomains agentCfg)

-- | Run an SMP client for SMPClientVar
connectClient :: SMPClientAgent -> SMPServer -> SMPClientVar -> IO (Either SMPClientError SMPClient)
connectClient ca@SMPClientAgent {agentCfg, smpClients, smpSessions, msgQ, randomDrg} srv v =
  getProtocolClient randomDrg (1, srv, Nothing) (smpCfg agentCfg) (Just msgQ) clientDisconnected
  where
    clientDisconnected :: SMPClient -> IO ()
    clientDisconnected smp = do
      removeClientAndSubs smp >>= (`forM_` serverDown)
      logInfo . decodeUtf8 $ "Agent disconnected from " <> showServer srv

    removeClientAndSubs :: SMPClient -> IO (Maybe (Map SMPSub C.APrivateAuthKey))
    removeClientAndSubs smp = atomically $ do
      removeSessVar v srv smpClients
      TM.delete (sessionId $ thParams smp) smpSessions
      TM.lookupDelete srv (srvSubs ca) >>= mapM updateSubs
      where
        updateSubs sVar = do
          ss <- readTVar sVar
          addPendingSubs sVar ss
          pure ss

        addPendingSubs sVar ss = do
          let ps = pendingSrvSubs ca
          TM.lookup srv ps >>= \case
            Just ss' -> TM.union ss ss'
            _ -> TM.insert srv sVar ps

    serverDown :: Map SMPSub C.APrivateAuthKey -> IO ()
    serverDown ss = unless (M.null ss) $ do
      notify ca . CADisconnected srv $ M.keysSet ss
      reconnectClient ca srv

-- | Spawn reconnect worker if needed
reconnectClient :: SMPClientAgent -> SMPServer -> IO ()
reconnectClient ca@SMPClientAgent {active, agentCfg, smpSubWorkers, workerSeq} srv =
  whenM (readTVarIO active) $ atomically getWorkerVar >>= mapM_ (either newSubWorker (\_ -> pure ()))
  where
    getWorkerVar =
      ifM
        (null <$> getPending)
        (pure Nothing) -- prevent race with cleanup and adding pending queues in another call
        (Just <$> getSessVar workerSeq srv smpSubWorkers)
    newSubWorker :: SessionVar (Async ()) -> IO ()
    newSubWorker v = do
      a <- async $ void (E.tryAny runSubWorker) >> atomically (cleanup v)
      atomically $ putTMVar (sessionVar v) a
    runSubWorker =
      withRetryInterval (reconnectInterval agentCfg) $ \_ loop -> do
        pending <- atomically getPending
        forM_ pending $ \cs -> whenM (readTVarIO active) $ do
          void $ tcpConnectTimeout `timeout` runExceptT (reconnectSMPClient ca srv cs)
          loop
    ProtocolClientConfig {networkConfig = NetworkConfig {tcpConnectTimeout}} = smpCfg agentCfg
    getPending = mapM readTVar =<< TM.lookup srv (pendingSrvSubs ca)
    cleanup :: SessionVar (Async ()) -> STM ()
    cleanup v = do
      -- Here we wait until TMVar is not empty to prevent worker cleanup happening before worker is added to TMVar.
      -- Not waiting may result in terminated worker remaining in the map.
      whenM (isEmptyTMVar $ sessionVar v) retry
      removeSessVar v srv smpSubWorkers

reconnectSMPClient :: SMPClientAgent -> SMPServer -> Map SMPSub C.APrivateAuthKey -> ExceptT SMPClientError IO ()
reconnectSMPClient ca@SMPClientAgent {agentCfg} srv cs =
  withSMP ca srv $ \smp -> do
    subs' <- filterM (fmap not . atomically . hasSub (srvSubs ca) srv . fst) $ M.assocs cs
    let (nSubs, rSubs) = partition (isNotifier . fst . fst) subs'
    subscribe_ smp SPNotifier nSubs
    subscribe_ smp SPRecipient rSubs
  where
    isNotifier = \case
      SPNotifier -> True
      SPRecipient -> False
    subscribe_ :: SMPClient -> SMPSubParty -> [(SMPSub, C.APrivateAuthKey)] -> ExceptT SMPClientError IO ()
    subscribe_ smp party = mapM_ subscribeBatch . toChunks (agentSubsBatchSize agentCfg)
      where
        subscribeBatch subs' = do
          let subs'' :: (NonEmpty (QueueId, C.APrivateAuthKey)) = L.map (first snd) subs'
          rs <- liftIO $ smpSubscribeQueues party ca smp srv subs''
          let rs' :: (NonEmpty ((SMPSub, C.APrivateAuthKey), Either SMPClientError ())) =
                L.zipWith (first . const) subs' rs
              rs'' :: [Either (SMPSub, SMPClientError) (SMPSub, C.APrivateAuthKey)] =
                map (\(sub, r) -> bimap (fst sub,) (const sub) r) $ L.toList rs'
              (errs, oks) = partitionEithers rs''
              (tempErrs, finalErrs) = partition (temporaryClientError . snd) errs
          mapM_ (atomically . addSubscription ca srv) oks
          mapM_ (notify ca . CAResubscribed srv) $ L.nonEmpty $ map fst oks
          mapM_ (atomically . removePendingSubscription ca srv . fst) finalErrs
          mapM_ (notify ca . CASubError srv) $ L.nonEmpty finalErrs
          mapM_ (throwE . snd) $ listToMaybe tempErrs

notify :: MonadIO m => SMPClientAgent -> SMPClientAgentEvent -> m ()
notify ca evt = atomically $ writeTBQueue (agentQ ca) evt
{-# INLINE notify #-}

lookupSMPServerClient :: SMPClientAgent -> SessionId -> STM (Maybe (OwnServer, SMPClient))
lookupSMPServerClient SMPClientAgent {smpSessions} sessId = TM.lookup sessId smpSessions

closeSMPClientAgent :: SMPClientAgent -> IO ()
closeSMPClientAgent c = do
  atomically $ writeTVar (active c) False
  closeSMPServerClients c
  atomically (swapTVar (smpSubWorkers c) M.empty) >>= mapM_ cancelReconnect
  where
    cancelReconnect :: SessionVar (Async ()) -> IO ()
    cancelReconnect v = void . forkIO $ atomically (readTMVar $ sessionVar v) >>= uninterruptibleCancel

closeSMPServerClients :: SMPClientAgent -> IO ()
closeSMPServerClients c = atomically (smpClients c `swapTVar` M.empty) >>= mapM_ (forkIO . closeClient)
  where
    closeClient v =
      atomically (readTMVar $ sessionVar v) >>= \case
        Right (_, smp) -> closeProtocolClient smp `catchAll_` pure ()
        _ -> pure ()

cancelActions :: Foldable f => TVar (f (Async ())) -> IO ()
cancelActions as = readTVarIO as >>= mapM_ uninterruptibleCancel

withSMP :: SMPClientAgent -> SMPServer -> (SMPClient -> ExceptT SMPClientError IO a) -> ExceptT SMPClientError IO a
withSMP ca srv action = (getSMPServerClient' ca srv >>= action) `catchE` logSMPError
  where
    logSMPError :: SMPClientError -> ExceptT SMPClientError IO a
    logSMPError e = do
      liftIO $ putStrLn $ "SMP error (" <> show srv <> "): " <> show e
      throwE e

subscribeQueue :: SMPClientAgent -> SMPServer -> (SMPSub, C.APrivateAuthKey) -> ExceptT SMPClientError IO ()
subscribeQueue ca srv sub = do
  atomically $ addPendingSubscription ca srv sub
  withSMP ca srv $ \smp -> subscribe_ smp `catchE` handleErr
  where
    subscribe_ smp = do
      smpSubscribe smp sub
      atomically $ addSubscription ca srv sub

    handleErr e = do
      atomically . when (e /= PCENetworkError && e /= PCEResponseTimeout) $
        removePendingSubscription ca srv (fst sub)
      throwE e

subscribeQueuesSMP :: SMPClientAgent -> SMPServer -> NonEmpty (RecipientId, RcvPrivateAuthKey) -> IO (NonEmpty (RecipientId, Either SMPClientError ()))
subscribeQueuesSMP = subscribeQueues_ SPRecipient

subscribeQueuesNtfs :: SMPClientAgent -> SMPServer -> NonEmpty (NotifierId, NtfPrivateAuthKey) -> IO (NonEmpty (NotifierId, Either SMPClientError ()))
subscribeQueuesNtfs = subscribeQueues_ SPNotifier

subscribeQueues_ :: SMPSubParty -> SMPClientAgent -> SMPServer -> NonEmpty (QueueId, C.APrivateAuthKey) -> IO (NonEmpty (QueueId, Either SMPClientError ()))
subscribeQueues_ party ca srv subs = do
  atomically $ forM_ subs $ addPendingSubscription ca srv . first (party,)
  runExceptT (getSMPServerClient' ca srv) >>= \case
    Left e -> pure $ L.map ((,Left e) . fst) subs
    Right smp -> smpSubscribeQueues party ca smp srv subs

smpSubscribeQueues :: SMPSubParty -> SMPClientAgent -> SMPClient -> SMPServer -> NonEmpty (QueueId, C.APrivateAuthKey) -> IO (NonEmpty (QueueId, Either SMPClientError ()))
smpSubscribeQueues party ca smp srv subs = do
  rs <- L.zip subs <$> subscribe smp (L.map swap subs)
  atomically $ forM rs $ \(sub, r) ->
    (fst sub,) <$> case r of
      Right () -> do
        addSubscription ca srv $ first (party,) sub
        pure $ Right ()
      Left e -> do
        when (e /= PCENetworkError && e /= PCEResponseTimeout) $
          removePendingSubscription ca srv (party, fst sub)
        pure $ Left e
  where
    subscribe = case party of
      SPRecipient -> subscribeSMPQueues
      SPNotifier -> subscribeSMPQueuesNtfs

showServer :: SMPServer -> ByteString
showServer ProtocolServer {host, port} =
  strEncode host <> B.pack (if null port then "" else ':' : port)

smpSubscribe :: SMPClient -> (SMPSub, C.APrivateAuthKey) -> ExceptT SMPClientError IO ()
smpSubscribe smp ((party, queueId), privKey) = subscribe_ smp privKey queueId
  where
    subscribe_ = case party of
      SPRecipient -> subscribeSMPQueue
      SPNotifier -> subscribeSMPQueueNotifications

addSubscription :: SMPClientAgent -> SMPServer -> (SMPSub, C.APrivateAuthKey) -> STM ()
addSubscription ca srv sub = do
  addSub_ (srvSubs ca) srv sub
  removePendingSubscription ca srv $ fst sub

addPendingSubscription :: SMPClientAgent -> SMPServer -> (SMPSub, C.APrivateAuthKey) -> STM ()
addPendingSubscription = addSub_ . pendingSrvSubs

addSub_ :: TMap SMPServer (TMap SMPSub C.APrivateAuthKey) -> SMPServer -> (SMPSub, C.APrivateAuthKey) -> STM ()
addSub_ subs srv (s, key) =
  TM.lookup srv subs >>= \case
    Just m -> TM.insert s key m
    _ -> TM.singleton s key >>= \v -> TM.insert srv v subs

removeSubscription :: SMPClientAgent -> SMPServer -> SMPSub -> STM ()
removeSubscription = removeSub_ . srvSubs

removePendingSubscription :: SMPClientAgent -> SMPServer -> SMPSub -> STM ()
removePendingSubscription = removeSub_ . pendingSrvSubs

removeSub_ :: TMap SMPServer (TMap SMPSub C.APrivateAuthKey) -> SMPServer -> SMPSub -> STM ()
removeSub_ subs srv s = TM.lookup srv subs >>= mapM_ (TM.delete s)

getSubKey :: TMap SMPServer (TMap SMPSub C.APrivateAuthKey) -> SMPServer -> SMPSub -> STM (Maybe C.APrivateAuthKey)
getSubKey subs srv s = TM.lookup srv subs $>>= TM.lookup s

hasSub :: TMap SMPServer (TMap SMPSub C.APrivateAuthKey) -> SMPServer -> SMPSub -> STM Bool
hasSub subs srv s = maybe (pure False) (TM.member s) =<< TM.lookup srv subs<|MERGE_RESOLUTION|>--- conflicted
+++ resolved
@@ -48,6 +48,7 @@
 import Simplex.Messaging.Util (catchAll_, ifM, toChunks, whenM, ($>>=))
 import System.Timeout (timeout)
 import UnliftIO (async)
+import qualified UnliftIO.Exception as E
 import UnliftIO.STM
 
 type SMPClientVar = SessionVar (Either (SMPClientError, Maybe UTCTime) (OwnServer, SMPClient))
@@ -108,36 +109,8 @@
     workerSeq :: TVar Int
   }
 
-<<<<<<< HEAD
 type OwnServer = Bool
 
-newtype InternalException e = InternalException {unInternalException :: e}
-  deriving (Eq, Show)
-
-instance Exception e => Exception (InternalException e)
-
-instance Exception e => MonadUnliftIO (ExceptT e IO) where
-  {-# INLINE withRunInIO #-}
-  withRunInIO :: ((forall a. ExceptT e IO a -> IO a) -> IO b) -> ExceptT e IO b
-  withRunInIO inner =
-    ExceptT . fmap (first unInternalException) . E.try $
-      withRunInIO $ \run ->
-        inner $ run . (either (E.throwIO . InternalException) pure <=< runExceptT)
-
--- as MonadUnliftIO instance for IO is `withRunInIO inner = inner id`,
--- the last two lines could be replaced with:
--- inner $ either (E.throwIO . InternalException) pure <=< runExceptT
-
-instance Exception e => MonadUnliftIO (ExceptT e (ReaderT r IO)) where
-  {-# INLINE withRunInIO #-}
-  withRunInIO :: ((forall a. ExceptT e (ReaderT r IO) a -> IO a) -> IO b) -> ExceptT e (ReaderT r IO) b
-  withRunInIO inner =
-    withExceptT unInternalException . ExceptT . E.try $
-      withRunInIO $ \run ->
-        inner $ run . (either (E.throwIO . InternalException) pure <=< runExceptT)
-
-=======
->>>>>>> 984394d9
 newSMPClientAgent :: SMPClientAgentConfig -> TVar ChaChaDRG -> STM SMPClientAgent
 newSMPClientAgent agentCfg@SMPClientAgentConfig {msgQSize, agentQSize} randomDrg = do
   active <- newTVar True

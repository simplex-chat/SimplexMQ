--- conflicted
+++ resolved
@@ -115,10 +115,6 @@
 smpBlockSize :: Int
 smpBlockSize = 16384
 
-<<<<<<< HEAD
-supportedSMPServerVRange :: VersionRange
-supportedSMPServerVRange = mkVersionRange 1 7
-=======
 -- SMP protocol version history:
 -- 1 - binary protocol encoding (1/1/2022)
 -- 2 - message flags (used to control notifications, 6/6/2022)
@@ -164,7 +160,6 @@
 
 supportedServerSMPRelayVRange :: VersionRangeSMP
 supportedServerSMPRelayVRange = mkVersionRange batchCmdsSMPVersion currentServerSMPRelayVersion
->>>>>>> 791368c7
 
 simplexMQVersion :: String
 simplexMQVersion = showVersion SMQ.version

--- conflicted
+++ resolved
@@ -250,16 +250,10 @@
 -- | The handle for SMP encrypted transport connection over Transport .
 data THandle c = THandle
   { connection :: c,
-<<<<<<< HEAD
-    sessionId :: ByteString,
+    sessionId :: SessionId,
     blockSize :: Int,
     -- | agreed server protocol version
     thVersion :: Version
-=======
-    sessionId :: SessionId,
-    -- | agreed SMP server protocol version
-    smpVersion :: Version
->>>>>>> d38303d5
   }
 
 -- | TLS-unique channel binding

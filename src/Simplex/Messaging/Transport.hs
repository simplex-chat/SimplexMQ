{-# LANGUAGE AllowAmbiguousTypes #-}
{-# LANGUAGE DataKinds #-}
{-# LANGUAGE DeriveAnyClass #-}
{-# LANGUAGE DuplicateRecordFields #-}
{-# LANGUAGE FlexibleContexts #-}
{-# LANGUAGE GADTs #-}
{-# LANGUAGE InstanceSigs #-}
{-# LANGUAGE KindSignatures #-}
{-# LANGUAGE LambdaCase #-}
{-# LANGUAGE NamedFieldPuns #-}
{-# LANGUAGE OverloadedStrings #-}
{-# LANGUAGE PatternSynonyms #-}
{-# LANGUAGE ScopedTypeVariables #-}
{-# LANGUAGE TemplateHaskell #-}
{-# LANGUAGE TupleSections #-}
{-# LANGUAGE TypeApplications #-}

-- |
-- Module      : Simplex.Messaging.Transport
-- Copyright   : (c) simplex.chat
-- License     : AGPL-3
--
-- Maintainer  : chat@simplex.chat
-- Stability   : experimental
-- Portability : non-portable
--
-- This module defines basic TCP server and client and SMP protocol encrypted transport over TCP.
--
-- See https://github.com/simplex-chat/simplexmq/blob/master/protocol/simplex-messaging.md#appendix-a
module Simplex.Messaging.Transport
  ( -- * SMP transport parameters
    SMPVersion,
    VersionSMP,
    VersionRangeSMP,
    THandleSMP,
    supportedSMPHandshakes,
    supportedClientSMPRelayVRange,
    supportedServerSMPRelayVRange,
    legacyServerSMPRelayVRange,
    currentClientSMPRelayVersion,
    legacyServerSMPRelayVersion,
    currentServerSMPRelayVersion,
    batchCmdsSMPVersion,
    basicAuthSMPVersion,
    subModeSMPVersion,
    authCmdsSMPVersion,
    simplexMQVersion,
    smpBlockSize,
    TransportConfig (..),

    -- * Transport connection class
    Transport (..),
    TProxy (..),
    ATransport (..),
    TransportPeer (..),
    getServerVerifyKey,

    -- * TLS Transport
    TLS (..),
    SessionId,
    ALPN,
    connectTLS,
    closeTLS,
    supportedParameters,
    withTlsUnique,

    -- * SMP transport
    THandle (..),
    THandleParams (..),
    THandleAuth (..),
    TransportError (..),
    HandshakeError (..),
    smpServerHandshake,
    smpClientHandshake,
    tPutBlock,
    tGetBlock,
    serializeTransportError,
    transportErrorP,
    sendHandshake,
    getHandshake,
  )
where

import Control.Applicative (optional, (<|>))
import Control.Monad (forM)
import Control.Monad.Except
import Control.Monad.Trans.Except (throwE)
import qualified Data.Aeson.TH as J
import Data.Attoparsec.ByteString.Char8 (Parser)
import qualified Data.Attoparsec.ByteString.Char8 as A
import Data.Bifunctor (bimap, first)
import Data.Bitraversable (bimapM)
import Data.ByteString.Char8 (ByteString)
import qualified Data.ByteString.Char8 as B
import qualified Data.ByteString.Lazy.Char8 as LB
import Data.Default (def)
import Data.Functor (($>))
import Data.Version (showVersion)
import Data.Word (Word16)
import qualified Data.X509 as X
import qualified Data.X509.Validation as XV
import GHC.IO.Handle.Internals (ioe_EOF)
import Network.Socket
import qualified Network.TLS as T
import qualified Network.TLS.Extra as TE
import qualified Paths_simplexmq as SMQ
import qualified Simplex.Messaging.Crypto as C
import Simplex.Messaging.Encoding
import Simplex.Messaging.Parsers (dropPrefix, parseRead1, sumTypeJSON)
import Simplex.Messaging.Transport.Buffer
import Simplex.Messaging.Util (bshow, catchAll, catchAll_, liftEitherWith)
import Simplex.Messaging.Version
import Simplex.Messaging.Version.Internal
import UnliftIO.Exception (Exception)
import qualified UnliftIO.Exception as E
import UnliftIO.STM

-- * Transport parameters

smpBlockSize :: Int
smpBlockSize = 16384

-- SMP protocol version history:
-- 1 - binary protocol encoding (1/1/2022)
-- 2 - message flags (used to control notifications, 6/6/2022)
-- 3 - encrypt message timestamp and flags together with the body when delivered to the recipient (7/5/2022)
-- 4 - support command batching (7/17/2022)
-- 5 - basic auth for SMP servers (11/12/2022)
-- 6 - allow creating queues without subscribing (9/10/2023)
-- 7 - support authenticated encryption to verify senders' commands, imply but do NOT send session ID in signed part (2/3/2024)

data SMPVersion

instance VersionScope SMPVersion

type VersionSMP = Version SMPVersion

type VersionRangeSMP = VersionRange SMPVersion

<<<<<<< HEAD
currentClientSMPRelayVersion :: Version
currentClientSMPRelayVersion = 7

currentServerSMPRelayVersion :: Version
currentServerSMPRelayVersion = 7
=======
pattern VersionSMP :: Word16 -> VersionSMP
pattern VersionSMP v = Version v

batchCmdsSMPVersion :: VersionSMP
batchCmdsSMPVersion = VersionSMP 4

basicAuthSMPVersion :: VersionSMP
basicAuthSMPVersion = VersionSMP 5

subModeSMPVersion :: VersionSMP
subModeSMPVersion = VersionSMP 6

authCmdsSMPVersion :: VersionSMP
authCmdsSMPVersion = VersionSMP 7

currentClientSMPRelayVersion :: VersionSMP
currentClientSMPRelayVersion = VersionSMP 6

legacyServerSMPRelayVersion :: VersionSMP
legacyServerSMPRelayVersion = VersionSMP 6

currentServerSMPRelayVersion :: VersionSMP
currentServerSMPRelayVersion = VersionSMP 7
>>>>>>> 7a070762

-- minimal supported protocol version is 4
-- TODO remove code that supports sending commands without batching
supportedClientSMPRelayVRange :: VersionRangeSMP
supportedClientSMPRelayVRange = mkVersionRange batchCmdsSMPVersion currentClientSMPRelayVersion

legacyServerSMPRelayVRange :: VersionRangeSMP
legacyServerSMPRelayVRange = mkVersionRange batchCmdsSMPVersion legacyServerSMPRelayVersion

supportedServerSMPRelayVRange :: VersionRangeSMP
supportedServerSMPRelayVRange = mkVersionRange batchCmdsSMPVersion currentServerSMPRelayVersion

supportedSMPHandshakes :: [ALPN]
supportedSMPHandshakes = ["smp/1"]

simplexMQVersion :: String
simplexMQVersion = showVersion SMQ.version

-- * Transport connection class

data TransportConfig = TransportConfig
  { logTLSErrors :: Bool,
    transportTimeout :: Maybe Int
  }

class Transport c where
  transport :: ATransport
  transport = ATransport (TProxy @c)

  transportName :: TProxy c -> String

  transportPeer :: c -> TransportPeer

  transportConfig :: c -> TransportConfig

  -- | Upgrade server TLS context to connection (used in the server)
  getServerConnection :: TransportConfig -> X.CertificateChain -> T.Context -> IO c

  -- | Upgrade client TLS context to connection (used in the client)
  getClientConnection :: TransportConfig -> X.CertificateChain -> T.Context -> IO c

  getServerCerts :: c -> X.CertificateChain

  -- | tls-unique channel binding per RFC5929
  tlsUnique :: c -> SessionId

  -- | ALPN value negotiated for the session
  getSessionALPN :: c -> Maybe ALPN

  -- | Close connection
  closeConnection :: c -> IO ()

  -- | Read fixed number of bytes from connection
  cGet :: c -> Int -> IO ByteString

  -- | Write bytes to connection
  cPut :: c -> ByteString -> IO ()

  -- | Receive ByteString from connection, allowing LF or CRLF termination.
  getLn :: c -> IO ByteString

  -- | Send ByteString to connection terminating it with CRLF.
  putLn :: c -> ByteString -> IO ()
  putLn c = cPut c . (<> "\r\n")

data TransportPeer = TClient | TServer
  deriving (Eq, Show)

data TProxy c = TProxy

data ATransport = forall c. Transport c => ATransport (TProxy c)

getServerVerifyKey :: Transport c => c -> Either String C.APublicVerifyKey
getServerVerifyKey c =
  case getServerCerts c of
    X.CertificateChain (server : _ca) -> C.x509ToPublic (X.certPubKey . X.signedObject $ X.getSigned server, []) >>= C.pubKey
    _ -> Left "no certificate chain"

-- * TLS Transport

data TLS = TLS
  { tlsContext :: T.Context,
    tlsPeer :: TransportPeer,
    tlsUniq :: ByteString,
    tlsBuffer :: TBuffer,
    tlsALPN :: Maybe ALPN,
    tlsServerCerts :: X.CertificateChain,
    tlsTransportConfig :: TransportConfig
  }

type ALPN = ByteString

connectTLS :: T.TLSParams p => Maybe HostName -> TransportConfig -> p -> Socket -> IO T.Context
connectTLS host_ TransportConfig {logTLSErrors} params sock =
  E.bracketOnError (T.contextNew sock params) closeTLS $ \ctx ->
    logHandshakeErrors (T.handshake ctx) $> ctx
  where
    logHandshakeErrors = if logTLSErrors then (`catchAll` logThrow) else id
    logThrow e = putStrLn ("TLS error" <> host <> ": " <> show e) >> E.throwIO e
    host = maybe "" (\h -> " (" <> h <> ")") host_

getTLS :: TransportPeer -> TransportConfig -> X.CertificateChain -> T.Context -> IO TLS
getTLS tlsPeer cfg tlsServerCerts cxt = withTlsUnique tlsPeer cxt newTLS
  where
    newTLS tlsUniq = do
      tlsBuffer <- atomically newTBuffer
      tlsALPN <- T.getNegotiatedProtocol cxt
      pure TLS {tlsContext = cxt, tlsALPN, tlsTransportConfig = cfg, tlsServerCerts, tlsPeer, tlsUniq, tlsBuffer}

withTlsUnique :: TransportPeer -> T.Context -> (ByteString -> IO c) -> IO c
withTlsUnique peer cxt f =
  cxtFinished peer cxt
    >>= maybe (closeTLS cxt >> ioe_EOF) f
  where
    cxtFinished TServer = T.getPeerFinished
    cxtFinished TClient = T.getFinished

closeTLS :: T.Context -> IO ()
closeTLS ctx =
  T.bye ctx -- sometimes socket was closed before 'TLS.bye' so we catch the 'Broken pipe' error here
    `E.finally` T.contextClose ctx
    `catchAll_` pure ()

supportedParameters :: T.Supported
supportedParameters =
  def
    { T.supportedVersions = [T.TLS13, T.TLS12],
      T.supportedCiphers =
        [ TE.cipher_TLS13_CHACHA20POLY1305_SHA256, -- for TLS13
          TE.cipher_ECDHE_ECDSA_CHACHA20POLY1305_SHA256 -- for TLS12
        ],
      T.supportedHashSignatures = [(T.HashIntrinsic, T.SignatureEd448), (T.HashIntrinsic, T.SignatureEd25519)],
      T.supportedSecureRenegotiation = False,
      T.supportedGroups = [T.X448, T.X25519]
    }

instance Transport TLS where
  transportName _ = "TLS"
  transportPeer = tlsPeer
  transportConfig = tlsTransportConfig
  getServerConnection = getTLS TServer
  getClientConnection = getTLS TClient
  getServerCerts = tlsServerCerts
  getSessionALPN = tlsALPN
  tlsUnique = tlsUniq
  closeConnection tls = closeTLS $ tlsContext tls

  -- https://hackage.haskell.org/package/tls-1.6.0/docs/Network-TLS.html#v:recvData
  -- this function may return less than requested number of bytes
  cGet :: TLS -> Int -> IO ByteString
  cGet TLS {tlsContext, tlsBuffer, tlsTransportConfig = TransportConfig {transportTimeout = t_}} n =
    getBuffered tlsBuffer n t_ (T.recvData tlsContext)

  cPut :: TLS -> ByteString -> IO ()
  cPut TLS {tlsContext, tlsTransportConfig = TransportConfig {transportTimeout = t_}} =
    withTimedErr t_ . T.sendData tlsContext . LB.fromStrict

  getLn :: TLS -> IO ByteString
  getLn TLS {tlsContext, tlsBuffer} = do
    getLnBuffered tlsBuffer (T.recvData tlsContext) `E.catch` handleEOF
    where
      handleEOF = \case
        T.Error_EOF -> E.throwIO TEBadBlock
        e -> E.throwIO e

-- * SMP transport

-- | The handle for SMP encrypted transport connection over Transport.
data THandle v c p = THandle
  { connection :: c,
    params :: THandleParams v p
  }

type THandleSMP c p = THandle SMPVersion c p

data THandleParams v p = THandleParams
  { sessionId :: SessionId,
    blockSize :: Int,
    -- | agreed server protocol version
    thVersion :: Version v,
    -- | peer public key for command authorization and shared secrets for entity ID encryption
    thAuth :: Maybe (THandleAuth p),
    -- | do NOT send session ID in transmission, but include it into signed message
    -- based on protocol version
    implySessId :: Bool,
    -- | send multiple transmissions in a single block
    -- based on protocol version
    batch :: Bool
  }

data THandleAuth (p :: TransportPeer) where
  THAuthClient ::
    { serverPeerPubKey :: C.PublicKeyX25519, -- used by the client to combine with client's private per-queue key
      serverCertKey :: (X.CertificateChain, X.SignedExact X.PubKey), -- the key here is serverPeerPubKey signed with server certificate
      sessSecret :: Maybe C.DhSecretX25519 -- session secret (will be used in SMP proxy only)
    } ->
    THandleAuth 'TClient
  THAuthServer ::
    { serverPrivKey :: C.PrivateKeyX25519, -- used by the server to combine with client's public per-queue key
      sessSecret' :: Maybe C.DhSecretX25519 -- session secret (will be used in SMP proxy only)
    } ->
    THandleAuth 'TServer

-- | TLS-unique channel binding
type SessionId = ByteString

data ServerHandshake = ServerHandshake
  { smpVersionRange :: VersionRangeSMP,
    sessionId :: SessionId,
    -- pub key to agree shared secrets for command authorization and entity ID encryption.
    authPubKey :: Maybe (X.CertificateChain, X.SignedExact X.PubKey)
  }

data ClientHandshake = ClientHandshake
  { -- | agreed SMP server protocol version
    smpVersion :: VersionSMP,
    -- | server identity - CA certificate fingerprint
    keyHash :: C.KeyHash,
    -- pub key to agree shared secret for entity ID encryption, shared secret for command authorization is agreed using per-queue keys.
    authPubKey :: Maybe C.PublicKeyX25519
  }

instance Encoding ClientHandshake where
  smpEncode ClientHandshake {smpVersion, keyHash, authPubKey} =
    smpEncode (smpVersion, keyHash) <> encodeAuthEncryptCmds smpVersion authPubKey
  smpP = do
    (smpVersion, keyHash) <- smpP
    -- TODO drop SMP v6: remove special parser and make key non-optional
    authPubKey <- authEncryptCmdsP smpVersion smpP
    pure ClientHandshake {smpVersion, keyHash, authPubKey}

instance Encoding ServerHandshake where
  smpEncode ServerHandshake {smpVersionRange, sessionId, authPubKey} =
    smpEncode (smpVersionRange, sessionId) <> auth
    where
      auth =
        encodeAuthEncryptCmds (maxVersion smpVersionRange) $
          bimap C.encodeCertChain C.SignedObject <$> authPubKey
  smpP = do
    (smpVersionRange, sessionId) <- smpP
    -- TODO drop SMP v6: remove special parser and make key non-optional
    authPubKey <- authEncryptCmdsP (maxVersion smpVersionRange) authP
    pure ServerHandshake {smpVersionRange, sessionId, authPubKey}
    where
      authP = do
        cert <- C.certChainP
        C.SignedObject key <- smpP
        pure (cert, key)

encodeAuthEncryptCmds :: Encoding a => VersionSMP -> Maybe a -> ByteString
encodeAuthEncryptCmds v k
  | v >= authCmdsSMPVersion = maybe "" smpEncode k
  | otherwise = ""

authEncryptCmdsP :: VersionSMP -> Parser a -> Parser (Maybe a)
authEncryptCmdsP v p = if v >= authCmdsSMPVersion then optional p else pure Nothing

-- | Error of SMP encrypted transport over TCP.
data TransportError
  = -- | error parsing transport block
    TEBadBlock
  | -- | message does not fit in transport block
    TELargeMsg
  | -- | incorrect session ID
    TEBadSession
  | -- | absent server key for v7 entity
    -- This error happens when the server did not provide a DH key to authorize commands for the queue that should be authorized with a DH key.
    TENoServerAuth
  | -- | transport handshake error
    TEHandshake {handshakeErr :: HandshakeError}
  deriving (Eq, Read, Show, Exception)

-- | Transport handshake error.
data HandshakeError
  = -- | parsing error
    PARSE
  | -- | incompatible peer version
    VERSION
  | -- | incorrect server identity
    IDENTITY
  | -- | v7 authentication failed
    BAD_AUTH
  deriving (Eq, Read, Show, Exception)

-- | SMP encrypted transport error parser.
transportErrorP :: Parser TransportError
transportErrorP =
  "BLOCK" $> TEBadBlock
    <|> "LARGE_MSG" $> TELargeMsg
    <|> "SESSION" $> TEBadSession
    <|> "NO_AUTH" $> TENoServerAuth
    <|> "HANDSHAKE " *> (TEHandshake <$> parseRead1)

-- | Serialize SMP encrypted transport error.
serializeTransportError :: TransportError -> ByteString
serializeTransportError = \case
  TEBadBlock -> "BLOCK"
  TELargeMsg -> "LARGE_MSG"
  TEBadSession -> "SESSION"
  TENoServerAuth -> "NO_AUTH"
  TEHandshake e -> "HANDSHAKE " <> bshow e

-- | Pad and send block to SMP transport.
tPutBlock :: Transport c => THandle v c p -> ByteString -> IO (Either TransportError ())
tPutBlock THandle {connection = c, params = THandleParams {blockSize}} block =
  bimapM (const $ pure TELargeMsg) (cPut c) $
    C.pad block blockSize

-- | Receive block from SMP transport.
tGetBlock :: Transport c => THandle v c p -> IO (Either TransportError ByteString)
tGetBlock THandle {connection = c, params = THandleParams {blockSize}} = do
  msg <- cGet c blockSize
  if B.length msg == blockSize
    then pure . first (const TELargeMsg) $ C.unPad msg
    else ioe_EOF

-- | Server SMP transport handshake.
--
-- See https://github.com/simplex-chat/simplexmq/blob/master/protocol/simplex-messaging.md#appendix-a
smpServerHandshake :: forall c. Transport c => C.APrivateSignKey -> c -> C.KeyPairX25519 -> C.KeyHash -> VersionRangeSMP -> ExceptT TransportError IO (THandleSMP c 'TServer)
smpServerHandshake serverSignKey c (k, pk) kh smpVRange = do
  let th@THandle {params = THandleParams {sessionId}} = smpTHandle c
      sk = C.signX509 serverSignKey $ C.publicToX509 k
      certChain = getServerCerts c
      smpVersionRange = maybe legacyServerSMPRelayVRange (const smpVRange) $ getSessionALPN c
  sendHandshake th $ ServerHandshake {sessionId, smpVersionRange, authPubKey = Just (certChain, sk)}
  getHandshake th >>= \case
    ClientHandshake {smpVersion = v, keyHash, authPubKey = k'}
      | keyHash /= kh ->
          throwE $ TEHandshake IDENTITY
      | v `isCompatible` smpVersionRange ->
          pure $ smpThHandleServer th v pk k'
      | otherwise -> throwE $ TEHandshake VERSION

-- | Client SMP transport handshake.
--
-- See https://github.com/simplex-chat/simplexmq/blob/master/protocol/simplex-messaging.md#appendix-a
smpClientHandshake :: forall c. Transport c => c -> Maybe C.KeyPairX25519 -> C.KeyHash -> VersionRangeSMP -> ExceptT TransportError IO (THandleSMP c 'TClient)
smpClientHandshake c ks_ keyHash@(C.KeyHash kh) smpVRange = do
  let th@THandle {params = THandleParams {sessionId}} = smpTHandle c
  ServerHandshake {sessionId = sessId, smpVersionRange, authPubKey} <- getHandshake th
  if sessionId /= sessId
    then throwE TEBadSession
    else case smpVersionRange `compatibleVersion` smpVRange of
      Just (Compatible v) -> do
        ck_ <- forM authPubKey $ \certKey@(X.CertificateChain cert, exact) ->
          liftEitherWith (const $ TEHandshake BAD_AUTH) $ do
            case cert of
              [_leaf, ca] | XV.Fingerprint kh == XV.getFingerprint ca X.HashSHA256 -> pure ()
              _ -> throwError "bad certificate"
            serverKey <- getServerVerifyKey c
            pubKey <- C.verifyX509 serverKey exact
            (,certKey) <$> (C.x509ToPublic (pubKey, []) >>= C.pubKey)
        sendHandshake th $ ClientHandshake {smpVersion = v, keyHash, authPubKey = fst <$> ks_}
        pure $ smpThHandleClient th v (snd <$> ks_) ck_
      Nothing -> throwE $ TEHandshake VERSION

smpThHandleServer :: forall c. THandleSMP c 'TServer -> VersionSMP -> C.PrivateKeyX25519 -> Maybe C.PublicKeyX25519 -> THandleSMP c 'TServer
smpThHandleServer th v pk k_ =
  let thAuth = THAuthServer {serverPrivKey = pk, sessSecret' = (`C.dh'` pk) <$> k_}
   in smpThHandle_ th v (Just thAuth)

smpThHandleClient :: forall c. THandleSMP c 'TClient -> VersionSMP -> Maybe C.PrivateKeyX25519 -> Maybe (C.PublicKeyX25519, (X.CertificateChain, X.SignedExact X.PubKey)) -> THandleSMP c 'TClient
smpThHandleClient th v pk_ ck_ =
  let thAuth = (\(k, ck) -> THAuthClient {serverPeerPubKey = k, serverCertKey = ck, sessSecret = C.dh' k <$> pk_}) <$> ck_
   in smpThHandle_ th v thAuth

smpThHandle_ :: forall c p. THandleSMP c p -> VersionSMP -> Maybe (THandleAuth p) -> THandleSMP c p
smpThHandle_ th@THandle {params} v thAuth =
  -- TODO drop SMP v6: make thAuth non-optional
  let params' = params {thVersion = v, thAuth, implySessId = v >= authCmdsSMPVersion}
   in (th :: THandleSMP c p) {params = params'}

sendHandshake :: (Transport c, Encoding smp) => THandle v c p -> smp -> ExceptT TransportError IO ()
sendHandshake th = ExceptT . tPutBlock th . smpEncode

-- ignores tail bytes to allow future extensions
getHandshake :: (Transport c, Encoding smp) => THandle v c p -> ExceptT TransportError IO smp
getHandshake th = ExceptT $ (first (\_ -> TEHandshake PARSE) . A.parseOnly smpP =<<) <$> tGetBlock th

smpTHandle :: Transport c => c -> THandleSMP c p
smpTHandle c = THandle {connection = c, params}
  where
    params = THandleParams {sessionId = tlsUnique c, blockSize = smpBlockSize, thVersion = VersionSMP 0, thAuth = Nothing, implySessId = False, batch = True}

$(J.deriveJSON (sumTypeJSON id) ''HandshakeError)

$(J.deriveJSON (sumTypeJSON $ dropPrefix "TE") ''TransportError)<|MERGE_RESOLUTION|>--- conflicted
+++ resolved
@@ -137,13 +137,6 @@
 
 type VersionRangeSMP = VersionRange SMPVersion
 
-<<<<<<< HEAD
-currentClientSMPRelayVersion :: Version
-currentClientSMPRelayVersion = 7
-
-currentServerSMPRelayVersion :: Version
-currentServerSMPRelayVersion = 7
-=======
 pattern VersionSMP :: Word16 -> VersionSMP
 pattern VersionSMP v = Version v
 
@@ -160,14 +153,13 @@
 authCmdsSMPVersion = VersionSMP 7
 
 currentClientSMPRelayVersion :: VersionSMP
-currentClientSMPRelayVersion = VersionSMP 6
+currentClientSMPRelayVersion = VersionSMP 7
 
 legacyServerSMPRelayVersion :: VersionSMP
 legacyServerSMPRelayVersion = VersionSMP 6
 
 currentServerSMPRelayVersion :: VersionSMP
 currentServerSMPRelayVersion = VersionSMP 7
->>>>>>> 7a070762
 
 -- minimal supported protocol version is 4
 -- TODO remove code that supports sending commands without batching

--- conflicted
+++ resolved
@@ -495,16 +495,10 @@
     ClientHandshake {smpVersion = v, keyHash, authPubKey = k'}
       | keyHash /= kh ->
           throwE $ TEHandshake IDENTITY
-<<<<<<< HEAD
       | otherwise ->
-          case compatibleVRange' smpVRange v of
+          case compatibleVRange' smpVersionRange v of
             Just (Compatible vr) -> pure $ smpThHandleServer th v vr pk k'
             Nothing -> throwE TEVersion
-=======
-      | v `isCompatible` smpVersionRange ->
-          pure $ smpThHandleServer th v pk k'
-      | otherwise -> throwE TEVersion
->>>>>>> 6d471b8b
 
 -- | Client SMP transport handshake.
 --

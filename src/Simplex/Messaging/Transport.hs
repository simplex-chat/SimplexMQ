{-# LANGUAGE AllowAmbiguousTypes #-}
{-# LANGUAGE DataKinds #-}
{-# LANGUAGE DeriveAnyClass #-}
{-# LANGUAGE DeriveGeneric #-}
{-# LANGUAGE DuplicateRecordFields #-}
{-# LANGUAGE FlexibleContexts #-}
{-# LANGUAGE GADTs #-}
{-# LANGUAGE InstanceSigs #-}
{-# LANGUAGE LambdaCase #-}
{-# LANGUAGE NamedFieldPuns #-}
{-# LANGUAGE OverloadedStrings #-}
{-# LANGUAGE ScopedTypeVariables #-}
{-# LANGUAGE TypeApplications #-}

-- |
-- Module      : Simplex.Messaging.Transport
-- Copyright   : (c) simplex.chat
-- License     : AGPL-3
--
-- Maintainer  : chat@simplex.chat
-- Stability   : experimental
-- Portability : non-portable
--
-- This module defines basic TCP server and client and SMP protocol encrypted transport over TCP.
--
-- See https://github.com/simplex-chat/simplexmq/blob/master/protocol/simplex-messaging.md#appendix-a
module Simplex.Messaging.Transport
  ( -- * SMP transport parameters
    smpBlockSize,
    supportedSMPVersions,
    simplexMQVersion,

    -- * Transport connection class
    Transport (..),
    TProxy (..),
    ATransport (..),
    TransportPeer (..),

    -- * Transport over TLS 1.2
    runTransportServer,
    runTransportClient,
    loadTLSServerParams,
    loadFingerprint,
    encodeFingerprint,

    -- * TLS 1.2 Transport
    TLS (..),
    closeTLS,
    withTlsUnique,

    -- * SMP transport
    THandle (..),
    TransportError (..),
    serverHandshake,
    clientHandshake,
    tPutBlock,
    tGetBlock,
    serializeTransportError,
    transportErrorP,
<<<<<<< HEAD
    currentSMPVersionBS,
=======
>>>>>>> f314ff1b

    -- * Trim trailing CR
    trimCR,
  )
where

import Control.Applicative ((<|>))
import Control.Monad.Except
import Control.Monad.IO.Unlift
import Control.Monad.Trans.Except (throwE)
import qualified Crypto.Store.X509 as SX
import Data.Attoparsec.ByteString.Char8 (Parser)
import Data.Bifunctor (first)
import Data.Bitraversable (bimapM)
import Data.ByteString.Base64
import Data.ByteString.Char8 (ByteString)
import qualified Data.ByteString.Char8 as B
import qualified Data.ByteString.Lazy as BL
import Data.Default (def)
import Data.Functor (($>))
import Data.Set (Set)
import qualified Data.Set as S
import Data.Word (Word16)
import qualified Data.X509 as X
import qualified Data.X509.CertificateStore as XS
import qualified Data.X509.Validation as XV
import GHC.Generics (Generic)
import GHC.IO.Exception (IOErrorType (..))
import GHC.IO.Handle.Internals (ioe_EOF)
import Generic.Random (genericArbitraryU)
import Network.Socket
import qualified Network.TLS as T
import qualified Network.TLS.Extra as TE
import qualified Simplex.Messaging.Crypto as C
import Simplex.Messaging.Encoding
import Simplex.Messaging.Parsers (parse, parseRead1)
import Simplex.Messaging.Util (bshow)
import Simplex.Messaging.Version
import System.Exit (exitFailure)
import System.IO.Error
import Test.QuickCheck (Arbitrary (..))
import UnliftIO.Concurrent
import UnliftIO.Exception (Exception, IOException)
import qualified UnliftIO.Exception as E
import UnliftIO.STM

-- * Transport parameters

smpBlockSize :: Int
smpBlockSize = 16384

supportedSMPVersions :: VersionRange
supportedSMPVersions = mkVersionRange 1 1

simplexMQVersion :: String
simplexMQVersion = "0.5.1"

-- * Transport connection class

class Transport c where
  transport :: ATransport
  transport = ATransport (TProxy @c)

  transportName :: TProxy c -> String

  transportPeer :: c -> TransportPeer

  -- | Upgrade server TLS context to connection (used in the server)
  getServerConnection :: T.Context -> IO c

  -- | Upgrade client TLS context to connection (used in the client)
  getClientConnection :: T.Context -> IO c

  -- | tls-unique channel binding per RFC5929
  tlsUnique :: c -> ByteString

  -- | Close connection
  closeConnection :: c -> IO ()

  -- | Read fixed number of bytes from connection
  cGet :: c -> Int -> IO ByteString

  -- | Write bytes to connection
  cPut :: c -> ByteString -> IO ()

  -- | Receive ByteString from connection, allowing LF or CRLF termination.
  getLn :: c -> IO ByteString

  -- | Send ByteString to connection terminating it with CRLF.
  putLn :: c -> ByteString -> IO ()
  putLn c = cPut c . (<> "\r\n")

data TransportPeer = TClient | TServer
  deriving (Eq, Show)

data TProxy c = TProxy

data ATransport = forall c. Transport c => ATransport (TProxy c)

-- * Transport over TLS 1.2

-- | Run transport server (plain TCP or WebSockets) on passed TCP port and signal when server started and stopped via passed TMVar.
--
-- All accepted connections are passed to the passed function.
runTransportServer :: forall c m. (Transport c, MonadUnliftIO m) => TMVar Bool -> ServiceName -> T.ServerParams -> (c -> m ()) -> m ()
runTransportServer started port serverParams server = do
  clients <- newTVarIO S.empty
  E.bracket
    (liftIO $ startTCPServer started port)
    (liftIO . closeServer clients)
    $ \sock -> forever $ connectClients sock clients `E.catch` \(_ :: E.SomeException) -> pure ()
  where
    connectClients :: Socket -> TVar (Set ThreadId) -> m ()
    connectClients sock clients = do
      c <- liftIO $ acceptConnection sock
      tid <- server c `forkFinally` const (liftIO $ closeConnection c)
      atomically . modifyTVar clients $ S.insert tid
    closeServer :: TVar (Set ThreadId) -> Socket -> IO ()
    closeServer clients sock = do
      readTVarIO clients >>= mapM_ killThread
      close sock
      void . atomically $ tryPutTMVar started False
    acceptConnection :: Socket -> IO c
    acceptConnection sock = do
      (newSock, _) <- accept sock
      ctx <- connectTLS serverParams newSock
      getServerConnection ctx

startTCPServer :: TMVar Bool -> ServiceName -> IO Socket
startTCPServer started port = withSocketsDo $ resolve >>= open >>= setStarted
  where
    resolve =
      let hints = defaultHints {addrFlags = [AI_PASSIVE], addrSocketType = Stream}
       in head <$> getAddrInfo (Just hints) Nothing (Just port)
    open addr = do
      sock <- socket (addrFamily addr) (addrSocketType addr) (addrProtocol addr)
      setSocketOption sock ReuseAddr 1
      withFdSocket sock setCloseOnExecIfNeeded
      bind sock $ addrAddress addr
      listen sock 1024
      return sock
    setStarted sock = atomically (tryPutTMVar started True) >> pure sock

-- | Connect to passed TCP host:port and pass handle to the client.
runTransportClient :: Transport c => MonadUnliftIO m => HostName -> ServiceName -> Maybe C.KeyHash -> (c -> m a) -> m a
runTransportClient host port keyHash client = do
  let clientParams = mkTLSClientParams host port keyHash
  c <- liftIO $ startTCPClient host port clientParams
  client c `E.finally` liftIO (closeConnection c)

startTCPClient :: forall c. Transport c => HostName -> ServiceName -> T.ClientParams -> IO c
startTCPClient host port clientParams = withSocketsDo $ resolve >>= tryOpen err
  where
    err :: IOException
    err = mkIOError NoSuchThing "no address" Nothing Nothing

    resolve :: IO [AddrInfo]
    resolve =
      let hints = defaultHints {addrSocketType = Stream}
       in getAddrInfo (Just hints) (Just host) (Just port)

    tryOpen :: IOException -> [AddrInfo] -> IO c
    tryOpen e [] = E.throwIO e
    tryOpen _ (addr : as) =
      E.try (open addr) >>= either (`tryOpen` as) pure

    open :: AddrInfo -> IO c
    open addr = do
      sock <- socket (addrFamily addr) (addrSocketType addr) (addrProtocol addr)
      connect sock $ addrAddress addr
      ctx <- connectTLS clientParams sock
      getClientConnection ctx

loadTLSServerParams :: FilePath -> FilePath -> FilePath -> IO T.ServerParams
loadTLSServerParams caCertificateFile certificateFile privateKeyFile =
  fromCredential <$> loadServerCredential
  where
    loadServerCredential :: IO T.Credential
    loadServerCredential =
      T.credentialLoadX509Chain certificateFile [caCertificateFile] privateKeyFile >>= \case
        Right credential -> pure credential
        Left _ -> putStrLn "invalid credential" >> exitFailure
    fromCredential :: T.Credential -> T.ServerParams
    fromCredential credential =
      def
        { T.serverWantClientCert = False,
          T.serverShared = def {T.sharedCredentials = T.Credentials [credential]},
          T.serverHooks = def,
          T.serverSupported = supportedParameters
        }

loadFingerprint :: FilePath -> IO XV.Fingerprint
loadFingerprint certificateFile = do
  (cert : _) <- SX.readSignedObject certificateFile
  pure $ XV.getFingerprint (cert :: X.SignedExact X.Certificate) X.HashSHA256

encodeFingerprint :: XV.Fingerprint -> ByteString
encodeFingerprint (XV.Fingerprint bs) = encode bs

-- * TLS 1.2 Transport

data TLS = TLS
  { tlsContext :: T.Context,
    tlsPeer :: TransportPeer,
    tlsUniq :: ByteString,
    buffer :: TVar ByteString,
    getLock :: TMVar ()
  }

connectTLS :: T.TLSParams p => p -> Socket -> IO T.Context
connectTLS params sock =
  E.bracketOnError (T.contextNew sock params) closeTLS $ \ctx -> do
    T.handshake ctx
      `E.catch` \(e :: E.SomeException) -> putStrLn ("exception: " <> show e) >> E.throwIO e
    pure ctx

getTLS :: TransportPeer -> T.Context -> IO TLS
getTLS tlsPeer cxt = withTlsUnique tlsPeer cxt newTLS
  where
    newTLS tlsUniq = do
      buffer <- newTVarIO ""
      getLock <- newTMVarIO ()
      pure TLS {tlsContext = cxt, tlsPeer, tlsUniq, buffer, getLock}

withTlsUnique :: TransportPeer -> T.Context -> (ByteString -> IO c) -> IO c
withTlsUnique peer cxt f =
  cxtFinished peer cxt
    >>= maybe (closeTLS cxt >> ioe_EOF) f
  where
    cxtFinished TServer = T.getPeerFinished
    cxtFinished TClient = T.getFinished

closeTLS :: T.Context -> IO ()
closeTLS ctx =
  (T.bye ctx >> T.contextClose ctx) -- sometimes socket was closed before 'TLS.bye'
    `E.catch` (\(_ :: E.SomeException) -> pure ()) -- so we catch the 'Broken pipe' error here

mkTLSClientParams :: HostName -> ServiceName -> Maybe C.KeyHash -> T.ClientParams
mkTLSClientParams host port keyHash = do
  let p = B.pack port
  (T.defaultParamsClient host p)
    { T.clientShared = def,
      T.clientHooks = def {T.onServerCertificate = \_ _ _ -> validateCertificateChain keyHash host p},
      T.clientSupported = supportedParameters
    }

validateCertificateChain :: Maybe C.KeyHash -> HostName -> ByteString -> X.CertificateChain -> IO [XV.FailedReason]
validateCertificateChain _ _ _ (X.CertificateChain []) = pure [XV.EmptyChain]
validateCertificateChain _ _ _ (X.CertificateChain [_]) = pure [XV.EmptyChain]
validateCertificateChain keyHash host port cc@(X.CertificateChain sc@[_, caCert]) =
  let fp = XV.getFingerprint caCert X.HashSHA256
   in if maybe True (sameFingerprint fp) keyHash
        then x509validate
        else pure [XV.UnknownCA]
  where
    sameFingerprint (XV.Fingerprint s) (C.KeyHash s') = s == s'
    x509validate :: IO [XV.FailedReason]
    x509validate = XV.validate X.HashSHA256 hooks checks certStore cache serviceID cc
      where
        hooks = XV.defaultHooks
        checks = XV.defaultChecks
        certStore = XS.makeCertificateStore sc
        cache = XV.exceptionValidationCache [] -- we manually check fingerprint only of the identity certificate (ca.crt)
        serviceID = (host, port)
validateCertificateChain _ _ _ _ = pure [XV.AuthorityTooDeep]

supportedParameters :: T.Supported
supportedParameters =
  def
    { T.supportedVersions = [T.TLS12],
      T.supportedCiphers = [TE.cipher_ECDHE_ECDSA_CHACHA20POLY1305_SHA256],
      T.supportedHashSignatures = [(T.HashIntrinsic, T.SignatureEd448), (T.HashIntrinsic, T.SignatureEd25519)],
      T.supportedSecureRenegotiation = False,
      T.supportedGroups = [T.X448, T.X25519]
    }

instance Transport TLS where
  transportName _ = "TLS 1.2"
  transportPeer = tlsPeer
  getServerConnection = getTLS TServer
  getClientConnection = getTLS TClient
  tlsUnique = tlsUniq
  closeConnection tls = closeTLS $ tlsContext tls

  cGet :: TLS -> Int -> IO ByteString
  cGet TLS {tlsContext, buffer, getLock} n =
    E.bracket_
      (atomically $ takeTMVar getLock)
      (atomically $ putTMVar getLock ())
      $ do
        b <- readChunks =<< readTVarIO buffer
        let (s, b') = B.splitAt n b
        atomically $ writeTVar buffer b'
        pure s
    where
      readChunks :: ByteString -> IO ByteString
      readChunks b
        | B.length b >= n = pure b
        | otherwise = readChunks . (b <>) =<< T.recvData tlsContext `E.catch` handleEOF
      handleEOF = \case
        T.Error_EOF -> E.throwIO TEBadBlock
        e -> E.throwIO e

  cPut :: TLS -> ByteString -> IO ()
  cPut tls = T.sendData (tlsContext tls) . BL.fromStrict

  getLn :: TLS -> IO ByteString
  getLn TLS {tlsContext, buffer, getLock} = do
    E.bracket_
      (atomically $ takeTMVar getLock)
      (atomically $ putTMVar getLock ())
      $ do
        b <- readChunks =<< readTVarIO buffer
        let (s, b') = B.break (== '\n') b
        atomically $ writeTVar buffer (B.drop 1 b') -- drop '\n' we made a break at
        pure $ trimCR s
    where
      readChunks :: ByteString -> IO ByteString
      readChunks b
        | B.elem '\n' b = pure b
        | otherwise = readChunks . (b <>) =<< T.recvData tlsContext `E.catch` handleEOF
      handleEOF = \case
        T.Error_EOF -> E.throwIO TEBadBlock
        e -> E.throwIO e

-- | Trim trailing CR from ByteString.
trimCR :: ByteString -> ByteString
trimCR "" = ""
trimCR s = if B.last s == '\r' then B.init s else s

-- * SMP transport

<<<<<<< HEAD
data SMPVersion = SMPVersion Int Int Int
  deriving (Eq, Ord)

instance IsString SMPVersion where
  fromString = parseString $ parseAll smpVersionP

currentSMPVersion :: SMPVersion
currentSMPVersion = "0.5.1"

currentSMPVersionBS :: ByteString
currentSMPVersionBS = serializeSMPVersion currentSMPVersion

serializeSMPVersion :: SMPVersion -> ByteString
serializeSMPVersion (SMPVersion a b c) = B.intercalate "." [bshow a, bshow b, bshow c]

smpVersionP :: Parser SMPVersion
smpVersionP =
  let ver = A.decimal <* A.char '.'
   in SMPVersion <$> ver <*> ver <*> A.decimal

=======
>>>>>>> f314ff1b
-- | The handle for SMP encrypted transport connection over Transport .
data THandle c = THandle
  { connection :: c,
    sessionId :: ByteString,
    -- | agreed SMP server protocol version
    smpVersion :: Word16
  }

data ServerHandshake = ServerHandshake
  { smpVersionRange :: VersionRange,
    sessionId :: ByteString
  }

newtype ClientHandshake = ClientHandshake
  { -- | agreed SMP server protocol version
    smpVersion :: Word16
  }

instance Encoding ClientHandshake where
  smpEncode ClientHandshake {smpVersion} = smpEncode smpVersion
  smpP = ClientHandshake <$> smpP

instance Encoding ServerHandshake where
  smpEncode ServerHandshake {smpVersionRange, sessionId} =
    smpEncode (smpVersionRange, sessionId)
  smpP = ServerHandshake <$> smpP <*> smpP

-- | Error of SMP encrypted transport over TCP.
data TransportError
  = -- | error parsing transport block
    TEBadBlock
  | -- | message does not fit in transport block
    TELargeMsg
  | -- | incorrect session ID
    TEBadSession
  | -- | transport handshake error
    TEHandshake HandshakeError
  deriving (Eq, Generic, Read, Show, Exception)

-- | Transport handshake error.
data HandshakeError
  = -- | parsing error
    PARSE
  | -- | incompatible peer version
    VERSION
  deriving (Eq, Generic, Read, Show, Exception)

instance Arbitrary TransportError where arbitrary = genericArbitraryU

instance Arbitrary HandshakeError where arbitrary = genericArbitraryU

-- | SMP encrypted transport error parser.
transportErrorP :: Parser TransportError
transportErrorP =
  "BLOCK" $> TEBadBlock
    <|> "LARGE_MSG" $> TELargeMsg
    <|> "SESSION" $> TEBadSession
    <|> TEHandshake <$> parseRead1

-- | Serialize SMP encrypted transport error.
serializeTransportError :: TransportError -> ByteString
serializeTransportError = \case
  TEBadBlock -> "BLOCK"
  TELargeMsg -> "LARGE_MSG"
  TEBadSession -> "SESSION"
  TEHandshake e -> bshow e

-- | Pad and send block to SMP transport.
tPutBlock :: Transport c => THandle c -> ByteString -> IO (Either TransportError ())
tPutBlock THandle {connection = c} block =
  bimapM (const $ pure TELargeMsg) (cPut c) $
    C.pad block smpBlockSize

-- | Receive block from SMP transport.
tGetBlock :: Transport c => THandle c -> IO (Either TransportError ByteString)
tGetBlock THandle {connection = c} =
  cGet c smpBlockSize >>= \case
    "" -> ioe_EOF
    msg -> pure . first (const TELargeMsg) $ C.unPad msg

-- | Server SMP transport handshake.
--
-- See https://github.com/simplex-chat/simplexmq/blob/master/protocol/simplex-messaging.md#appendix-a
serverHandshake :: forall c. Transport c => c -> ExceptT TransportError IO (THandle c)
serverHandshake c = do
  let th@THandle {sessionId} = tHandle c
  sendHandshake th $ ServerHandshake {sessionId, smpVersionRange = supportedSMPVersions}
  ClientHandshake smpVersion <- getHandshake th
  if smpVersion `isCompatible` supportedSMPVersions
    then pure (th :: THandle c) {smpVersion}
    else throwE $ TEHandshake VERSION

-- | Client SMP transport handshake.
--
-- See https://github.com/simplex-chat/simplexmq/blob/master/protocol/simplex-messaging.md#appendix-a
clientHandshake :: forall c. Transport c => c -> ExceptT TransportError IO (THandle c)
clientHandshake c = do
  let th@THandle {sessionId} = tHandle c
  ServerHandshake {sessionId = sessId, smpVersionRange} <- getHandshake th
  if sessionId == sessId
    then case smpVersionRange `compatibleVersion` supportedSMPVersions of
      Just smpVersion -> do
        sendHandshake th $ ClientHandshake smpVersion
        pure (th :: THandle c) {smpVersion}
      Nothing -> throwE $ TEHandshake VERSION
    else throwE TEBadSession

sendHandshake :: (Transport c, Encoding smp) => THandle c -> smp -> ExceptT TransportError IO ()
sendHandshake th = ExceptT . tPutBlock th . smpEncode

getHandshake :: (Transport c, Encoding smp) => THandle c -> ExceptT TransportError IO smp
getHandshake th = ExceptT $ (parse smpP (TEHandshake PARSE) =<<) <$> tGetBlock th

tHandle :: Transport c => c -> THandle c
tHandle c =
  THandle {connection = c, sessionId = tlsUnique c, smpVersion = 0}<|MERGE_RESOLUTION|>--- conflicted
+++ resolved
@@ -57,10 +57,6 @@
     tGetBlock,
     serializeTransportError,
     transportErrorP,
-<<<<<<< HEAD
-    currentSMPVersionBS,
-=======
->>>>>>> f314ff1b
 
     -- * Trim trailing CR
     trimCR,
@@ -393,29 +389,6 @@
 
 -- * SMP transport
 
-<<<<<<< HEAD
-data SMPVersion = SMPVersion Int Int Int
-  deriving (Eq, Ord)
-
-instance IsString SMPVersion where
-  fromString = parseString $ parseAll smpVersionP
-
-currentSMPVersion :: SMPVersion
-currentSMPVersion = "0.5.1"
-
-currentSMPVersionBS :: ByteString
-currentSMPVersionBS = serializeSMPVersion currentSMPVersion
-
-serializeSMPVersion :: SMPVersion -> ByteString
-serializeSMPVersion (SMPVersion a b c) = B.intercalate "." [bshow a, bshow b, bshow c]
-
-smpVersionP :: Parser SMPVersion
-smpVersionP =
-  let ver = A.decimal <* A.char '.'
-   in SMPVersion <$> ver <*> ver <*> A.decimal
-
-=======
->>>>>>> f314ff1b
 -- | The handle for SMP encrypted transport connection over Transport .
 data THandle c = THandle
   { connection :: c,

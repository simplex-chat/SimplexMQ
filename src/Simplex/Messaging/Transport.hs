--- conflicted
+++ resolved
@@ -96,11 +96,7 @@
 supportedSMPVersions = mkVersionRange 1 1
 
 simplexMQVersion :: String
-<<<<<<< HEAD
-simplexMQVersion = "1.0.3-rc1"
-=======
 simplexMQVersion = "1.0.3"
->>>>>>> 7a19ab22
 
 -- * Transport connection class
 

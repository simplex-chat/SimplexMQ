{-# LANGUAGE AllowAmbiguousTypes #-}
{-# LANGUAGE DataKinds #-}
{-# LANGUAGE DeriveAnyClass #-}
{-# LANGUAGE DuplicateRecordFields #-}
{-# LANGUAGE FlexibleContexts #-}
{-# LANGUAGE GADTs #-}
{-# LANGUAGE InstanceSigs #-}
{-# LANGUAGE KindSignatures #-}
{-# LANGUAGE LambdaCase #-}
{-# LANGUAGE NamedFieldPuns #-}
{-# LANGUAGE OverloadedStrings #-}
{-# LANGUAGE PatternSynonyms #-}
{-# LANGUAGE ScopedTypeVariables #-}
{-# LANGUAGE TemplateHaskell #-}
{-# LANGUAGE TupleSections #-}
{-# LANGUAGE TypeApplications #-}

-- |
-- Module      : Simplex.Messaging.Transport
-- Copyright   : (c) simplex.chat
-- License     : AGPL-3
--
-- Maintainer  : chat@simplex.chat
-- Stability   : experimental
-- Portability : non-portable
--
-- This module defines basic TCP server and client and SMP protocol encrypted transport over TCP.
--
-- See https://github.com/simplex-chat/simplexmq/blob/master/protocol/simplex-messaging.md#appendix-a
module Simplex.Messaging.Transport
  ( -- * SMP transport parameters
    SMPVersion,
    VersionSMP,
    VersionRangeSMP,
    THandleSMP,
    supportedSMPHandshakes,
    supportedClientSMPRelayVRange,
    supportedServerSMPRelayVRange,
    proxiedSMPRelayVRange,
    legacyServerSMPRelayVRange,
    currentClientSMPRelayVersion,
    legacyServerSMPRelayVersion,
    currentServerSMPRelayVersion,
    batchCmdsSMPVersion,
    basicAuthSMPVersion,
    subModeSMPVersion,
    authCmdsSMPVersion,
    sendingProxySMPVersion,
    sndAuthKeySMPVersion,
    deletedEventSMPVersion,
    simplexMQVersion,
    smpBlockSize,
    TransportConfig (..),

    -- * Transport connection class
    Transport (..),
    TProxy (..),
    ATransport (..),
    TransportPeer (..),
    getServerVerifyKey,

    -- * TLS Transport
    TLS (..),
    SessionId,
    ALPN,
    connectTLS,
    closeTLS,
<<<<<<< HEAD
    defaultSupportedParams,
=======
    supportedParameters,
    supportedParametersHTTPS,
>>>>>>> 1b5df36f
    withTlsUnique,

    -- * SMP transport
    THandle (..),
    THandleParams (..),
    THandleAuth (..),
    TransportError (..),
    HandshakeError (..),
    smpServerHandshake,
    smpClientHandshake,
    tPutBlock,
    tGetBlock,
    sendHandshake,
    getHandshake,
    smpTHParamsSetVersion,
  )
where

import Control.Applicative (optional)
import Control.Monad (forM, (<$!>))
import Control.Monad.Except
import Control.Monad.Trans.Except (throwE)
import qualified Data.Aeson.TH as J
import Data.Attoparsec.ByteString.Char8 (Parser)
import qualified Data.Attoparsec.ByteString.Char8 as A
import Data.Bifunctor (bimap, first)
import Data.Bitraversable (bimapM)
import Data.ByteString.Char8 (ByteString)
import qualified Data.ByteString.Char8 as B
import qualified Data.ByteString.Lazy.Char8 as LB
import Data.Default (def)
import Data.Functor (($>))
import Data.Typeable (Typeable)
import Data.Version (showVersion)
import Data.Word (Word16)
import qualified Data.X509 as X
import qualified Data.X509.Validation as XV
import GHC.IO.Handle.Internals (ioe_EOF)
import Network.Socket
import qualified Network.TLS as T
import qualified Network.TLS.Extra as TE
import qualified Paths_simplexmq as SMQ
import qualified Simplex.Messaging.Crypto as C
import Simplex.Messaging.Encoding
import Simplex.Messaging.Parsers (dropPrefix, parseRead1, sumTypeJSON)
import Simplex.Messaging.Transport.Buffer
import Simplex.Messaging.Util (bshow, catchAll, catchAll_, liftEitherWith)
import Simplex.Messaging.Version
import Simplex.Messaging.Version.Internal
import System.IO.Error (isEOFError)
import UnliftIO.Exception (Exception)
import qualified UnliftIO.Exception as E

-- * Transport parameters

smpBlockSize :: Int
smpBlockSize = 16384

-- SMP protocol version history:
-- 1 - binary protocol encoding (1/1/2022)
-- 2 - message flags (used to control notifications, 6/6/2022)
-- 3 - encrypt message timestamp and flags together with the body when delivered to the recipient (7/5/2022)
-- 4 - support command batching (7/17/2022)
-- 5 - basic auth for SMP servers (11/12/2022)
-- 6 - allow creating queues without subscribing (9/10/2023)
-- 7 - support authenticated encryption to verify senders' commands, imply but do NOT send session ID in signed part (4/30/2024)
-- 8 - SMP proxy for sender commands
-- 9 - faster handshake: SKEY command for sender to secure queue
-- 10 - DELD event to subscriber when queue is deleted via another connnection

data SMPVersion

instance VersionScope SMPVersion

type VersionSMP = Version SMPVersion

type VersionRangeSMP = VersionRange SMPVersion

pattern VersionSMP :: Word16 -> VersionSMP
pattern VersionSMP v = Version v

batchCmdsSMPVersion :: VersionSMP
batchCmdsSMPVersion = VersionSMP 4

basicAuthSMPVersion :: VersionSMP
basicAuthSMPVersion = VersionSMP 5

subModeSMPVersion :: VersionSMP
subModeSMPVersion = VersionSMP 6

authCmdsSMPVersion :: VersionSMP
authCmdsSMPVersion = VersionSMP 7

sendingProxySMPVersion :: VersionSMP
sendingProxySMPVersion = VersionSMP 8

sndAuthKeySMPVersion :: VersionSMP
sndAuthKeySMPVersion = VersionSMP 9

deletedEventSMPVersion :: VersionSMP
deletedEventSMPVersion = VersionSMP 10

currentClientSMPRelayVersion :: VersionSMP
currentClientSMPRelayVersion = VersionSMP 10

legacyServerSMPRelayVersion :: VersionSMP
legacyServerSMPRelayVersion = VersionSMP 6

currentServerSMPRelayVersion :: VersionSMP
currentServerSMPRelayVersion = VersionSMP 10

-- Max SMP protocol version to be used in e2e encrypted
-- connection between client and server, as defined by SMP proxy.
-- SMP proxy sets it to lower than its current version
-- to prevent client version fingerprinting by the
-- destination relays when clients upgrade at different times.
proxiedSMPRelayVersion :: VersionSMP
proxiedSMPRelayVersion = VersionSMP 9

-- minimal supported protocol version is 4
-- TODO remove code that supports sending commands without batching
supportedClientSMPRelayVRange :: VersionRangeSMP
supportedClientSMPRelayVRange = mkVersionRange batchCmdsSMPVersion currentClientSMPRelayVersion

legacyServerSMPRelayVRange :: VersionRangeSMP
legacyServerSMPRelayVRange = mkVersionRange batchCmdsSMPVersion legacyServerSMPRelayVersion

supportedServerSMPRelayVRange :: VersionRangeSMP
supportedServerSMPRelayVRange = mkVersionRange batchCmdsSMPVersion currentServerSMPRelayVersion

-- This range initially allows only version 8 - see the comment above.
proxiedSMPRelayVRange :: VersionRangeSMP
proxiedSMPRelayVRange = mkVersionRange sendingProxySMPVersion proxiedSMPRelayVersion

supportedSMPHandshakes :: [ALPN]
supportedSMPHandshakes = ["smp/1"]

simplexMQVersion :: String
simplexMQVersion = showVersion SMQ.version

-- * Transport connection class

data TransportConfig = TransportConfig
  { logTLSErrors :: Bool,
    transportTimeout :: Maybe Int
  }

class Typeable c => Transport c where
  transport :: ATransport
  transport = ATransport (TProxy @c)

  transportName :: TProxy c -> String

  transportPeer :: c -> TransportPeer

  transportConfig :: c -> TransportConfig

  -- | Upgrade server TLS context to connection (used in the server)
  getServerConnection :: TransportConfig -> X.CertificateChain -> T.Context -> IO c

  -- | Upgrade client TLS context to connection (used in the client)
  getClientConnection :: TransportConfig -> X.CertificateChain -> T.Context -> IO c

  getServerCerts :: c -> X.CertificateChain

  -- | tls-unique channel binding per RFC5929
  tlsUnique :: c -> SessionId

  -- | ALPN value negotiated for the session
  getSessionALPN :: c -> Maybe ALPN

  -- | Close connection
  closeConnection :: c -> IO ()

  -- | Read fixed number of bytes from connection
  cGet :: c -> Int -> IO ByteString

  -- | Write bytes to connection
  cPut :: c -> ByteString -> IO ()

  -- | Receive ByteString from connection, allowing LF or CRLF termination.
  getLn :: c -> IO ByteString

  -- | Send ByteString to connection terminating it with CRLF.
  putLn :: c -> ByteString -> IO ()
  putLn c = cPut c . (<> "\r\n")

data TransportPeer = TClient | TServer
  deriving (Eq, Show)

data TProxy c = TProxy

data ATransport = forall c. Transport c => ATransport (TProxy c)

getServerVerifyKey :: Transport c => c -> Either String C.APublicVerifyKey
getServerVerifyKey c =
  case getServerCerts c of
    X.CertificateChain (server : _ca) -> C.x509ToPublic (X.certPubKey . X.signedObject $ X.getSigned server, []) >>= C.pubKey
    _ -> Left "no certificate chain"

-- * TLS Transport

data TLS = TLS
  { tlsContext :: T.Context,
    tlsPeer :: TransportPeer,
    tlsUniq :: ByteString,
    tlsBuffer :: TBuffer,
    tlsALPN :: Maybe ALPN,
    tlsServerCerts :: X.CertificateChain,
    tlsTransportConfig :: TransportConfig
  }

type ALPN = ByteString

connectTLS :: T.TLSParams p => Maybe HostName -> TransportConfig -> p -> Socket -> IO T.Context
connectTLS host_ TransportConfig {logTLSErrors} params sock =
  E.bracketOnError (T.contextNew sock params) closeTLS $ \ctx ->
    logHandshakeErrors (T.handshake ctx) $> ctx
  where
    logHandshakeErrors = if logTLSErrors then (`catchAll` logThrow) else id
    logThrow e = putStrLn ("TLS error" <> host <> ": " <> show e) >> E.throwIO e
    host = maybe "" (\h -> " (" <> h <> ")") host_

getTLS :: TransportPeer -> TransportConfig -> X.CertificateChain -> T.Context -> IO TLS
getTLS tlsPeer cfg tlsServerCerts cxt = withTlsUnique tlsPeer cxt newTLS
  where
    newTLS tlsUniq = do
      tlsBuffer <- newTBuffer
      tlsALPN <- T.getNegotiatedProtocol cxt
      pure TLS {tlsContext = cxt, tlsALPN, tlsTransportConfig = cfg, tlsServerCerts, tlsPeer, tlsUniq, tlsBuffer}

withTlsUnique :: TransportPeer -> T.Context -> (ByteString -> IO c) -> IO c
withTlsUnique peer cxt f =
  cxtFinished peer cxt
    >>= maybe (closeTLS cxt >> ioe_EOF) f
  where
    cxtFinished TServer = T.getPeerFinished
    cxtFinished TClient = T.getFinished

closeTLS :: T.Context -> IO ()
closeTLS ctx =
  T.bye ctx -- sometimes socket was closed before 'TLS.bye' so we catch the 'Broken pipe' error here
    `E.finally` T.contextClose ctx
    `catchAll_` pure ()

defaultSupportedParams :: T.Supported
defaultSupportedParams =
  def
    { T.supportedVersions = [T.TLS13, T.TLS12],
      T.supportedCiphers =
        [ TE.cipher_TLS13_CHACHA20POLY1305_SHA256, -- for TLS13
          TE.cipher_ECDHE_ECDSA_CHACHA20POLY1305_SHA256 -- for TLS12
        ],
      T.supportedHashSignatures = [(T.HashIntrinsic, T.SignatureEd448), (T.HashIntrinsic, T.SignatureEd25519)],
      T.supportedGroups = [T.X448, T.X25519],
      T.supportedSecureRenegotiation = False
    }

-- | A selection of extra parameters to accomodate browser chains
supportedParametersHTTPS :: T.Supported
supportedParametersHTTPS = supportedParameters
  { T.supportedCiphers = T.supportedCiphers supportedParameters <> browserCiphers
  , T.supportedGroups = T.supportedGroups supportedParameters <> browserGroups
  , T.supportedHashSignatures = T.supportedHashSignatures supportedParameters <> browserSigs
  }
  where
    browserCiphers =
      [ TE.cipher_TLS13_AES128CCM8_SHA256
      , TE.cipher_ECDHE_ECDSA_AES128CCM8_SHA256
      , TE.cipher_ECDHE_ECDSA_AES256CCM8_SHA256
      ]
    browserGroups =
      [ T.P256
      ]
    browserSigs =
      [ (T.HashSHA256, T.SignatureECDSA),
        (T.HashSHA384, T.SignatureECDSA)
      ]

instance Transport TLS where
  transportName _ = "TLS"
  transportPeer = tlsPeer
  transportConfig = tlsTransportConfig
  getServerConnection = getTLS TServer
  getClientConnection = getTLS TClient
  getServerCerts = tlsServerCerts
  getSessionALPN = tlsALPN
  tlsUnique = tlsUniq
  closeConnection tls = closeTLS $ tlsContext tls

  -- https://hackage.haskell.org/package/tls-1.6.0/docs/Network-TLS.html#v:recvData
  -- this function may return less than requested number of bytes
  cGet :: TLS -> Int -> IO ByteString
  cGet TLS {tlsContext, tlsBuffer, tlsTransportConfig = TransportConfig {transportTimeout = t_}} n =
    getBuffered tlsBuffer n t_ (T.recvData tlsContext)

  cPut :: TLS -> ByteString -> IO ()
  cPut TLS {tlsContext, tlsTransportConfig = TransportConfig {transportTimeout = t_}} =
    withTimedErr t_ . T.sendData tlsContext . LB.fromStrict

  getLn :: TLS -> IO ByteString
  getLn TLS {tlsContext, tlsBuffer} = do
    getLnBuffered tlsBuffer (T.recvData tlsContext) `E.catches` [E.Handler handleTlsEOF, E.Handler handleEOF]
    where
      handleTlsEOF = \case
        T.PostHandshake T.Error_EOF -> E.throwIO TEBadBlock
        e -> E.throwIO e
      handleEOF e = if isEOFError e then E.throwIO TEBadBlock else E.throwIO e

-- * SMP transport

-- | The handle for SMP encrypted transport connection over Transport.
data THandle v c p = THandle
  { connection :: c,
    params :: THandleParams v p
  }

type THandleSMP c p = THandle SMPVersion c p

data THandleParams v p = THandleParams
  { sessionId :: SessionId,
    blockSize :: Int,
    -- | server protocol version range
    thServerVRange :: VersionRange v,
    -- | agreed server protocol version
    thVersion :: Version v,
    -- | peer public key for command authorization and shared secrets for entity ID encryption
    thAuth :: Maybe (THandleAuth p),
    -- | do NOT send session ID in transmission, but include it into signed message
    -- based on protocol version
    implySessId :: Bool,
    -- | send multiple transmissions in a single block
    -- based on protocol version
    batch :: Bool
  }

data THandleAuth (p :: TransportPeer) where
  THAuthClient ::
    { serverPeerPubKey :: C.PublicKeyX25519, -- used by the client to combine with client's private per-queue key
      serverCertKey :: (X.CertificateChain, X.SignedExact X.PubKey), -- the key here is serverPeerPubKey signed with server certificate
      sessSecret :: Maybe C.DhSecretX25519 -- session secret (will be used in SMP proxy only)
    } ->
    THandleAuth 'TClient
  THAuthServer ::
    { serverPrivKey :: C.PrivateKeyX25519, -- used by the server to combine with client's public per-queue key
      sessSecret' :: Maybe C.DhSecretX25519 -- session secret (will be used in SMP proxy only)
    } ->
    THandleAuth 'TServer

-- | TLS-unique channel binding
type SessionId = ByteString

data ServerHandshake = ServerHandshake
  { smpVersionRange :: VersionRangeSMP,
    sessionId :: SessionId,
    -- pub key to agree shared secrets for command authorization and entity ID encryption.
    -- todo C.PublicKeyX25519
    authPubKey :: Maybe (X.CertificateChain, X.SignedExact X.PubKey)
  }

data ClientHandshake = ClientHandshake
  { -- | agreed SMP server protocol version
    smpVersion :: VersionSMP,
    -- | server identity - CA certificate fingerprint
    keyHash :: C.KeyHash,
    -- pub key to agree shared secret for entity ID encryption, shared secret for command authorization is agreed using per-queue keys.
    authPubKey :: Maybe C.PublicKeyX25519
  }

instance Encoding ClientHandshake where
  smpEncode ClientHandshake {smpVersion, keyHash, authPubKey} =
    smpEncode (smpVersion, keyHash) <> encodeAuthEncryptCmds smpVersion authPubKey
  smpP = do
    (smpVersion, keyHash) <- smpP
    -- TODO drop SMP v6: remove special parser and make key non-optional
    authPubKey <- authEncryptCmdsP smpVersion smpP
    pure ClientHandshake {smpVersion, keyHash, authPubKey}

instance Encoding ServerHandshake where
  smpEncode ServerHandshake {smpVersionRange, sessionId, authPubKey} =
    smpEncode (smpVersionRange, sessionId) <> auth
    where
      auth =
        encodeAuthEncryptCmds (maxVersion smpVersionRange) $
          bimap C.encodeCertChain C.SignedObject <$> authPubKey
  smpP = do
    (smpVersionRange, sessionId) <- smpP
    -- TODO drop SMP v6: remove special parser and make key non-optional
    authPubKey <- authEncryptCmdsP (maxVersion smpVersionRange) authP
    pure ServerHandshake {smpVersionRange, sessionId, authPubKey}
    where
      authP = do
        cert <- C.certChainP
        C.SignedObject key <- smpP
        pure (cert, key)

encodeAuthEncryptCmds :: Encoding a => VersionSMP -> Maybe a -> ByteString
encodeAuthEncryptCmds v k
  | v >= authCmdsSMPVersion = maybe "" smpEncode k
  | otherwise = ""

authEncryptCmdsP :: VersionSMP -> Parser a -> Parser (Maybe a)
authEncryptCmdsP v p = if v >= authCmdsSMPVersion then optional p else pure Nothing

-- | Error of SMP encrypted transport over TCP.
data TransportError
  = -- | error parsing transport block
    TEBadBlock
  | -- | incompatible client or server version
    TEVersion
  | -- | message does not fit in transport block
    TELargeMsg
  | -- | incorrect session ID
    TEBadSession
  | -- | absent server key for v7 entity
    -- This error happens when the server did not provide a DH key to authorize commands for the queue that should be authorized with a DH key.
    TENoServerAuth
  | -- | transport handshake error
    TEHandshake {handshakeErr :: HandshakeError}
  deriving (Eq, Read, Show, Exception)

-- | Transport handshake error.
data HandshakeError
  = -- | parsing error
    PARSE
  | -- | incorrect server identity
    IDENTITY
  | -- | v7 authentication failed
    BAD_AUTH
  deriving (Eq, Read, Show, Exception)

instance Encoding TransportError where
  smpP =
    A.takeTill (== ' ') >>= \case
      "BLOCK" -> pure TEBadBlock
      "VERSION" -> pure TEVersion
      "LARGE_MSG" -> pure TELargeMsg
      "SESSION" -> pure TEBadSession
      "NO_AUTH" -> pure TENoServerAuth
      "HANDSHAKE" -> TEHandshake <$> (A.space *> parseRead1)
      _ -> fail "bad TransportError"
  smpEncode = \case
    TEBadBlock -> "BLOCK"
    TEVersion -> "VERSION"
    TELargeMsg -> "LARGE_MSG"
    TEBadSession -> "SESSION"
    TENoServerAuth -> "NO_AUTH"
    TEHandshake e -> "HANDSHAKE " <> bshow e

-- | Pad and send block to SMP transport.
tPutBlock :: Transport c => THandle v c p -> ByteString -> IO (Either TransportError ())
tPutBlock THandle {connection = c, params = THandleParams {blockSize}} block =
  bimapM (const $ pure TELargeMsg) (cPut c) $
    C.pad block blockSize

-- | Receive block from SMP transport.
tGetBlock :: Transport c => THandle v c p -> IO (Either TransportError ByteString)
tGetBlock THandle {connection = c, params = THandleParams {blockSize}} = do
  msg <- cGet c blockSize
  if B.length msg == blockSize
    then pure . first (const TELargeMsg) $ C.unPad msg
    else ioe_EOF

-- | Server SMP transport handshake.
--
-- See https://github.com/simplex-chat/simplexmq/blob/master/protocol/simplex-messaging.md#appendix-a
smpServerHandshake :: forall c. Transport c => C.APrivateSignKey -> c -> C.KeyPairX25519 -> C.KeyHash -> VersionRangeSMP -> ExceptT TransportError IO (THandleSMP c 'TServer)
smpServerHandshake serverSignKey c (k, pk) kh smpVRange = do
  let th@THandle {params = THandleParams {sessionId}} = smpTHandle c
      sk = C.signX509 serverSignKey $ C.publicToX509 k
      certChain = getServerCerts c
      smpVersionRange = maybe legacyServerSMPRelayVRange (const smpVRange) $ getSessionALPN c
  sendHandshake th $ ServerHandshake {sessionId, smpVersionRange, authPubKey = Just (certChain, sk)}
  getHandshake th >>= \case
    ClientHandshake {smpVersion = v, keyHash, authPubKey = k'}
      | keyHash /= kh ->
          throwE $ TEHandshake IDENTITY
      | otherwise ->
          case compatibleVRange' smpVersionRange v of
            Just (Compatible vr) -> pure $ smpTHandleServer th v vr pk k'
            Nothing -> throwE TEVersion

-- | Client SMP transport handshake.
--
-- See https://github.com/simplex-chat/simplexmq/blob/master/protocol/simplex-messaging.md#appendix-a
smpClientHandshake :: forall c. Transport c => c -> Maybe C.KeyPairX25519 -> C.KeyHash -> VersionRangeSMP -> ExceptT TransportError IO (THandleSMP c 'TClient)
smpClientHandshake c ks_ keyHash@(C.KeyHash kh) smpVRange = do
  let th@THandle {params = THandleParams {sessionId}} = smpTHandle c
  ServerHandshake {sessionId = sessId, smpVersionRange, authPubKey} <- getHandshake th
  if sessionId /= sessId
    then throwE TEBadSession
    else case smpVersionRange `compatibleVRange` smpVRange of
      Just (Compatible vr) -> do
        ck_ <- forM authPubKey $ \certKey@(X.CertificateChain cert, exact) ->
          liftEitherWith (const $ TEHandshake BAD_AUTH) $ do
            case cert of
              [_leaf, ca] | XV.Fingerprint kh == XV.getFingerprint ca X.HashSHA256 -> pure ()
              _ -> throwError "bad certificate"
            serverKey <- getServerVerifyKey c
            pubKey <- C.verifyX509 serverKey exact
            (,certKey) <$> (C.x509ToPublic (pubKey, []) >>= C.pubKey)
        let v = maxVersion vr
        sendHandshake th $ ClientHandshake {smpVersion = v, keyHash, authPubKey = fst <$> ks_}
        pure $ smpTHandleClient th v vr (snd <$> ks_) ck_
      Nothing -> throwE TEVersion

smpTHandleServer :: forall c. THandleSMP c 'TServer -> VersionSMP -> VersionRangeSMP -> C.PrivateKeyX25519 -> Maybe C.PublicKeyX25519 -> THandleSMP c 'TServer
smpTHandleServer th v vr pk k_ =
  let thAuth = THAuthServer {serverPrivKey = pk, sessSecret' = (`C.dh'` pk) <$!> k_}
   in smpTHandle_ th v vr (Just thAuth)

smpTHandleClient :: forall c. THandleSMP c 'TClient -> VersionSMP -> VersionRangeSMP -> Maybe C.PrivateKeyX25519 -> Maybe (C.PublicKeyX25519, (X.CertificateChain, X.SignedExact X.PubKey)) -> THandleSMP c 'TClient
smpTHandleClient th v vr pk_ ck_ =
  let thAuth = (\(k, ck) -> THAuthClient {serverPeerPubKey = k, serverCertKey = forceCertChain ck, sessSecret = C.dh' k <$!> pk_}) <$!> ck_
   in smpTHandle_ th v vr thAuth

smpTHandle_ :: forall c p. THandleSMP c p -> VersionSMP -> VersionRangeSMP -> Maybe (THandleAuth p) -> THandleSMP c p
smpTHandle_ th@THandle {params} v vr thAuth =
  -- TODO drop SMP v6: make thAuth non-optional
  let params' = params {thVersion = v, thServerVRange = vr, thAuth, implySessId = v >= authCmdsSMPVersion}
   in (th :: THandleSMP c p) {params = params'}

{-# INLINE forceCertChain #-}
forceCertChain :: (X.CertificateChain, X.SignedExact T.PubKey) -> (X.CertificateChain, X.SignedExact T.PubKey)
forceCertChain cert@(X.CertificateChain cc, signedKey) = length (show cc) `seq` show signedKey `seq` cert

-- This function is only used with v >= 8, so currently it's a simple record update.
-- It may require some parameters update in the future, to be consistent with smpTHandle_.
smpTHParamsSetVersion :: VersionSMP -> THandleParams SMPVersion p -> THandleParams SMPVersion p
smpTHParamsSetVersion v params = params {thVersion = v}
{-# INLINE smpTHParamsSetVersion #-}

sendHandshake :: (Transport c, Encoding smp) => THandle v c p -> smp -> ExceptT TransportError IO ()
sendHandshake th = ExceptT . tPutBlock th . smpEncode

-- ignores tail bytes to allow future extensions
getHandshake :: (Transport c, Encoding smp) => THandle v c p -> ExceptT TransportError IO smp
getHandshake th = ExceptT $ (first (\_ -> TEHandshake PARSE) . A.parseOnly smpP =<<) <$> tGetBlock th

smpTHandle :: Transport c => c -> THandleSMP c p
smpTHandle c = THandle {connection = c, params}
  where
    v = VersionSMP 0
    params =
      THandleParams
        { sessionId = tlsUnique c,
          blockSize = smpBlockSize,
          thServerVRange = versionToRange v,
          thVersion = v,
          thAuth = Nothing,
          implySessId = False,
          batch = True
        }

$(J.deriveJSON (sumTypeJSON id) ''HandshakeError)

$(J.deriveJSON (sumTypeJSON $ dropPrefix "TE") ''TransportError)<|MERGE_RESOLUTION|>--- conflicted
+++ resolved
@@ -65,12 +65,8 @@
     ALPN,
     connectTLS,
     closeTLS,
-<<<<<<< HEAD
     defaultSupportedParams,
-=======
-    supportedParameters,
-    supportedParametersHTTPS,
->>>>>>> 1b5df36f
+    defaultSupportedParamsHTTPS,
     withTlsUnique,
 
     -- * SMP transport
@@ -330,25 +326,21 @@
     }
 
 -- | A selection of extra parameters to accomodate browser chains
-supportedParametersHTTPS :: T.Supported
-supportedParametersHTTPS = supportedParameters
-  { T.supportedCiphers = T.supportedCiphers supportedParameters <> browserCiphers
-  , T.supportedGroups = T.supportedGroups supportedParameters <> browserGroups
-  , T.supportedHashSignatures = T.supportedHashSignatures supportedParameters <> browserSigs
-  }
+defaultSupportedParamsHTTPS :: T.Supported
+defaultSupportedParamsHTTPS =
+  defaultSupportedParams
+    { T.supportedCiphers = T.supportedCiphers defaultSupportedParams <> browserCiphers,
+      T.supportedGroups = T.supportedGroups defaultSupportedParams <> browserGroups,
+      T.supportedHashSignatures = T.supportedHashSignatures defaultSupportedParams <> browserSigs
+    }
   where
     browserCiphers =
-      [ TE.cipher_TLS13_AES128CCM8_SHA256
-      , TE.cipher_ECDHE_ECDSA_AES128CCM8_SHA256
-      , TE.cipher_ECDHE_ECDSA_AES256CCM8_SHA256
+      [ TE.cipher_TLS13_AES128CCM8_SHA256,
+        TE.cipher_ECDHE_ECDSA_AES128CCM8_SHA256,
+        TE.cipher_ECDHE_ECDSA_AES256CCM8_SHA256
       ]
-    browserGroups =
-      [ T.P256
-      ]
-    browserSigs =
-      [ (T.HashSHA256, T.SignatureECDSA),
-        (T.HashSHA384, T.SignatureECDSA)
-      ]
+    browserGroups = [T.P256]
+    browserSigs = [(T.HashSHA256, T.SignatureECDSA), (T.HashSHA384, T.SignatureECDSA)]
 
 instance Transport TLS where
   transportName _ = "TLS"

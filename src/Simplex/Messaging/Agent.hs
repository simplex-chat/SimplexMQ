{-# LANGUAGE DataKinds #-}
{-# LANGUAGE DuplicateRecordFields #-}
{-# LANGUAGE FlexibleContexts #-}
{-# LANGUAGE GADTs #-}
{-# LANGUAGE LambdaCase #-}
{-# LANGUAGE NamedFieldPuns #-}
{-# LANGUAGE OverloadedStrings #-}
{-# LANGUAGE RankNTypes #-}
{-# LANGUAGE ScopedTypeVariables #-}

module Simplex.Messaging.Agent (runSMPAgent) where

import Control.Logger.Simple
import Control.Monad.Except
import Control.Monad.IO.Unlift
import Control.Monad.Reader
import Crypto.Random
import Data.ByteString.Char8 (ByteString)
import qualified Data.ByteString.Char8 as B
import Data.Text.Encoding
import Simplex.Messaging.Agent.Client
import Simplex.Messaging.Agent.Env.SQLite
import Simplex.Messaging.Agent.Store
import Simplex.Messaging.Agent.Store.SQLite.Types
import Simplex.Messaging.Agent.Store.Types
import Simplex.Messaging.Agent.Transmission
import Simplex.Messaging.Client (SMPServerTransmission)
import Simplex.Messaging.Types (CorrId (..), MsgBody, PrivateKey, SenderKey)
import qualified Simplex.Messaging.Protocol as SMP
import Simplex.Messaging.Server (randomBytes)
import Simplex.Messaging.Transport
import UnliftIO.Async
import UnliftIO.Exception (SomeException)
import qualified UnliftIO.Exception as E
import UnliftIO.IO
import UnliftIO.STM

runSMPAgent :: (MonadRandom m, MonadUnliftIO m) => AgentConfig -> m ()
runSMPAgent cfg@AgentConfig {tcpPort} = do
  env <- newEnv cfg
  runReaderT smpAgent env
  where
    smpAgent :: (MonadUnliftIO m', MonadReader Env m') => m' ()
    smpAgent = runTCPServer tcpPort $ \h -> do
      liftIO $ putLn h "Welcome to SMP v0.2.0 agent"
      q <- asks $ tbqSize . config
      n <- asks clientCounter
      c <- atomically $ newAgentClient n q
      logInfo $ "client " <> showText (clientId c) <> " connected to Agent"
      race_ (connectClient h c) (runClient c)

connectClient :: MonadUnliftIO m => Handle -> AgentClient -> m ()
connectClient h c = do
  race_ (send h c) (receive h c)
  logInfo $ "client " <> showText (clientId c) <> " disconnected from Agent"

runClient :: (MonadUnliftIO m, MonadReader Env m) => AgentClient -> m ()
runClient c = race_ (subscriber c) (client c)

receive :: forall m. MonadUnliftIO m => Handle -> AgentClient -> m ()
receive h c@AgentClient {rcvQ, sndQ} = forever $ do
  (corrId, cAlias, cmdOrErr) <- tGet SClient h
  case cmdOrErr of
    Right cmd -> write rcvQ (corrId, cAlias, cmd)
    Left e -> write sndQ (corrId, cAlias, ERR e)
  where
    write :: TBQueue (ATransmission p) -> ATransmission p -> m ()
    write q t = do
      logClient c "-->" t
      atomically $ writeTBQueue q t

send :: MonadUnliftIO m => Handle -> AgentClient -> m ()
send h c@AgentClient {sndQ} = forever $ do
  t <- atomically $ readTBQueue sndQ
  tPut h t
  logClient c "<--" t

logClient :: MonadUnliftIO m => AgentClient -> ByteString -> ATransmission a -> m ()
logClient AgentClient {clientId} dir (CorrId corrId, cAlias, cmd) = do
  logInfo . decodeUtf8 $ B.unwords [B.pack $ show clientId, dir, "A :", corrId, cAlias, B.takeWhile (/= ' ') $ serializeCommand cmd]

client :: (MonadUnliftIO m, MonadReader Env m) => AgentClient -> m ()
client c@AgentClient {rcvQ, sndQ} = forever $ do
  t@(corrId, cAlias, _) <- atomically $ readTBQueue rcvQ
  runExceptT (processCommand c t) >>= \case
    Left e -> atomically $ writeTBQueue sndQ (corrId, cAlias, ERR e)
    Right _ -> return ()

withStore ::
  AgentMonad m =>
  (forall m'. (MonadUnliftIO m', MonadError StoreError m') => SQLiteStore -> m' a) ->
  m a
withStore action = do
  store <- asks db
  runExceptT (action store `E.catch` handleInternal) >>= \case
    Right c -> return c
    Left e -> throwError $ STORE e
  where
    handleInternal :: (MonadError StoreError m') => SomeException -> m' a
    handleInternal _ = throwError SEInternal

processCommand :: forall m. AgentMonad m => AgentClient -> ATransmission 'Client -> m ()
processCommand c@AgentClient {sndQ} (corrId, connAlias, cmd) =
  case cmd of
    NEW smpServer -> createNewConnection smpServer
    JOIN smpQueueInfo replyMode -> joinConnection smpQueueInfo replyMode
    SUB -> subscribeConnection
    SEND msgBody -> sendMessage msgBody
    ACK aMsgId -> ackMessage aMsgId
  where
    createNewConnection :: SMPServer -> m ()
    createNewConnection server = do
      -- TODO create connection alias if not passed
      -- make connAlias Maybe?
      (rq, qInfo) <- newReceiveQueue c server connAlias
      withStore $ \st -> createRcvConn st connAlias rq
      respond $ INV qInfo

    joinConnection :: SMPQueueInfo -> ReplyMode -> m ()
    joinConnection qInfo@(SMPQueueInfo srv _ _) replyMode = do
      -- TODO create connection alias if not passed
      -- make connAlias Maybe?
      (sq, senderKey) <- newSendQueue qInfo
      withStore $ \st -> createSndConn st connAlias sq
      connectToSendQueue c sq senderKey
      case replyMode of
        ReplyOn -> sendReplyQInfo srv sq
        ReplyVia srv' -> sendReplyQInfo srv' sq
        ReplyOff -> return ()
      respond CON

<<<<<<< HEAD
    subscribeConnection :: m ()
    subscribeConnection =
      withStore (`getConn` connAlias) >>= \case
        SomeConn _ (DuplexConnection _ rq _) -> subscribe rq
        SomeConn _ (ReceiveConnection _ rq) -> subscribe rq
        -- TODO possibly there should be a separate error type trying to send the message to the connection without ReceiveQueue
        _ -> throwError PROHIBITED
      where
        subscribe rq = subscribeQueue c rq connAlias >> respond OK

    sendMessage :: SMP.MsgBody -> m ()
=======
    sendMessage :: MsgBody -> m ()
>>>>>>> 2372abf2
    sendMessage msgBody =
      withStore (`getConn` connAlias) >>= \case
        SomeConn _ (DuplexConnection _ _ sq) -> sendMsg sq
        SomeConn _ (SendConnection _ sq) -> sendMsg sq
        -- TODO possibly there should be a separate error type trying to send the message to the connection without SendQueue
        _ -> throwError PROHIBITED -- NOT_READY ?
      where
        sendMsg sq = do
          sendAgentMessage c sq $ A_MSG msgBody
          -- TODO respond $ SENT aMsgId
          respond OK

    ackMessage :: AgentMsgId -> m ()
    ackMessage _aMsgId =
      withStore (`getConn` connAlias) >>= \case
        SomeConn _ (DuplexConnection _ rq _) -> ackMsg rq
        SomeConn _ (ReceiveConnection _ rq) -> ackMsg rq
        -- TODO possibly there should be a separate error type trying to send the message to the connection without ReceiveQueue
        -- NOT_READY ?
        _ -> throwError PROHIBITED
      where
        ackMsg rq = sendAck c rq >> respond OK

    sendReplyQInfo :: SMPServer -> SendQueue -> m ()
    sendReplyQInfo srv sq = do
      (rq, qInfo) <- newReceiveQueue c srv connAlias
      withStore $ \st -> addRcvQueue st connAlias rq
      sendAgentMessage c sq $ REPLY qInfo

    respond :: ACommand 'Agent -> m ()
    respond resp = atomically $ writeTBQueue sndQ (corrId, connAlias, resp)

subscriber :: (MonadUnliftIO m, MonadReader Env m) => AgentClient -> m ()
subscriber c@AgentClient {msgQ} = forever $ do
  -- TODO this will only process messages and notifications
  t <- atomically $ readTBQueue msgQ
  runExceptT (processSMPTransmission c t) >>= \case
    Left e -> liftIO $ print e
    Right _ -> return ()

processSMPTransmission :: forall m. AgentMonad m => AgentClient -> SMPServerTransmission -> m ()
processSMPTransmission c@AgentClient {sndQ} (srv, rId, cmd) = do
  (connAlias, rq@ReceiveQueue {decryptKey, status}) <- withStore $ \st -> getReceiveQueue st srv rId
  case cmd of
    SMP.MSG _ srvTs msgBody -> do
      -- TODO deduplicate with previously received
      agentMsg <- liftEither . parseSMPMessage =<< decryptMessage decryptKey msgBody
      case agentMsg of
        SMPConfirmation senderKey -> do
          logServer "<--" c srv rId "MSG <KEY>"
          case status of
            New -> do
              -- TODO currently it automatically allows whoever sends the confirmation
              -- Commands CONF and LET are not implemented yet
              -- They are probably not needed in v0.2?
              -- TODO notification that connection confirmed?
              withStore $ \st -> updateRcvQueueStatus st rq Confirmed
              -- TODO update sender key in the store
              secureQueue c rq senderKey
              withStore $ \st -> updateRcvQueueStatus st rq Secured
              sendAck c rq
            s ->
              -- TODO maybe send notification to the user
              liftIO . putStrLn $ "unexpected SMP confirmation, queue status " <> show s
        SMPMessage {agentMessage, agentMsgId, agentTimestamp} ->
          case agentMessage of
            HELLO _verifyKey _ -> do
              logServer "<--" c srv rId "MSG <HELLO>"
              -- TODO send status update to the user?
              withStore $ \st -> updateRcvQueueStatus st rq Active
              sendAck c rq
            REPLY qInfo -> do
              logServer "<--" c srv rId "MSG <REPLY>"
              -- TODO move senderKey inside SendQueue
              (sq, senderKey) <- newSendQueue qInfo
              withStore $ \st -> addSndQueue st connAlias sq
              connectToSendQueue c sq senderKey
              notify connAlias CON
              sendAck c rq
            A_MSG body -> do
              logServer "<--" c srv rId "MSG <MSG>"
              -- TODO check message status
              notify connAlias $ MSG agentMsgId agentTimestamp srvTs MsgOk body
      return ()
    SMP.END -> do
      removeSubscription c connAlias
      logServer "<--" c srv rId "END"
      notify connAlias END
    _ -> logServer "<--" c srv rId $ "unexpected:" <> (B.pack . show) cmd
  where
    notify :: ConnAlias -> ACommand 'Agent -> m ()
    notify connAlias msg = atomically $ writeTBQueue sndQ ("", connAlias, msg)

connectToSendQueue :: AgentMonad m => AgentClient -> SendQueue -> SenderKey -> m ()
connectToSendQueue c sq senderKey = do
  sendConfirmation c sq senderKey
  withStore $ \st -> updateSndQueueStatus st sq Confirmed
  sendHello c sq
  withStore $ \st -> updateSndQueueStatus st sq Active

decryptMessage :: MonadUnliftIO m => PrivateKey -> ByteString -> m ByteString
decryptMessage _decryptKey = return

newSendQueue ::
  (MonadUnliftIO m, MonadReader Env m) => SMPQueueInfo -> m (SendQueue, SenderKey)
newSendQueue (SMPQueueInfo smpServer senderId encryptKey) = do
  g <- asks idsDrg
  senderKey <- atomically $ randomBytes 16 g -- TODO replace with cryptographic key pair
  verifyKey <- atomically $ randomBytes 16 g -- TODO replace with cryptographic key pair
  let sndPrivateKey = senderKey
      signKey = verifyKey
      sndQueue =
        SendQueue
          { server = smpServer,
            sndId = senderId,
            sndPrivateKey,
            encryptKey,
            signKey,
            -- verifyKey,
            status = New,
            ackMode = AckMode On
          }
  return (sndQueue, senderKey)<|MERGE_RESOLUTION|>--- conflicted
+++ resolved
@@ -25,10 +25,10 @@
 import Simplex.Messaging.Agent.Store.Types
 import Simplex.Messaging.Agent.Transmission
 import Simplex.Messaging.Client (SMPServerTransmission)
-import Simplex.Messaging.Types (CorrId (..), MsgBody, PrivateKey, SenderKey)
 import qualified Simplex.Messaging.Protocol as SMP
 import Simplex.Messaging.Server (randomBytes)
 import Simplex.Messaging.Transport
+import Simplex.Messaging.Types (CorrId (..), MsgBody, PrivateKey, SenderKey)
 import UnliftIO.Async
 import UnliftIO.Exception (SomeException)
 import qualified UnliftIO.Exception as E
@@ -129,7 +129,6 @@
         ReplyOff -> return ()
       respond CON
 
-<<<<<<< HEAD
     subscribeConnection :: m ()
     subscribeConnection =
       withStore (`getConn` connAlias) >>= \case
@@ -140,10 +139,7 @@
       where
         subscribe rq = subscribeQueue c rq connAlias >> respond OK
 
-    sendMessage :: SMP.MsgBody -> m ()
-=======
     sendMessage :: MsgBody -> m ()
->>>>>>> 2372abf2
     sendMessage msgBody =
       withStore (`getConn` connAlias) >>= \case
         SomeConn _ (DuplexConnection _ _ sq) -> sendMsg sq

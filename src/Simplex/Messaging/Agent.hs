--- conflicted
+++ resolved
@@ -7,7 +7,6 @@
 {-# LANGUAGE KindSignatures #-}
 {-# LANGUAGE LambdaCase #-}
 {-# LANGUAGE NamedFieldPuns #-}
-{-# LANGUAGE NumericUnderscores #-}
 {-# LANGUAGE OverloadedLists #-}
 {-# LANGUAGE OverloadedStrings #-}
 {-# LANGUAGE RankNTypes #-}
@@ -87,14 +86,9 @@
 import Simplex.Messaging.Parsers (parse)
 import Simplex.Messaging.Protocol (MsgBody)
 import qualified Simplex.Messaging.Protocol as SMP
-<<<<<<< HEAD
 import Simplex.Messaging.Transport (ATransport (..), TProxy, Transport (..), loadTLSServerParams, runTransportServer, simplexMQVersion)
 import Simplex.Messaging.Util (bshow, tryError, unlessM)
 import Simplex.Messaging.Version
-=======
-import Simplex.Messaging.Transport (ATransport (..), TProxy, Transport (..), currentSMPVersionStr, runTransportServer)
-import Simplex.Messaging.Util (bshow, tryError, unlessM)
->>>>>>> dd4ccce1
 import System.Random (randomR)
 import UnliftIO.Async (async, race_)
 import qualified UnliftIO.Exception as E
@@ -349,10 +343,7 @@
   withStore (`getConn` connId) >>= \case
     SomeConn _ (DuplexConnection _ rq sq) -> do
       resumeMsgDelivery c connId sq
-<<<<<<< HEAD
       subscribeQueue c rq connId
-=======
->>>>>>> dd4ccce1
       case status (sq :: SndQueue) of
         Confirmed -> do
           -- TODO if there is no confirmation saved, just update the status without securing the queue
@@ -371,22 +362,6 @@
         _ -> throwError $ INTERNAL "unexpected queue status"
     SomeConn _ (RcvConnection _ rq) -> subscribeQueue c rq connId
     SomeConn _ (ContactConnection _ rq) -> subscribeQueue c rq connId
-<<<<<<< HEAD
-=======
-  where
-    withVerifyKey :: SndQueue -> (C.PublicKey -> m ()) -> m ()
-    withVerifyKey sq action =
-      let err = throwError $ INTERNAL "missing signing key public counterpart"
-       in maybe err action . C.publicKey $ signKey sq
-    activateSecuredQueue :: RcvQueue -> SndQueue -> C.PublicKey -> m ()
-    activateSecuredQueue rq sq verifyKey = do
-      activateQueueInitiating c connId sq verifyKey =<< resumeInterval
-      subscribeQueue c rq connId
-    resumeInterval :: m RetryInterval
-    resumeInterval = do
-      r <- asks $ retryInterval . config
-      pure r {initialInterval = 5_000_000}
->>>>>>> dd4ccce1
 
 -- | Send message to the connection (SEND command) in Reader monad
 sendMessage' :: forall m. AgentMonad m => AgentClient -> ConnId -> MsgBody -> m AgentMsgId
@@ -396,15 +371,14 @@
     SomeConn _ (SndConnection _ sq) -> enqueueMsg sq
     _ -> throwError $ CONN SIMPLEX
   where
-<<<<<<< HEAD
     enqueueMsg :: SndQueue -> m AgentMsgId
     enqueueMsg sq = enqueueMessage c connId sq $ A_MSG msg
 
 enqueueMessage :: forall m. AgentMonad m => AgentClient -> ConnId -> SndQueue -> AMessage -> m AgentMsgId
-enqueueMessage c connId sq@SndQueue {server} aMessage = do
+enqueueMessage c connId sq aMessage = do
   resumeMsgDelivery c connId sq
   msgId <- storeSentMsg
-  queuePendingMsgs c connId server [msgId]
+  queuePendingMsgs c connId sq [msgId]
   pure $ unId msgId
   where
     storeSentMsg :: m InternalId
@@ -421,42 +395,6 @@
           msgData = SndMsgData {internalId, internalSndId, internalTs, msgType, msgBody, internalHash, prevMsgHash}
       withStore $ \st -> createSndMsg st connId msgData
       pure internalId
-
-resumeMsgDelivery :: forall m. AgentMonad m => AgentClient -> ConnId -> SndQueue -> m ()
-resumeMsgDelivery c connId SndQueue {server} = do
-  unlessM srvDelivering $
-    async (runSrvMsgDelivery c server)
-      >>= atomically . modifyTVar (srvMsgDeliveries c) . M.insert server
-  unlessM connQueued $
-    withStore (`getPendingMsgs` connId)
-      >>= queuePendingMsgs c connId server
-  where
-    srvDelivering = isJust . M.lookup server <$> readTVarIO (srvMsgDeliveries c)
-=======
-    enqueueMessage :: SndQueue -> m AgentMsgId
-    enqueueMessage sq = do
-      resumeMsgDelivery c connId sq
-      msgId <- storeSentMsg
-      queuePendingMsgs c connId sq [msgId]
-      pure $ unId msgId
-      where
-        storeSentMsg :: m InternalId
-        storeSentMsg = do
-          internalTs <- liftIO getCurrentTime
-          withStore $ \st -> do
-            (internalId, internalSndId, previousMsgHash) <- updateSndIds st connId
-            let msgBody =
-                  serializeSMPMessage
-                    SMPMessage
-                      { senderMsgId = unSndId internalSndId,
-                        senderTimestamp = internalTs,
-                        previousMsgHash,
-                        agentMessage = A_MSG msg
-                      }
-                internalHash = C.sha256Hash msgBody
-                msgData = SndMsgData {..}
-            createSndMsg st connId msgData
-            pure internalId
 
 resumeMsgDelivery :: forall m. AgentMonad m => AgentClient -> ConnId -> SndQueue -> m ()
 resumeMsgDelivery c connId sq@SndQueue {server, sndId} = do
@@ -469,7 +407,6 @@
       >>= queuePendingMsgs c connId sq
   where
     queueDelivering qKey = isJust . M.lookup qKey <$> readTVarIO (smpQueueMsgDeliveries c)
->>>>>>> dd4ccce1
     connQueued =
       atomically $
         isJust
@@ -477,16 +414,6 @@
             (connMsgsQueued c)
             (\m -> (M.lookup connId m, M.insert connId True m))
 
-<<<<<<< HEAD
-queuePendingMsgs :: AgentMonad m => AgentClient -> ConnId -> SMPServer -> [InternalId] -> m ()
-queuePendingMsgs c connId server msgIds = atomically $ do
-  q <- getPendingMsgQ c server
-  mapM_ (writeTQueue q . PendingMsg connId) msgIds
-
-getPendingMsgQ :: AgentClient -> SMPServer -> STM (TQueue PendingMsg)
-getPendingMsgQ c srv = do
-  maybe newMsgQueue pure . M.lookup srv =<< readTVar (srvMsgQueues c)
-=======
 queuePendingMsgs :: AgentMonad m => AgentClient -> ConnId -> SndQueue -> [InternalId] -> m ()
 queuePendingMsgs c connId sq msgIds = atomically $ do
   q <- getPendingMsgQ c connId sq
@@ -496,49 +423,33 @@
 getPendingMsgQ c connId SndQueue {server, sndId} = do
   let qKey = (connId, server, sndId)
   maybe (newMsgQueue qKey) pure . M.lookup qKey =<< readTVar (smpQueueMsgQueues c)
->>>>>>> dd4ccce1
   where
     newMsgQueue qKey = do
       mq <- newTQueue
-<<<<<<< HEAD
-      modifyTVar (srvMsgQueues c) $ M.insert srv mq
-      pure mq
-
-runSrvMsgDelivery :: forall m. AgentMonad m => AgentClient -> SMPServer -> m ()
-runSrvMsgDelivery c@AgentClient {subQ} srv = do
-  mq <- atomically $ getPendingMsgQ c srv
-=======
       modifyTVar (smpQueueMsgQueues c) $ M.insert qKey mq
       pure mq
 
 runSmpQueueMsgDelivery :: forall m. AgentMonad m => AgentClient -> ConnId -> SndQueue -> m ()
 runSmpQueueMsgDelivery c@AgentClient {subQ} connId sq = do
   mq <- atomically $ getPendingMsgQ c connId sq
->>>>>>> dd4ccce1
   ri <- asks $ reconnectInterval . config
   forever $ do
     msgId <- atomically $ readTQueue mq
     let mId = unId msgId
     withStore (\st -> E.try $ getPendingMsgData st connId msgId) >>= \case
       Left (e :: E.SomeException) ->
-<<<<<<< HEAD
-        notify connId $ MERR mId (INTERNAL $ show e)
+        notify $ MERR mId (INTERNAL $ show e)
       Right (sq, rq_, (msgType, msgBody)) -> do
-=======
-        notify $ MERR mId (INTERNAL $ show e)
-      Right msgBody -> do
->>>>>>> dd4ccce1
         withRetryInterval ri $ \loop -> do
           tryError (sendAgentMessage c sq msgBody) >>= \case
             Left e -> case e of
               SMP SMP.QUOTA -> loop
-<<<<<<< HEAD
               SMP SMP.AUTH -> case msgType of
                 HELLO_ -> loop
-                REPLY_ -> notify connId $ ERR e
-                A_MSG_ -> notify connId $ MERR mId e
-              SMP {} -> notify connId $ MERR mId e
-              CMD {} -> notify connId $ MERR mId e
+                REPLY_ -> notify $ ERR e
+                A_MSG_ -> notify $ MERR mId e
+              SMP {} -> notify $ MERR mId e
+              CMD {} -> notify $ MERR mId e
               _ -> loop
             Right () -> do
               case msgType of
@@ -548,20 +459,12 @@
                     -- party initiating connection
                     Just rq -> do
                       subscribeQueue c rq connId
-                      notify connId CON
+                      notify CON
                     -- party joining connection
                     _ -> createReplyQueue c connId sq
-                A_MSG_ -> notify connId $ SENT mId
+                A_MSG_ -> notify $ SENT mId
                 _ -> pure ()
               withStore $ \st -> deleteMsg st connId msgId
-=======
-              SMP {} -> notify $ MERR mId e
-              CMD {} -> notify $ MERR mId e
-              _ -> loop
-            Right () -> do
-              notify $ SENT mId
-              withStore $ \st -> updateSndMsgStatus st connId msgId SndMsgSent
->>>>>>> dd4ccce1
   where
     notify :: ACommand 'Agent -> m ()
     notify cmd = atomically $ writeTBQueue subQ ("", connId, cmd)

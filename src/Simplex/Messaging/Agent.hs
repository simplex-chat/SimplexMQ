--- conflicted
+++ resolved
@@ -1108,30 +1108,17 @@
   liftEither . fmap fst . runIdentity =<< enqueueMessageB c (Identity (Right (cData, [sq], pqEnc_, msgFlags, aMessage)))
 
 -- this function is used only for sending messages in batch, it returns the list of successes to enqueue additional deliveries
-<<<<<<< HEAD
-enqueueMessageB :: forall m t. (AgentMonad' m, Traversable t) => AgentClient -> Maybe CR.PQEncryption -> t (Either AgentErrorType (ConnData, NonEmpty SndQueue, MsgFlags, AMessage)) -> m (t (Either AgentErrorType ((AgentMsgId, CR.PQEncryption), Maybe (ConnData, [SndQueue], AgentMsgId))))
-enqueueMessageB c pqEnc_ reqs = do
-  aVRange <- asks $ ($ fromMaybe CR.PQEncOff pqEnc_) . smpAgentVRange . config
-  reqMids <- withStoreBatch c $ \db -> fmap (bindRight $ storeSentMsg db $ maxVersion aVRange) reqs
-  forME reqMids $ \((cData, sq :| sqs, _, _), InternalId msgId, pqSecr) -> do
-=======
 enqueueMessageB :: forall m t. (AgentMonad' m, Traversable t) => AgentClient -> t (Either AgentErrorType (ConnData, NonEmpty SndQueue, Maybe CR.PQEncryption, MsgFlags, AMessage)) -> m (t (Either AgentErrorType ((AgentMsgId, CR.PQEncryption), Maybe (ConnData, [SndQueue], AgentMsgId))))
 enqueueMessageB c reqs = do
-  aVRange <- asks $ maxVersion . smpAgentVRange . config
-  reqMids <- withStoreBatch c $ \db -> fmap (bindRight $ storeSentMsg db aVRange) reqs
+  getAVRange <- asks $ smpAgentVRange . config
+  reqMids <- withStoreBatch c $ \db -> fmap (bindRight $ storeSentMsg db getAVRange) reqs
   forME reqMids $ \((cData, sq :| sqs, _, _, _), InternalId msgId, pqSecr) -> do
->>>>>>> 52a67dae
     submitPendingMsg c cData sq
     let sqs' = filter isActiveSndQ sqs
     pure $ Right ((msgId, pqSecr), if null sqs' then Nothing else Just (cData, sqs', msgId))
   where
-<<<<<<< HEAD
-    storeSentMsg :: DB.Connection -> VersionSMPA -> (ConnData, NonEmpty SndQueue, MsgFlags, AMessage) -> IO (Either AgentErrorType ((ConnData, NonEmpty SndQueue, MsgFlags, AMessage), InternalId, CR.PQEncryption))
-    storeSentMsg db agentVersion req@(ConnData {connId, connAgentVersion = v}, sq :| _, msgFlags, aMessage) = fmap (first storeError) $ runExceptT $ do
-=======
-    storeSentMsg :: DB.Connection -> VersionSMPA -> (ConnData, NonEmpty SndQueue, Maybe CR.PQEncryption, MsgFlags, AMessage) -> IO (Either AgentErrorType ((ConnData, NonEmpty SndQueue, Maybe CR.PQEncryption, MsgFlags, AMessage), InternalId, CR.PQEncryption))
-    storeSentMsg db agentVersion req@(ConnData {connId}, sq :| _, pqEnc_, msgFlags, aMessage) = fmap (first storeError) $ runExceptT $ do
->>>>>>> 52a67dae
+    storeSentMsg :: DB.Connection -> (CR.PQEncryption -> VersionRangeSMPA) -> (ConnData, NonEmpty SndQueue, Maybe CR.PQEncryption, MsgFlags, AMessage) -> IO (Either AgentErrorType ((ConnData, NonEmpty SndQueue, Maybe CR.PQEncryption, MsgFlags, AMessage), InternalId, CR.PQEncryption))
+    storeSentMsg db getAVRange req@(ConnData {connId, connAgentVersion = v}, sq :| _, pqEnc_, msgFlags, aMessage) = fmap (first storeError) $ runExceptT $ do
       internalTs <- liftIO getCurrentTime
       (internalId, internalSndId, prevMsgHash) <- liftIO $ updateSndIds db connId
       let privHeader = APrivHeader (unSndId internalSndId) prevMsgHash
@@ -1139,7 +1126,8 @@
           agentMsgStr = smpEncode agentMsg
           internalHash = C.sha256Hash agentMsgStr
       (encAgentMessage, pqEncryption) <- agentRatchetEncrypt db connId agentMsgStr (e2eEncUserMsgLength v) pqEnc_
-      let msgBody = smpEncode $ AgentMsgEnvelope {agentVersion, encAgentMessage}
+      let agentVersion = maxVersion . getAVRange $ fromMaybe CR.PQEncOff pqEnc_
+          msgBody = smpEncode $ AgentMsgEnvelope {agentVersion, encAgentMessage}
           msgType = agentMessageType agentMsg
           msgData = SndMsgData {internalId, internalSndId, internalTs, msgType, msgFlags, msgBody, pqEncryption, internalHash, prevMsgHash}
       liftIO $ createSndMsg db connId msgData

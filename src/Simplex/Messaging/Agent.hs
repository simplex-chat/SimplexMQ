--- conflicted
+++ resolved
@@ -63,12 +63,8 @@
     sendMessage,
     ackMessage,
     switchConnection,
-<<<<<<< HEAD
-    stopConnectionSwitch,
+    abortConnectionSwitch,
     resyncConnectionRatchet,
-=======
-    abortConnectionSwitch,
->>>>>>> 2efe1496
     suspendConnection,
     deleteConnection,
     deleteConnections,
@@ -1274,19 +1270,6 @@
         _ -> throwError $ CMD PROHIBITED
       _ -> throwError $ CMD PROHIBITED
 
-<<<<<<< HEAD
-canStopRcvSwitch :: RcvQueue -> Bool
-canStopRcvSwitch = maybe False canStop . rcvSwchStatus
-  where
-    canStop = \case
-      RSSwitchStarted -> True
-      RSSendingQADD -> True
-      -- if switch is in RSSendingQUSE, a race condition with sender deleting the original queue is possible
-      RSSendingQUSE -> False
-      -- if switch is in RSReceivedMessage status, stopping switch (deleting new queue)
-      -- will break the connection because the sender would have original queue deleted
-      RSReceivedMessage -> False
-
 resyncConnectionRatchet' :: AgentMonad m => AgentClient -> ConnId -> Bool -> m ConnectionStats
 resyncConnectionRatchet' c connId _force = withConnLock c connId "resyncConnectionRatchet" $ do
   -- TODO ratchet re-sync
@@ -1302,8 +1285,6 @@
   -- else: prohibited
   undefined
 
-=======
->>>>>>> 2efe1496
 ackQueueMessage :: AgentMonad m => AgentClient -> RcvQueue -> SMP.MsgId -> m ()
 ackQueueMessage c rq srvMsgId =
   sendAck c rq srvMsgId `catchError` \case

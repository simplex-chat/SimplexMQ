{-# LANGUAGE ConstraintKinds #-}
{-# LANGUAGE DataKinds #-}
{-# LANGUAGE DuplicateRecordFields #-}
{-# LANGUAGE FlexibleContexts #-}
{-# LANGUAGE FlexibleInstances #-}
{-# LANGUAGE GADTs #-}
{-# LANGUAGE KindSignatures #-}
{-# LANGUAGE LambdaCase #-}
{-# LANGUAGE NamedFieldPuns #-}
{-# LANGUAGE OverloadedLists #-}
{-# LANGUAGE OverloadedStrings #-}
{-# LANGUAGE RankNTypes #-}
{-# LANGUAGE ScopedTypeVariables #-}
{-# LANGUAGE TupleSections #-}

-- |
-- Module      : Simplex.Messaging.Agent
-- Copyright   : (c) simplex.chat
-- License     : AGPL-3
--
-- Maintainer  : chat@simplex.chat
-- Stability   : experimental
-- Portability : non-portable
--
-- This module defines SMP protocol agent with SQLite persistence.
--
-- See https://github.com/simplex-chat/simplexmq/blob/master/protocol/agent-protocol.md
module Simplex.Messaging.Agent
  ( -- * queue-based SMP agent
    getAgentClient,
    runAgentClient,

    -- * SMP agent functional API
    AgentClient (..),
    AgentMonad,
    AgentErrorMonad,
    getSMPAgentClient,
    disconnectAgentClient,
    resumeAgentClient,
    withAgentLock,
    createConnectionAsync,
    joinConnectionAsync,
    allowConnectionAsync,
    ackMessageAsync,
    deleteConnectionAsync,
    createConnection,
    joinConnection,
    allowConnection,
    acceptContact,
    rejectContact,
    subscribeConnection,
    subscribeConnections,
    getConnectionMessage,
    getNotificationMessage,
    resubscribeConnection,
    resubscribeConnections,
    sendMessage,
    ackMessage,
    switchConnection,
    suspendConnection,
    deleteConnection,
    getConnectionServers,
    setSMPServers,
    setNtfServers,
    setNetworkConfig,
    getNetworkConfig,
    registerNtfToken,
    verifyNtfToken,
    checkNtfToken,
    deleteNtfToken,
    getNtfToken,
    getNtfTokenData,
    toggleConnectionNtfs,
    activateAgent,
    suspendAgent,
    execAgentStoreSQL,
    logConnection,
  )
where

import Control.Concurrent.STM (flushTBQueue, stateTVar)
import Control.Logger.Simple (logInfo, showText)
import Control.Monad.Except
import Control.Monad.IO.Unlift (MonadUnliftIO)
import Control.Monad.Reader
import Crypto.Random (MonadRandom)
import Data.Bifunctor (bimap, first, second)
import Data.ByteString.Char8 (ByteString)
import Data.Composition ((.:), (.:.), (.::))
import Data.Foldable (foldl')
import Data.Functor (($>))
import Data.List (deleteFirstsBy, find)
import Data.List.NonEmpty (NonEmpty (..), (<|))
import qualified Data.List.NonEmpty as L
import Data.Map.Strict (Map)
import qualified Data.Map.Strict as M
import Data.Maybe (isJust)
import Data.Text (Text)
import qualified Data.Text as T
import Data.Time.Clock
import Data.Time.Clock.System (systemToUTCTime)
import qualified Database.SQLite.Simple as DB
import Simplex.Messaging.Agent.Client
import Simplex.Messaging.Agent.Env.SQLite
import Simplex.Messaging.Agent.NtfSubSupervisor
import Simplex.Messaging.Agent.Protocol
import Simplex.Messaging.Agent.RetryInterval
import Simplex.Messaging.Agent.Store
import Simplex.Messaging.Agent.Store.SQLite
import Simplex.Messaging.Client (ProtocolClient (..), ServerTransmission)
import qualified Simplex.Messaging.Crypto as C
import qualified Simplex.Messaging.Crypto.Ratchet as CR
import Simplex.Messaging.Encoding
import Simplex.Messaging.Encoding.String (StrEncoding (..))
import Simplex.Messaging.Notifications.Protocol (DeviceToken, NtfRegCode (NtfRegCode), NtfTknStatus (..), NtfTokenId)
import Simplex.Messaging.Notifications.Server.Push.APNS (PNMessageData (..))
import Simplex.Messaging.Notifications.Types
import Simplex.Messaging.Parsers (parse)
import Simplex.Messaging.Protocol (BrokerMsg, ErrorType (AUTH), MsgBody, MsgFlags, NtfServer, SMPMsgMeta, SndPublicVerifyKey)
import qualified Simplex.Messaging.Protocol as SMP
import qualified Simplex.Messaging.TMap as TM
import Simplex.Messaging.Util
import Simplex.Messaging.Version
import System.Random (randomR)
import UnliftIO.Async (async, mapConcurrently, race_)
import UnliftIO.Concurrent (forkFinally, forkIO, threadDelay)
import qualified UnliftIO.Exception as E
import UnliftIO.STM

-- import GHC.Conc (unsafeIOToSTM)

-- | Creates an SMP agent client instance
getSMPAgentClient :: (MonadRandom m, MonadUnliftIO m) => AgentConfig -> InitialAgentServers -> m AgentClient
getSMPAgentClient cfg initServers = newSMPAgentEnv cfg >>= runReaderT runAgent
  where
    runAgent = do
      c <- getAgentClient initServers
      void $ race_ (subscriber c) (runNtfSupervisor c) `forkFinally` const (disconnectAgentClient c)
      pure c

disconnectAgentClient :: MonadUnliftIO m => AgentClient -> m ()
disconnectAgentClient c@AgentClient {agentEnv = Env {ntfSupervisor = ns}} = do
  closeAgentClient c
  liftIO $ closeNtfSupervisor ns
  logConnection c False

resumeAgentClient :: MonadIO m => AgentClient -> m ()
resumeAgentClient c = atomically $ writeTVar (active c) True

-- |
type AgentErrorMonad m = (MonadUnliftIO m, MonadError AgentErrorType m)

-- | Create SMP agent connection (NEW command) asynchronously, synchronous response is new connection id
createConnectionAsync :: forall m c. (AgentErrorMonad m, ConnectionModeI c) => AgentClient -> ACorrId -> Bool -> SConnectionMode c -> m ConnId
createConnectionAsync c corrId enableNtfs cMode = withAgentEnv c $ newConnAsync c corrId enableNtfs cMode

-- | Join SMP agent connection (JOIN command) asynchronously, synchronous response is new connection id
joinConnectionAsync :: AgentErrorMonad m => AgentClient -> ACorrId -> Bool -> ConnectionRequestUri c -> ConnInfo -> m ConnId
joinConnectionAsync c corrId enableNtfs = withAgentEnv c .: joinConnAsync c corrId enableNtfs

-- | Allow connection to continue after CONF notification (LET command), no synchronous response
allowConnectionAsync :: AgentErrorMonad m => AgentClient -> ACorrId -> ConnId -> ConfirmationId -> ConnInfo -> m ()
allowConnectionAsync c = withAgentEnv c .:: allowConnectionAsync' c

-- | Acknowledge message (ACK command) asynchronously, no synchronous response
ackMessageAsync :: forall m. AgentErrorMonad m => AgentClient -> ACorrId -> ConnId -> AgentMsgId -> m ()
ackMessageAsync c = withAgentEnv c .:. ackMessageAsync' c

-- | Delete SMP agent connection (DEL command) asynchronously, no synchronous response
deleteConnectionAsync :: AgentErrorMonad m => AgentClient -> ACorrId -> ConnId -> m ()
deleteConnectionAsync c = withAgentEnv c .: deleteConnectionAsync' c

-- | Create SMP agent connection (NEW command)
createConnection :: AgentErrorMonad m => AgentClient -> Bool -> SConnectionMode c -> m (ConnId, ConnectionRequestUri c)
createConnection c enableNtfs cMode = withAgentEnv c $ newConn c "" False enableNtfs cMode

-- | Join SMP agent connection (JOIN command)
joinConnection :: AgentErrorMonad m => AgentClient -> Bool -> ConnectionRequestUri c -> ConnInfo -> m ConnId
joinConnection c enableNtfs = withAgentEnv c .: joinConn c "" False enableNtfs

-- | Allow connection to continue after CONF notification (LET command)
allowConnection :: AgentErrorMonad m => AgentClient -> ConnId -> ConfirmationId -> ConnInfo -> m ()
allowConnection c = withAgentEnv c .:. allowConnection' c

-- | Accept contact after REQ notification (ACPT command)
acceptContact :: AgentErrorMonad m => AgentClient -> Bool -> ConfirmationId -> ConnInfo -> m ConnId
acceptContact c enableNtfs = withAgentEnv c .: acceptContact' c "" enableNtfs

-- | Reject contact (RJCT command)
rejectContact :: AgentErrorMonad m => AgentClient -> ConnId -> ConfirmationId -> m ()
rejectContact c = withAgentEnv c .: rejectContact' c

-- | Subscribe to receive connection messages (SUB command)
subscribeConnection :: AgentErrorMonad m => AgentClient -> ConnId -> m ()
subscribeConnection c = withAgentEnv c . subscribeConnection' c

-- | Subscribe to receive connection messages from multiple connections, batching commands when possible
subscribeConnections :: AgentErrorMonad m => AgentClient -> [ConnId] -> m (Map ConnId (Either AgentErrorType ()))
subscribeConnections c = withAgentEnv c . subscribeConnections' c

-- | Get connection message (GET command)
getConnectionMessage :: AgentErrorMonad m => AgentClient -> ConnId -> m (Maybe SMPMsgMeta)
getConnectionMessage c = withAgentEnv c . getConnectionMessage' c

-- | Get connection message for received notification
getNotificationMessage :: AgentErrorMonad m => AgentClient -> C.CbNonce -> ByteString -> m (NotificationInfo, [SMPMsgMeta])
getNotificationMessage c = withAgentEnv c .: getNotificationMessage' c

resubscribeConnection :: AgentErrorMonad m => AgentClient -> ConnId -> m ()
resubscribeConnection c = withAgentEnv c . resubscribeConnection' c

resubscribeConnections :: AgentErrorMonad m => AgentClient -> [ConnId] -> m (Map ConnId (Either AgentErrorType ()))
resubscribeConnections c = withAgentEnv c . resubscribeConnections' c

-- | Send message to the connection (SEND command)
sendMessage :: AgentErrorMonad m => AgentClient -> ConnId -> MsgFlags -> MsgBody -> m AgentMsgId
sendMessage c = withAgentEnv c .:. sendMessage' c

ackMessage :: AgentErrorMonad m => AgentClient -> ConnId -> AgentMsgId -> m ()
ackMessage c = withAgentEnv c .: ackMessage' c

-- | Switch connection to the new receive queue
switchConnection :: AgentErrorMonad m => AgentClient -> ConnId -> m ()
switchConnection c = withAgentEnv c . switchConnection' c

-- | Suspend SMP agent connection (OFF command)
suspendConnection :: AgentErrorMonad m => AgentClient -> ConnId -> m ()
suspendConnection c = withAgentEnv c . suspendConnection' c

-- | Delete SMP agent connection (DEL command)
deleteConnection :: AgentErrorMonad m => AgentClient -> ConnId -> m ()
deleteConnection c = withAgentEnv c . deleteConnection' c

-- | get servers used for connection
getConnectionServers :: AgentErrorMonad m => AgentClient -> ConnId -> m ConnectionStats
getConnectionServers c = withAgentEnv c . getConnectionServers' c

-- | Change servers to be used for creating new queues
setSMPServers :: AgentErrorMonad m => AgentClient -> NonEmpty SMPServer -> m ()
setSMPServers c = withAgentEnv c . setSMPServers' c

setNtfServers :: AgentErrorMonad m => AgentClient -> [NtfServer] -> m ()
setNtfServers c = withAgentEnv c . setNtfServers' c

-- | set SOCKS5 proxy on/off and optionally set TCP timeout
setNetworkConfig :: AgentErrorMonad m => AgentClient -> NetworkConfig -> m ()
setNetworkConfig c cfg' = do
  cfg <- atomically $ do
    swapTVar (useNetworkConfig c) cfg'
  liftIO . when (cfg /= cfg') $ do
    closeProtocolServerClients c smpClients
    closeProtocolServerClients c ntfClients

getNetworkConfig :: AgentErrorMonad m => AgentClient -> m NetworkConfig
getNetworkConfig = readTVarIO . useNetworkConfig

-- | Register device notifications token
registerNtfToken :: AgentErrorMonad m => AgentClient -> DeviceToken -> NotificationsMode -> m NtfTknStatus
registerNtfToken c = withAgentEnv c .: registerNtfToken' c

-- | Verify device notifications token
verifyNtfToken :: AgentErrorMonad m => AgentClient -> DeviceToken -> C.CbNonce -> ByteString -> m ()
verifyNtfToken c = withAgentEnv c .:. verifyNtfToken' c

checkNtfToken :: AgentErrorMonad m => AgentClient -> DeviceToken -> m NtfTknStatus
checkNtfToken c = withAgentEnv c . checkNtfToken' c

deleteNtfToken :: AgentErrorMonad m => AgentClient -> DeviceToken -> m ()
deleteNtfToken c = withAgentEnv c . deleteNtfToken' c

getNtfToken :: AgentErrorMonad m => AgentClient -> m (DeviceToken, NtfTknStatus, NotificationsMode)
getNtfToken c = withAgentEnv c $ getNtfToken' c

getNtfTokenData :: AgentErrorMonad m => AgentClient -> m NtfToken
getNtfTokenData c = withAgentEnv c $ getNtfTokenData' c

-- | Set connection notifications on/off
toggleConnectionNtfs :: AgentErrorMonad m => AgentClient -> ConnId -> Bool -> m ()
toggleConnectionNtfs c = withAgentEnv c .: toggleConnectionNtfs' c

-- | Activate operations
activateAgent :: AgentErrorMonad m => AgentClient -> m ()
activateAgent c = withAgentEnv c $ activateAgent' c

-- | Suspend operations with max delay to deliver pending messages
suspendAgent :: AgentErrorMonad m => AgentClient -> Int -> m ()
suspendAgent c = withAgentEnv c . suspendAgent' c

execAgentStoreSQL :: AgentErrorMonad m => AgentClient -> Text -> m [Text]
execAgentStoreSQL c = withAgentEnv c . execAgentStoreSQL' c

withAgentEnv :: AgentClient -> ReaderT Env m a -> m a
withAgentEnv c = (`runReaderT` agentEnv c)

-- withAgentClient :: AgentErrorMonad m => AgentClient -> ReaderT Env m a -> m a
-- withAgentClient c = withAgentLock c . withAgentEnv c

-- | Creates an SMP agent client instance that receives commands and sends responses via 'TBQueue's.
getAgentClient :: (MonadUnliftIO m, MonadReader Env m) => InitialAgentServers -> m AgentClient
getAgentClient initServers = ask >>= atomically . newAgentClient initServers

logConnection :: MonadUnliftIO m => AgentClient -> Bool -> m ()
logConnection c connected =
  let event = if connected then "connected to" else "disconnected from"
   in logInfo $ T.unwords ["client", showText (clientId c), event, "Agent"]

-- | Runs an SMP agent instance that receives commands and sends responses via 'TBQueue's.
runAgentClient :: (MonadUnliftIO m, MonadReader Env m) => AgentClient -> m ()
runAgentClient c = race_ (subscriber c) (client c)

client :: forall m. (MonadUnliftIO m, MonadReader Env m) => AgentClient -> m ()
client c@AgentClient {rcvQ, subQ} = forever $ do
  (corrId, connId, cmd) <- atomically $ readTBQueue rcvQ
  withAgentLock c (runExceptT $ processCommand c (connId, cmd))
    >>= atomically . writeTBQueue subQ . \case
      Left e -> (corrId, connId, ERR e)
      Right (connId', resp) -> (corrId, connId', resp)

-- | execute any SMP agent command
processCommand :: forall m. AgentMonad m => AgentClient -> (ConnId, ACommand 'Client) -> m (ConnId, ACommand 'Agent)
processCommand c (connId, cmd) = case cmd of
  NEW enableNtfs (ACM cMode) -> second (INV . ACR cMode) <$> newConn c connId False enableNtfs cMode
  JOIN enableNtfs (ACR _ cReq) connInfo -> (,OK) <$> joinConn c connId False enableNtfs cReq connInfo
  LET confId ownCInfo -> allowConnection' c connId confId ownCInfo $> (connId, OK)
  ACPT invId ownCInfo -> (,OK) <$> acceptContact' c connId True invId ownCInfo
  RJCT invId -> rejectContact' c connId invId $> (connId, OK)
  SUB -> subscribeConnection' c connId $> (connId, OK)
  SEND msgFlags msgBody -> (connId,) . MID <$> sendMessage' c connId msgFlags msgBody
  ACK msgId -> ackMessage' c connId msgId $> (connId, OK)
  OFF -> suspendConnection' c connId $> (connId, OK)
  DEL -> deleteConnection' c connId $> (connId, OK)
  CHK -> (connId,) . STAT <$> getConnectionServers' c connId

newConnAsync :: forall m c. (AgentMonad m, ConnectionModeI c) => AgentClient -> ACorrId -> Bool -> SConnectionMode c -> m ConnId
newConnAsync c corrId enableNtfs cMode = do
  g <- asks idsDrg
  connAgentVersion <- asks $ maxVersion . smpAgentVRange . config
  let cData = ConnData {connId = "", connAgentVersion, enableNtfs, duplexHandshake = Nothing} -- connection mode is determined by the accepting agent
  connId <- withStore c $ \db -> createNewConn db g cData cMode
  enqueueCommand c corrId connId Nothing $ AClientCommand $ NEW enableNtfs (ACM cMode)
  pure connId

joinConnAsync :: AgentMonad m => AgentClient -> ACorrId -> Bool -> ConnectionRequestUri c -> ConnInfo -> m ConnId
joinConnAsync c corrId enableNtfs cReqUri@(CRInvitationUri (ConnReqUriData _ agentVRange _) _) cInfo = do
  aVRange <- asks $ smpAgentVRange . config
  case agentVRange `compatibleVersion` aVRange of
    Just (Compatible connAgentVersion) -> do
      g <- asks idsDrg
      let duplexHS = connAgentVersion /= 1
          cData = ConnData {connId = "", connAgentVersion, enableNtfs, duplexHandshake = Just duplexHS}
      connId <- withStore c $ \db -> createNewConn db g cData SCMInvitation
      enqueueCommand c corrId connId Nothing $ AClientCommand $ JOIN enableNtfs (ACR sConnectionMode cReqUri) cInfo
      pure connId
    _ -> throwError $ AGENT A_VERSION
joinConnAsync _c _corrId _enableNtfs (CRContactUri _) _cInfo =
  throwError $ CMD PROHIBITED

allowConnectionAsync' :: AgentMonad m => AgentClient -> ACorrId -> ConnId -> ConfirmationId -> ConnInfo -> m ()
allowConnectionAsync' c corrId connId confId ownConnInfo =
  withStore c (`getConn` connId) >>= \case
    SomeConn _ (RcvConnection _ RcvQueue {server}) ->
      enqueueCommand c corrId connId (Just server) $ AClientCommand $ LET confId ownConnInfo
    _ -> throwError $ CMD PROHIBITED

ackMessageAsync' :: forall m. AgentMonad m => AgentClient -> ACorrId -> ConnId -> AgentMsgId -> m ()
ackMessageAsync' c corrId connId msgId =
  withStore c (`getConn` connId) >>= \case
    SomeConn _ (DuplexConnection _ rqs _) -> mapM_ enqueueAck rqs -- TODO only ack to the queue where the message was delivered
    SomeConn _ (RcvConnection _ rq) -> enqueueAck rq
    SomeConn _ (SndConnection _ _) -> throwError $ CONN SIMPLEX
    SomeConn _ (ContactConnection _ _) -> throwError $ CMD PROHIBITED
    SomeConn _ (NewConnection _) -> throwError $ CMD PROHIBITED
  where
    enqueueAck :: RcvQueue -> m ()
    enqueueAck RcvQueue {server} =
      enqueueCommand c corrId connId (Just server) $ AClientCommand $ ACK msgId

<<<<<<< HEAD
-- | Add connection to the new receive queue
switchConnection' :: AgentMonad m => AgentClient -> ConnId -> m ()
switchConnection' c connId =
  withStore c (`getConn` connId) >>= \case
    SomeConn _ DuplexConnection {} -> enqueueCommand c "" connId Nothing $ AInternalCommand ICQSwitch
    _ -> throwError $ CMD PROHIBITED
=======
deleteConnectionAsync' :: forall m. AgentMonad m => AgentClient -> ACorrId -> ConnId -> m ()
deleteConnectionAsync' c@AgentClient {subQ} corrId connId =
  withStore c (`getConn` connId) >>= \case
    SomeConn _ (DuplexConnection _ rq _) -> enqueueDelete rq
    SomeConn _ (RcvConnection _ rq) -> enqueueDelete rq
    SomeConn _ (ContactConnection _ rq) -> enqueueDelete rq
    SomeConn _ (SndConnection _ _) -> withStore' c (`deleteConn` connId) >> notifyDeleted
    SomeConn _ (NewConnection _) -> withStore' c (`deleteConn` connId) >> notifyDeleted
  where
    enqueueDelete :: RcvQueue -> m ()
    enqueueDelete RcvQueue {server} =
      enqueueCommand c corrId connId (Just server) $ AClientCommand DEL
    notifyDeleted :: m ()
    notifyDeleted = atomically $ writeTBQueue subQ (corrId, connId, OK)
>>>>>>> b686bc0c

newConn :: AgentMonad m => AgentClient -> ConnId -> Bool -> Bool -> SConnectionMode c -> m (ConnId, ConnectionRequestUri c)
newConn c connId asyncMode enableNtfs cMode =
  getSMPServer c >>= newConnSrv c connId asyncMode enableNtfs cMode

newConnSrv :: AgentMonad m => AgentClient -> ConnId -> Bool -> Bool -> SConnectionMode c -> SMPServer -> m (ConnId, ConnectionRequestUri c)
newConnSrv c connId asyncMode enableNtfs cMode srv = do
  clientVRange <- asks $ smpClientVRange . config
  (_rq, qUri) <- newRcvQueue c "" srv clientVRange
  connId' <- setUpConn asyncMode _rq
  let rq = (_rq :: RcvQueue) {connId = connId'}
  addSubscription c rq
  when enableNtfs $ do
    ns <- asks ntfSupervisor
    atomically $ sendNtfSubCommand ns (connId', NSCCreate)
  aVRange <- asks $ smpAgentVRange . config
  let crData = ConnReqUriData simplexChat aVRange [qUri]
  case cMode of
    SCMContact -> pure (connId', CRContactUri crData)
    SCMInvitation -> do
      (pk1, pk2, e2eRcvParams) <- liftIO $ CR.generateE2EParams CR.e2eEncryptVersion
      withStore' c $ \db -> createRatchetX3dhKeys db connId' pk1 pk2
      pure (connId', CRInvitationUri crData $ toVersionRangeT e2eRcvParams CR.e2eEncryptVRange)
  where
    setUpConn True rq = do
      withStore c $ \db -> updateNewConnRcv db connId rq
      pure connId
    setUpConn False rq = do
      g <- asks idsDrg
      connAgentVersion <- asks $ maxVersion . smpAgentVRange . config
      let cData = ConnData {connId, connAgentVersion, enableNtfs, duplexHandshake = Nothing} -- connection mode is determined by the accepting agent
      withStore c $ \db -> createRcvConn db g cData rq cMode

joinConn :: AgentMonad m => AgentClient -> ConnId -> Bool -> Bool -> ConnectionRequestUri c -> ConnInfo -> m ConnId
joinConn c connId asyncMode enableNtfs cReq cInfo = do
  srv <- case cReq of
    CRInvitationUri ConnReqUriData {crSmpQueues = SMPQueueUri {queueAddress} :| _} _ ->
      getNextSMPServer c [smpServer (queueAddress :: SMPQueueAddress)]
    _ -> getSMPServer c
  joinConnSrv c connId asyncMode enableNtfs cReq cInfo srv

joinConnSrv :: AgentMonad m => AgentClient -> ConnId -> Bool -> Bool -> ConnectionRequestUri c -> ConnInfo -> SMPServer -> m ConnId
joinConnSrv c connId asyncMode enableNtfs (CRInvitationUri (ConnReqUriData _ agentVRange (qUri :| _)) e2eRcvParamsUri) cInfo srv = do
  aVRange <- asks $ smpAgentVRange . config
  clientVRange <- asks $ smpClientVRange . config
  case ( qUri `compatibleVersion` clientVRange,
         e2eRcvParamsUri `compatibleVersion` CR.e2eEncryptVRange,
         agentVRange `compatibleVersion` aVRange
       ) of
    (Just qInfo, Just (Compatible e2eRcvParams@(CR.E2ERatchetParams _ _ rcDHRr)), Just aVersion@(Compatible connAgentVersion)) -> do
      (pk1, pk2, e2eSndParams) <- liftIO . CR.generateE2EParams $ version e2eRcvParams
      (_, rcDHRs) <- liftIO C.generateKeyPair'
      let rc = CR.initSndRatchet rcDHRr rcDHRs $ CR.x3dhSnd pk1 pk2 e2eRcvParams
      _sq <- newSndQueue "" qInfo
      let duplexHS = connAgentVersion /= 1
          cData = ConnData {connId, connAgentVersion, enableNtfs, duplexHandshake = Just duplexHS}
      connId' <- setUpConn asyncMode cData _sq rc
      let sq = (_sq :: SndQueue) {connId = connId'}
          cData' = (cData :: ConnData) {connId = connId'}
      tryError (confirmQueue aVersion c cData' sq srv cInfo $ Just e2eSndParams) >>= \case
        Right _ -> do
          unless duplexHS . void $ enqueueMessage c cData' sq SMP.noMsgFlags HELLO
          pure connId'
        Left e -> do
          -- TODO recovery for failure on network timeout, see rfcs/2022-04-20-smp-conf-timeout-recovery.md
          unless asyncMode $ withStore' c (`deleteConn` connId')
          throwError e
      where
        setUpConn True _ sq rc =
          withStore c $ \db -> runExceptT $ do
            ExceptT $ updateNewConnSnd db connId sq
            liftIO $ createRatchet db connId rc
            pure connId
        setUpConn False cData sq rc = do
          g <- asks idsDrg
          withStore c $ \db -> runExceptT $ do
            connId' <- ExceptT $ createSndConn db g cData sq
            liftIO $ createRatchet db connId' rc
            pure connId'
    _ -> throwError $ AGENT A_VERSION
joinConnSrv c connId False enableNtfs (CRContactUri (ConnReqUriData _ agentVRange (qUri :| _))) cInfo srv = do
  aVRange <- asks $ smpAgentVRange . config
  clientVRange <- asks $ smpClientVRange . config
  case ( qUri `compatibleVersion` clientVRange,
         agentVRange `compatibleVersion` aVRange
       ) of
    (Just qInfo, Just vrsn) -> do
      (connId', cReq) <- newConnSrv c connId False enableNtfs SCMInvitation srv
      sendInvitation c qInfo vrsn cReq cInfo
      pure connId'
    _ -> throwError $ AGENT A_VERSION
joinConnSrv _c _connId True _enableNtfs (CRContactUri _) _cInfo _srv = do
  throwError $ CMD PROHIBITED

createReplyQueue :: AgentMonad m => AgentClient -> ConnData -> SndQueue -> SMPServer -> m SMPQueueInfo
createReplyQueue c ConnData {connId, enableNtfs} SndQueue {smpClientVersion} srv = do
  (rq, qUri) <- newRcvQueue c connId srv $ versionToRange smpClientVersion
  let qInfo = toVersionT qUri smpClientVersion
  addSubscription c rq
  withStore c $ \db -> upgradeSndConnToDuplex db connId rq
  when enableNtfs $ do
    ns <- asks ntfSupervisor
    atomically $ sendNtfSubCommand ns (connId, NSCCreate)
  pure qInfo

-- | Approve confirmation (LET command) in Reader monad
allowConnection' :: AgentMonad m => AgentClient -> ConnId -> ConfirmationId -> ConnInfo -> m ()
allowConnection' c connId confId ownConnInfo =
  withStore c (`getConn` connId) >>= \case
    SomeConn _ (RcvConnection _ rq@RcvQueue {server, rcvId, e2ePrivKey, smpClientVersion = v}) -> do
      senderKey <- withStore c $ \db -> runExceptT $ do
        AcceptedConfirmation {ratchetState, senderConf = SMPConfirmation {senderKey, e2ePubKey, smpClientVersion = v'}} <- ExceptT $ acceptConfirmation db confId ownConnInfo
        liftIO $ createRatchet db connId ratchetState
        let dhSecret = C.dh' e2ePubKey e2ePrivKey
        liftIO $ setRcvQueueConfirmedE2E db rq dhSecret $ min v v'
        pure senderKey
      enqueueCommand c "" connId (Just server) . AInternalCommand $ ICAllowSecure rcvId senderKey
    _ -> throwError $ CMD PROHIBITED

-- | Accept contact (ACPT command) in Reader monad
acceptContact' :: AgentMonad m => AgentClient -> ConnId -> Bool -> InvitationId -> ConnInfo -> m ConnId
acceptContact' c connId enableNtfs invId ownConnInfo = do
  Invitation {contactConnId, connReq} <- withStore c (`getInvitation` invId)
  withStore c (`getConn` contactConnId) >>= \case
    SomeConn _ ContactConnection {} -> do
      withStore' c $ \db -> acceptInvitation db invId ownConnInfo
      joinConn c connId False enableNtfs connReq ownConnInfo `catchError` \err -> do
        withStore' c (`unacceptInvitation` invId)
        throwError err
    _ -> throwError $ CMD PROHIBITED

-- | Reject contact (RJCT command) in Reader monad
rejectContact' :: AgentMonad m => AgentClient -> ConnId -> InvitationId -> m ()
rejectContact' c contactConnId invId =
  withStore c $ \db -> deleteInvitation db contactConnId invId

-- | Subscribe to receive connection messages (SUB command) in Reader monad
subscribeConnection' :: forall m. AgentMonad m => AgentClient -> ConnId -> m ()
subscribeConnection' c connId =
  withStore c (`getConn` connId) >>= \conn -> do
    resumeConnCmds c connId
    case conn of
      SomeConn _ (DuplexConnection cData (rq :| rqs) sqs) -> do
        mapM_ (resumeMsgDelivery c cData) sqs
        subscribe rq
        mapM_ (\q -> subscribeQueue c q `catchError` \_ -> pure ()) rqs
      SomeConn _ (SndConnection cData sq) -> do
        resumeMsgDelivery c cData sq
        case status (sq :: SndQueue) of
          Confirmed -> pure ()
          Active -> throwError $ CONN SIMPLEX
          _ -> throwError $ INTERNAL "unexpected queue status"
      SomeConn _ (RcvConnection _ rq) -> subscribe rq
      SomeConn _ (ContactConnection _ rq) -> subscribe rq
      SomeConn _ (NewConnection _) -> pure ()
  where
    subscribe :: RcvQueue -> m ()
    subscribe rq = do
      r <- tryError $ subscribeQueue c rq
      ns <- asks ntfSupervisor
      atomically $ sendNtfSubCommand ns (connId, NSCCreate)
      liftEither r

subscribeConnections' :: forall m. AgentMonad m => AgentClient -> [ConnId] -> m (Map ConnId (Either AgentErrorType ()))
subscribeConnections' _ [] = pure M.empty
subscribeConnections' c connIds = do
  conns :: Map ConnId (Either StoreError SomeConn) <- M.fromList . zip connIds <$> withStore' c (forM connIds . getConn)
  let (errs, cs) = M.mapEither id conns
      errs' = M.map (Left . storeError) errs
      (subRs, rcvQs) = M.mapEither rcvQueueOrResult cs
      srvRcvQs :: Map SMPServer [RcvQueue] = M.foldl' (foldl' addRcvQueue) M.empty rcvQs
  mapM_ (mapM_ (\(cData, sqs) -> mapM_ (resumeMsgDelivery c cData) sqs) . sndQueue) cs
  mapM_ (resumeConnCmds c) $ M.keys cs
  rcvRs <- connResults . concat <$> mapConcurrently subscribe (M.assocs srvRcvQs)
  ns <- asks ntfSupervisor
  tkn <- readTVarIO (ntfTkn ns)
  when (instantNotifications tkn) . void . forkIO $ sendNtfCreate ns rcvRs
  let rs = M.unions ([errs', subRs, rcvRs] :: [Map ConnId (Either AgentErrorType ())])
  notifyResultError rs
  pure rs
  where
    rcvQueueOrResult :: SomeConn -> Either (Either AgentErrorType ()) (NonEmpty RcvQueue)
    rcvQueueOrResult = \case
      SomeConn _ (DuplexConnection _ rqs _) -> Right rqs
      SomeConn _ (SndConnection _ sq) -> Left $ sndSubResult sq
      SomeConn _ (RcvConnection _ rq) -> Right [rq]
      SomeConn _ (ContactConnection _ rq) -> Right [rq]
      SomeConn _ (NewConnection _) -> Left (Right ())
    sndSubResult :: SndQueue -> Either AgentErrorType ()
    sndSubResult sq = case status (sq :: SndQueue) of
      Confirmed -> Right ()
      Active -> Left $ CONN SIMPLEX
      _ -> Left $ INTERNAL "unexpected queue status"
    addRcvQueue :: Map SMPServer [RcvQueue] -> RcvQueue -> Map SMPServer [RcvQueue]
    addRcvQueue m rq@RcvQueue {server} = M.alter (Just . maybe [rq] (rq :)) server m
    subscribe :: (SMPServer, [RcvQueue]) -> m [(RcvQueue, Either AgentErrorType ())]
    subscribe (srv, qs) = snd <$> subscribeQueues c srv qs
    connResults :: [(RcvQueue, Either AgentErrorType ())] -> Map ConnId (Either AgentErrorType ())
    connResults = foldl' addRes M.empty
      where
        addRes rs (RcvQueue {connId}, r) =
          case M.lookup connId rs of
            Just (Right _) -> rs -- if any queue succeeded, connection considered succeeded. TODO active queues only?
            _ -> M.insert connId r rs
    sendNtfCreate :: NtfSupervisor -> Map ConnId (Either AgentErrorType ()) -> m ()
    sendNtfCreate ns rcvRs =
      forM_ (M.assocs rcvRs) $ \case
        (connId, Right _) -> atomically $ writeTBQueue (ntfSubQ ns) (connId, NSCCreate)
        _ -> pure ()
    sndQueue :: SomeConn -> Maybe (ConnData, NonEmpty SndQueue)
    sndQueue = \case
      SomeConn _ (DuplexConnection cData _ sqs) -> Just (cData, sqs)
      SomeConn _ (SndConnection cData sq) -> Just (cData, [sq])
      _ -> Nothing
    notifyResultError :: Map ConnId (Either AgentErrorType ()) -> m ()
    notifyResultError rs = do
      let actual = M.size rs
          expected = length connIds
      when (actual /= expected) . atomically $
        writeTBQueue (subQ c) ("", "", ERR . INTERNAL $ "subscribeConnections result size: " <> show actual <> ", expected " <> show expected)

resubscribeConnection' :: AgentMonad m => AgentClient -> ConnId -> m ()
resubscribeConnection' c connId =
  unlessM
    (atomically $ hasActiveSubscription c connId)
    (subscribeConnection' c connId)

resubscribeConnections' :: forall m. AgentMonad m => AgentClient -> [ConnId] -> m (Map ConnId (Either AgentErrorType ()))
resubscribeConnections' _ [] = pure M.empty
resubscribeConnections' c connIds = do
  let r = M.fromList . zip connIds . repeat $ Right ()
  connIds' <- filterM (fmap not . atomically . hasActiveSubscription c) connIds
  -- union is left-biased, so results returned by subscribeConnections' take precedence
  (`M.union` r) <$> subscribeConnections' c connIds'

getConnectionMessage' :: AgentMonad m => AgentClient -> ConnId -> m (Maybe SMPMsgMeta)
getConnectionMessage' c connId = do
  whenM (atomically $ hasActiveSubscription c connId) . throwError $ CMD PROHIBITED
  withStore c (`getConn` connId) >>= \case
    SomeConn _ (DuplexConnection _ (rq :| _) _) -> getQueueMessage c rq
    SomeConn _ (RcvConnection _ rq) -> getQueueMessage c rq
    SomeConn _ (ContactConnection _ rq) -> getQueueMessage c rq
    SomeConn _ SndConnection {} -> throwError $ CONN SIMPLEX
    SomeConn _ NewConnection {} -> throwError $ CMD PROHIBITED

getNotificationMessage' :: forall m. AgentMonad m => AgentClient -> C.CbNonce -> ByteString -> m (NotificationInfo, [SMPMsgMeta])
getNotificationMessage' c nonce encNtfInfo = do
  withStore' c getActiveNtfToken >>= \case
    Just NtfToken {ntfDhSecret = Just dhSecret} -> do
      ntfData <- agentCbDecrypt dhSecret nonce encNtfInfo
      PNMessageData {smpQueue, ntfTs, nmsgNonce, encNMsgMeta} <- liftEither (parse strP (INTERNAL "error parsing PNMessageData") ntfData)
      (ntfConnId, rcvNtfDhSecret) <- withStore c (`getNtfRcvQueue` smpQueue)
      ntfMsgMeta <- (eitherToMaybe . smpDecode <$> agentCbDecrypt rcvNtfDhSecret nmsgNonce encNMsgMeta) `catchError` \_ -> pure Nothing
      maxMsgs <- asks $ ntfMaxMessages . config
      (NotificationInfo {ntfConnId, ntfTs, ntfMsgMeta},) <$> getNtfMessages ntfConnId maxMsgs ntfMsgMeta []
    _ -> throwError $ CMD PROHIBITED
  where
    getNtfMessages ntfConnId maxMs nMeta ms
      | length ms < maxMs =
        getConnectionMessage' c ntfConnId >>= \case
          Just m@SMP.SMPMsgMeta {msgId, msgTs, msgFlags} -> case nMeta of
            Just SMP.NMsgMeta {msgId = msgId', msgTs = msgTs'}
              | msgId == msgId' || msgTs > msgTs' -> pure $ reverse (m : ms)
              | otherwise -> getMsg (m : ms)
            _
              | SMP.notification msgFlags -> pure $ reverse (m : ms)
              | otherwise -> getMsg (m : ms)
          _ -> pure $ reverse ms
      | otherwise = pure $ reverse ms
      where
        getMsg = getNtfMessages ntfConnId maxMs nMeta

-- | Send message to the connection (SEND command) in Reader monad
sendMessage' :: forall m. AgentMonad m => AgentClient -> ConnId -> MsgFlags -> MsgBody -> m AgentMsgId
sendMessage' c connId msgFlags msg =
  withStore c (`getConn` connId) >>= \case
    SomeConn _ (DuplexConnection cData _ sqs) -> enqueueMsgs cData sqs
    SomeConn _ (SndConnection cData sq) -> enqueueMsgs cData [sq]
    _ -> throwError $ CONN SIMPLEX
  where
    enqueueMsgs :: ConnData -> NonEmpty SndQueue -> m AgentMsgId
    enqueueMsgs cData sqs = enqueueMessages c cData sqs msgFlags $ A_MSG msg

-- / async command processing v v v

enqueueCommand :: AgentMonad m => AgentClient -> ACorrId -> ConnId -> Maybe SMPServer -> AgentCommand -> m ()
enqueueCommand c corrId connId server aCommand = do
  resumeSrvCmds c server
  commandId <- withStore' c $ \db -> createCommand db corrId connId server aCommand
  queuePendingCommands c server [commandId]

resumeSrvCmds :: forall m. AgentMonad m => AgentClient -> Maybe SMPServer -> m ()
resumeSrvCmds c server =
  unlessM (cmdProcessExists c server) $
    async (runCommandProcessing c server)
      >>= \a -> atomically (TM.insert server a $ asyncCmdProcesses c)

resumeConnCmds :: forall m. AgentMonad m => AgentClient -> ConnId -> m ()
resumeConnCmds c connId =
  unlessM connQueued $
    withStore' c (`getPendingCommands` connId)
      >>= mapM_ (uncurry enqueueConnCmds)
  where
    enqueueConnCmds srv cmdIds = do
      resumeSrvCmds c srv
      queuePendingCommands c srv cmdIds
    connQueued = atomically $ isJust <$> TM.lookupInsert connId True (connCmdsQueued c)

cmdProcessExists :: AgentMonad m => AgentClient -> Maybe SMPServer -> m Bool
cmdProcessExists c srv = atomically $ TM.member srv (asyncCmdProcesses c)

queuePendingCommands :: AgentMonad m => AgentClient -> Maybe SMPServer -> [AsyncCmdId] -> m ()
queuePendingCommands c server cmdIds = atomically $ do
  q <- getPendingCommandQ c server
  mapM_ (writeTQueue q) cmdIds

getPendingCommandQ :: AgentClient -> Maybe SMPServer -> STM (TQueue AsyncCmdId)
getPendingCommandQ c server = do
  maybe newMsgQueue pure =<< TM.lookup server (asyncCmdQueues c)
  where
    newMsgQueue = do
      cq <- newTQueue
      TM.insert server cq $ asyncCmdQueues c
      pure cq

runCommandProcessing :: forall m. AgentMonad m => AgentClient -> Maybe SMPServer -> m ()
runCommandProcessing c@AgentClient {subQ} server_ = do
  cq <- atomically $ getPendingCommandQ c server_
  ri <- asks $ messageRetryInterval . config -- different retry interval?
  forever $ do
    atomically $ endAgentOperation c AOSndNetwork
    atomically $ throwWhenInactive c
    cmdId <- atomically $ readTQueue cq
    atomically $ beginAgentOperation c AOSndNetwork
    E.try (withStore c $ \db -> getPendingCommand db cmdId) >>= \case
      Left (e :: E.SomeException) -> atomically $ writeTBQueue subQ ("", "", ERR . INTERNAL $ show e)
      Right (corrId, connId, cmd) -> processCmd ri corrId connId cmdId cmd
  where
    processCmd :: RetryInterval -> ACorrId -> ConnId -> AsyncCmdId -> AgentCommand -> m ()
    processCmd ri corrId connId cmdId command = case command of
      AClientCommand cmd -> case cmd of
        NEW enableNtfs (ACM cMode) -> do
          usedSrvs <- newTVarIO ([] :: [SMPServer])
          tryCommand . withNextSrv usedSrvs [] $ \srv -> do
            (_, cReq) <- newConnSrv c connId True enableNtfs cMode srv
            notify $ INV (ACR cMode cReq)
        JOIN enableNtfs (ACR _ cReq@(CRInvitationUri ConnReqUriData {crSmpQueues = SMPQueueUri {queueAddress} :| _} _)) connInfo -> do
          let initUsed = [smpServer (queueAddress :: SMPQueueAddress)]
          usedSrvs <- newTVarIO initUsed
          tryCommand . withNextSrv usedSrvs initUsed $ \srv -> do
            void $ joinConnSrv c connId True enableNtfs cReq connInfo srv
            notify OK
        LET confId ownCInfo -> tryCommand $ allowConnection' c connId confId ownCInfo >> notify OK
        ACK msgId -> tryCommand $ ackMessage' c connId msgId >> notify OK
        DEL -> tryCommand $ deleteConnection' c connId >> notify OK
        _ -> notify $ ERR $ INTERNAL $ "unsupported async command " <> show (aCommandTag cmd)
      AInternalCommand cmd -> case cmd of
        ICAckDel _rId srvMsgId msgId -> withServer $ \_ -> tryCommand $ ack _rId srvMsgId >> withStore' c (\db -> deleteMsg db connId msgId)
        ICAck _rId srvMsgId -> withServer $ \_ -> tryCommand $ ack _rId srvMsgId
        ICAllowSecure _rId senderKey -> withServer $ \_ -> tryCommand $ do
          (SomeConn _ conn, AcceptedConfirmation {senderConf, ownConnInfo}) <-
            withStore c $ \db -> runExceptT $ (,) <$> ExceptT (getConn db connId) <*> ExceptT (getAcceptedConfirmation db connId)
          case conn of
            RcvConnection cData rq -> do
              secure rq senderKey
              mapM_ (connectReplyQueues c cData ownConnInfo) (L.nonEmpty $ smpReplyQueues senderConf)
            _ -> throwError $ INTERNAL $ "incorrect connection type " <> show (internalCmdTag cmd)
        ICDuplexSecure _rId senderKey -> withServer $ \_ -> tryCommand . withDuplexConn $ \(DuplexConnection cData (rq :| _) (sq :| _)) -> do
          secure rq senderKey
          when (duplexHandshake cData == Just True) . void $
            enqueueMessage c cData sq SMP.MsgFlags {notification = True} HELLO
        ICQSwitch -> do
          clientVRange <- asks $ smpClientVRange . config
          noServer . tryCommand . withDuplexConn $ \(DuplexConnection cData rqs@(RcvQueue {server, dbRcvQueueId} :| _) sqs) -> do
            -- try to get the server that is different from all queues, or at least from the primary rcv queue
            srv <- getNextSMPServer c $ map rcvServer (L.toList rqs) ++ map sndServer (L.toList sqs)
            srv' <- if srv == server then getNextSMPServer c [server] else pure srv
            (_rq, qUri) <- newRcvQueue c connId srv' clientVRange
            let rq = _rq {rcvPrimary = False, nextRcvPrimary = True, dbReplaceRcvQueueId = Just dbRcvQueueId}
            withStore c $ \db -> addConnRcvQueue db connId rq
            addSubscription c rq
            void . enqueueMessages c cData sqs SMP.noMsgFlags $ QADD [qUri]
        ICQSecure rId senderKey ->
          withServer $ \srv -> tryCommand . withDuplexConn $ \(DuplexConnection cData rqs sqs) ->
            case find (sameRQ srv rId) rqs of
              Just rq'@RcvQueue {server, sndId, status} -> when (status == Confirmed) $ do
                secureQueue c rq' senderKey
                withStore' c $ \db -> setRcvQueueStatus db rq' Secured
                void . enqueueMessages c cData sqs SMP.noMsgFlags $ QUSE [(server, sndId, True)]
              _ -> internalErr "queue address not found in connection"
        ICQDelete rId ->
          withServer $ \srv -> tryCommand . withDuplexConn $ \(DuplexConnection cData rqs sqs) ->
            case find (sameRQ srv rId) rqs of
              Just rq'@RcvQueue {server, sndId, status, rcvPrimary}
                | rcvPrimary -> internalErr "cannot delete primary rcv queue"
                | otherwise -> do
                  deleteQueue c rq'
                  withStore' c $ \db -> deleteConnRcvQueue db connId rq'
              -- TODO notify user that switch completed
              _ -> internalErr "queue address not found in connection"
        where
          ack _rId srvMsgId = do
            -- TODO get particular queue
            rq <- withStore c (`getPrimaryRcvQueue` connId)
            ackQueueMessage c rq srvMsgId
          secure :: RcvQueue -> SMP.SndPublicVerifyKey -> m ()
          secure rq senderKey = do
            secureQueue c rq senderKey
            withStore' c $ \db -> setRcvQueueStatus db rq Secured
      where
        withServer a = case server_ of
          Just srv -> a srv
          _ -> internalErr "command requires server"
        noServer a = case server_ of
          Nothing -> a
          _ -> internalErr "command requires no server"
        withDuplexConn :: (Connection 'CDuplex -> m ()) -> m ()
        withDuplexConn a =
          withStore c (`getConn` connId) >>= \case
            SomeConn _ conn@DuplexConnection {} -> a conn
            _ -> internalErr "command requires duplex connection"
        tryCommand action = withRetryInterval ri $ \loop ->
          tryError action >>= \case
            Left e
              | temporaryAgentError e || e == BROKER HOST -> retrySndOp c loop
              | otherwise -> cmdError e
            Right () -> withStore' c (`deleteCommand` cmdId)
        internalErr s = cmdError $ INTERNAL $ s <> ": " <> show (agentCommandTag command)
        cmdError e = notify (ERR e) >> withStore' c (`deleteCommand` cmdId)
        notify cmd = atomically $ writeTBQueue subQ (corrId, connId, cmd)
        withNextSrv :: TVar [SMPServer] -> [SMPServer] -> (SMPServer -> m ()) -> m ()
        withNextSrv usedSrvs initUsed action = do
          used <- readTVarIO usedSrvs
          srv <- getNextSMPServer c used
          atomically $ do
            srvs <- readTVar $ smpServers c
            let used' = if length used + 1 >= L.length srvs then initUsed else srv : used
            writeTVar usedSrvs used'
          action srv
-- ^ ^ ^ async command processing /

enqueueMessages :: AgentMonad m => AgentClient -> ConnData -> NonEmpty SndQueue -> MsgFlags -> AMessage -> m AgentMsgId
enqueueMessages c cData (sq :| sqs) msgFlags aMessage = do
  msgId <- enqueueMessage c cData sq msgFlags aMessage
  mapM_ (enqueueSavedMessage c cData msgId) $
    filter (\SndQueue {status} -> status == Secured || status == Active) sqs
  pure msgId

enqueueMessage :: forall m. AgentMonad m => AgentClient -> ConnData -> SndQueue -> MsgFlags -> AMessage -> m AgentMsgId
enqueueMessage c cData@ConnData {connId, connAgentVersion} sq msgFlags aMessage = do
  resumeMsgDelivery c cData sq
  msgId <- storeSentMsg
  queuePendingMsgs c sq [msgId]
  pure $ unId msgId
  where
    storeSentMsg :: m InternalId
    storeSentMsg = withStore c $ \db -> runExceptT $ do
      internalTs <- liftIO getCurrentTime
      (internalId, internalSndId, prevMsgHash) <- liftIO $ updateSndIds db connId
      let privHeader = APrivHeader (unSndId internalSndId) prevMsgHash
          agentMsg = AgentMessage privHeader aMessage
          agentMsgStr = smpEncode agentMsg
          internalHash = C.sha256Hash agentMsgStr
      encAgentMessage <- agentRatchetEncrypt db connId agentMsgStr e2eEncUserMsgLength
      let msgBody = smpEncode $ AgentMsgEnvelope {agentVersion = connAgentVersion, encAgentMessage}
          msgType = agentMessageType agentMsg
          msgData = SndMsgData {internalId, internalSndId, internalTs, msgType, msgFlags, msgBody, internalHash, prevMsgHash}
      liftIO $ createSndMsg db connId msgData
      liftIO $ createSndMsgDelivery db connId sq internalId
      pure internalId

enqueueSavedMessage :: AgentMonad m => AgentClient -> ConnData -> AgentMsgId -> SndQueue -> m ()
enqueueSavedMessage _c _cData _msgId _sq = pure ()

resumeMsgDelivery :: forall m. AgentMonad m => AgentClient -> ConnData -> SndQueue -> m ()
resumeMsgDelivery c cData@ConnData {connId} sq@SndQueue {server, sndId} = do
  let qKey = (server, sndId)
  unlessM (queueDelivering qKey) $
    async (runSmpQueueMsgDelivery c cData sq)
      >>= \a -> atomically (TM.insert qKey a $ smpQueueMsgDeliveries c)
  unlessM msgsQueued $
    withStore' c (\db -> getPendingMsgs db connId sq)
      >>= queuePendingMsgs c sq
  where
    queueDelivering qKey = atomically $ TM.member qKey (smpQueueMsgDeliveries c)
    msgsQueued = atomically $ isJust <$> TM.lookupInsert (server, sndId) True (pendingMsgsQueued c)

queuePendingMsgs :: AgentMonad m => AgentClient -> SndQueue -> [InternalId] -> m ()
queuePendingMsgs c sq msgIds = atomically $ do
  modifyTVar' (msgDeliveryOp c) $ \s -> s {opsInProgress = opsInProgress s + length msgIds}
  -- s <- readTVar (msgDeliveryOp c)
  -- unsafeIOToSTM $ putStrLn $ "msgDeliveryOp: " <> show (opsInProgress s)
  q <- getPendingMsgQ c sq
  mapM_ (writeTQueue q) msgIds

getPendingMsgQ :: AgentClient -> SndQueue -> STM (TQueue InternalId)
getPendingMsgQ c SndQueue {server, sndId} = do
  let qKey = (server, sndId)
  maybe (newMsgQueue qKey) pure =<< TM.lookup qKey (smpQueueMsgQueues c)
  where
    newMsgQueue qKey = do
      mq <- newTQueue
      TM.insert qKey mq $ smpQueueMsgQueues c
      pure mq

runSmpQueueMsgDelivery :: forall m. AgentMonad m => AgentClient -> ConnData -> SndQueue -> m ()
runSmpQueueMsgDelivery c@AgentClient {subQ} cData@ConnData {connId, duplexHandshake} sq = do
  mq <- atomically $ getPendingMsgQ c sq
  ri <- asks $ messageRetryInterval . config
  forever $ do
    atomically $ endAgentOperation c AOSndNetwork
    atomically $ throwWhenInactive c
    msgId <- atomically $ readTQueue mq
    atomically $ beginAgentOperation c AOSndNetwork
    atomically $ endAgentOperation c AOMsgDelivery
    let mId = unId msgId
    E.try (withStore c $ \db -> getPendingMsgData db connId msgId) >>= \case
      Left (e :: E.SomeException) ->
        notify $ MERR mId (INTERNAL $ show e)
      Right (rq_, PendingMsgData {msgType, msgBody, msgFlags, internalTs}) ->
        withRetryInterval ri $ \loop -> do
          resp <- tryError $ case msgType of
            AM_CONN_INFO -> sendConfirmation c sq msgBody
            _ -> sendAgentMessage c sq msgFlags msgBody
          case resp of
            Left e -> do
              let err = if msgType == AM_CONN_INFO then ERR e else MERR mId e
              case e of
                SMP SMP.QUOTA -> case msgType of
                  AM_CONN_INFO -> connError msgId NOT_AVAILABLE
                  AM_CONN_INFO_REPLY -> connError msgId NOT_AVAILABLE
                  _ -> retrySndOp c loop
                SMP SMP.AUTH -> case msgType of
                  AM_CONN_INFO -> connError msgId NOT_AVAILABLE
                  AM_CONN_INFO_REPLY -> connError msgId NOT_AVAILABLE
                  AM_HELLO_
                    -- in duplexHandshake mode (v2) HELLO is only sent once, without retrying,
                    -- because the queue must be secured by the time the confirmation or the first HELLO is received
                    | duplexHandshake == Just True -> connErr
                    | otherwise ->
                      ifM (msgExpired helloTimeout) connErr (retrySndOp c loop)
                    where
                      connErr = case rq_ of
                        -- party initiating connection
                        Just _ -> connError msgId NOT_AVAILABLE
                        -- party joining connection
                        _ -> connError msgId NOT_ACCEPTED
                  AM_REPLY_ -> notifyDel msgId $ ERR e
                  AM_A_MSG_ -> notifyDel msgId $ MERR mId e
                  AM_QADD_ -> pure ()
                  AM_QKEY_ -> pure ()
                  AM_QUSE_ -> pure ()
                  AM_QTEST_ -> pure ()
                  AM_QDEL_ -> pure ()
                  AM_QEND_ -> pure ()
                _
                  -- for other operations BROKER HOST is treated as a permanent error (e.g., when connecting to the server),
                  -- the message sending would be retried
                  | temporaryAgentError e || e == BROKER HOST -> do
                    let timeoutSel = if msgType == AM_HELLO_ then helloTimeout else messageTimeout
                    ifM (msgExpired timeoutSel) (notifyDel msgId err) (retrySndOp c loop)
                  | otherwise -> notifyDel msgId err
              where
                msgExpired timeoutSel = do
                  msgTimeout <- asks $ timeoutSel . config
                  currentTime <- liftIO getCurrentTime
                  pure $ diffUTCTime currentTime internalTs > msgTimeout
            Right () -> do
              case msgType of
                AM_CONN_INFO -> do
                  withStore' c $ \db -> do
                    setSndQueueStatus db sq Confirmed
                    when (isJust rq_) $ removeConfirmations db connId
                  -- TODO possibly notification flag should be ON for one of the parties, to result in contact connected notification
                  unless (duplexHandshake == Just True) . void $ enqueueMessage c cData sq SMP.noMsgFlags HELLO
                AM_CONN_INFO_REPLY -> pure ()
                AM_REPLY_ -> pure ()
                AM_HELLO_ -> do
                  withStore' c $ \db -> setSndQueueStatus db sq Active
                  case rq_ of
                    -- party initiating connection (in v1)
                    Just RcvQueue {status} ->
                      -- it is unclear why subscribeQueue was needed here,
                      -- message delivery can only be enabled for queues that were created in the current session or subscribed
                      -- subscribeQueue c rq connId
                      --
                      -- If initiating party were to send CON to the user without waiting for reply HELLO (to reduce handshake time),
                      -- it would lead to the non-deterministic internal ID of the first sent message, at to some other race conditions,
                      -- because it can be sent before HELLO is received
                      -- With `status == Active` condition, CON is sent here only by the accepting party, that previously received HELLO
                      when (status == Active) $ notify CON
                    -- Party joining connection sends REPLY after HELLO in v1,
                    -- it is an error to send REPLY in duplexHandshake mode (v2),
                    -- and this branch should never be reached as receive is created before the confirmation,
                    -- so the condition is not necessary here, strictly speaking.
                    _ -> unless (duplexHandshake == Just True) $ do
                      srv <- getSMPServer c
                      qInfo <- createReplyQueue c cData sq srv
                      void . enqueueMessage c cData sq SMP.noMsgFlags $ REPLY [qInfo]
                AM_A_MSG_ -> notify $ SENT mId
                AM_QADD_ -> pure ()
                AM_QKEY_ -> pure ()
                AM_QUSE_ -> pure ()
                AM_QTEST_ -> do
                  withStore' c $ \db -> setSndQueueStatus db sq Active
                AM_QDEL_ -> pure ()
                AM_QEND_ -> do
                  -- TODO once QEND is sent notify user that the switch is complete
                  pure ()
              delMsg msgId
  where
    delMsg :: InternalId -> m ()
    delMsg msgId = withStore' c $ \db -> deleteSndMsgDelivery db connId sq msgId
    notify :: ACommand 'Agent -> m ()
    notify cmd = atomically $ writeTBQueue subQ ("", connId, cmd)
    notifyDel :: InternalId -> ACommand 'Agent -> m ()
    notifyDel msgId cmd = notify cmd >> delMsg msgId
    connError msgId = notifyDel msgId . ERR . CONN

retrySndOp :: AgentMonad m => AgentClient -> m () -> m ()
retrySndOp c loop = do
  -- end... is in a separate atomically because if begin... blocks, SUSPENDED won't be sent
  atomically $ endAgentOperation c AOSndNetwork
  atomically $ throwWhenInactive c
  atomically $ beginAgentOperation c AOSndNetwork
  loop

ackMessage' :: forall m. AgentMonad m => AgentClient -> ConnId -> AgentMsgId -> m ()
ackMessage' c connId msgId = do
  SomeConn _ conn <- withStore c (`getConn` connId)
  case conn of
    DuplexConnection {} -> ack
    RcvConnection {} -> ack
    SndConnection {} -> throwError $ CONN SIMPLEX
    ContactConnection {} -> throwError $ CMD PROHIBITED
    NewConnection _ -> throwError $ CMD PROHIBITED
  where
    ack :: m ()
    ack = do
      let mId = InternalId msgId
      (rq, srvMsgId) <- withStore c $ \db -> setMsgUserAck db connId mId
      ackQueueMessage c rq srvMsgId
      withStore' c $ \db -> deleteMsg db connId mId

ackQueueMessage :: AgentMonad m => AgentClient -> RcvQueue -> SMP.MsgId -> m ()
ackQueueMessage c rq srvMsgId =
  sendAck c rq srvMsgId `catchError` \case
    SMP SMP.NO_MSG -> pure ()
    e -> throwError e

-- | Suspend SMP agent connection (OFF command) in Reader monad
suspendConnection' :: AgentMonad m => AgentClient -> ConnId -> m ()
suspendConnection' c connId =
  withStore c (`getConn` connId) >>= \case
    SomeConn _ (DuplexConnection _ rqs _) -> mapM_ (suspendQueue c) rqs
    SomeConn _ (RcvConnection _ rq) -> suspendQueue c rq
    SomeConn _ (ContactConnection _ rq) -> suspendQueue c rq
    SomeConn _ (SndConnection _ _) -> throwError $ CONN SIMPLEX
    SomeConn _ (NewConnection _) -> throwError $ CMD PROHIBITED

-- | Delete SMP agent connection (DEL command) in Reader monad
deleteConnection' :: forall m. AgentMonad m => AgentClient -> ConnId -> m ()
deleteConnection' c connId =
  withStore c (`getConn` connId) >>= \case
    SomeConn _ (DuplexConnection _ rqs _) -> mapM_ delete rqs
    SomeConn _ (RcvConnection _ rq) -> delete rq
    SomeConn _ (ContactConnection _ rq) -> delete rq
    SomeConn _ (SndConnection _ _) -> withStore' c (`deleteConn` connId)
    SomeConn _ (NewConnection _) -> withStore' c (`deleteConn` connId)
  where
    delete :: RcvQueue -> m ()
    delete rq = do
      deleteQueue c rq
      atomically $ removeSubscription c connId
      withStore' c (`deleteConn` connId)
      ns <- asks ntfSupervisor
      atomically $ writeTBQueue (ntfSubQ ns) (connId, NSCDelete)

getConnectionServers' :: AgentMonad m => AgentClient -> ConnId -> m ConnectionStats
getConnectionServers' c connId = do
  SomeConn _ conn <- withStore c (`getConn` connId)
  pure $ connectionStats conn

connectionStats :: Connection c -> ConnectionStats
connectionStats = \case
  RcvConnection _ rq -> ConnectionStats {rcvServers = [rcvServer rq], sndServers = []}
  SndConnection _ sq -> ConnectionStats {rcvServers = [], sndServers = [sndServer sq]}
  DuplexConnection _ rqs sqs -> ConnectionStats {rcvServers = map rcvServer $ L.toList rqs, sndServers = map sndServer $ L.toList sqs}
  ContactConnection _ rq -> ConnectionStats {rcvServers = [rcvServer rq], sndServers = []}
  NewConnection _ -> ConnectionStats {rcvServers = [], sndServers = []}

-- | Change servers to be used for creating new queues, in Reader monad
setSMPServers' :: AgentMonad m => AgentClient -> NonEmpty SMPServer -> m ()
setSMPServers' c = atomically . writeTVar (smpServers c)

registerNtfToken' :: forall m. AgentMonad m => AgentClient -> DeviceToken -> NotificationsMode -> m NtfTknStatus
registerNtfToken' c suppliedDeviceToken suppliedNtfMode =
  withStore' c getSavedNtfToken >>= \case
    Just tkn@NtfToken {deviceToken = savedDeviceToken, ntfTokenId, ntfTknStatus, ntfTknAction, ntfMode = savedNtfMode} -> do
      status <- case (ntfTokenId, ntfTknAction) of
        (Nothing, Just NTARegister) -> do
          when (savedDeviceToken /= suppliedDeviceToken) $ withStore' c $ \db -> updateDeviceToken db tkn suppliedDeviceToken
          registerToken tkn $> NTRegistered
        -- TODO minimal time before repeat registration
        (Just tknId, Nothing)
          | savedDeviceToken == suppliedDeviceToken ->
            when (ntfTknStatus == NTRegistered) (registerToken tkn) $> NTRegistered
          | otherwise -> replaceToken tknId
        (Just tknId, Just (NTAVerify code))
          | savedDeviceToken == suppliedDeviceToken ->
            t tkn (NTActive, Just NTACheck) $ agentNtfVerifyToken c tknId tkn code
          | otherwise -> replaceToken tknId
        (Just tknId, Just NTACheck)
          | savedDeviceToken == suppliedDeviceToken -> do
            ns <- asks ntfSupervisor
            atomically $ nsUpdateToken ns tkn {ntfMode = suppliedNtfMode}
            when (ntfTknStatus == NTActive) $ do
              cron <- asks $ ntfCron . config
              agentNtfEnableCron c tknId tkn cron
              when (suppliedNtfMode == NMInstant) $ initializeNtfSubs c
              when (suppliedNtfMode == NMPeriodic && savedNtfMode == NMInstant) $ deleteNtfSubs c NSCDelete
            pure ntfTknStatus -- TODO
            -- agentNtfCheckToken c tknId tkn >>= \case
          | otherwise -> replaceToken tknId
        (Just tknId, Just NTADelete) -> do
          agentNtfDeleteToken c tknId tkn
          withStore' c (`removeNtfToken` tkn)
          ns <- asks ntfSupervisor
          atomically $ nsRemoveNtfToken ns
          pure NTExpired
        _ -> pure ntfTknStatus
      withStore' c $ \db -> updateNtfMode db tkn suppliedNtfMode
      pure status
      where
        replaceToken :: NtfTokenId -> m NtfTknStatus
        replaceToken tknId = do
          ns <- asks ntfSupervisor
          tryReplace ns `catchError` \e ->
            if temporaryAgentError e || e == BROKER HOST
              then throwError e
              else do
                withStore' c $ \db -> removeNtfToken db tkn
                atomically $ nsRemoveNtfToken ns
                createToken
          where
            tryReplace ns = do
              agentNtfReplaceToken c tknId tkn suppliedDeviceToken
              withStore' c $ \db -> updateDeviceToken db tkn suppliedDeviceToken
              atomically $ nsUpdateToken ns tkn {deviceToken = suppliedDeviceToken, ntfTknStatus = NTRegistered, ntfMode = suppliedNtfMode}
              pure NTRegistered
    _ -> createToken
  where
    t tkn = withToken c tkn Nothing
    createToken :: m NtfTknStatus
    createToken =
      getNtfServer c >>= \case
        Just ntfServer ->
          asks (cmdSignAlg . config) >>= \case
            C.SignAlg a -> do
              tknKeys <- liftIO $ C.generateSignatureKeyPair a
              dhKeys <- liftIO C.generateKeyPair'
              let tkn = newNtfToken suppliedDeviceToken ntfServer tknKeys dhKeys suppliedNtfMode
              withStore' c (`createNtfToken` tkn)
              registerToken tkn
              pure NTRegistered
        _ -> throwError $ CMD PROHIBITED
    registerToken :: NtfToken -> m ()
    registerToken tkn@NtfToken {ntfPubKey, ntfDhKeys = (pubDhKey, privDhKey)} = do
      (tknId, srvPubDhKey) <- agentNtfRegisterToken c tkn ntfPubKey pubDhKey
      let dhSecret = C.dh' srvPubDhKey privDhKey
      withStore' c $ \db -> updateNtfTokenRegistration db tkn tknId dhSecret
      ns <- asks ntfSupervisor
      atomically $ nsUpdateToken ns tkn {deviceToken = suppliedDeviceToken, ntfTknStatus = NTRegistered, ntfMode = suppliedNtfMode}

verifyNtfToken' :: AgentMonad m => AgentClient -> DeviceToken -> C.CbNonce -> ByteString -> m ()
verifyNtfToken' c deviceToken nonce code =
  withStore' c getSavedNtfToken >>= \case
    Just tkn@NtfToken {deviceToken = savedDeviceToken, ntfTokenId = Just tknId, ntfDhSecret = Just dhSecret, ntfMode} -> do
      when (deviceToken /= savedDeviceToken) . throwError $ CMD PROHIBITED
      code' <- liftEither . bimap cryptoError NtfRegCode $ C.cbDecrypt dhSecret nonce code
      toStatus <-
        withToken c tkn (Just (NTConfirmed, NTAVerify code')) (NTActive, Just NTACheck) $
          agentNtfVerifyToken c tknId tkn code'
      when (toStatus == NTActive) $ do
        cron <- asks $ ntfCron . config
        agentNtfEnableCron c tknId tkn cron
        when (ntfMode == NMInstant) $ initializeNtfSubs c
    _ -> throwError $ CMD PROHIBITED

checkNtfToken' :: AgentMonad m => AgentClient -> DeviceToken -> m NtfTknStatus
checkNtfToken' c deviceToken =
  withStore' c getSavedNtfToken >>= \case
    Just tkn@NtfToken {deviceToken = savedDeviceToken, ntfTokenId = Just tknId} -> do
      when (deviceToken /= savedDeviceToken) . throwError $ CMD PROHIBITED
      agentNtfCheckToken c tknId tkn
    _ -> throwError $ CMD PROHIBITED

deleteNtfToken' :: AgentMonad m => AgentClient -> DeviceToken -> m ()
deleteNtfToken' c deviceToken =
  withStore' c getSavedNtfToken >>= \case
    Just tkn@NtfToken {deviceToken = savedDeviceToken} -> do
      when (deviceToken /= savedDeviceToken) . throwError $ CMD PROHIBITED
      deleteToken_ c tkn
      deleteNtfSubs c NSCSmpDelete
    _ -> throwError $ CMD PROHIBITED

getNtfToken' :: AgentMonad m => AgentClient -> m (DeviceToken, NtfTknStatus, NotificationsMode)
getNtfToken' c =
  withStore' c getSavedNtfToken >>= \case
    Just NtfToken {deviceToken, ntfTknStatus, ntfMode} -> pure (deviceToken, ntfTknStatus, ntfMode)
    _ -> throwError $ CMD PROHIBITED

getNtfTokenData' :: AgentMonad m => AgentClient -> m NtfToken
getNtfTokenData' c =
  withStore' c getSavedNtfToken >>= \case
    Just tkn -> pure tkn
    _ -> throwError $ CMD PROHIBITED

-- | Set connection notifications, in Reader monad
toggleConnectionNtfs' :: forall m. AgentMonad m => AgentClient -> ConnId -> Bool -> m ()
toggleConnectionNtfs' c connId enable = do
  withStore c (`getConn` connId) >>= \case
    SomeConn _ (DuplexConnection cData _ _) -> toggle cData
    SomeConn _ (RcvConnection cData _) -> toggle cData
    SomeConn _ (ContactConnection cData _) -> toggle cData
    _ -> throwError $ CONN SIMPLEX
  where
    toggle :: ConnData -> m ()
    toggle cData
      | enableNtfs cData == enable = pure ()
      | otherwise = do
        withStore' c $ \db -> setConnectionNtfs db connId enable
        ns <- asks ntfSupervisor
        let cmd = if enable then NSCCreate else NSCDelete
        atomically $ sendNtfSubCommand ns (connId, cmd)

deleteToken_ :: AgentMonad m => AgentClient -> NtfToken -> m ()
deleteToken_ c tkn@NtfToken {ntfTokenId, ntfTknStatus} = do
  ns <- asks ntfSupervisor
  forM_ ntfTokenId $ \tknId -> do
    let ntfTknAction = Just NTADelete
    withStore' c $ \db -> updateNtfToken db tkn ntfTknStatus ntfTknAction
    atomically $ nsUpdateToken ns tkn {ntfTknStatus, ntfTknAction}
    agentNtfDeleteToken c tknId tkn `catchError` \case
      NTF AUTH -> pure ()
      e -> throwError e
  withStore' c $ \db -> removeNtfToken db tkn
  atomically $ nsRemoveNtfToken ns

withToken :: AgentMonad m => AgentClient -> NtfToken -> Maybe (NtfTknStatus, NtfTknAction) -> (NtfTknStatus, Maybe NtfTknAction) -> m a -> m NtfTknStatus
withToken c tkn@NtfToken {deviceToken, ntfMode} from_ (toStatus, toAction_) f = do
  ns <- asks ntfSupervisor
  forM_ from_ $ \(status, action) -> do
    withStore' c $ \db -> updateNtfToken db tkn status (Just action)
    atomically $ nsUpdateToken ns tkn {ntfTknStatus = status, ntfTknAction = Just action}
  tryError f >>= \case
    Right _ -> do
      withStore' c $ \db -> updateNtfToken db tkn toStatus toAction_
      let updatedToken = tkn {ntfTknStatus = toStatus, ntfTknAction = toAction_}
      atomically $ nsUpdateToken ns updatedToken
      pure toStatus
    Left e@(NTF AUTH) -> do
      withStore' c $ \db -> removeNtfToken db tkn
      atomically $ nsRemoveNtfToken ns
      void $ registerNtfToken' c deviceToken ntfMode
      throwError e
    Left e -> throwError e

initializeNtfSubs :: AgentMonad m => AgentClient -> m ()
initializeNtfSubs c = sendNtfConnCommands c NSCCreate

deleteNtfSubs :: AgentMonad m => AgentClient -> NtfSupervisorCommand -> m ()
deleteNtfSubs c deleteCmd = do
  ns <- asks ntfSupervisor
  void . atomically . flushTBQueue $ ntfSubQ ns
  sendNtfConnCommands c deleteCmd

sendNtfConnCommands :: AgentMonad m => AgentClient -> NtfSupervisorCommand -> m ()
sendNtfConnCommands c cmd = do
  ns <- asks ntfSupervisor
  connIds <- atomically $ getSubscriptions c
  forM_ connIds $ \connId -> do
    withStore' c (`getConnData` connId) >>= \case
      Just (ConnData {enableNtfs}, _) ->
        when enableNtfs . atomically $ writeTBQueue (ntfSubQ ns) (connId, cmd)
      _ ->
        atomically $ writeTBQueue (subQ c) ("", connId, ERR $ INTERNAL "no connection data")

-- TODO
-- There should probably be another function to cancel all subscriptions that would flush the queue first,
-- so that supervisor stops processing pending commands?
-- It is an optimization, but I am thinking how it would behave if a user were to flip on/off quickly several times.

setNtfServers' :: AgentMonad m => AgentClient -> [NtfServer] -> m ()
setNtfServers' c = atomically . writeTVar (ntfServers c)

activateAgent' :: AgentMonad m => AgentClient -> m ()
activateAgent' c = do
  atomically $ writeTVar (agentState c) ASActive
  mapM_ activate $ reverse agentOperations
  where
    activate opSel = atomically $ modifyTVar' (opSel c) $ \s -> s {opSuspended = False}

suspendAgent' :: AgentMonad m => AgentClient -> Int -> m ()
suspendAgent' c 0 = do
  atomically $ writeTVar (agentState c) ASSuspended
  mapM_ suspend agentOperations
  where
    suspend opSel = atomically $ modifyTVar' (opSel c) $ \s -> s {opSuspended = True}
suspendAgent' c@AgentClient {agentState = as} maxDelay = do
  state <-
    atomically $ do
      writeTVar as ASSuspending
      suspendOperation c AONtfNetwork $ pure ()
      suspendOperation c AORcvNetwork $
        suspendOperation c AOMsgDelivery $
          suspendSendingAndDatabase c
      readTVar as
  when (state == ASSuspending) . void . forkIO $ do
    threadDelay maxDelay
    -- liftIO $ putStrLn "suspendAgent after timeout"
    atomically . whenSuspending c $ do
      -- unsafeIOToSTM $ putStrLn $ "in timeout: suspendSendingAndDatabase"
      suspendSendingAndDatabase c

execAgentStoreSQL' :: AgentMonad m => AgentClient -> Text -> m [Text]
execAgentStoreSQL' c sql = withStore' c (`execSQL` sql)

getSMPServer :: AgentMonad m => AgentClient -> m SMPServer
getSMPServer c = readTVarIO (smpServers c) >>= pickServer

pickServer :: AgentMonad m => NonEmpty SMPServer -> m SMPServer
pickServer = \case
  srv :| [] -> pure srv
  servers -> do
    gen <- asks randomServer
    atomically $ (servers L.!!) <$> stateTVar gen (randomR (0, L.length servers - 1))

getNextSMPServer :: AgentMonad m => AgentClient -> [SMPServer] -> m SMPServer
getNextSMPServer c usedSrvs = do
  srvs <- readTVarIO $ smpServers c
  case L.nonEmpty $ deleteFirstsBy sameAddr (L.toList srvs) usedSrvs of
    Just srvs' -> pickServer srvs'
    _ -> pickServer srvs
  where
    sameAddr (SMPServer host port _) (SMPServer host' port' _) = host == host' && port == port'

subscriber :: (MonadUnliftIO m, MonadReader Env m) => AgentClient -> m ()
subscriber c@AgentClient {msgQ} = forever $ do
  t <- atomically $ readTBQueue msgQ
  agentOperationBracket c AORcvNetwork waitUntilActive $
    withAgentLock c (runExceptT $ processSMPTransmission c t) >>= \case
      Left e -> liftIO $ print e
      Right _ -> return ()

processSMPTransmission :: forall m. AgentMonad m => AgentClient -> ServerTransmission BrokerMsg -> m ()
processSMPTransmission c@AgentClient {smpClients, subQ} (srv, v, sessId, rId, cmd) =
  withStore c (\db -> getRcvConn db srv rId) >>= \case
    -- TODO get queue separately?
    SomeConn _ conn@(DuplexConnection cData rqs _) -> case find (sameRQ srv rId) rqs of
      Just rq -> processSMP conn cData rq
      _ -> atomically $ writeTBQueue subQ ("", "", ERR $ CONN NOT_FOUND)
    SomeConn _ conn@(RcvConnection cData rq) -> processSMP conn cData rq
    SomeConn _ conn@(ContactConnection cData rq) -> processSMP conn cData rq
    _ -> atomically $ writeTBQueue subQ ("", "", ERR $ CONN NOT_FOUND)
  where
    processSMP :: Connection c -> ConnData -> RcvQueue -> m ()
    processSMP conn cData@ConnData {connId, duplexHandshake} rq@RcvQueue {e2ePrivKey, e2eDhSecret, status} =
      case cmd of
        SMP.MSG msg@SMP.RcvMessage {msgId = srvMsgId} -> handleNotifyAck $ do
          SMP.ClientRcvMsgBody {msgTs = srvTs, msgFlags, msgBody} <- decryptSMPMessage v rq msg
          clientMsg@SMP.ClientMsgEnvelope {cmHeader = SMP.PubHeader phVer e2ePubKey_} <-
            parseMessage msgBody
          clientVRange <- asks $ smpClientVRange . config
          unless (phVer `isCompatible` clientVRange) . throwError $ AGENT A_VERSION
          case (e2eDhSecret, e2ePubKey_) of
            (Nothing, Just e2ePubKey) -> do
              let e2eDh = C.dh' e2ePubKey e2ePrivKey
              decryptClientMessage e2eDh clientMsg >>= \case
                (SMP.PHConfirmation senderKey, AgentConfirmation {e2eEncryption, encConnInfo, agentVersion}) ->
                  smpConfirmation senderKey e2ePubKey e2eEncryption encConnInfo phVer agentVersion >> ack
                (SMP.PHEmpty, AgentInvitation {connReq, connInfo}) ->
                  smpInvitation connReq connInfo >> ack
                _ -> prohibited >> ack
            (Just e2eDh, Nothing) -> do
              decryptClientMessage e2eDh clientMsg >>= \case
                (SMP.PHEmpty, AgentMsgEnvelope _ encAgentMsg) -> do
                  unless (rcvPrimary rq) . withStore' c $ \db -> do
                    -- primary queue is set as Active in helloMsg
                    unless (status == Active) $ setRcvQueueStatus db rq Active
                    when (nextRcvPrimary rq) $ setRcvQueuePrimary db connId rq
                  case (conn, dbReplaceRcvQueueId rq) of
                    (DuplexConnection _ rqs sqs, Just dbRcvId) ->
                      case find (\q -> dbRcvQueueId q == dbRcvId) rqs of
                        Just RcvQueue {server, sndId} ->
                          void . enqueueMessages c cData sqs SMP.noMsgFlags $ QDEL [(server, sndId)]
                        _ -> pure () -- TODO this is an internal error - notify
                    _ -> pure ()
                  tryError agentClientMsg >>= \case
                    Right (Just (msgId, msgMeta, aMessage)) -> case aMessage of
                      HELLO -> helloMsg >> ackDel msgId
                      REPLY cReq -> replyMsg cReq >> ackDel msgId
                      -- note that there is no ACK sent for A_MSG, it is sent with agent's user ACK command
                      A_MSG body -> do
                        logServer "<--" c srv rId "MSG <MSG>"
                        notify $ MSG msgMeta msgFlags body
                      QADD qs -> qAddMsg qs >> ackDel msgId
                      QKEY qs -> qKeyMsg qs >> ackDel msgId
                      QUSE qs -> qUseMsg qs >> ackDel msgId
                      -- no action needed for QTEST
                      -- any message in the new queue will mark it active and trigger deletion of the old queue
                      QTEST _ -> ackDel msgId
                      QDEL qs -> qDelMsg qs >> ackDel msgId
                      QEND qs -> qEndMsg qs
                    Right _ -> prohibited >> ack
                    Left e@(AGENT A_DUPLICATE) -> do
                      withStore' c (\db -> getLastMsg db connId srvMsgId) >>= \case
                        Just RcvMsg {internalId, msgMeta, msgBody = agentMsgBody, userAck}
                          | userAck -> ackDel internalId
                          | otherwise -> do
                            liftEither (parse smpP (AGENT A_MESSAGE) agentMsgBody) >>= \case
                              AgentMessage _ (A_MSG body) -> do
                                logServer "<--" c srv rId "MSG <MSG>"
                                notify $ MSG msgMeta msgFlags body
                              _ -> pure ()
                        _ -> throwError e
                    Left e -> throwError e
                  where
                    agentClientMsg :: m (Maybe (InternalId, MsgMeta, AMessage))
                    agentClientMsg = withStore c $ \db -> runExceptT $ do
                      agentMsgBody <- agentRatchetDecrypt db connId encAgentMsg
                      liftEither (parse smpP (SEAgentError $ AGENT A_MESSAGE) agentMsgBody) >>= \case
                        agentMsg@(AgentMessage APrivHeader {sndMsgId, prevMsgHash} aMessage) -> do
                          let msgType = agentMessageType agentMsg
                              internalHash = C.sha256Hash agentMsgBody
                          internalTs <- liftIO getCurrentTime
                          (internalId, internalRcvId, prevExtSndId, prevRcvMsgHash) <- liftIO $ updateRcvIds db connId
                          let integrity = checkMsgIntegrity prevExtSndId sndMsgId prevRcvMsgHash prevMsgHash
                              recipient = (unId internalId, internalTs)
                              broker = (srvMsgId, systemToUTCTime srvTs)
                              msgMeta = MsgMeta {integrity, recipient, broker, sndMsgId}
                              rcvMsg = RcvMsgData {msgMeta, msgType, msgFlags, msgBody = agentMsgBody, internalRcvId, internalHash, externalPrevSndHash = prevMsgHash}
                          liftIO $ createRcvMsg db connId rq rcvMsg
                          pure $ Just (internalId, msgMeta, aMessage)
                        _ -> pure Nothing
                _ -> prohibited >> ack
            _ -> prohibited >> ack
          where
            ack :: m ()
            ack = enqueueCmd $ ICAck rId srvMsgId
            ackDel :: InternalId -> m ()
            ackDel = enqueueCmd . ICAckDel rId srvMsgId
            handleNotifyAck :: m () -> m ()
            handleNotifyAck m = m `catchError` \e -> notify (ERR e) >> ack
        SMP.END ->
          atomically (TM.lookup srv smpClients $>>= tryReadTMVar >>= processEND)
            >>= logServer "<--" c srv rId
          where
            processEND = \case
              Just (Right clnt)
                | sessId == sessionId clnt -> do
                  removeSubscription c connId
                  writeTBQueue subQ ("", connId, END)
                  pure "END"
                | otherwise -> ignored
              _ -> ignored
            ignored = pure "END from disconnected client - ignored"
        _ -> do
          logServer "<--" c srv rId $ "unexpected: " <> bshow cmd
          notify . ERR $ BROKER UNEXPECTED
      where
        notify :: ACommand 'Agent -> m ()
        notify msg = atomically $ writeTBQueue subQ ("", connId, msg)

        prohibited :: m ()
        prohibited = notify . ERR $ AGENT A_PROHIBITED

        enqueueCmd :: InternalCommand -> m ()
        enqueueCmd = enqueueCommand c "" connId (Just srv) . AInternalCommand

        decryptClientMessage :: C.DhSecretX25519 -> SMP.ClientMsgEnvelope -> m (SMP.PrivHeader, AgentMsgEnvelope)
        decryptClientMessage e2eDh SMP.ClientMsgEnvelope {cmNonce, cmEncBody} = do
          clientMsg <- agentCbDecrypt e2eDh cmNonce cmEncBody
          SMP.ClientMessage privHeader clientBody <- parseMessage clientMsg
          agentEnvelope <- parseMessage clientBody
          -- Version check is removed here, because when connecting via v1 contact address the agent still sends v2 message,
          -- to allow duplexHandshake mode, in case the receiving agent was updated to v2 after the address was created.
          -- aVRange <- asks $ smpAgentVRange . config
          -- if agentVersion agentEnvelope `isCompatible` aVRange
          --   then pure (privHeader, agentEnvelope)
          --   else throwError $ AGENT A_VERSION
          pure (privHeader, agentEnvelope)

        parseMessage :: Encoding a => ByteString -> m a
        parseMessage = liftEither . parse smpP (AGENT A_MESSAGE)

        smpConfirmation :: C.APublicVerifyKey -> C.PublicKeyX25519 -> Maybe (CR.E2ERatchetParams 'C.X448) -> ByteString -> Version -> Version -> m ()
        smpConfirmation senderKey e2ePubKey e2eEncryption encConnInfo smpClientVersion agentVersion = do
          logServer "<--" c srv rId "MSG <CONF>"
          AgentConfig {smpAgentVRange, smpClientVRange} <- asks config
          unless
            (agentVersion `isCompatible` smpAgentVRange && smpClientVersion `isCompatible` smpClientVRange)
            (throwError $ AGENT A_VERSION)
          case status of
            New -> case (conn, e2eEncryption) of
              -- party initiating connection
              (RcvConnection {}, Just e2eSndParams) -> do
                (pk1, rcDHRs) <- withStore c (`getRatchetX3dhKeys` connId)
                let rc = CR.initRcvRatchet rcDHRs $ CR.x3dhRcv pk1 rcDHRs e2eSndParams
                (agentMsgBody_, rc', skipped) <- liftError cryptoError $ CR.rcDecrypt rc M.empty encConnInfo
                case (agentMsgBody_, skipped) of
                  (Right agentMsgBody, CR.SMDNoChange) ->
                    parseMessage agentMsgBody >>= \case
                      AgentConnInfo connInfo ->
                        processConf connInfo SMPConfirmation {senderKey, e2ePubKey, connInfo, smpReplyQueues = [], smpClientVersion} False
                      AgentConnInfoReply smpQueues connInfo ->
                        processConf connInfo SMPConfirmation {senderKey, e2ePubKey, connInfo, smpReplyQueues = L.toList smpQueues, smpClientVersion} True
                      _ -> prohibited
                    where
                      processConf connInfo senderConf duplexHS = do
                        let newConfirmation = NewConfirmation {connId, senderConf, ratchetState = rc'}
                        g <- asks idsDrg
                        confId <- withStore c $ \db -> do
                          setHandshakeVersion db connId agentVersion duplexHS
                          createConfirmation db g newConfirmation
                        let srvs = map queueServer $ smpReplyQueues senderConf
                        notify $ CONF confId srvs connInfo
                      queueServer (SMPQueueInfo _ SMPQueueAddress {smpServer}) = smpServer
                  _ -> prohibited
              -- party accepting connection
              (DuplexConnection _ (RcvQueue {smpClientVersion = v'} :| _) _, Nothing) -> do
                withStore c (\db -> runExceptT $ agentRatchetDecrypt db connId encConnInfo) >>= parseMessage >>= \case
                  AgentConnInfo connInfo -> do
                    notify $ INFO connInfo
                    let dhSecret = C.dh' e2ePubKey e2ePrivKey
                    withStore' c $ \db -> setRcvQueueConfirmedE2E db rq dhSecret $ min v' smpClientVersion
                    enqueueCmd $ ICDuplexSecure rId senderKey
                  _ -> prohibited
              _ -> prohibited
            _ -> prohibited

        helloMsg :: m ()
        helloMsg = do
          logServer "<--" c srv rId "MSG <HELLO>"
          case status of
            Active -> prohibited
            _ -> do
              withStore' c $ \db -> setRcvQueueStatus db rq Active
              case conn of
                DuplexConnection _ _ (sq@SndQueue {status = sndStatus} :| _)
                  -- `sndStatus == Active` when HELLO was previously sent, and this is the reply HELLO
                  -- this branch is executed by the accepting party in duplexHandshake mode (v2)
                  -- and by the initiating party in v1
                  -- Also see comment where HELLO is sent.
                  | sndStatus == Active -> atomically $ writeTBQueue subQ ("", connId, CON)
                  | duplexHandshake == Just True -> enqueueDuplexHello sq
                  | otherwise -> pure ()
                _ -> pure ()

        enqueueDuplexHello :: SndQueue -> m ()
        enqueueDuplexHello sq = void $ enqueueMessage c cData sq SMP.MsgFlags {notification = True} HELLO

        replyMsg :: L.NonEmpty SMPQueueInfo -> m ()
        replyMsg smpQueues = do
          logServer "<--" c srv rId "MSG <REPLY>"
          case duplexHandshake of
            Just True -> prohibited
            _ -> case conn of
              RcvConnection {} -> do
                AcceptedConfirmation {ownConnInfo} <- withStore c (`getAcceptedConfirmation` connId)
                connectReplyQueues c cData ownConnInfo smpQueues `catchError` (notify . ERR)
              _ -> prohibited

        -- processed by queue sender
        qAddMsg :: L.NonEmpty SMPQueueUri -> m ()
        qAddMsg (qUri :| _) = case conn of
          DuplexConnection _ rqs sqs -> do
            clientVRange <- asks $ smpClientVRange . config
            case (qUri `compatibleVersion` clientVRange) of
              -- TODO check this address does not already exist
              Just qInfo@(Compatible rqInfo) -> do
                sq'@SndQueue {sndPublicKey, e2ePubKey} <- newSndQueue connId qInfo
                void . withStore c $ \db -> addConnSndQueue db connId sq'
                case (sndPublicKey, e2ePubKey) of
                  (Just sndPubKey, Just dhPublicKey) -> do
                    let sqAddr = (queueAddress (rqInfo :: SMPQueueInfo)) {dhPublicKey}
                        sqInfo = (rqInfo :: SMPQueueInfo) {queueAddress = sqAddr}
                    void . enqueueMessages c cData sqs SMP.noMsgFlags $ QKEY [(sqInfo, sndPubKey)]
                    let conn' = DuplexConnection cData rqs (sq' <| sqs)
                    notify . SWITCH SPStarted $ connectionStats conn'
                  _ -> throwError $ INTERNAL "absent sender keys"
              _ -> throwError $ AGENT A_VERSION
          _ -> throwError $ INTERNAL "message can only be sent to duplex connection"

        -- processed by queue recipient
        qKeyMsg :: L.NonEmpty (SMPQueueInfo, SndPublicVerifyKey) -> m ()
        qKeyMsg ((qInfo, senderKey) :| _) = case conn of
          DuplexConnection _ rqs _ -> do
            clientVRange <- asks $ smpClientVRange . config
            unless (qInfo `isCompatible` clientVRange) . throwError $ AGENT A_VERSION
            case find (\RcvQueue {server, sndId} -> server == smpServer && sndId == senderId) rqs of
              Just rq'@RcvQueue {rcvId, e2ePrivKey = dhPrivKey, smpClientVersion = cVer} -> do
                let dhSecret = C.dh' dhPublicKey dhPrivKey
                withStore' c $ \db -> setRcvQueueConfirmedE2E db rq' dhSecret $ min cVer cVer'
                enqueueCommand c "" connId (Just smpServer) $ AInternalCommand $ ICQSecure rcvId senderKey
              _ -> throwError $ INTERNAL "queue address not found in connection"
          _ -> throwError $ INTERNAL "message can only be sent to duplex connection"
          where
            SMPQueueInfo cVer' SMPQueueAddress {smpServer, senderId, dhPublicKey} = qInfo

        -- processed by queue sender
        -- mark queue as Secured and to start sending messages to it
        qUseMsg :: L.NonEmpty (SMPServer, SMP.SenderId, Bool) -> m ()
        qUseMsg ((smpServer, senderId, primary) :| _) = case conn of
          DuplexConnection _ _ sqs -> do
            case find (sameSQ smpServer senderId) sqs of
              Just sq' -> do
                withStore' c $ \db -> do
                  setSndQueueStatus db sq' Secured
                  when primary $ setSndQueuePrimary db connId sq'
                -- TODO replace queue in the list OR reload all send queues OR reload connection
                void $ enqueueMessages c cData sqs SMP.noMsgFlags $ QTEST [(smpServer, senderId)]
              _ -> throwError $ INTERNAL "queue address not found in connection"
          _ -> throwError $ INTERNAL "message can only be sent to duplex connection"

        -- processed by queue sender
        -- remove snd queue from connection and enqueue QEND message
        qDelMsg :: L.NonEmpty (SMPServer, SMP.SenderId) -> m ()
        qDelMsg ((smpServer, senderId) :| _) = case conn of
          DuplexConnection _ _ sqs ->
            case L.partition (sameSQ smpServer senderId) sqs of
              ([], _) -> throwError $ INTERNAL "queue address not found in connection"
              (sq : _, sqs_) -> case L.nonEmpty sqs_ of
                Just sqs' -> do
                  withStore' c $ \db -> deleteConnSndQueue db connId sq
                  -- TODO stop deliveries to send queue and remove scheduled deliveries from the table
                  void $ enqueueMessages c cData sqs' SMP.noMsgFlags $ QEND [(smpServer, senderId)]
                _ -> throwError $ INTERNAL "QDEL received to the only queue in connection"
          _ -> throwError $ INTERNAL "message can only be sent to duplex connection"

        -- received by party initiating switch
        qEndMsg :: L.NonEmpty (SMPServer, SMP.SenderId) -> m ()
        qEndMsg ((smpServer, senderId) :| _) = case conn of
          DuplexConnection _ rqs _ ->
            case find (\RcvQueue {server, sndId} -> server == smpServer && sndId == senderId) rqs of
              Just RcvQueue {rcvId} ->
                enqueueCommand c "" connId (Just smpServer) $ AInternalCommand $ ICQDelete rcvId
              _ -> throwError $ INTERNAL "queue address not found in connection"
          _ -> throwError $ INTERNAL "message can only be sent to duplex connection"

        smpInvitation :: ConnectionRequestUri 'CMInvitation -> ConnInfo -> m ()
        smpInvitation connReq@(CRInvitationUri crData _) cInfo = do
          logServer "<--" c srv rId "MSG <KEY>"
          case conn of
            ContactConnection {} -> do
              g <- asks idsDrg
              let newInv = NewInvitation {contactConnId = connId, connReq, recipientConnInfo = cInfo}
              invId <- withStore c $ \db -> createInvitation db g newInv
              let srvs = L.map queueServer $ crSmpQueues crData
              notify $ REQ invId srvs cInfo
            _ -> prohibited
          where
            queueServer (SMPQueueUri _ SMPQueueAddress {smpServer}) = smpServer

        checkMsgIntegrity :: PrevExternalSndId -> ExternalSndId -> PrevRcvMsgHash -> ByteString -> MsgIntegrity
        checkMsgIntegrity prevExtSndId extSndId internalPrevMsgHash receivedPrevMsgHash
          | extSndId == prevExtSndId + 1 && internalPrevMsgHash == receivedPrevMsgHash = MsgOk
          | extSndId < prevExtSndId = MsgError $ MsgBadId extSndId
          | extSndId == prevExtSndId = MsgError MsgDuplicate -- ? deduplicate
          | extSndId > prevExtSndId + 1 = MsgError $ MsgSkipped (prevExtSndId + 1) (extSndId - 1)
          | internalPrevMsgHash /= receivedPrevMsgHash = MsgError MsgBadHash
          | otherwise = MsgError MsgDuplicate -- this case is not possible

sameRQ :: SMPServer -> SMP.RecipientId -> RcvQueue -> Bool
sameRQ srv rId RcvQueue {server, rcvId} = server == srv && rcvId == rId

sameSQ :: SMPServer -> SMP.SenderId -> SndQueue -> Bool
sameSQ srv sId SndQueue {server, sndId} = server == srv && sndId == sId

connectReplyQueues :: AgentMonad m => AgentClient -> ConnData -> ConnInfo -> L.NonEmpty SMPQueueInfo -> m ()
connectReplyQueues c cData@ConnData {connId} ownConnInfo (qInfo :| _) = do
  clientVRange <- asks $ smpClientVRange . config
  case qInfo `proveCompatible` clientVRange of
    Nothing -> throwError $ AGENT A_VERSION
    Just qInfo' -> do
      sq <- newSndQueue connId qInfo'
      dbSndId <- withStore c $ \db -> upgradeRcvConnToDuplex db connId sq
      enqueueConfirmation c cData sq {dbSndQueueId = Just dbSndId} ownConnInfo Nothing

confirmQueue :: forall m. AgentMonad m => Compatible Version -> AgentClient -> ConnData -> SndQueue -> SMPServer -> ConnInfo -> Maybe (CR.E2ERatchetParams 'C.X448) -> m ()
confirmQueue (Compatible agentVersion) c cData@ConnData {connId} sq srv connInfo e2eEncryption = do
  aMessage <- mkAgentMessage agentVersion
  msg <- mkConfirmation aMessage
  sendConfirmation c sq msg
  withStore' c $ \db -> setSndQueueStatus db sq Confirmed
  where
    mkConfirmation :: AgentMessage -> m MsgBody
    mkConfirmation aMessage = withStore c $ \db -> runExceptT $ do
      void . liftIO $ updateSndIds db connId
      encConnInfo <- agentRatchetEncrypt db connId (smpEncode aMessage) e2eEncConnInfoLength
      pure . smpEncode $ AgentConfirmation {agentVersion, e2eEncryption, encConnInfo}
    mkAgentMessage :: Version -> m AgentMessage
    mkAgentMessage 1 = pure $ AgentConnInfo connInfo
    mkAgentMessage _ = do
      qInfo <- createReplyQueue c cData sq srv
      pure $ AgentConnInfoReply (qInfo :| []) connInfo

enqueueConfirmation :: forall m. AgentMonad m => AgentClient -> ConnData -> SndQueue -> ConnInfo -> Maybe (CR.E2ERatchetParams 'C.X448) -> m ()
enqueueConfirmation c cData@ConnData {connId, connAgentVersion} sq connInfo e2eEncryption = do
  resumeMsgDelivery c cData sq
  msgId <- storeConfirmation
  queuePendingMsgs c sq [msgId]
  where
    storeConfirmation :: m InternalId
    storeConfirmation = withStore c $ \db -> runExceptT $ do
      internalTs <- liftIO getCurrentTime
      (internalId, internalSndId, prevMsgHash) <- liftIO $ updateSndIds db connId
      let agentMsg = AgentConnInfo connInfo
          agentMsgStr = smpEncode agentMsg
          internalHash = C.sha256Hash agentMsgStr
      encConnInfo <- agentRatchetEncrypt db connId agentMsgStr e2eEncConnInfoLength
      let msgBody = smpEncode $ AgentConfirmation {agentVersion = connAgentVersion, e2eEncryption, encConnInfo}
          msgType = agentMessageType agentMsg
          msgData = SndMsgData {internalId, internalSndId, internalTs, msgType, msgBody, msgFlags = SMP.MsgFlags {notification = True}, internalHash, prevMsgHash}
      liftIO $ createSndMsg db connId msgData
      pure internalId

-- encoded AgentMessage -> encoded EncAgentMessage
agentRatchetEncrypt :: DB.Connection -> ConnId -> ByteString -> Int -> ExceptT StoreError IO ByteString
agentRatchetEncrypt db connId msg paddedLen = do
  rc <- ExceptT $ getRatchet db connId
  (encMsg, rc') <- liftE (SEAgentError . cryptoError) $ CR.rcEncrypt rc paddedLen msg
  liftIO $ updateRatchet db connId rc' CR.SMDNoChange
  pure encMsg

-- encoded EncAgentMessage -> encoded AgentMessage
agentRatchetDecrypt :: DB.Connection -> ConnId -> ByteString -> ExceptT StoreError IO ByteString
agentRatchetDecrypt db connId encAgentMsg = do
  rc <- ExceptT $ getRatchet db connId
  skipped <- liftIO $ getSkippedMsgKeys db connId
  (agentMsgBody_, rc', skippedDiff) <- liftE (SEAgentError . cryptoError) $ CR.rcDecrypt rc skipped encAgentMsg
  liftIO $ updateRatchet db connId rc' skippedDiff
  liftEither $ first (SEAgentError . cryptoError) agentMsgBody_

newSndQueue :: (MonadUnliftIO m, MonadReader Env m) => ConnId -> Compatible SMPQueueInfo -> m SndQueue
newSndQueue connId qInfo =
  asks (cmdSignAlg . config) >>= \case
    C.SignAlg a -> newSndQueue_ a connId qInfo

newSndQueue_ ::
  (C.SignatureAlgorithm a, C.AlgorithmI a, MonadUnliftIO m) =>
  C.SAlgorithm a ->
  ConnId ->
  Compatible SMPQueueInfo ->
  m SndQueue
newSndQueue_ a connId (Compatible (SMPQueueInfo smpClientVersion SMPQueueAddress {smpServer, senderId, dhPublicKey = rcvE2ePubDhKey})) = do
  -- this function assumes clientVersion is compatible - it was tested before
  (sndPublicKey, sndPrivateKey) <- liftIO $ C.generateSignatureKeyPair a
  (e2ePubKey, e2ePrivKey) <- liftIO C.generateKeyPair'
  pure
    SndQueue
      { connId,
        server = smpServer,
        sndId = senderId,
        sndPublicKey = Just sndPublicKey,
        sndPrivateKey,
        e2eDhSecret = C.dh' rcvE2ePubDhKey e2ePrivKey,
        e2ePubKey = Just e2ePubKey,
        status = New,
        dbSndQueueId = Nothing,
        sndPrimary = True,
        smpClientVersion
      }<|MERGE_RESOLUTION|>--- conflicted
+++ resolved
@@ -375,29 +375,28 @@
     enqueueAck RcvQueue {server} =
       enqueueCommand c corrId connId (Just server) $ AClientCommand $ ACK msgId
 
-<<<<<<< HEAD
+deleteConnectionAsync' :: forall m. AgentMonad m => AgentClient -> ACorrId -> ConnId -> m ()
+deleteConnectionAsync' c@AgentClient {subQ} corrId connId =
+  withStore c (`getConn` connId) >>= \case
+    -- TODO delete all queues
+    SomeConn _ (DuplexConnection _ (rq :| _) _) -> enqueueDelete rq
+    SomeConn _ (RcvConnection _ rq) -> enqueueDelete rq
+    SomeConn _ (ContactConnection _ rq) -> enqueueDelete rq
+    SomeConn _ (SndConnection _ _) -> withStore' c (`deleteConn` connId) >> notifyDeleted
+    SomeConn _ (NewConnection _) -> withStore' c (`deleteConn` connId) >> notifyDeleted
+  where
+    enqueueDelete :: RcvQueue -> m ()
+    enqueueDelete RcvQueue {server} =
+      enqueueCommand c corrId connId (Just server) $ AClientCommand DEL
+    notifyDeleted :: m ()
+    notifyDeleted = atomically $ writeTBQueue subQ (corrId, connId, OK)
+
 -- | Add connection to the new receive queue
 switchConnection' :: AgentMonad m => AgentClient -> ConnId -> m ()
 switchConnection' c connId =
   withStore c (`getConn` connId) >>= \case
     SomeConn _ DuplexConnection {} -> enqueueCommand c "" connId Nothing $ AInternalCommand ICQSwitch
     _ -> throwError $ CMD PROHIBITED
-=======
-deleteConnectionAsync' :: forall m. AgentMonad m => AgentClient -> ACorrId -> ConnId -> m ()
-deleteConnectionAsync' c@AgentClient {subQ} corrId connId =
-  withStore c (`getConn` connId) >>= \case
-    SomeConn _ (DuplexConnection _ rq _) -> enqueueDelete rq
-    SomeConn _ (RcvConnection _ rq) -> enqueueDelete rq
-    SomeConn _ (ContactConnection _ rq) -> enqueueDelete rq
-    SomeConn _ (SndConnection _ _) -> withStore' c (`deleteConn` connId) >> notifyDeleted
-    SomeConn _ (NewConnection _) -> withStore' c (`deleteConn` connId) >> notifyDeleted
-  where
-    enqueueDelete :: RcvQueue -> m ()
-    enqueueDelete RcvQueue {server} =
-      enqueueCommand c corrId connId (Just server) $ AClientCommand DEL
-    notifyDeleted :: m ()
-    notifyDeleted = atomically $ writeTBQueue subQ (corrId, connId, OK)
->>>>>>> b686bc0c
 
 newConn :: AgentMonad m => AgentClient -> ConnId -> Bool -> Bool -> SConnectionMode c -> m (ConnId, ConnectionRequestUri c)
 newConn c connId asyncMode enableNtfs cMode =

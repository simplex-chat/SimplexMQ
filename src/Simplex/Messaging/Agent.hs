--- conflicted
+++ resolved
@@ -1720,11 +1720,7 @@
 disableConn c connId = do
   atomically $ removeSubscription c connId
   ns <- asks ntfSupervisor
-<<<<<<< HEAD
-  atomically $ writeTBQueue (ntfSubQ ns) (NSCDelete, connId :| [])
-=======
-  atomically $ writeTBQueue (ntfSubQ ns) (connId, NSCDeleteSub)
->>>>>>> e247f691
+  atomically $ writeTBQueue (ntfSubQ ns) (NSCDeleteSub, connId :| []) -- TODO [batch ntf] disableConn
 
 -- Unlike deleteConnectionsAsync, this function does not mark connections as deleted in case of deletion failure.
 deleteConnections' :: AgentClient -> [ConnId] -> AM (Map ConnId (Either AgentErrorType ()))
@@ -2021,13 +2017,8 @@
       | otherwise = do
           withStore' c $ \db -> setConnectionNtfs db connId enable
           ns <- asks ntfSupervisor
-<<<<<<< HEAD
-          let cmd = if enable then NSCCreate else NSCDelete
+          let cmd = if enable then NSCCreate else NSCSmpDelete
           atomically $ sendNtfSubCommand ns (cmd, connId :| [])
-=======
-          let cmd = if enable then NSCCreate else NSCSmpDelete
-          atomically $ sendNtfSubCommand ns (connId, cmd)
->>>>>>> e247f691
 
 deleteToken_ :: AgentClient -> NtfToken -> AM ()
 deleteToken_ c@AgentClient {subQ} tkn@NtfToken {ntfTokenId, ntfTknStatus} = do

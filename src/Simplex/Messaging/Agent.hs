--- conflicted
+++ resolved
@@ -2086,11 +2086,7 @@
           parseMessage :: Encoding a => ByteString -> m a
           parseMessage = liftEither . parse smpP (AGENT A_MESSAGE)
 
-<<<<<<< HEAD
-          smpConfirmation :: SMP.MsgId -> Connection c -> C.APublicVerifyKey -> C.PublicKeyX25519 -> Maybe (CR.SndE2ERatchetParams 'C.X448) -> ByteString -> Version -> Version -> m ()
-=======
-          smpConfirmation :: SMP.MsgId -> Connection c -> C.APublicAuthKey -> C.PublicKeyX25519 -> Maybe (CR.E2ERatchetParams 'C.X448) -> ByteString -> Version -> Version -> m ()
->>>>>>> 155831ae
+          smpConfirmation :: SMP.MsgId -> Connection c -> C.APublicAuthKey -> C.PublicKeyX25519 -> Maybe (CR.SndE2ERatchetParams 'C.X448) -> ByteString -> Version -> Version -> m ()
           smpConfirmation srvMsgId conn' senderKey e2ePubKey e2eEncryption encConnInfo smpClientVersion agentVersion = do
             logServer "<--" c srv rId $ "MSG <CONF>:" <> logSecret srvMsgId
             AgentConfig {smpClientVRange, smpAgentVRange, e2eEncryptVRange} <- asks config
@@ -2386,25 +2382,14 @@
       sq' <- withStore c $ \db -> upgradeRcvConnToDuplex db connId sq
       enqueueConfirmation c cData sq' ownConnInfo Nothing
 
-<<<<<<< HEAD
-confirmQueueAsync :: forall m. AgentMonad m => Compatible Version -> AgentClient -> ConnData -> SndQueue -> SMPServerWithAuth -> ConnInfo -> Maybe (CR.SndE2ERatchetParams 'C.X448) -> SubscriptionMode -> m ()
-confirmQueueAsync v c cData sq srv connInfo e2eEncryption_ subMode = do
-  storeConfirmation c cData sq e2eEncryption_ =<< mkAgentConfirmation v c cData sq srv connInfo subMode
-  submitPendingMsg c cData sq
-
-confirmQueue :: forall m. AgentMonad m => Compatible Version -> AgentClient -> ConnData -> SndQueue -> SMPServerWithAuth -> ConnInfo -> Maybe (CR.SndE2ERatchetParams 'C.X448) -> SubscriptionMode -> m ()
-confirmQueue v@(Compatible agentVersion) c cData@ConnData {connId} sq srv connInfo e2eEncryption_ subMode = do
-  msg <- mkConfirmation =<< mkAgentConfirmation v c cData sq srv connInfo subMode
-=======
-confirmQueueAsync :: forall m. AgentMonad m => AgentClient -> ConnData -> SndQueue -> SMPServerWithAuth -> ConnInfo -> Maybe (CR.E2ERatchetParams 'C.X448) -> SubscriptionMode -> m ()
+confirmQueueAsync :: forall m. AgentMonad m => AgentClient -> ConnData -> SndQueue -> SMPServerWithAuth -> ConnInfo -> Maybe (CR.SndE2ERatchetParams 'C.X448) -> SubscriptionMode -> m ()
 confirmQueueAsync c cData sq srv connInfo e2eEncryption_ subMode = do
   storeConfirmation c cData sq e2eEncryption_ =<< mkAgentConfirmation c cData sq srv connInfo subMode
   submitPendingMsg c cData sq
 
-confirmQueue :: forall m. AgentMonad m => Compatible Version -> AgentClient -> ConnData -> SndQueue -> SMPServerWithAuth -> ConnInfo -> Maybe (CR.E2ERatchetParams 'C.X448) -> SubscriptionMode -> m ()
+confirmQueue :: forall m. AgentMonad m => Compatible Version -> AgentClient -> ConnData -> SndQueue -> SMPServerWithAuth -> ConnInfo -> Maybe (CR.SndE2ERatchetParams 'C.X448) -> SubscriptionMode -> m ()
 confirmQueue (Compatible agentVersion) c cData@ConnData {connId} sq srv connInfo e2eEncryption_ subMode = do
   msg <- mkConfirmation =<< mkAgentConfirmation c cData sq srv connInfo subMode
->>>>>>> 155831ae
   sendConfirmation c sq msg
   withStore' c $ \db -> setSndQueueStatus db sq Confirmed
   where

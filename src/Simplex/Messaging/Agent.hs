{-# LANGUAGE BangPatterns #-}
{-# LANGUAGE ConstraintKinds #-}
{-# LANGUAGE DataKinds #-}
{-# LANGUAGE DuplicateRecordFields #-}
{-# LANGUAGE FlexibleContexts #-}
{-# LANGUAGE FlexibleInstances #-}
{-# LANGUAGE GADTs #-}
{-# LANGUAGE KindSignatures #-}
{-# LANGUAGE LambdaCase #-}
{-# LANGUAGE NamedFieldPuns #-}
{-# LANGUAGE OverloadedLists #-}
{-# LANGUAGE OverloadedStrings #-}
{-# LANGUAGE PatternSynonyms #-}
{-# LANGUAGE RankNTypes #-}
{-# LANGUAGE ScopedTypeVariables #-}
{-# LANGUAGE TupleSections #-}
{-# LANGUAGE TypeApplications #-}
{-# OPTIONS_GHC -fno-warn-ambiguous-fields #-}

-- |
-- Module      : Simplex.Messaging.Agent
-- Copyright   : (c) simplex.chat
-- License     : AGPL-3
--
-- Maintainer  : chat@simplex.chat
-- Stability   : experimental
-- Portability : non-portable
--
-- This module defines SMP protocol agent with SQLite persistence.
--
-- See https://github.com/simplex-chat/simplexmq/blob/master/protocol/agent-protocol.md
module Simplex.Messaging.Agent
  ( -- * SMP agent functional API
    AgentClient (..),
    AE,
    SubscriptionsInfo (..),
    MsgReq,
    getSMPAgentClient,
    getSMPAgentClient_,
    disconnectAgentClient,
    disposeAgentClient,
    resumeAgentClient,
    withConnLock,
    withInvLock,
    createUser,
    deleteUser,
    connRequestPQSupport,
    createConnectionAsync,
    joinConnectionAsync,
    allowConnectionAsync,
    acceptContactAsync,
    ackMessageAsync,
    switchConnectionAsync,
    deleteConnectionAsync,
    deleteConnectionsAsync,
    createConnection,
    changeConnectionUser,
    prepareConnectionToJoin,
    prepareConnectionToAccept,
    joinConnection,
    allowConnection,
    acceptContact,
    rejectContact,
    subscribeConnection,
    subscribeConnections,
    getConnectionMessages,
    getNotificationConns,
    resubscribeConnection,
    resubscribeConnections,
    sendMessage,
    sendMessages,
    sendMessagesB,
    ackMessage,
    getConnectionQueueInfo,
    switchConnection,
    abortConnectionSwitch,
    synchronizeRatchet,
    suspendConnection,
    deleteConnection,
    deleteConnections,
    getConnectionServers,
    getConnectionRatchetAdHash,
    setProtocolServers,
    checkUserServers,
    testProtocolServer,
    setNtfServers,
    setNetworkConfig,
    setUserNetworkInfo,
    reconnectAllServers,
    reconnectSMPServer,
    registerNtfToken,
    verifyNtfToken,
    checkNtfToken,
    deleteNtfToken,
    getNtfToken,
    getNtfTokenData,
    toggleConnectionNtfs,
    xftpStartWorkers,
    xftpStartSndWorkers,
    xftpReceiveFile,
    xftpDeleteRcvFile,
    xftpDeleteRcvFiles,
    xftpSendFile,
    xftpSendDescription,
    xftpDeleteSndFileInternal,
    xftpDeleteSndFilesInternal,
    xftpDeleteSndFileRemote,
    xftpDeleteSndFilesRemote,
    rcNewHostPairing,
    rcConnectHost,
    rcConnectCtrl,
    rcDiscoverCtrl,
    getAgentSubsTotal,
    getAgentServersSummary,
    resetAgentServersStats,
    foregroundAgent,
    suspendAgent,
    execAgentStoreSQL,
    getAgentMigrations,
    debugAgentLocks,
    getAgentSubscriptions,
    logConnection,
    -- for tests
    withAgentEnv,
  )
where

import Control.Logger.Simple
import Control.Monad
import Control.Monad.Except
import Control.Monad.Reader
import Control.Monad.Trans.Except
import Crypto.Random (ChaChaDRG)
import qualified Data.Aeson as J
import Data.Bifunctor (bimap, first, second)
import Data.ByteString.Char8 (ByteString)
import qualified Data.ByteString.Char8 as B
import Data.Composition ((.:), (.:.), (.::), (.::.))
import Data.Either (isRight, partitionEithers, rights)
import Data.Foldable (foldl', toList)
import Data.Functor (($>))
import Data.Functor.Identity
import Data.List (find)
import Data.List.NonEmpty (NonEmpty (..))
import qualified Data.List.NonEmpty as L
import Data.Map.Strict (Map)
import qualified Data.Map.Strict as M
import Data.Maybe (catMaybes, fromMaybe, isJust, isNothing, mapMaybe)
import Data.Set (Set)
import qualified Data.Set as S
import Data.Text (Text)
import qualified Data.Text as T
import Data.Time.Clock
import Data.Time.Clock.System (systemToUTCTime)
import Data.Traversable (mapAccumL)
import Data.Word (Word16)
import Simplex.FileTransfer.Agent (closeXFTPAgent, deleteSndFileInternal, deleteSndFileRemote, deleteSndFilesInternal, deleteSndFilesRemote, startXFTPSndWorkers, startXFTPWorkers, toFSFilePath, xftpDeleteRcvFile', xftpDeleteRcvFiles', xftpReceiveFile', xftpSendDescription', xftpSendFile')
import Simplex.FileTransfer.Description (ValidFileDescription)
import Simplex.FileTransfer.Protocol (FileParty (..))
import Simplex.FileTransfer.Types (RcvFileId, SndFileId)
import Simplex.FileTransfer.Util (removePath)
import Simplex.Messaging.Agent.Client
import Simplex.Messaging.Agent.Env.SQLite
import Simplex.Messaging.Agent.Lock (withLock, withLock')
import Simplex.Messaging.Agent.NtfSubSupervisor
import Simplex.Messaging.Agent.Protocol
import Simplex.Messaging.Agent.RetryInterval
import Simplex.Messaging.Agent.Stats
import Simplex.Messaging.Agent.Store
import Simplex.Messaging.Agent.Store.AgentStore
import Simplex.Messaging.Agent.Store.Common (DBStore)
import qualified Simplex.Messaging.Agent.Store.DB as DB
import Simplex.Messaging.Agent.Store.Interface (closeDBStore, execSQL)
import qualified Simplex.Messaging.Agent.Store.Migrations as Migrations
import Simplex.Messaging.Agent.Store.Shared (UpMigration (..), upMigration)
import Simplex.Messaging.Client (SMPClientError, ServerTransmission (..), ServerTransmissionBatch, temporaryClientError, unexpectedResponse)
import qualified Simplex.Messaging.Crypto as C
import Simplex.Messaging.Crypto.File (CryptoFile, CryptoFileArgs)
import Simplex.Messaging.Crypto.Ratchet (PQEncryption, PQSupport (..), pattern PQEncOff, pattern PQEncOn, pattern PQSupportOff, pattern PQSupportOn)
import qualified Simplex.Messaging.Crypto.Ratchet as CR
import Simplex.Messaging.Encoding
import Simplex.Messaging.Encoding.String
import Simplex.Messaging.Notifications.Protocol (DeviceToken, NtfRegCode (NtfRegCode), NtfTknStatus (..), NtfTokenId, PNMessageData (..), pnMessagesP)
import Simplex.Messaging.Notifications.Types
import Simplex.Messaging.Parsers (parse)
import Simplex.Messaging.Protocol (BrokerMsg, Cmd (..), ErrorType (AUTH), MsgBody, MsgFlags (..), NtfServer, ProtoServerWithAuth, ProtocolType (..), ProtocolTypeI (..), SMPMsgMeta, SParty (..), SProtocolType (..), SndPublicAuthKey, SubscriptionMode (..), UserProtocol, VersionSMPC, sndAuthKeySMPClientVersion)
import qualified Simplex.Messaging.Protocol as SMP
import Simplex.Messaging.ServiceScheme (ServiceScheme (..))
import qualified Simplex.Messaging.TMap as TM
import Simplex.Messaging.Transport (SMPVersion)
import Simplex.Messaging.Util
import Simplex.Messaging.Version
import Simplex.RemoteControl.Client
import Simplex.RemoteControl.Invitation
import Simplex.RemoteControl.Types
import System.Mem.Weak (deRefWeak)
import UnliftIO.Concurrent (forkFinally, forkIO, killThread, mkWeakThreadId, threadDelay)
import qualified UnliftIO.Exception as E
import UnliftIO.STM

-- import GHC.Conc (unsafeIOToSTM)

type AE a = ExceptT AgentErrorType IO a

-- | Creates an SMP agent client instance
getSMPAgentClient :: AgentConfig -> InitialAgentServers -> DBStore -> Bool -> IO AgentClient
getSMPAgentClient = getSMPAgentClient_ 1
{-# INLINE getSMPAgentClient #-}

getSMPAgentClient_ :: Int -> AgentConfig -> InitialAgentServers -> DBStore -> Bool -> IO AgentClient
getSMPAgentClient_ clientId cfg initServers@InitialAgentServers {smp, xftp} store backgroundMode =
  newSMPAgentEnv cfg store >>= runReaderT runAgent
  where
    runAgent = do
      liftIO $ checkServers "SMP" smp >> checkServers "XFTP" xftp
      currentTs <- liftIO getCurrentTime
      c@AgentClient {acThread} <- liftIO . newAgentClient clientId initServers currentTs =<< ask
      t <- runAgentThreads c `forkFinally` const (liftIO $ disconnectAgentClient c)
      atomically . writeTVar acThread . Just =<< mkWeakThreadId t
      pure c
    checkServers protocol srvs =
      forM_ (M.assocs srvs) $ \(userId, srvs') -> checkUserServers ("getSMPAgentClient " <> protocol <> " " <> tshow userId) srvs'
    runAgentThreads c
      | backgroundMode = run c "subscriber" $ subscriber c
      | otherwise = do
          restoreServersStats c
          raceAny_
            [ run c "subscriber" $ subscriber c,
              run c "runNtfSupervisor" $ runNtfSupervisor c,
              run c "cleanupManager" $ cleanupManager c,
              run c "logServersStats" $ logServersStats c
            ]
            `E.finally` saveServersStats c
    run AgentClient {subQ, acThread} name a =
      a `E.catchAny` \e -> whenM (isJust <$> readTVarIO acThread) $ do
        logError $ "Agent thread " <> name <> " crashed: " <> tshow e
        atomically $ writeTBQueue subQ ("", "", AEvt SAEConn $ ERR $ CRITICAL True $ show e)

logServersStats :: AgentClient -> AM' ()
logServersStats c = do
  delay <- asks (initialLogStatsDelay . config)
  liftIO $ threadDelay' delay
  int <- asks (logStatsInterval . config)
  forever $ do
    liftIO $ waitUntilActive c
    saveServersStats c
    liftIO $ threadDelay' int

saveServersStats :: AgentClient -> AM' ()
saveServersStats c@AgentClient {subQ, smpServersStats, xftpServersStats, ntfServersStats} = do
  sss <- mapM (liftIO . getAgentSMPServerStats) =<< readTVarIO smpServersStats
  xss <- mapM (liftIO . getAgentXFTPServerStats) =<< readTVarIO xftpServersStats
  nss <- mapM (liftIO . getAgentNtfServerStats) =<< readTVarIO ntfServersStats
  let stats = AgentPersistedServerStats {smpServersStats = sss, xftpServersStats = xss, ntfServersStats = OptionalMap nss}
  tryAgentError' (withStore' c (`updateServersStats` stats)) >>= \case
    Left e -> atomically $ writeTBQueue subQ ("", "", AEvt SAEConn $ ERR $ INTERNAL $ show e)
    Right () -> pure ()

restoreServersStats :: AgentClient -> AM' ()
restoreServersStats c@AgentClient {smpServersStats, xftpServersStats, ntfServersStats, srvStatsStartedAt} = do
  tryAgentError' (withStore c getServersStats) >>= \case
    Left e -> atomically $ writeTBQueue (subQ c) ("", "", AEvt SAEConn $ ERR $ INTERNAL $ show e)
    Right (startedAt, Nothing) -> atomically $ writeTVar srvStatsStartedAt startedAt
    Right (startedAt, Just AgentPersistedServerStats {smpServersStats = sss, xftpServersStats = xss, ntfServersStats = OptionalMap nss}) -> do
      atomically $ writeTVar srvStatsStartedAt startedAt
      atomically . writeTVar smpServersStats =<< mapM (atomically . newAgentSMPServerStats') sss
      atomically . writeTVar xftpServersStats =<< mapM (atomically . newAgentXFTPServerStats') xss
      atomically . writeTVar ntfServersStats =<< mapM (atomically . newAgentNtfServerStats') nss

disconnectAgentClient :: AgentClient -> IO ()
disconnectAgentClient c@AgentClient {agentEnv = Env {ntfSupervisor = ns, xftpAgent = xa}} = do
  closeAgentClient c
  closeNtfSupervisor ns
  closeXFTPAgent xa
  logConnection c False

-- only used in the tests
disposeAgentClient :: AgentClient -> IO ()
disposeAgentClient c@AgentClient {acThread, agentEnv = Env {store}} = do
  t_ <- atomically (swapTVar acThread Nothing) $>>= (liftIO . deRefWeak)
  disconnectAgentClient c
  mapM_ killThread t_
  liftIO $ closeDBStore store

resumeAgentClient :: AgentClient -> IO ()
resumeAgentClient c = atomically $ writeTVar (active c) True
{-# INLINE resumeAgentClient #-}

createUser :: AgentClient -> NonEmpty (ServerCfg 'PSMP) -> NonEmpty (ServerCfg 'PXFTP) -> AE UserId
createUser c = withAgentEnv c .: createUser' c
{-# INLINE createUser #-}

-- | Delete user record optionally deleting all user's connections on SMP servers
deleteUser :: AgentClient -> UserId -> Bool -> AE ()
deleteUser c = withAgentEnv c .: deleteUser' c
{-# INLINE deleteUser #-}

-- | Create SMP agent connection (NEW command) asynchronously, synchronous response is new connection id
createConnectionAsync :: ConnectionModeI c => AgentClient -> UserId -> ACorrId -> Bool -> SConnectionMode c -> CR.InitialKeys -> SubscriptionMode -> AE ConnId
createConnectionAsync c userId aCorrId enableNtfs = withAgentEnv c .:. newConnAsync c userId aCorrId enableNtfs
{-# INLINE createConnectionAsync #-}

-- | Join SMP agent connection (JOIN command) asynchronously, synchronous response is new connection id
joinConnectionAsync :: AgentClient -> UserId -> ACorrId -> Bool -> ConnectionRequestUri c -> ConnInfo -> PQSupport -> SubscriptionMode -> AE ConnId
joinConnectionAsync c userId aCorrId enableNtfs = withAgentEnv c .:: joinConnAsync c userId aCorrId enableNtfs
{-# INLINE joinConnectionAsync #-}

-- | Allow connection to continue after CONF notification (LET command), no synchronous response
allowConnectionAsync :: AgentClient -> ACorrId -> ConnId -> ConfirmationId -> ConnInfo -> AE ()
allowConnectionAsync c = withAgentEnv c .:: allowConnectionAsync' c
{-# INLINE allowConnectionAsync #-}

-- | Accept contact after REQ notification (ACPT command) asynchronously, synchronous response is new connection id
acceptContactAsync :: AgentClient -> ACorrId -> Bool -> ConfirmationId -> ConnInfo -> PQSupport -> SubscriptionMode -> AE ConnId
acceptContactAsync c aCorrId enableNtfs = withAgentEnv c .:: acceptContactAsync' c aCorrId enableNtfs
{-# INLINE acceptContactAsync #-}

-- | Acknowledge message (ACK command) asynchronously, no synchronous response
ackMessageAsync :: AgentClient -> ACorrId -> ConnId -> AgentMsgId -> Maybe MsgReceiptInfo -> AE ()
ackMessageAsync c = withAgentEnv c .:: ackMessageAsync' c
{-# INLINE ackMessageAsync #-}

-- | Switch connection to the new receive queue
switchConnectionAsync :: AgentClient -> ACorrId -> ConnId -> AE ConnectionStats
switchConnectionAsync c = withAgentEnv c .: switchConnectionAsync' c
{-# INLINE switchConnectionAsync #-}

-- | Delete SMP agent connection (DEL command) asynchronously, no synchronous response
deleteConnectionAsync :: AgentClient -> Bool -> ConnId -> AE ()
deleteConnectionAsync c waitDelivery = withAgentEnv c . deleteConnectionAsync' c waitDelivery
{-# INLINE deleteConnectionAsync #-}

-- | Delete SMP agent connections using batch commands asynchronously, no synchronous response
deleteConnectionsAsync :: AgentClient -> Bool -> [ConnId] -> AE ()
deleteConnectionsAsync c waitDelivery = withAgentEnv c . deleteConnectionsAsync' c waitDelivery
{-# INLINE deleteConnectionsAsync #-}

-- | Create SMP agent connection (NEW command)
createConnection :: AgentClient -> UserId -> Bool -> SConnectionMode c -> Maybe CRClientData -> CR.InitialKeys -> SubscriptionMode -> AE (ConnId, ConnectionRequestUri c)
createConnection c userId enableNtfs = withAgentEnv c .:: newConn c userId enableNtfs
{-# INLINE createConnection #-}

-- | Changes the user id associated with a connection
changeConnectionUser :: AgentClient -> UserId -> ConnId -> UserId -> AE ()
changeConnectionUser c oldUserId connId newUserId = withAgentEnv c $ changeConnectionUser' c oldUserId connId newUserId
{-# INLINE changeConnectionUser #-}

-- | Create SMP agent connection without queue (to be joined with joinConnection passing connection ID).
-- This method is required to prevent race condition when confirmation from peer is received before
-- the caller of joinConnection saves connection ID to the database.
-- Instead of it we could send confirmation asynchronously, but then it would be harder to report
-- "link deleted" (SMP AUTH) interactively, so this approach is simpler overall.
prepareConnectionToJoin :: AgentClient -> UserId -> Bool -> ConnectionRequestUri c -> PQSupport -> AE ConnId
prepareConnectionToJoin c userId enableNtfs = withAgentEnv c .: newConnToJoin c userId "" enableNtfs

-- | Create SMP agent connection without queue (to be joined with acceptContact passing invitation ID).
prepareConnectionToAccept :: AgentClient -> Bool -> ConfirmationId -> PQSupport -> AE ConnId
prepareConnectionToAccept c enableNtfs = withAgentEnv c .: newConnToAccept c "" enableNtfs

-- | Join SMP agent connection (JOIN command).
joinConnection :: AgentClient -> UserId -> ConnId -> Bool -> ConnectionRequestUri c -> ConnInfo -> PQSupport -> SubscriptionMode -> AE SndQueueSecured
joinConnection c userId connId enableNtfs = withAgentEnv c .:: joinConn c userId connId enableNtfs
{-# INLINE joinConnection #-}

-- | Allow connection to continue after CONF notification (LET command)
allowConnection :: AgentClient -> ConnId -> ConfirmationId -> ConnInfo -> AE ()
allowConnection c = withAgentEnv c .:. allowConnection' c
{-# INLINE allowConnection #-}

-- | Accept contact after REQ notification (ACPT command)
acceptContact :: AgentClient -> ConnId -> Bool -> ConfirmationId -> ConnInfo -> PQSupport -> SubscriptionMode -> AE SndQueueSecured
acceptContact c connId enableNtfs = withAgentEnv c .:: acceptContact' c connId enableNtfs
{-# INLINE acceptContact #-}

-- | Reject contact (RJCT command)
rejectContact :: AgentClient -> ConnId -> ConfirmationId -> AE ()
rejectContact c = withAgentEnv c .: rejectContact' c
{-# INLINE rejectContact #-}

-- | Subscribe to receive connection messages (SUB command)
subscribeConnection :: AgentClient -> ConnId -> AE ()
subscribeConnection c = withAgentEnv c . subscribeConnection' c
{-# INLINE subscribeConnection #-}

-- | Subscribe to receive connection messages from multiple connections, batching commands when possible
subscribeConnections :: AgentClient -> [ConnId] -> AE (Map ConnId (Either AgentErrorType ()))
subscribeConnections c = withAgentEnv c . subscribeConnections' c
{-# INLINE subscribeConnections #-}

-- | Get messages for connections (GET commands)
getConnectionMessages :: AgentClient -> NonEmpty ConnId -> IO (NonEmpty (Maybe SMPMsgMeta))
getConnectionMessages c = withAgentEnv' c . getConnectionMessages' c
{-# INLINE getConnectionMessages #-}

-- | Get connections for received notification
getNotificationConns :: AgentClient -> C.CbNonce -> ByteString -> AE (NonEmpty NotificationInfo)
getNotificationConns c = withAgentEnv c .: getNotificationConns' c
{-# INLINE getNotificationConns #-}

resubscribeConnection :: AgentClient -> ConnId -> AE ()
resubscribeConnection c = withAgentEnv c . resubscribeConnection' c
{-# INLINE resubscribeConnection #-}

resubscribeConnections :: AgentClient -> [ConnId] -> AE (Map ConnId (Either AgentErrorType ()))
resubscribeConnections c = withAgentEnv c . resubscribeConnections' c
{-# INLINE resubscribeConnections #-}

-- | Send message to the connection (SEND command)
sendMessage :: AgentClient -> ConnId -> PQEncryption -> MsgFlags -> MsgBody -> AE (AgentMsgId, PQEncryption)
sendMessage c = withAgentEnv c .:: sendMessage' c
{-# INLINE sendMessage #-}

-- When sending multiple messages to the same connection,
-- only the first MsgReq for this connection should have non-empty ConnId.
-- All subsequent MsgReq in traversable for this connection must be empty.
-- This is done to optimize processing by grouping all messages to one connection together.
type MsgReq = (ConnId, PQEncryption, MsgFlags, MsgBody)

-- | Send multiple messages to different connections (SEND command)
sendMessages :: AgentClient -> [MsgReq] -> AE [Either AgentErrorType (AgentMsgId, PQEncryption)]
sendMessages c = withAgentEnv c . sendMessages' c
{-# INLINE sendMessages #-}

sendMessagesB :: Traversable t => AgentClient -> t (Either AgentErrorType MsgReq) -> AE (t (Either AgentErrorType (AgentMsgId, PQEncryption)))
sendMessagesB c = withAgentEnv c . sendMessagesB' c
{-# INLINE sendMessagesB #-}

ackMessage :: AgentClient -> ConnId -> AgentMsgId -> Maybe MsgReceiptInfo -> AE ()
ackMessage c = withAgentEnv c .:. ackMessage' c
{-# INLINE ackMessage #-}

getConnectionQueueInfo :: AgentClient -> ConnId -> AE ServerQueueInfo
getConnectionQueueInfo c = withAgentEnv c . getConnectionQueueInfo' c
{-# INLINE getConnectionQueueInfo #-}

-- | Switch connection to the new receive queue
switchConnection :: AgentClient -> ConnId -> AE ConnectionStats
switchConnection c = withAgentEnv c . switchConnection' c
{-# INLINE switchConnection #-}

-- | Abort switching connection to the new receive queue
abortConnectionSwitch :: AgentClient -> ConnId -> AE ConnectionStats
abortConnectionSwitch c = withAgentEnv c . abortConnectionSwitch' c
{-# INLINE abortConnectionSwitch #-}

-- | Re-synchronize connection ratchet keys
synchronizeRatchet :: AgentClient -> ConnId -> PQSupport -> Bool -> AE ConnectionStats
synchronizeRatchet c = withAgentEnv c .:. synchronizeRatchet' c
{-# INLINE synchronizeRatchet #-}

-- | Suspend SMP agent connection (OFF command)
suspendConnection :: AgentClient -> ConnId -> AE ()
suspendConnection c = withAgentEnv c . suspendConnection' c
{-# INLINE suspendConnection #-}

-- | Delete SMP agent connection (DEL command)
deleteConnection :: AgentClient -> ConnId -> AE ()
deleteConnection c = withAgentEnv c . deleteConnection' c
{-# INLINE deleteConnection #-}

-- | Delete multiple connections, batching commands when possible
deleteConnections :: AgentClient -> [ConnId] -> AE (Map ConnId (Either AgentErrorType ()))
deleteConnections c = withAgentEnv c . deleteConnections' c
{-# INLINE deleteConnections #-}

-- | get servers used for connection
getConnectionServers :: AgentClient -> ConnId -> AE ConnectionStats
getConnectionServers c = withAgentEnv c . getConnectionServers' c
{-# INLINE getConnectionServers #-}

-- | get connection ratchet associated data hash for verification (should match peer AD hash)
getConnectionRatchetAdHash :: AgentClient -> ConnId -> AE ByteString
getConnectionRatchetAdHash c = withAgentEnv c . getConnectionRatchetAdHash' c
{-# INLINE getConnectionRatchetAdHash #-}

-- | Test protocol server
testProtocolServer :: forall p. ProtocolTypeI p => AgentClient -> UserId -> ProtoServerWithAuth p -> IO (Maybe ProtocolTestFailure)
testProtocolServer c userId srv = withAgentEnv' c $ case protocolTypeI @p of
  SPSMP -> runSMPServerTest c userId srv
  SPXFTP -> runXFTPServerTest c userId srv
  SPNTF -> runNTFServerTest c userId srv

-- | set SOCKS5 proxy on/off and optionally set TCP timeouts for fast network
setNetworkConfig :: AgentClient -> NetworkConfig -> IO ()
setNetworkConfig c@AgentClient {useNetworkConfig, proxySessTs} cfg' = do
  (spChanged, changed) <- atomically $ do
    (_, cfg) <- readTVar useNetworkConfig
    let changed = cfg /= cfg'
        !cfgSlow = slowNetworkConfig cfg'
    when changed $ writeTVar useNetworkConfig (cfgSlow, cfg')
    pure (socksProxy cfg /= socksProxy cfg', changed)
  when spChanged $ getCurrentTime >>= atomically . writeTVar proxySessTs
  when changed $ reconnectAllServers c

setUserNetworkInfo :: AgentClient -> UserNetworkInfo -> IO ()
setUserNetworkInfo c@AgentClient {userNetworkInfo, userNetworkUpdated} ni = withAgentEnv' c $ do
  ts' <- liftIO getCurrentTime
  i <- asks $ userOfflineDelay . config
  -- if network offline event happens in less than `userOfflineDelay` after the previous event, it is ignored
  atomically . whenM ((isOnline ni ||) <$> notRecentlyChanged ts' i) $ do
    writeTVar userNetworkInfo ni
    writeTVar userNetworkUpdated $ Just ts'
  where
    notRecentlyChanged ts' i =
      maybe True (\ts -> diffUTCTime ts' ts > i) <$> readTVar userNetworkUpdated

reconnectAllServers :: AgentClient -> IO ()
reconnectAllServers c = do
  reconnectServerClients c smpClients
  reconnectServerClients c xftpClients
  reconnectServerClients c ntfClients

-- | Register device notifications token
registerNtfToken :: AgentClient -> DeviceToken -> NotificationsMode -> AE NtfTknStatus
registerNtfToken c = withAgentEnv c .: registerNtfToken' c
{-# INLINE registerNtfToken #-}

-- | Verify device notifications token
verifyNtfToken :: AgentClient -> DeviceToken -> C.CbNonce -> ByteString -> AE ()
verifyNtfToken c = withAgentEnv c .:. verifyNtfToken' c
{-# INLINE verifyNtfToken #-}

checkNtfToken :: AgentClient -> DeviceToken -> AE NtfTknStatus
checkNtfToken c = withAgentEnv c . checkNtfToken' c
{-# INLINE checkNtfToken #-}

deleteNtfToken :: AgentClient -> DeviceToken -> AE ()
deleteNtfToken c = withAgentEnv c . deleteNtfToken' c
{-# INLINE deleteNtfToken #-}

getNtfToken :: AgentClient -> AE (DeviceToken, NtfTknStatus, NotificationsMode, NtfServer)
getNtfToken c = withAgentEnv c $ getNtfToken' c
{-# INLINE getNtfToken #-}

getNtfTokenData :: AgentClient -> AE NtfToken
getNtfTokenData c = withAgentEnv c $ getNtfTokenData' c
{-# INLINE getNtfTokenData #-}

-- | Set connection notifications on/off
toggleConnectionNtfs :: AgentClient -> ConnId -> Bool -> AE ()
toggleConnectionNtfs c = withAgentEnv c .: toggleConnectionNtfs' c
{-# INLINE toggleConnectionNtfs #-}

xftpStartWorkers :: AgentClient -> Maybe FilePath -> AE ()
xftpStartWorkers c = withAgentEnv c . startXFTPWorkers c
{-# INLINE xftpStartWorkers #-}

xftpStartSndWorkers :: AgentClient -> Maybe FilePath -> AE ()
xftpStartSndWorkers c = withAgentEnv c . startXFTPSndWorkers c
{-# INLINE xftpStartSndWorkers #-}

-- | Receive XFTP file
xftpReceiveFile :: AgentClient -> UserId -> ValidFileDescription 'FRecipient -> Maybe CryptoFileArgs -> Bool -> AE RcvFileId
xftpReceiveFile c = withAgentEnv c .:: xftpReceiveFile' c
{-# INLINE xftpReceiveFile #-}

-- | Delete XFTP rcv file (deletes work files from file system and db records)
xftpDeleteRcvFile :: AgentClient -> RcvFileId -> IO ()
xftpDeleteRcvFile c = withAgentEnv' c . xftpDeleteRcvFile' c
{-# INLINE xftpDeleteRcvFile #-}

-- | Delete multiple rcv files, batching operations when possible (deletes work files from file system and db records)
xftpDeleteRcvFiles :: AgentClient -> [RcvFileId] -> IO ()
xftpDeleteRcvFiles c = withAgentEnv' c . xftpDeleteRcvFiles' c
{-# INLINE xftpDeleteRcvFiles #-}

-- | Send XFTP file
xftpSendFile :: AgentClient -> UserId -> CryptoFile -> Int -> AE SndFileId
xftpSendFile c = withAgentEnv c .:. xftpSendFile' c
{-# INLINE xftpSendFile #-}

-- | Send XFTP file
xftpSendDescription :: AgentClient -> UserId -> ValidFileDescription 'FRecipient -> Int -> AE SndFileId
xftpSendDescription c = withAgentEnv c .:. xftpSendDescription' c
{-# INLINE xftpSendDescription #-}

-- | Delete XFTP snd file internally (deletes work files from file system and db records)
xftpDeleteSndFileInternal :: AgentClient -> SndFileId -> IO ()
xftpDeleteSndFileInternal c = withAgentEnv' c . deleteSndFileInternal c
{-# INLINE xftpDeleteSndFileInternal #-}

-- | Delete multiple snd files internally, batching operations when possible (deletes work files from file system and db records)
xftpDeleteSndFilesInternal :: AgentClient -> [SndFileId] -> IO ()
xftpDeleteSndFilesInternal c = withAgentEnv' c . deleteSndFilesInternal c
{-# INLINE xftpDeleteSndFilesInternal #-}

-- | Delete XFTP snd file chunks on servers
xftpDeleteSndFileRemote :: AgentClient -> UserId -> SndFileId -> ValidFileDescription 'FSender -> IO ()
xftpDeleteSndFileRemote c = withAgentEnv' c .:. deleteSndFileRemote c
{-# INLINE xftpDeleteSndFileRemote #-}

-- | Delete XFTP snd file chunks on servers for multiple snd files, batching operations when possible
xftpDeleteSndFilesRemote :: AgentClient -> UserId -> [(SndFileId, ValidFileDescription 'FSender)] -> IO ()
xftpDeleteSndFilesRemote c = withAgentEnv' c .: deleteSndFilesRemote c
{-# INLINE xftpDeleteSndFilesRemote #-}

-- | Create new remote host pairing
rcNewHostPairing :: AgentClient -> IO RCHostPairing
rcNewHostPairing AgentClient {agentEnv = Env {random}} = newRCHostPairing random
{-# INLINE rcNewHostPairing #-}

-- | start TLS server for remote host with optional multicast
rcConnectHost :: AgentClient -> RCHostPairing -> J.Value -> Bool -> Maybe RCCtrlAddress -> Maybe Word16 -> AE RCHostConnection
rcConnectHost AgentClient {agentEnv = Env {random}} = withExceptT RCP .::. connectRCHost random
{-# INLINE rcConnectHost #-}

-- | connect to remote controller via URI
rcConnectCtrl :: AgentClient -> RCVerifiedInvitation -> Maybe RCCtrlPairing -> J.Value -> AE RCCtrlConnection
rcConnectCtrl AgentClient {agentEnv = Env {random}} = withExceptT RCP .:. connectRCCtrl random
{-# INLINE rcConnectCtrl #-}

-- | connect to known remote controller via multicast
rcDiscoverCtrl :: AgentClient -> NonEmpty RCCtrlPairing -> AE (RCCtrlPairing, RCVerifiedInvitation)
rcDiscoverCtrl AgentClient {agentEnv = Env {multicastSubscribers = subs}} = withExceptT RCP . discoverRCCtrl subs
{-# INLINE rcDiscoverCtrl #-}

resetAgentServersStats :: AgentClient -> AE ()
resetAgentServersStats c = withAgentEnv c $ resetAgentServersStats' c
{-# INLINE resetAgentServersStats #-}

withAgentEnv' :: AgentClient -> AM' a -> IO a
withAgentEnv' c = (`runReaderT` agentEnv c)
{-# INLINE withAgentEnv' #-}

withAgentEnv :: AgentClient -> AM a -> AE a
withAgentEnv c a = ExceptT $ runExceptT a `runReaderT` agentEnv c
{-# INLINE withAgentEnv #-}

logConnection :: AgentClient -> Bool -> IO ()
logConnection c connected =
  let event = if connected then "connected to" else "disconnected from"
   in logInfo $ T.unwords ["client", tshow (clientId c), event, "Agent"]

createUser' :: AgentClient -> NonEmpty (ServerCfg 'PSMP) -> NonEmpty (ServerCfg 'PXFTP) -> AM UserId
createUser' c smp xftp = do
  liftIO $ checkUserServers "createUser SMP" smp
  liftIO $ checkUserServers "createUser XFTP" xftp
  userId <- withStore' c createUserRecord
  atomically $ TM.insert userId (mkUserServers smp) $ smpServers c
  atomically $ TM.insert userId (mkUserServers xftp) $ xftpServers c
  pure userId

deleteUser' :: AgentClient -> UserId -> Bool -> AM ()
deleteUser' c@AgentClient {smpServersStats, xftpServersStats} userId delSMPQueues = do
  if delSMPQueues
    then withStore c (`setUserDeleted` userId) >>= deleteConnectionsAsync_ delUser c False
    else withStore c (`deleteUserRecord` userId)
  atomically $ TM.delete userId $ smpServers c
  atomically $ TM.delete userId $ xftpServers c
  atomically $ modifyTVar' smpServersStats $ M.filterWithKey (\(userId', _) _ -> userId' /= userId)
  atomically $ modifyTVar' xftpServersStats $ M.filterWithKey (\(userId', _) _ -> userId' /= userId)
  lift $ saveServersStats c
  where
    delUser =
      whenM (withStore' c (`deleteUserWithoutConns` userId)) . atomically $
        writeTBQueue (subQ c) ("", "", AEvt SAENone $ DEL_USER userId)

newConnAsync :: ConnectionModeI c => AgentClient -> UserId -> ACorrId -> Bool -> SConnectionMode c -> CR.InitialKeys -> SubscriptionMode -> AM ConnId
newConnAsync c userId corrId enableNtfs cMode pqInitKeys subMode = do
  connId <- newConnNoQueues c userId enableNtfs cMode (CR.connPQEncryption pqInitKeys)
  enqueueCommand c corrId connId Nothing $ AClientCommand $ NEW enableNtfs (ACM cMode) pqInitKeys subMode
  pure connId

newConnNoQueues :: AgentClient -> UserId -> Bool -> SConnectionMode c -> PQSupport -> AM ConnId
newConnNoQueues c userId enableNtfs cMode pqSupport = do
  g <- asks random
  connAgentVersion <- asks $ maxVersion . smpAgentVRange . config
  let cData = ConnData {userId, connId = "", connAgentVersion, enableNtfs, lastExternalSndId = 0, deleted = False, ratchetSyncState = RSOk, pqSupport}
  withStore c $ \db -> createNewConn db g cData cMode

joinConnAsync :: AgentClient -> UserId -> ACorrId -> Bool -> ConnectionRequestUri c -> ConnInfo -> PQSupport -> SubscriptionMode -> AM ConnId
joinConnAsync c userId corrId enableNtfs cReqUri@CRInvitationUri {} cInfo pqSup subMode = do
  withInvLock c (strEncode cReqUri) "joinConnAsync" $ do
    lift (compatibleInvitationUri cReqUri) >>= \case
      Just (_, Compatible (CR.E2ERatchetParams v _ _ _), Compatible connAgentVersion) -> do
        g <- asks random
        let pqSupport = pqSup `CR.pqSupportAnd` versionPQSupport_ connAgentVersion (Just v)
            cData = ConnData {userId, connId = "", connAgentVersion, enableNtfs, lastExternalSndId = 0, deleted = False, ratchetSyncState = RSOk, pqSupport}
        connId <- withStore c $ \db -> createNewConn db g cData SCMInvitation
        enqueueCommand c corrId connId Nothing $ AClientCommand $ JOIN enableNtfs (ACR sConnectionMode cReqUri) pqSupport subMode cInfo
        pure connId
      Nothing -> throwE $ AGENT A_VERSION
joinConnAsync _c _userId _corrId _enableNtfs (CRContactUri _) _subMode _cInfo _pqEncryption =
  throwE $ CMD PROHIBITED "joinConnAsync"

allowConnectionAsync' :: AgentClient -> ACorrId -> ConnId -> ConfirmationId -> ConnInfo -> AM ()
allowConnectionAsync' c corrId connId confId ownConnInfo =
  withStore c (`getConn` connId) >>= \case
    SomeConn _ (RcvConnection _ RcvQueue {server}) ->
      enqueueCommand c corrId connId (Just server) $ AClientCommand $ LET confId ownConnInfo
    _ -> throwE $ CMD PROHIBITED "allowConnectionAsync"

-- TODO
-- Unlike `acceptContact` (synchronous version), `acceptContactAsync` uses `unacceptInvitation` in case of error,
-- because we're not taking lock here. In practice it is less likely to fail because it doesn't involve network IO,
-- and also it can't be triggered by user concurrently several times in a row. It could be improved similarly to
-- `acceptContact` by creating a new map for invitation locks and taking lock here, and removing `unacceptInvitation`
-- while marking invitation as accepted inside "lock level transaction" after successful `joinConnAsync`.
acceptContactAsync' :: AgentClient -> ACorrId -> Bool -> InvitationId -> ConnInfo -> PQSupport -> SubscriptionMode -> AM ConnId
acceptContactAsync' c corrId enableNtfs invId ownConnInfo pqSupport subMode = do
  Invitation {contactConnId, connReq} <- withStore c $ \db -> getInvitation db "acceptContactAsync'" invId
  withStore c (`getConn` contactConnId) >>= \case
    SomeConn _ (ContactConnection ConnData {userId} _) -> do
      withStore' c $ \db -> acceptInvitation db invId ownConnInfo
      joinConnAsync c userId corrId enableNtfs connReq ownConnInfo pqSupport subMode `catchAgentError` \err -> do
        withStore' c (`unacceptInvitation` invId)
        throwE err
    _ -> throwE $ CMD PROHIBITED "acceptContactAsync"

ackMessageAsync' :: AgentClient -> ACorrId -> ConnId -> AgentMsgId -> Maybe MsgReceiptInfo -> AM ()
ackMessageAsync' c corrId connId msgId rcptInfo_ = do
  SomeConn cType _ <- withStore c (`getConn` connId)
  case cType of
    SCDuplex -> enqueueAck
    SCRcv -> enqueueAck
    SCSnd -> throwE $ CONN SIMPLEX
    SCContact -> throwE $ CMD PROHIBITED "ackMessageAsync: SCContact"
    SCNew -> throwE $ CMD PROHIBITED "ackMessageAsync: SCNew"
  where
    enqueueAck :: AM ()
    enqueueAck = do
      let mId = InternalId msgId
      RcvMsg {msgType} <- withStore c $ \db -> getRcvMsg db connId mId
      when (isJust rcptInfo_ && msgType /= AM_A_MSG_) $ throwE $ CMD PROHIBITED "ackMessageAsync: receipt not allowed"
      (RcvQueue {server}, _) <- withStore c $ \db -> setMsgUserAck db connId mId
      enqueueCommand c corrId connId (Just server) . AClientCommand $ ACK msgId rcptInfo_

deleteConnectionAsync' :: AgentClient -> Bool -> ConnId -> AM ()
deleteConnectionAsync' c waitDelivery connId = deleteConnectionsAsync' c waitDelivery [connId]
{-# INLINE deleteConnectionAsync' #-}

deleteConnectionsAsync' :: AgentClient -> Bool -> [ConnId] -> AM ()
deleteConnectionsAsync' = deleteConnectionsAsync_ $ pure ()
{-# INLINE deleteConnectionsAsync' #-}

timeItM :: String -> AM a -> AM a
timeItM s action = do
  t1 <- liftIO getCurrentTime
  a <- action
  t2 <- liftIO getCurrentTime
  let diff = diffToMilliseconds $ diffUTCTime t2 t1
  liftIO . print $ show diff <> " ms - " <> s
  pure a

timeItM' :: String -> AM' a -> AM' a
timeItM' s action = do
  t1 <- liftIO getCurrentTime
  a <- action
  t2 <- liftIO getCurrentTime
  let diff = diffToMilliseconds $ diffUTCTime t2 t1
  liftIO . print $ show diff <> " ms - " <> s
  pure a

deleteConnectionsAsync_ :: AM () -> AgentClient -> Bool -> [ConnId] -> AM ()
deleteConnectionsAsync_ onSuccess c waitDelivery connIds = case connIds of
  [] -> onSuccess
  _ -> do
    (_, rqs, connIds') <- timeItM "prepareDeleteConnections_" $ prepareDeleteConnections_ getConns c waitDelivery connIds
    withStore' c $ \db -> forM_ connIds' $ setConnDeleted db waitDelivery
    void . lift . forkIO $
      withLock' (deleteLock c) "deleteConnectionsAsync" $
        timeItM' "deleteConnQueues" (deleteConnQueues c waitDelivery True rqs) >> void (runExceptT onSuccess)

-- | Add connection to the new receive queue
switchConnectionAsync' :: AgentClient -> ACorrId -> ConnId -> AM ConnectionStats
switchConnectionAsync' c corrId connId =
  withConnLock c connId "switchConnectionAsync" $
    withStore c (`getConn` connId) >>= \case
      SomeConn _ (DuplexConnection cData rqs@(rq :| _rqs) sqs)
        | isJust (switchingRQ rqs) -> throwE $ CMD PROHIBITED "switchConnectionAsync: already switching"
        | otherwise -> do
            when (ratchetSyncSendProhibited cData) $ throwE $ CMD PROHIBITED "switchConnectionAsync: send prohibited"
            rq1 <- withStore' c $ \db -> setRcvSwitchStatus db rq $ Just RSSwitchStarted
            enqueueCommand c corrId connId Nothing $ AClientCommand SWCH
            let rqs' = updatedQs rq1 rqs
            pure . connectionStats $ DuplexConnection cData rqs' sqs
      _ -> throwE $ CMD PROHIBITED "switchConnectionAsync: not duplex"

newConn :: AgentClient -> UserId -> Bool -> SConnectionMode c -> Maybe CRClientData -> CR.InitialKeys -> SubscriptionMode -> AM (ConnId, ConnectionRequestUri c)
newConn c userId enableNtfs cMode clientData pqInitKeys subMode = do
  srv <- getSMPServer c userId
  connId <- newConnNoQueues c userId enableNtfs cMode (CR.connPQEncryption pqInitKeys)
  cReq <- newRcvConnSrv c userId connId enableNtfs cMode clientData pqInitKeys subMode srv
  pure (connId, cReq)

changeConnectionUser' :: AgentClient -> UserId -> ConnId -> UserId -> AM ()
changeConnectionUser' c oldUserId connId newUserId = do
  SomeConn _ conn <- withStore c (`getConn` connId)
  case conn of
    NewConnection {} -> updateConn
    RcvConnection {} -> updateConn
    _ -> throwE $ CMD PROHIBITED "changeConnectionUser: established connection"
  where
    updateConn = withStore' c $ \db -> setConnUserId db oldUserId connId newUserId

newRcvConnSrv :: AgentClient -> UserId -> ConnId -> Bool -> SConnectionMode c -> Maybe CRClientData -> CR.InitialKeys -> SubscriptionMode -> SMPServerWithAuth -> AM (ConnectionRequestUri c)
newRcvConnSrv c userId connId enableNtfs cMode clientData pqInitKeys subMode srvWithAuth@(ProtoServerWithAuth srv _) = do
  case (cMode, pqInitKeys) of
    (SCMContact, CR.IKUsePQ) -> throwE $ CMD PROHIBITED "newRcvConnSrv"
    _ -> pure ()
  AgentConfig {smpClientVRange, smpAgentVRange, e2eEncryptVRange} <- asks config
  let sndSecure = case cMode of SCMInvitation -> True; SCMContact -> False
  (rq, qUri, tSess, sessId) <- newRcvQueue c userId connId srvWithAuth smpClientVRange subMode sndSecure `catchAgentError` \e -> liftIO (print e) >> throwE e
  atomically $ incSMPServerStat c userId srv connCreated
  rq' <- withStore c $ \db -> updateNewConnRcv db connId rq
  lift . when (subMode == SMSubscribe) $ addNewQueueSubscription c rq' tSess sessId
  when enableNtfs $ do
    ns <- asks ntfSupervisor
    atomically $ sendNtfSubCommand ns (NSCCreate, [connId])
  let crData = ConnReqUriData SSSimplex smpAgentVRange [qUri] clientData
  case cMode of
    SCMContact -> pure $ CRContactUri crData
    SCMInvitation -> do
      g <- asks random
      (pk1, pk2, pKem, e2eRcvParams) <- liftIO $ CR.generateRcvE2EParams g (maxVersion e2eEncryptVRange) (CR.initialPQEncryption pqInitKeys)
      withStore' c $ \db -> createRatchetX3dhKeys db connId pk1 pk2 pKem
      pure $ CRInvitationUri crData $ toVersionRangeT e2eRcvParams e2eEncryptVRange

newConnToJoin :: forall c. AgentClient -> UserId -> ConnId -> Bool -> ConnectionRequestUri c -> PQSupport -> AM ConnId
newConnToJoin c userId connId enableNtfs cReq pqSup = case cReq of
  CRInvitationUri {} ->
    lift (compatibleInvitationUri cReq) >>= \case
      Just (_, Compatible (CR.E2ERatchetParams v _ _ _), aVersion) -> create aVersion (Just v)
      Nothing -> throwE $ AGENT A_VERSION
  CRContactUri {} ->
    lift (compatibleContactUri cReq) >>= \case
      Just (_, aVersion) -> create aVersion Nothing
      Nothing -> throwE $ AGENT A_VERSION
  where
    create :: Compatible VersionSMPA -> Maybe CR.VersionE2E -> AM ConnId
    create (Compatible connAgentVersion) e2eV_ = do
      g <- asks random
      let pqSupport = pqSup `CR.pqSupportAnd` versionPQSupport_ connAgentVersion e2eV_
          cData = ConnData {userId, connId, connAgentVersion, enableNtfs, lastExternalSndId = 0, deleted = False, ratchetSyncState = RSOk, pqSupport}
      withStore c $ \db -> createNewConn db g cData SCMInvitation

newConnToAccept :: AgentClient -> ConnId -> Bool -> ConfirmationId -> PQSupport -> AM ConnId
newConnToAccept c connId enableNtfs invId pqSup = do
  Invitation {connReq, contactConnId} <- withStore c $ \db -> getInvitation db "newConnToAccept" invId
  withStore c (`getConn` contactConnId) >>= \case
    SomeConn _ (ContactConnection ConnData {userId} _) ->
      newConnToJoin c userId connId enableNtfs connReq pqSup
    _ -> throwE $ CMD PROHIBITED "newConnToAccept"

joinConn :: AgentClient -> UserId -> ConnId -> Bool -> ConnectionRequestUri c -> ConnInfo -> PQSupport -> SubscriptionMode -> AM SndQueueSecured
joinConn c userId connId enableNtfs cReq cInfo pqSupport subMode = do
  srv <- getNextSMPServer c userId [qServer cReqQueue]
  joinConnSrv c userId connId enableNtfs cReq cInfo pqSupport subMode srv
  where
    cReqQueue :: SMPQueueUri
    cReqQueue = case cReq of
      CRInvitationUri ConnReqUriData {crSmpQueues = q :| _} _ -> q
      CRContactUri ConnReqUriData {crSmpQueues = q :| _} -> q

startJoinInvitation :: AgentClient -> UserId -> ConnId -> Maybe SndQueue -> Bool -> ConnectionRequestUri 'CMInvitation -> PQSupport -> AM (ConnData, SndQueue, CR.SndE2ERatchetParams 'C.X448)
startJoinInvitation c userId connId sq_ enableNtfs cReqUri pqSup =
  lift (compatibleInvitationUri cReqUri) >>= \case
    Just (qInfo, Compatible e2eRcvParams@(CR.E2ERatchetParams v _ _ _), Compatible connAgentVersion) -> do
      -- this case avoids re-generating queue keys and subsequent failure of SKEY that timed out
      -- e2ePubKey is always present, it's Maybe historically
      let pqSupport = pqSup `CR.pqSupportAnd` versionPQSupport_ connAgentVersion (Just v)
      (sq', e2eSndParams) <- case sq_ of
        Just sq@SndQueue {e2ePubKey = Just _k} -> do
          e2eSndParams <-
            withStore' c (\db -> getSndRatchet db connId v) >>= \case
              Right r -> pure $ snd r
              Left e -> do
                atomically $ writeTBQueue (subQ c) ("", connId, AEvt SAEConn (ERR $ INTERNAL $ "no snd ratchet " <> show e))
                createRatchet_ pqSupport e2eRcvParams
          pure (sq, e2eSndParams)
        _ -> do
          q <- lift $ fst <$> newSndQueue userId "" qInfo
          e2eSndParams <- createRatchet_ pqSupport e2eRcvParams
          withStore c $ \db -> runExceptT $ do
            sq' <- maybe (ExceptT $ updateNewConnSnd db connId q) pure sq_
            pure (sq', e2eSndParams)
      let cData = ConnData {userId, connId, connAgentVersion, enableNtfs, lastExternalSndId = 0, deleted = False, ratchetSyncState = RSOk, pqSupport}
      pure (cData, sq', e2eSndParams)
    Nothing -> throwE $ AGENT A_VERSION
  where
    createRatchet_ pqSupport e2eRcvParams@(CR.E2ERatchetParams v _ rcDHRr kem_) = do
      g <- asks random
      (pk1, pk2, pKem, e2eSndParams) <- liftIO $ CR.generateSndE2EParams g v (CR.replyKEM_ v kem_ pqSupport)
      (_, rcDHRs) <- atomically $ C.generateKeyPair g
      rcParams <- liftEitherWith cryptoError $ CR.pqX3dhSnd pk1 pk2 pKem e2eRcvParams
      maxSupported <- asks $ maxVersion . e2eEncryptVRange . config
      let rcVs = CR.RatchetVersions {current = v, maxSupported}
          rc = CR.initSndRatchet rcVs rcDHRr rcDHRs rcParams
      withStore' c $ \db -> createSndRatchet db connId rc e2eSndParams
      pure e2eSndParams

connRequestPQSupport :: AgentClient -> PQSupport -> ConnectionRequestUri c -> IO (Maybe (VersionSMPA, PQSupport))
connRequestPQSupport c pqSup cReq = withAgentEnv' c $ case cReq of
  CRInvitationUri {} -> invPQSupported <$$> compatibleInvitationUri cReq
    where
      invPQSupported (_, Compatible (CR.E2ERatchetParams e2eV _ _ _), Compatible agentV) = (agentV, pqSup `CR.pqSupportAnd` versionPQSupport_ agentV (Just e2eV))
  CRContactUri {} -> ctPQSupported <$$> compatibleContactUri cReq
    where
      ctPQSupported (_, Compatible agentV) = (agentV, pqSup `CR.pqSupportAnd` versionPQSupport_ agentV Nothing)

compatibleInvitationUri :: ConnectionRequestUri 'CMInvitation -> AM' (Maybe (Compatible SMPQueueInfo, Compatible (CR.RcvE2ERatchetParams 'C.X448), Compatible VersionSMPA))
compatibleInvitationUri (CRInvitationUri ConnReqUriData {crAgentVRange, crSmpQueues = (qUri :| _)} e2eRcvParamsUri) = do
  AgentConfig {smpClientVRange, smpAgentVRange, e2eEncryptVRange} <- asks config
  pure $
    (,,)
      <$> (qUri `compatibleVersion` smpClientVRange)
      <*> (e2eRcvParamsUri `compatibleVersion` e2eEncryptVRange)
      <*> (crAgentVRange `compatibleVersion` smpAgentVRange)

compatibleContactUri :: ConnectionRequestUri 'CMContact -> AM' (Maybe (Compatible SMPQueueInfo, Compatible VersionSMPA))
compatibleContactUri (CRContactUri ConnReqUriData {crAgentVRange, crSmpQueues = (qUri :| _)}) = do
  AgentConfig {smpClientVRange, smpAgentVRange} <- asks config
  pure $
    (,)
      <$> (qUri `compatibleVersion` smpClientVRange)
      <*> (crAgentVRange `compatibleVersion` smpAgentVRange)

versionPQSupport_ :: VersionSMPA -> Maybe CR.VersionE2E -> PQSupport
versionPQSupport_ agentV e2eV_ = PQSupport $ agentV >= pqdrSMPAgentVersion && maybe True (>= CR.pqRatchetE2EEncryptVersion) e2eV_
{-# INLINE versionPQSupport_ #-}

joinConnSrv :: AgentClient -> UserId -> ConnId -> Bool -> ConnectionRequestUri c -> ConnInfo -> PQSupport -> SubscriptionMode -> SMPServerWithAuth -> AM SndQueueSecured
joinConnSrv c userId connId enableNtfs inv@CRInvitationUri {} cInfo pqSup subMode srv =
  withInvLock c (strEncode inv) "joinConnSrv" $ do
    SomeConn cType conn <- withStore c (`getConn` connId)
    case conn of
      NewConnection _ -> doJoin Nothing
      SndConnection _ sq -> doJoin $ Just sq
      DuplexConnection _ (RcvQueue {status = New} :| _) (sq@SndQueue {status = New} :| _) -> doJoin $ Just sq
      _ -> throwE $ CMD PROHIBITED $ "joinConnSrv: bad connection " <> show cType
  where
    doJoin :: Maybe SndQueue -> AM SndQueueSecured
    doJoin sq_ = do
      (cData, sq, e2eSndParams) <- startJoinInvitation c userId connId sq_ enableNtfs inv pqSup
      secureConfirmQueue c cData sq srv cInfo (Just e2eSndParams) subMode
joinConnSrv c userId connId enableNtfs cReqUri@CRContactUri {} cInfo pqSup subMode srv =
  lift (compatibleContactUri cReqUri) >>= \case
    Just (qInfo, vrsn) -> do
      cReq <- newRcvConnSrv c userId connId enableNtfs SCMInvitation Nothing (CR.IKNoPQ pqSup) subMode srv
      void $ sendInvitation c userId connId qInfo vrsn cReq cInfo
      pure False
    Nothing -> throwE $ AGENT A_VERSION

joinConnSrvAsync :: AgentClient -> UserId -> ConnId -> Bool -> ConnectionRequestUri c -> ConnInfo -> PQSupport -> SubscriptionMode -> SMPServerWithAuth -> AM SndQueueSecured
joinConnSrvAsync c userId connId enableNtfs inv@CRInvitationUri {} cInfo pqSupport subMode srv = do
  SomeConn cType conn <- withStore c (`getConn` connId)
  case conn of
    NewConnection _ -> doJoin Nothing
    SndConnection _ sq -> doJoin $ Just sq
    _ -> throwE $ CMD PROHIBITED $ "joinConnSrvAsync: bad connection " <> show cType
  where
    doJoin :: Maybe SndQueue -> AM SndQueueSecured
    doJoin sq_ = do
      (cData, sq, e2eSndParams) <- startJoinInvitation c userId connId sq_ enableNtfs inv pqSupport
      secureConfirmQueueAsync c cData sq srv cInfo (Just e2eSndParams) subMode
joinConnSrvAsync _c _userId _connId _enableNtfs (CRContactUri _) _cInfo _subMode _pqSupport _srv = do
  throwE $ CMD PROHIBITED "joinConnSrvAsync"

createReplyQueue :: AgentClient -> ConnData -> SndQueue -> SubscriptionMode -> SMPServerWithAuth -> AM SMPQueueInfo
createReplyQueue c ConnData {userId, connId, enableNtfs} SndQueue {smpClientVersion} subMode srv = do
  let sndSecure = smpClientVersion >= sndAuthKeySMPClientVersion
  (rq, qUri, tSess, sessId) <- newRcvQueue c userId connId srv (versionToRange smpClientVersion) subMode sndSecure
  atomically $ incSMPServerStat c userId (qServer rq) connCreated
  let qInfo = toVersionT qUri smpClientVersion
  rq' <- withStore c $ \db -> upgradeSndConnToDuplex db connId rq
  lift . when (subMode == SMSubscribe) $ addNewQueueSubscription c rq' tSess sessId
  when enableNtfs $ do
    ns <- asks ntfSupervisor
    atomically $ sendNtfSubCommand ns (NSCCreate, [connId])
  pure qInfo

-- | Approve confirmation (LET command) in Reader monad
allowConnection' :: AgentClient -> ConnId -> ConfirmationId -> ConnInfo -> AM ()
allowConnection' c connId confId ownConnInfo = withConnLock c connId "allowConnection" $ do
  withStore c (`getConn` connId) >>= \case
    SomeConn _ (RcvConnection _ RcvQueue {server, rcvId}) -> do
      AcceptedConfirmation {senderConf = SMPConfirmation {senderKey}} <-
        withStore c $ \db -> acceptConfirmation db confId ownConnInfo
      enqueueCommand c "" connId (Just server) . AInternalCommand $ ICAllowSecure rcvId senderKey
    _ -> throwE $ CMD PROHIBITED "allowConnection"

-- | Accept contact (ACPT command) in Reader monad
acceptContact' :: AgentClient -> ConnId -> Bool -> InvitationId -> ConnInfo -> PQSupport -> SubscriptionMode -> AM SndQueueSecured
acceptContact' c connId enableNtfs invId ownConnInfo pqSupport subMode = withConnLock c connId "acceptContact" $ do
  Invitation {contactConnId, connReq} <- withStore c $ \db -> getInvitation db "acceptContact'" invId
  withStore c (`getConn` contactConnId) >>= \case
    SomeConn _ (ContactConnection ConnData {userId} _) -> do
      sqSecured <- joinConn c userId connId enableNtfs connReq ownConnInfo pqSupport subMode
      withStore' c $ \db -> acceptInvitation db invId ownConnInfo
      pure sqSecured
    _ -> throwE $ CMD PROHIBITED "acceptContact"

-- | Reject contact (RJCT command) in Reader monad
rejectContact' :: AgentClient -> ConnId -> InvitationId -> AM ()
rejectContact' c contactConnId invId =
  withStore c $ \db -> deleteInvitation db contactConnId invId
{-# INLINE rejectContact' #-}

-- | Subscribe to receive connection messages (SUB command) in Reader monad
subscribeConnection' :: AgentClient -> ConnId -> AM ()
subscribeConnection' c connId = toConnResult connId =<< subscribeConnections' c [connId]
{-# INLINE subscribeConnection' #-}

toConnResult :: ConnId -> Map ConnId (Either AgentErrorType ()) -> AM ()
toConnResult connId rs = case M.lookup connId rs of
  Just (Right ()) -> when (M.size rs > 1) $ logError $ T.pack $ "too many results " <> show (M.size rs)
  Just (Left e) -> throwE e
  _ -> throwE $ INTERNAL $ "no result for connection " <> B.unpack connId

type QCmdResult = (QueueStatus, Either AgentErrorType ())

subscribeConnections' :: AgentClient -> [ConnId] -> AM (Map ConnId (Either AgentErrorType ()))
subscribeConnections' _ [] = pure M.empty
subscribeConnections' c connIds = do
  conns :: Map ConnId (Either StoreError SomeConn) <- M.fromList . zip connIds <$> withStore' c (`getConns` connIds)
  let (errs, cs) = M.mapEither id conns
      errs' = M.map (Left . storeError) errs
      (subRs, rcvQs) = M.mapEither rcvQueueOrResult cs
  resumeDelivery cs
  lift $ resumeConnCmds c $ M.keys cs
  rcvRs <- lift $ connResults . fst <$> subscribeQueues c (concat $ M.elems rcvQs)
  ns <- asks ntfSupervisor
  tkn <- readTVarIO (ntfTkn ns)
  lift $ when (instantNotifications tkn) . void . forkIO . void $ sendNtfCreate ns rcvRs cs
  let rs = M.unions ([errs', subRs, rcvRs] :: [Map ConnId (Either AgentErrorType ())])
  notifyResultError rs
  pure rs
  where
    rcvQueueOrResult :: SomeConn -> Either (Either AgentErrorType ()) [RcvQueue]
    rcvQueueOrResult (SomeConn _ conn) = case conn of
      DuplexConnection _ rqs _ -> Right $ L.toList rqs
      SndConnection _ sq -> Left $ sndSubResult sq
      RcvConnection _ rq -> Right [rq]
      ContactConnection _ rq -> Right [rq]
      NewConnection _ -> Left (Right ())
    sndSubResult :: SndQueue -> Either AgentErrorType ()
    sndSubResult SndQueue {status} = case status of
      Confirmed -> Right ()
      Active -> Left $ CONN SIMPLEX
      _ -> Left $ INTERNAL "unexpected queue status"
    connResults :: [(RcvQueue, Either AgentErrorType ())] -> Map ConnId (Either AgentErrorType ())
    connResults = M.map snd . foldl' addResult M.empty
      where
        -- collects results by connection ID
        addResult :: Map ConnId QCmdResult -> (RcvQueue, Either AgentErrorType ()) -> Map ConnId QCmdResult
        addResult rs (RcvQueue {connId, status}, r) = M.alter (combineRes (status, r)) connId rs
        -- combines two results for one connection, by using only Active queues (if there is at least one Active queue)
        combineRes :: QCmdResult -> Maybe QCmdResult -> Maybe QCmdResult
        combineRes r' (Just r) = Just $ if order r <= order r' then r else r'
        combineRes r' _ = Just r'
        order :: QCmdResult -> Int
        order (Active, Right _) = 1
        order (Active, _) = 2
        order (_, Right _) = 3
        order _ = 4
    sendNtfCreate :: NtfSupervisor -> Map ConnId (Either AgentErrorType ()) -> Map ConnId SomeConn -> AM' ()
    sendNtfCreate ns rcvRs cs = do
      let oks = M.keysSet $ M.filter (either temporaryAgentError $ const True) rcvRs
          cs' = M.restrictKeys cs oks
          (csCreate, csDelete) = M.partition (\(SomeConn _ conn) -> enableNtfs $ toConnData conn) cs'
      sendNtfCmd NSCCreate csCreate
      sendNtfCmd NSCSmpDelete csDelete
      where
        sendNtfCmd cmd cs' = forM_ (L.nonEmpty $ M.keys cs') $ \cids -> atomically $ writeTBQueue (ntfSubQ ns) (cmd, cids)
    resumeDelivery :: Map ConnId SomeConn -> AM ()
    resumeDelivery conns = do
      conns' <- M.restrictKeys conns . S.fromList <$> withStore' c getConnectionsForDelivery
      lift $ mapM_ (mapM_ (\(cData, sqs) -> mapM_ (resumeMsgDelivery c cData) sqs) . sndQueue) conns'
    sndQueue :: SomeConn -> Maybe (ConnData, NonEmpty SndQueue)
    sndQueue (SomeConn _ conn) = case conn of
      DuplexConnection cData _ sqs -> Just (cData, sqs)
      SndConnection cData sq -> Just (cData, [sq])
      _ -> Nothing
    notifyResultError :: Map ConnId (Either AgentErrorType ()) -> AM ()
    notifyResultError rs = do
      let actual = M.size rs
          expected = length connIds
      when (actual /= expected) . atomically $
        writeTBQueue (subQ c) ("", "", AEvt SAEConn $ ERR $ INTERNAL $ "subscribeConnections result size: " <> show actual <> ", expected " <> show expected)

resubscribeConnection' :: AgentClient -> ConnId -> AM ()
resubscribeConnection' c connId = toConnResult connId =<< resubscribeConnections' c [connId]
{-# INLINE resubscribeConnection' #-}

resubscribeConnections' :: AgentClient -> [ConnId] -> AM (Map ConnId (Either AgentErrorType ()))
resubscribeConnections' _ [] = pure M.empty
resubscribeConnections' c connIds = do
  let r = M.fromList . zip connIds . repeat $ Right ()
  connIds' <- filterM (fmap not . atomically . hasActiveSubscription c) connIds
  -- union is left-biased, so results returned by subscribeConnections' take precedence
  (`M.union` r) <$> subscribeConnections' c connIds'

getConnectionMessages' :: AgentClient -> NonEmpty ConnId -> AM' (NonEmpty (Maybe SMPMsgMeta))
getConnectionMessages' c = mapM getMsg
  where
    getMsg :: ConnId -> AM' (Maybe SMPMsgMeta)
    getMsg connId =
      getConnectionMessage connId `catchAgentError'` \e -> do
        logError $ "Error loading message: " <> tshow e
        pure Nothing
    getConnectionMessage :: ConnId -> AM (Maybe SMPMsgMeta)
    getConnectionMessage connId = do
      whenM (atomically $ hasActiveSubscription c connId) . throwE $ CMD PROHIBITED "getConnectionMessage: subscribed"
      SomeConn _ conn <- withStore c (`getConn` connId)
      case conn of
        DuplexConnection _ (rq :| _) _ -> getQueueMessage c rq
        RcvConnection _ rq -> getQueueMessage c rq
        ContactConnection _ rq -> getQueueMessage c rq
        SndConnection _ _ -> throwE $ CONN SIMPLEX
        NewConnection _ -> throwE $ CMD PROHIBITED "getConnectionMessage: NewConnection"

getNotificationConns' :: AgentClient -> C.CbNonce -> ByteString -> AM (NonEmpty NotificationInfo)
getNotificationConns' c nonce encNtfInfo =
  withStore' c getActiveNtfToken >>= \case
    Just NtfToken {ntfDhSecret = Just dhSecret} -> do
      ntfData <- liftEither $ agentCbDecrypt dhSecret nonce encNtfInfo
      pnMsgs <- liftEither (parse pnMessagesP (INTERNAL "error parsing PNMessageData") ntfData)
      let (initNtfs, lastNtf) = (L.init pnMsgs, L.last pnMsgs)
      rs <-
        lift $ withStoreBatch c $ \db ->
          let initNtfInfos = map (getInitNtfInfo db) initNtfs
              lastNtfInfo = Just . fst <$$> getNtfInfo db lastNtf
           in initNtfInfos <> [lastNtfInfo]
      let (errs, ntfInfos_) = partitionEithers rs
      logError $ "Error(s) loading notifications: " <> tshow errs
      case L.nonEmpty $ catMaybes ntfInfos_ of
        Just r -> pure r
        Nothing -> throwE $ INTERNAL "getNotificationConns: couldn't get conn info"
    _ -> throwE $ CMD PROHIBITED "getNotificationConns"
  where
    getNtfInfo :: DB.Connection -> PNMessageData -> IO (Either AgentErrorType (NotificationInfo, Maybe UTCTime))
    getNtfInfo db PNMessageData {smpQueue, ntfTs, nmsgNonce, encNMsgMeta} = runExceptT $ do
      (ntfConnId, rcvNtfDhSecret, lastBrokerTs_) <- liftError' storeError $ getNtfRcvQueue db smpQueue
      let ntfMsgMeta = eitherToMaybe $ smpDecode =<< first show (C.cbDecrypt rcvNtfDhSecret nmsgNonce encNMsgMeta)
          ntfInfo = NotificationInfo {ntfConnId, ntfTs, ntfMsgMeta}
      pure (ntfInfo, lastBrokerTs_)
    getInitNtfInfo :: DB.Connection -> PNMessageData -> IO (Either AgentErrorType (Maybe NotificationInfo))
    getInitNtfInfo db msgData = runExceptT $ do
      (nftInfo, lastBrokerTs_) <- ExceptT $ getNtfInfo db msgData
      pure $ case (ntfMsgMeta nftInfo, lastBrokerTs_) of
        (Just SMP.NMsgMeta {msgTs}, Just lastBrokerTs)
          | systemToUTCTime msgTs > lastBrokerTs -> Just nftInfo
        _ -> Nothing

-- | Send message to the connection (SEND command) in Reader monad
sendMessage' :: AgentClient -> ConnId -> PQEncryption -> MsgFlags -> MsgBody -> AM (AgentMsgId, PQEncryption)
sendMessage' c connId pqEnc msgFlags msg = ExceptT $ runIdentity <$> sendMessagesB_ c (Identity (Right (connId, pqEnc, msgFlags, msg))) (S.singleton connId)
{-# INLINE sendMessage' #-}

-- | Send multiple messages to different connections (SEND command) in Reader monad
sendMessages' :: AgentClient -> [MsgReq] -> AM [Either AgentErrorType (AgentMsgId, PQEncryption)]
sendMessages' c = sendMessagesB' c . map Right
{-# INLINE sendMessages' #-}

sendMessagesB' :: forall t. Traversable t => AgentClient -> t (Either AgentErrorType MsgReq) -> AM (t (Either AgentErrorType (AgentMsgId, PQEncryption)))
sendMessagesB' c reqs = do
  (_, connIds) <- liftEither $ foldl' addConnId (Right ("", S.empty)) reqs
  lift $ sendMessagesB_ c reqs connIds
  where
    addConnId acc@(Right (prevId, s)) (Right (connId, _, _, _))
      | B.null connId = if B.null prevId then Left $ INTERNAL "sendMessages: empty first connId" else acc
      | connId `S.member` s = Left $ INTERNAL "sendMessages: duplicate connId"
      | otherwise = Right (connId, S.insert connId s)
    addConnId acc _ = acc

sendMessagesB_ :: forall t. Traversable t => AgentClient -> t (Either AgentErrorType MsgReq) -> Set ConnId -> AM' (t (Either AgentErrorType (AgentMsgId, PQEncryption)))
sendMessagesB_ c reqs connIds = withConnLocks c connIds "sendMessages" $ do
  prev <- newTVarIO Nothing
  reqs' <- withStoreBatch c $ \db -> fmap (bindRight $ getConn_ db prev) reqs
  let (toEnable, reqs'') = mapAccumL prepareConn [] reqs'
  void $ withStoreBatch' c $ \db -> map (\connId -> setConnPQSupport db connId PQSupportOn) $ S.toList toEnable
  enqueueMessagesB c reqs''
  where
    getConn_ :: DB.Connection -> TVar (Maybe (Either AgentErrorType SomeConn)) -> MsgReq -> IO (Either AgentErrorType (MsgReq, SomeConn))
    getConn_ db prev req@(connId, _, _, _) =
      (req,)
        <$$> if B.null connId
          then fromMaybe (Left $ INTERNAL "sendMessagesB_: empty prev connId") <$> readTVarIO prev
          else do
            conn <- first storeError <$> getConn db connId
            conn <$ atomically (writeTVar prev $ Just conn)
    prepareConn :: Set ConnId -> Either AgentErrorType (MsgReq, SomeConn) -> (Set ConnId, Either AgentErrorType (ConnData, NonEmpty SndQueue, Maybe PQEncryption, MsgFlags, AMessage))
    prepareConn s (Left e) = (s, Left e)
    prepareConn s (Right ((_, pqEnc, msgFlags, msg), SomeConn _ conn)) = case conn of
      DuplexConnection cData _ sqs -> prepareMsg cData sqs
      SndConnection cData sq -> prepareMsg cData [sq]
      _ -> (s, Left $ CONN SIMPLEX)
      where
        prepareMsg :: ConnData -> NonEmpty SndQueue -> (Set ConnId, Either AgentErrorType (ConnData, NonEmpty SndQueue, Maybe PQEncryption, MsgFlags, AMessage))
        prepareMsg cData@ConnData {connId, pqSupport} sqs
          | ratchetSyncSendProhibited cData = (s, Left $ CMD PROHIBITED "sendMessagesB: send prohibited")
          -- connection is only updated if PQ encryption was disabled, and now it has to be enabled.
          -- support for PQ encryption (small message envelopes) will not be disabled when message is sent.
          | pqEnc == PQEncOn && pqSupport == PQSupportOff =
              let cData' = cData {pqSupport = PQSupportOn} :: ConnData
               in (S.insert connId s, mkReq cData')
          | otherwise = (s, mkReq cData)
          where
            mkReq cData' = Right (cData', sqs, Just pqEnc, msgFlags, A_MSG msg)

-- / async command processing v v v

enqueueCommand :: AgentClient -> ACorrId -> ConnId -> Maybe SMPServer -> AgentCommand -> AM ()
enqueueCommand c corrId connId server aCommand = do
  withStore c $ \db -> createCommand db corrId connId server aCommand
  lift . void $ getAsyncCmdWorker True c connId server

resumeSrvCmds :: AgentClient -> ConnId -> Maybe SMPServer -> AM' ()
resumeSrvCmds = void .:. getAsyncCmdWorker False
{-# INLINE resumeSrvCmds #-}

resumeConnCmds :: AgentClient -> [ConnId] -> AM' ()
resumeConnCmds c connIds = do
  connSrvs <- rights . zipWith (second . (,)) connIds <$> withStoreBatch' c (\db -> fmap (getPendingCommandServers db) connIds)
  mapM_ (\(connId, srvs) -> mapM_ (resumeSrvCmds c connId) srvs) connSrvs

getAsyncCmdWorker :: Bool -> AgentClient -> ConnId -> Maybe SMPServer -> AM' Worker
getAsyncCmdWorker hasWork c connId server =
  getAgentWorker "async_cmd" hasWork c (connId, server) (asyncCmdWorkers c) (runCommandProcessing c connId server)

data CommandCompletion = CCMoved | CCCompleted

runCommandProcessing :: AgentClient -> ConnId -> Maybe SMPServer -> Worker -> AM ()
runCommandProcessing c@AgentClient {subQ} connId server_ Worker {doWork} = do
  ri <- asks $ messageRetryInterval . config -- different retry interval?
  forever $ do
    atomically $ endAgentOperation c AOSndNetwork
    lift $ waitForWork doWork
    liftIO $ throwWhenInactive c
    atomically $ beginAgentOperation c AOSndNetwork
    withWork c doWork (\db -> getPendingServerCommand db connId server_) $ runProcessCmd (riFast ri)
  where
    runProcessCmd ri cmd = do
      pending <- newTVarIO []
      processCmd ri cmd pending
      mapM_ (atomically . writeTBQueue subQ) . reverse =<< readTVarIO pending
    processCmd :: RetryInterval -> PendingCommand -> TVar [ATransmission] -> AM ()
    processCmd ri PendingCommand {cmdId, corrId, userId, command} pendingCmds = case command of
      AClientCommand cmd -> case cmd of
        NEW enableNtfs (ACM cMode) pqEnc subMode -> noServer $ do
          triedHosts <- newTVarIO S.empty
          tryCommand . withNextSrv c userId storageSrvs triedHosts [] $ \srv -> do
            cReq <- newRcvConnSrv c userId connId enableNtfs cMode Nothing pqEnc subMode srv
            notify $ INV (ACR cMode cReq)
        JOIN enableNtfs (ACR _ cReq@(CRInvitationUri ConnReqUriData {crSmpQueues = q :| _} _)) pqEnc subMode connInfo -> noServer $ do
          triedHosts <- newTVarIO S.empty
          tryCommand . withNextSrv c userId storageSrvs triedHosts [qServer q] $ \srv -> do
            sqSecured <- joinConnSrvAsync c userId connId enableNtfs cReq connInfo pqEnc subMode srv
            notify $ JOINED sqSecured
        LET confId ownCInfo -> withServer' . tryCommand $ allowConnection' c connId confId ownCInfo >> notify OK
        ACK msgId rcptInfo_ -> withServer' . tryCommand $ ackMessage' c connId msgId rcptInfo_ >> notify OK
        SWCH ->
          noServer . tryWithLock "switchConnection" $
            withStore c (`getConn` connId) >>= \case
              SomeConn _ conn@(DuplexConnection _ (replaced :| _rqs) _) ->
                switchDuplexConnection c conn replaced >>= notify . SWITCH QDRcv SPStarted
              _ -> throwE $ CMD PROHIBITED "SWCH: not duplex"
        DEL -> withServer' . tryCommand $ deleteConnection' c connId >> notify OK
        _ -> notify $ ERR $ INTERNAL $ "unsupported async command " <> show (aCommandTag cmd)
      AInternalCommand cmd -> case cmd of
        ICAckDel rId srvMsgId msgId -> withServer $ \srv -> tryWithLock "ICAckDel" $ ack srv rId srvMsgId >> withStore' c (\db -> deleteMsg db connId msgId)
        ICAck rId srvMsgId -> withServer $ \srv -> tryWithLock "ICAck" $ ack srv rId srvMsgId
        ICAllowSecure _rId senderKey -> withServer' . tryMoveableWithLock "ICAllowSecure" $ do
          (SomeConn _ conn, AcceptedConfirmation {senderConf, ownConnInfo}) <-
            withStore c $ \db -> runExceptT $ (,) <$> ExceptT (getConn db connId) <*> ExceptT (getAcceptedConfirmation db connId)
          case conn of
            RcvConnection cData rq -> do
              mapM_ (secure rq) senderKey
              mapM_ (connectReplyQueues c cData ownConnInfo Nothing) (L.nonEmpty $ smpReplyQueues senderConf)
              pure CCCompleted
            -- duplex connection is matched to handle SKEY retries
            DuplexConnection cData _ (sq :| _) -> do
              tryAgentError (mapM_ (connectReplyQueues c cData ownConnInfo (Just sq)) (L.nonEmpty $ smpReplyQueues senderConf)) >>= \case
                Right () -> pure CCCompleted
                Left e
                  | temporaryOrHostError e && Just server /= server_ -> do
                      -- In case the server is different we update server to remove command from this (connId, srv) queue
                      withStore c $ \db -> updateCommandServer db cmdId server
                      lift . void $ getAsyncCmdWorker True c connId (Just server)
                      pure CCMoved
                  | otherwise -> throwE e
              where
                server = qServer sq
            _ -> throwE $ INTERNAL $ "incorrect connection type " <> show (internalCmdTag cmd)
        ICDuplexSecure _rId senderKey -> withServer' . tryWithLock "ICDuplexSecure" . withDuplexConn $ \(DuplexConnection cData (rq :| _) (sq :| _)) -> do
          secure rq senderKey
          void $ enqueueMessage c cData sq SMP.MsgFlags {notification = True} HELLO
        -- ICDeleteConn is no longer used, but it can be present in old client databases
        ICDeleteConn -> withStore' c (`deleteCommand` cmdId)
        ICDeleteRcvQueue rId -> withServer $ \srv -> tryWithLock "ICDeleteRcvQueue" $ do
          rq <- withStore c (\db -> getDeletedRcvQueue db connId srv rId)
          deleteQueue c rq
          withStore' c (`deleteConnRcvQueue` rq)
        ICQSecure rId senderKey ->
          withServer $ \srv -> tryWithLock "ICQSecure" . withDuplexConn $ \(DuplexConnection cData rqs sqs) ->
            case find (sameQueue (srv, rId)) rqs of
              Just rq'@RcvQueue {server, sndId, status, dbReplaceQueueId = Just replaceQId} ->
                case find ((replaceQId ==) . dbQId) rqs of
                  Just rq1 -> when (status == Confirmed) $ do
                    secureQueue c rq' senderKey
                    -- we may add more statistics special to queue rotation later on,
                    -- not accounting secure during rotation for now:
                    -- atomically $ incSMPServerStat c userId server connSecured
                    withStore' c $ \db -> setRcvQueueStatus db rq' Secured
                    void . enqueueMessages c cData sqs SMP.noMsgFlags $ QUSE [((server, sndId), True)]
                    rq1' <- withStore' c $ \db -> setRcvSwitchStatus db rq1 $ Just RSSendingQUSE
                    let rqs' = updatedQs rq1' rqs
                        conn' = DuplexConnection cData rqs' sqs
                    notify . SWITCH QDRcv SPSecured $ connectionStats conn'
                  _ -> internalErr "ICQSecure: no switching queue found"
              _ -> internalErr "ICQSecure: queue address not found in connection"
        ICQDelete rId -> do
          withServer $ \srv -> tryWithLock "ICQDelete" . withDuplexConn $ \(DuplexConnection cData rqs sqs) -> do
            case removeQ (srv, rId) rqs of
              Nothing -> internalErr "ICQDelete: queue address not found in connection"
              Just (rq'@RcvQueue {primary}, rq'' : rqs')
                | primary -> internalErr "ICQDelete: cannot delete primary rcv queue"
                | otherwise -> do
                    checkRQSwchStatus rq' RSReceivedMessage
                    tryError (deleteQueue c rq') >>= \case
                      Right () -> finalizeSwitch
                      Left e
                        | temporaryOrHostError e -> throwE e
                        | otherwise -> finalizeSwitch >> throwE e
                where
                  finalizeSwitch = do
                    withStore' c $ \db -> deleteConnRcvQueue db rq'
                    when (enableNtfs cData) $ do
                      ns <- asks ntfSupervisor
                      atomically $ sendNtfSubCommand ns (NSCCreate, [connId])
                    let conn' = DuplexConnection cData (rq'' :| rqs') sqs
                    notify $ SWITCH QDRcv SPCompleted $ connectionStats conn'
              _ -> internalErr "ICQDelete: cannot delete the only queue in connection"
        where
          ack srv rId srvMsgId = do
            rq <- withStore c $ \db -> getRcvQueue db connId srv rId
            ackQueueMessage c rq srvMsgId
          secure :: RcvQueue -> SMP.SndPublicAuthKey -> AM ()
          secure rq@RcvQueue {server} senderKey = do
            secureQueue c rq senderKey
            atomically $ incSMPServerStat c userId server connSecured
            withStore' c $ \db -> setRcvQueueStatus db rq Secured
      where
        withServer a = case server_ of
          Just srv -> a srv
          _ -> internalErr "command requires server"
        withServer' = withServer . const
        noServer a = case server_ of
          Nothing -> a
          _ -> internalErr "command requires no server"
        withDuplexConn :: (Connection 'CDuplex -> AM ()) -> AM ()
        withDuplexConn a =
          withStore c (`getConn` connId) >>= \case
            SomeConn _ conn@DuplexConnection {} -> a conn
            _ -> internalErr "command requires duplex connection"
        tryCommand action = tryMoveableCommand (action $> CCCompleted)
        tryMoveableCommand action = withRetryInterval ri $ \_ loop -> do
          liftIO $ waitWhileSuspended c
          liftIO $ waitForUserNetwork c
          tryAgentError action >>= \case
            Left e
              | temporaryOrHostError e -> retrySndOp c loop
              | otherwise -> cmdError e
            Right CCCompleted -> withStore' c (`deleteCommand` cmdId)
            Right CCMoved -> pure () -- command processing moved to another command queue
        tryWithLock name = tryCommand . withConnLock c connId name
        tryMoveableWithLock name = tryMoveableCommand . withConnLock c connId name
        internalErr s = cmdError $ INTERNAL $ s <> ": " <> show (agentCommandTag command)
        cmdError e = notify (ERR e) >> withStore' c (`deleteCommand` cmdId)
        notify :: forall e. AEntityI e => AEvent e -> AM ()
        notify cmd =
          let t = (corrId, connId, AEvt (sAEntity @e) cmd)
           in atomically $ ifM (isFullTBQueue subQ) (modifyTVar' pendingCmds (t :)) (writeTBQueue subQ t)
-- ^ ^ ^ async command processing /

enqueueMessages :: AgentClient -> ConnData -> NonEmpty SndQueue -> MsgFlags -> AMessage -> AM (AgentMsgId, PQEncryption)
enqueueMessages c cData sqs msgFlags aMessage = do
  when (ratchetSyncSendProhibited cData) $ throwE $ INTERNAL "enqueueMessages: ratchet is not synchronized"
  enqueueMessages' c cData sqs msgFlags aMessage

enqueueMessages' :: AgentClient -> ConnData -> NonEmpty SndQueue -> MsgFlags -> AMessage -> AM (AgentMsgId, CR.PQEncryption)
enqueueMessages' c cData sqs msgFlags aMessage =
  ExceptT $ runIdentity <$> enqueueMessagesB c (Identity (Right (cData, sqs, Nothing, msgFlags, aMessage)))
{-# INLINE enqueueMessages' #-}

enqueueMessagesB :: Traversable t => AgentClient -> t (Either AgentErrorType (ConnData, NonEmpty SndQueue, Maybe PQEncryption, MsgFlags, AMessage)) -> AM' (t (Either AgentErrorType (AgentMsgId, PQEncryption)))
enqueueMessagesB c reqs = do
  reqs' <- enqueueMessageB c reqs
  enqueueSavedMessageB c $ mapMaybe snd $ rights $ toList reqs'
  pure $ fst <$$> reqs'

isActiveSndQ :: SndQueue -> Bool
isActiveSndQ SndQueue {status} = status == Secured || status == Active
{-# INLINE isActiveSndQ #-}

enqueueMessage :: AgentClient -> ConnData -> SndQueue -> MsgFlags -> AMessage -> AM (AgentMsgId, PQEncryption)
enqueueMessage c cData sq msgFlags aMessage =
  ExceptT $ fmap fst . runIdentity <$> enqueueMessageB c (Identity (Right (cData, [sq], Nothing, msgFlags, aMessage)))
{-# INLINE enqueueMessage #-}

-- this function is used only for sending messages in batch, it returns the list of successes to enqueue additional deliveries
enqueueMessageB :: forall t. Traversable t => AgentClient -> t (Either AgentErrorType (ConnData, NonEmpty SndQueue, Maybe PQEncryption, MsgFlags, AMessage)) -> AM' (t (Either AgentErrorType ((AgentMsgId, PQEncryption), Maybe (ConnData, [SndQueue], AgentMsgId))))
enqueueMessageB c reqs = do
  cfg <- asks config
  reqMids <- withStoreBatch c $ \db -> fmap (bindRight $ storeSentMsg db cfg) reqs
  forME reqMids $ \((cData, sq :| sqs, _, _, _), InternalId msgId, pqSecr) -> do
    submitPendingMsg c cData sq
    let sqs' = filter isActiveSndQ sqs
    pure $ Right ((msgId, pqSecr), if null sqs' then Nothing else Just (cData, sqs', msgId))
  where
    storeSentMsg :: DB.Connection -> AgentConfig -> (ConnData, NonEmpty SndQueue, Maybe PQEncryption, MsgFlags, AMessage) -> IO (Either AgentErrorType ((ConnData, NonEmpty SndQueue, Maybe PQEncryption, MsgFlags, AMessage), InternalId, PQEncryption))
    storeSentMsg db cfg req@(cData@ConnData {connId}, sq :| _, pqEnc_, msgFlags, aMessage) = fmap (first storeError) $ runExceptT $ do
      let AgentConfig {smpAgentVRange, e2eEncryptVRange} = cfg
      internalTs <- liftIO getCurrentTime
      (internalId, internalSndId, prevMsgHash) <- ExceptT $ updateSndIds db connId
      let privHeader = APrivHeader (unSndId internalSndId) prevMsgHash
          agentMsg = AgentMessage privHeader aMessage
          agentMsgStr = smpEncode agentMsg
          internalHash = C.sha256Hash agentMsgStr
          currentE2EVersion = maxVersion e2eEncryptVRange
      (encAgentMessage, pqEnc) <- agentRatchetEncrypt db cData agentMsgStr e2eEncAgentMsgLength pqEnc_ currentE2EVersion
      let agentVersion = maxVersion smpAgentVRange
          msgBody = smpEncode $ AgentMsgEnvelope {agentVersion, encAgentMessage}
          msgType = agentMessageType agentMsg
          msgData = SndMsgData {internalId, internalSndId, internalTs, msgType, msgFlags, msgBody, pqEncryption = pqEnc, internalHash, prevMsgHash}
      liftIO $ createSndMsg db connId msgData
      liftIO $ createSndMsgDelivery db connId sq internalId
      pure (req, internalId, pqEnc)

enqueueSavedMessage :: AgentClient -> ConnData -> AgentMsgId -> SndQueue -> AM' ()
enqueueSavedMessage c cData msgId sq = enqueueSavedMessageB c $ Identity (cData, [sq], msgId)
{-# INLINE enqueueSavedMessage #-}

enqueueSavedMessageB :: Foldable t => AgentClient -> t (ConnData, [SndQueue], AgentMsgId) -> AM' ()
enqueueSavedMessageB c reqs = do
  -- saving to the database is in the start to avoid race conditions when delivery is read from queue before it is saved
  void $ withStoreBatch' c $ \db -> concatMap (storeDeliveries db) reqs
  forM_ reqs $ \(cData, sqs, _) ->
    forM sqs $ submitPendingMsg c cData
  where
    storeDeliveries :: DB.Connection -> (ConnData, [SndQueue], AgentMsgId) -> [IO ()]
    storeDeliveries db (ConnData {connId}, sqs, msgId) = do
      let mId = InternalId msgId
       in map (\sq -> createSndMsgDelivery db connId sq mId) sqs

resumeMsgDelivery :: AgentClient -> ConnData -> SndQueue -> AM' ()
resumeMsgDelivery = void .:. getDeliveryWorker False
{-# INLINE resumeMsgDelivery #-}

getDeliveryWorker :: Bool -> AgentClient -> ConnData -> SndQueue -> AM' (Worker, TMVar ())
getDeliveryWorker hasWork c cData sq =
  getAgentWorker' fst mkLock "msg_delivery" hasWork c (qAddress sq) (smpDeliveryWorkers c) (runSmpQueueMsgDelivery c cData sq)
  where
    mkLock w = do
      retryLock <- newEmptyTMVar
      pure (w, retryLock)

submitPendingMsg :: AgentClient -> ConnData -> SndQueue -> AM' ()
submitPendingMsg c cData sq = do
  atomically $ modifyTVar' (msgDeliveryOp c) $ \s -> s {opsInProgress = opsInProgress s + 1}
  void $ getDeliveryWorker True c cData sq

runSmpQueueMsgDelivery :: AgentClient -> ConnData -> SndQueue -> (Worker, TMVar ()) -> AM ()
runSmpQueueMsgDelivery c@AgentClient {subQ} ConnData {connId} sq@SndQueue {userId, server, sndSecure} (Worker {doWork}, qLock) = do
  AgentConfig {messageRetryInterval = ri, messageTimeout, helloTimeout, quotaExceededTimeout} <- asks config
  forever $ do
    atomically $ endAgentOperation c AOSndNetwork
    lift $ waitForWork doWork
    liftIO $ throwWhenInactive c
    liftIO $ throwWhenNoDelivery c sq
    atomically $ beginAgentOperation c AOSndNetwork
    withWork c doWork (\db -> getPendingQueueMsg db connId sq) $
      \(rq_, PendingMsgData {msgId, msgType, msgBody, pqEncryption, msgFlags, msgRetryState, internalTs}) -> do
        atomically $ endAgentOperation c AOMsgDelivery -- this operation begins in submitPendingMsg
        let mId = unId msgId
            ri' = maybe id updateRetryInterval2 msgRetryState ri
        withRetryLock2 ri' qLock $ \riState loop -> do
          liftIO $ waitWhileSuspended c
          liftIO $ waitForUserNetwork c
          resp <- tryError $ case msgType of
            AM_CONN_INFO -> sendConfirmation c sq msgBody
            AM_CONN_INFO_REPLY -> sendConfirmation c sq msgBody
            _ -> sendAgentMessage c sq msgFlags msgBody
          case resp of
            Left e -> do
              let err = if msgType == AM_A_MSG_ then MERR mId e else ERR e
              case e of
                SMP _ SMP.QUOTA -> do
                  atomically $ incSMPServerStat c userId server sentQuotaErrs
                  case msgType of
                    AM_CONN_INFO -> connError msgId NOT_AVAILABLE
                    AM_CONN_INFO_REPLY -> connError msgId NOT_AVAILABLE
                    _ -> do
                      expireTs <- addUTCTime (-quotaExceededTimeout) <$> liftIO getCurrentTime
                      if internalTs < expireTs
                        then notifyDelMsgs msgId e expireTs
                        else do
                          notify $ MWARN (unId msgId) e
                          retrySndMsg RISlow
                SMP _ SMP.AUTH -> do
                  atomically $ incSMPServerStat c userId server sentAuthErrs
                  case msgType of
                    AM_CONN_INFO -> connError msgId NOT_AVAILABLE
                    AM_CONN_INFO_REPLY -> connError msgId NOT_AVAILABLE
                    AM_RATCHET_INFO -> connError msgId NOT_AVAILABLE
                    -- in duplexHandshake mode (v2) HELLO is only sent once, without retrying,
                    -- because the queue must be secured by the time the confirmation or the first HELLO is received
                    AM_HELLO_ -> case rq_ of
                      -- party initiating connection
                      Just _ -> connError msgId NOT_AVAILABLE
                      -- party joining connection
                      _ -> connError msgId NOT_ACCEPTED
                    AM_A_MSG_ -> notifyDel msgId err
                    AM_A_RCVD_ -> notifyDel msgId err
                    AM_QCONT_ -> notifyDel msgId err
                    AM_QADD_ -> qError msgId "QADD: AUTH"
                    AM_QKEY_ -> qError msgId "QKEY: AUTH"
                    AM_QUSE_ -> qError msgId "QUSE: AUTH"
                    AM_QTEST_ -> qError msgId "QTEST: AUTH"
                    AM_EREADY_ -> notifyDel msgId err
                _
                  -- for other operations BROKER HOST is treated as a permanent error (e.g., when connecting to the server),
                  -- the message sending would be retried
                  | temporaryOrHostError e -> do
                      let msgTimeout = if msgType == AM_HELLO_ then helloTimeout else messageTimeout
                      expireTs <- addUTCTime (-msgTimeout) <$> liftIO getCurrentTime
                      if internalTs < expireTs
                        then notifyDelMsgs msgId e expireTs
                        else do
                          when (serverHostError e) $ notify $ MWARN (unId msgId) e
                          retrySndMsg RIFast
                  | otherwise -> do
                      atomically $ incSMPServerStat c userId server sentOtherErrs
                      notifyDel msgId err
              where
                retrySndMsg riMode = do
                  withStore' c $ \db -> updatePendingMsgRIState db connId msgId riState
                  retrySndOp c $ loop riMode
            Right proxySrv_ -> do
              case msgType of
                AM_CONN_INFO
                  | sndSecure -> notify (CON pqEncryption) >> setStatus Active
                  | otherwise -> setStatus Confirmed
                AM_CONN_INFO_REPLY -> setStatus Confirmed
                AM_RATCHET_INFO -> pure ()
                AM_HELLO_ -> do
                  withStore' c $ \db -> setSndQueueStatus db sq Active
                  case rq_ of
                    -- party initiating connection (in v1)
                    Just rq@RcvQueue {status} ->
                      -- it is unclear why subscribeQueue was needed here,
                      -- message delivery can only be enabled for queues that were created in the current session or subscribed
                      -- subscribeQueue c rq connId
                      --
                      -- If initiating party were to send CON to the user without waiting for reply HELLO (to reduce handshake time),
                      -- it would lead to the non-deterministic internal ID of the first sent message, at to some other race conditions,
                      -- because it can be sent before HELLO is received
                      -- With `status == Active` condition, CON is sent here only by the accepting party, that previously received HELLO
                      when (status == Active) $ do
                        atomically $ incSMPServerStat c userId (qServer rq) connCompleted
                        notify $ CON pqEncryption
                    -- this branch should never be reached as receive queue is created before the confirmation,
                    _ -> logError "HELLO sent without receive queue"
                AM_A_MSG_ -> notify $ SENT mId proxySrv_
                AM_A_RCVD_ -> pure ()
                AM_QCONT_ -> pure ()
                AM_QADD_ -> pure ()
                AM_QKEY_ -> do
                  SomeConn _ conn <- withStore c (`getConn` connId)
                  notify . SWITCH QDSnd SPConfirmed $ connectionStats conn
                AM_QUSE_ -> pure ()
                AM_QTEST_ -> withConnLock c connId "runSmpQueueMsgDelivery AM_QTEST_" $ do
                  withStore' c $ \db -> setSndQueueStatus db sq Active
                  SomeConn _ conn <- withStore c (`getConn` connId)
                  case conn of
                    DuplexConnection cData' rqs sqs -> do
                      -- remove old snd queue from connection once QTEST is sent to the new queue
                      let addr = qAddress sq
                      case findQ addr sqs of
                        -- this is the same queue where this loop delivers messages to but with updated state
                        Just SndQueue {dbReplaceQueueId = Just replacedId, primary} ->
                          -- second part of this condition is a sanity check because dbReplaceQueueId cannot point to the same queue, see switchConnection'
                          case removeQP (\sq' -> dbQId sq' == replacedId && not (sameQueue addr sq')) sqs of
                            Nothing -> internalErr msgId "sent QTEST: queue not found in connection"
                            Just (sq', sq'' : sqs') -> do
                              checkSQSwchStatus sq' SSSendingQTEST
                              -- remove the delivery from the map to stop the thread when the delivery loop is complete
                              atomically $ TM.delete (qAddress sq') $ smpDeliveryWorkers c
                              withStore' c $ \db -> do
                                when primary $ setSndQueuePrimary db connId sq
                                deletePendingMsgs db connId sq'
                                deleteConnSndQueue db connId sq'
                              let sqs'' = sq'' :| sqs'
                                  conn' = DuplexConnection cData' rqs sqs''
                              notify . SWITCH QDSnd SPCompleted $ connectionStats conn'
                            _ -> internalErr msgId "sent QTEST: there is only one queue in connection"
                        _ -> internalErr msgId "sent QTEST: queue not in connection or not replacing another queue"
                    _ -> internalErr msgId "QTEST sent not in duplex connection"
                AM_EREADY_ -> pure ()
              delMsgKeep (msgType == AM_A_MSG_) msgId
              where
                setStatus status = do
                  withStore' c $ \db -> do
                    setSndQueueStatus db sq status
                    when (isJust rq_) $ removeConfirmations db connId
  where
    notifyDelMsgs :: InternalId -> AgentErrorType -> UTCTime -> AM ()
    notifyDelMsgs msgId err expireTs = do
      notifyDel msgId $ MERR (unId msgId) err
      msgIds_ <- withStore' c $ \db -> getExpiredSndMessages db connId sq expireTs
      forM_ (L.nonEmpty msgIds_) $ \msgIds -> do
        notify $ MERRS (L.map unId msgIds) err
        withStore' c $ \db -> forM_ msgIds $ \msgId' -> deleteSndMsgDelivery db connId sq msgId' False `catchAll_` pure ()
      atomically $ incSMPServerStat' c userId server sentExpiredErrs (length msgIds_ + 1)
    delMsg :: InternalId -> AM ()
    delMsg = delMsgKeep False
    delMsgKeep :: Bool -> InternalId -> AM ()
    delMsgKeep keepForReceipt msgId = withStore' c $ \db -> deleteSndMsgDelivery db connId sq msgId keepForReceipt
    notify :: forall e. AEntityI e => AEvent e -> AM ()
    notify cmd = atomically $ writeTBQueue subQ ("", connId, AEvt (sAEntity @e) cmd)
    notifyDel :: AEntityI e => InternalId -> AEvent e -> AM ()
    notifyDel msgId cmd = notify cmd >> delMsg msgId
    connError msgId = notifyDel msgId . ERR . CONN
    qError msgId = notifyDel msgId . ERR . AGENT . A_QUEUE
    internalErr msgId = notifyDel msgId . ERR . INTERNAL

retrySndOp :: AgentClient -> AM () -> AM ()
retrySndOp c loop = do
  -- end... is in a separate atomically because if begin... blocks, SUSPENDED won't be sent
  atomically $ endAgentOperation c AOSndNetwork
  liftIO $ throwWhenInactive c
  atomically $ beginAgentOperation c AOSndNetwork
  loop

ackMessage' :: AgentClient -> ConnId -> AgentMsgId -> Maybe MsgReceiptInfo -> AM ()
ackMessage' c connId msgId rcptInfo_ = withConnLock c connId "ackMessage" $ do
  SomeConn _ conn <- withStore c (`getConn` connId)
  case conn of
    DuplexConnection {} -> ack >> sendRcpt conn >> del
    RcvConnection {} -> ack >> del
    SndConnection {} -> throwE $ CONN SIMPLEX
    ContactConnection {} -> throwE $ CMD PROHIBITED "ackMessage: ContactConnection"
    NewConnection _ -> throwE $ CMD PROHIBITED "ackMessage: NewConnection"
  where
    ack :: AM ()
    ack = do
      -- the stored message was delivered via a specific queue, the rest failed to decrypt and were already acknowledged
      (rq, srvMsgId) <- withStore c $ \db -> setMsgUserAck db connId $ InternalId msgId
      ackQueueMessage c rq srvMsgId
    del :: AM ()
    del = withStore' c $ \db -> deleteMsg db connId $ InternalId msgId
    sendRcpt :: Connection 'CDuplex -> AM ()
    sendRcpt (DuplexConnection cData@ConnData {connAgentVersion} _ sqs) = do
      msg@RcvMsg {msgType, msgReceipt} <- withStore c $ \db -> getRcvMsg db connId $ InternalId msgId
      case rcptInfo_ of
        Just rcptInfo -> do
          unless (msgType == AM_A_MSG_) . throwE $ CMD PROHIBITED "ackMessage: receipt not allowed"
          when (connAgentVersion >= deliveryRcptsSMPAgentVersion) $ do
            let RcvMsg {msgMeta = MsgMeta {sndMsgId}, internalHash} = msg
                rcpt = A_RCVD [AMessageReceipt {agentMsgId = sndMsgId, msgHash = internalHash, rcptInfo}]
            void $ enqueueMessages c cData sqs SMP.MsgFlags {notification = False} rcpt
        Nothing -> case (msgType, msgReceipt) of
          -- only remove sent message if receipt hash was Ok, both to debug and for future redundancy
          (AM_A_RCVD_, Just MsgReceipt {agentMsgId = sndMsgId, msgRcptStatus = MROk}) ->
            withStore' c $ \db -> deleteDeliveredSndMsg db connId $ InternalId sndMsgId
          _ -> pure ()

getConnectionQueueInfo' :: AgentClient -> ConnId -> AM ServerQueueInfo
getConnectionQueueInfo' c connId = do
  SomeConn _ conn <- withStore c (`getConn` connId)
  case conn of
    DuplexConnection _ (rq :| _) _ -> getQueueInfo c rq
    RcvConnection _ rq -> getQueueInfo c rq
    ContactConnection _ rq -> getQueueInfo c rq
    SndConnection {} -> throwE $ CONN SIMPLEX
    NewConnection _ -> throwE $ CMD PROHIBITED "getConnectionQueueInfo': NewConnection"

switchConnection' :: AgentClient -> ConnId -> AM ConnectionStats
switchConnection' c connId =
  withConnLock c connId "switchConnection" $
    withStore c (`getConn` connId) >>= \case
      SomeConn _ conn@(DuplexConnection cData rqs@(rq :| _rqs) _)
        | isJust (switchingRQ rqs) -> throwE $ CMD PROHIBITED "switchConnection: already switching"
        | otherwise -> do
            when (ratchetSyncSendProhibited cData) $ throwE $ CMD PROHIBITED "switchConnection: send prohibited"
            rq' <- withStore' c $ \db -> setRcvSwitchStatus db rq $ Just RSSwitchStarted
            switchDuplexConnection c conn rq'
      _ -> throwE $ CMD PROHIBITED "switchConnection: not duplex"

switchDuplexConnection :: AgentClient -> Connection 'CDuplex -> RcvQueue -> AM ConnectionStats
switchDuplexConnection c (DuplexConnection cData@ConnData {connId, userId} rqs sqs) rq@RcvQueue {server, dbQueueId = DBQueueId dbQueueId, sndId} = do
  checkRQSwchStatus rq RSSwitchStarted
  clientVRange <- asks $ smpClientVRange . config
  -- try to get the server that is different from all queues, or at least from the primary rcv queue
  srvAuth@(ProtoServerWithAuth srv _) <- getNextSMPServer c userId $ map qServer (L.toList rqs) <> map qServer (L.toList sqs)
  srv' <- if srv == server then getNextSMPServer c userId [server] else pure srvAuth
  (q, qUri, tSess, sessId) <- newRcvQueue c userId connId srv' clientVRange SMSubscribe False
  let rq' = (q :: NewRcvQueue) {primary = True, dbReplaceQueueId = Just dbQueueId}
  rq'' <- withStore c $ \db -> addConnRcvQueue db connId rq'
  lift $ addNewQueueSubscription c rq'' tSess sessId
  void . enqueueMessages c cData sqs SMP.noMsgFlags $ QADD [(qUri, Just (server, sndId))]
  rq1 <- withStore' c $ \db -> setRcvSwitchStatus db rq $ Just RSSendingQADD
  let rqs' = updatedQs rq1 rqs <> [rq'']
  pure . connectionStats $ DuplexConnection cData rqs' sqs

abortConnectionSwitch' :: AgentClient -> ConnId -> AM ConnectionStats
abortConnectionSwitch' c connId =
  withConnLock c connId "abortConnectionSwitch" $
    withStore c (`getConn` connId) >>= \case
      SomeConn _ (DuplexConnection cData rqs sqs) -> case switchingRQ rqs of
        Just rq
          | canAbortRcvSwitch rq -> do
              when (ratchetSyncSendProhibited cData) $ throwE $ CMD PROHIBITED "abortConnectionSwitch: send prohibited"
              -- multiple queues to which the connections switches were possible when repeating switch was allowed
              let (delRqs, keepRqs) = L.partition ((Just (dbQId rq) ==) . dbReplaceQId) rqs
              case L.nonEmpty keepRqs of
                Just rqs' -> do
                  rq' <- withStore' c $ \db -> do
                    mapM_ (setRcvQueueDeleted db) delRqs
                    setRcvSwitchStatus db rq Nothing
                  forM_ delRqs $ \RcvQueue {server, rcvId} -> enqueueCommand c "" connId (Just server) $ AInternalCommand $ ICDeleteRcvQueue rcvId
                  let rqs'' = updatedQs rq' rqs'
                      conn' = DuplexConnection cData rqs'' sqs
                  pure $ connectionStats conn'
                _ -> throwE $ INTERNAL "won't delete all rcv queues in connection"
          | otherwise -> throwE $ CMD PROHIBITED "abortConnectionSwitch: no rcv queues left"
        _ -> throwE $ CMD PROHIBITED "abortConnectionSwitch: not allowed"
      _ -> throwE $ CMD PROHIBITED "abortConnectionSwitch: not duplex"

synchronizeRatchet' :: AgentClient -> ConnId -> PQSupport -> Bool -> AM ConnectionStats
synchronizeRatchet' c connId pqSupport' force = withConnLock c connId "synchronizeRatchet" $ do
  withStore c (`getConn` connId) >>= \case
    SomeConn _ (DuplexConnection cData@ConnData {pqSupport} rqs sqs)
      | ratchetSyncAllowed cData || force -> do
          -- check queues are not switching?
          when (pqSupport' /= pqSupport) $ withStore' c $ \db -> setConnPQSupport db connId pqSupport'
          let cData' = cData {pqSupport = pqSupport'} :: ConnData
          AgentConfig {e2eEncryptVRange} <- asks config
          g <- asks random
          (pk1, pk2, pKem, e2eParams) <- liftIO $ CR.generateRcvE2EParams g (maxVersion e2eEncryptVRange) pqSupport'
          enqueueRatchetKeyMsgs c cData' sqs e2eParams
          withStore' c $ \db -> do
            setConnRatchetSync db connId RSStarted
            setRatchetX3dhKeys db connId pk1 pk2 pKem
          let cData'' = cData' {ratchetSyncState = RSStarted} :: ConnData
              conn' = DuplexConnection cData'' rqs sqs
          pure $ connectionStats conn'
      | otherwise -> throwE $ CMD PROHIBITED "synchronizeRatchet: not allowed"
    _ -> throwE $ CMD PROHIBITED "synchronizeRatchet: not duplex"

ackQueueMessage :: AgentClient -> RcvQueue -> SMP.MsgId -> AM ()
ackQueueMessage c rq@RcvQueue {userId, connId, server} srvMsgId = do
  atomically $ incSMPServerStat c userId server ackAttempts
  tryAgentError (sendAck c rq srvMsgId) >>= \case
    Right _ -> sendMsgNtf ackMsgs
    Left (SMP _ SMP.NO_MSG) -> sendMsgNtf ackNoMsgErrs
    Left e -> do
      unless (temporaryOrHostError e) $ atomically $ incSMPServerStat c userId server ackOtherErrs
      throwE e
  where
    sendMsgNtf stat = do
      atomically $ incSMPServerStat c userId server stat
      whenM (liftIO $ hasGetLock c rq) $ do
        atomically $ releaseGetLock c rq
        brokerTs_ <- eitherToMaybe <$> tryAgentError (withStore c $ \db -> getRcvMsgBrokerTs db connId srvMsgId)
        atomically $ writeTBQueue (subQ c) ("", connId, AEvt SAEConn $ MSGNTF srvMsgId brokerTs_)

-- | Suspend SMP agent connection (OFF command) in Reader monad
suspendConnection' :: AgentClient -> ConnId -> AM ()
suspendConnection' c connId = withConnLock c connId "suspendConnection" $ do
  SomeConn _ conn <- withStore c (`getConn` connId)
  case conn of
    DuplexConnection _ rqs _ -> mapM_ (suspendQueue c) rqs
    RcvConnection _ rq -> suspendQueue c rq
    ContactConnection _ rq -> suspendQueue c rq
    SndConnection _ _ -> throwE $ CONN SIMPLEX
    NewConnection _ -> throwE $ CMD PROHIBITED "suspendConnection"

-- | Delete SMP agent connection (DEL command) in Reader monad
-- unlike deleteConnectionAsync, this function does not mark connection as deleted in case of deletion failure
-- currently it is used only in tests
deleteConnection' :: AgentClient -> ConnId -> AM ()
deleteConnection' c connId = toConnResult connId =<< deleteConnections' c [connId]
{-# INLINE deleteConnection' #-}

connRcvQueues :: Connection d -> [RcvQueue]
connRcvQueues = \case
  DuplexConnection _ rqs _ -> L.toList rqs
  RcvConnection _ rq -> [rq]
  ContactConnection _ rq -> [rq]
  SndConnection _ _ -> []
  NewConnection _ -> []

-- Unlike deleteConnectionsAsync, this function does not mark connections as deleted in case of deletion failure.
deleteConnections' :: AgentClient -> [ConnId] -> AM (Map ConnId (Either AgentErrorType ()))
deleteConnections' = deleteConnections_ getConns False False
{-# INLINE deleteConnections' #-}

deleteDeletedConns :: AgentClient -> [ConnId] -> AM (Map ConnId (Either AgentErrorType ()))
deleteDeletedConns = deleteConnections_ getDeletedConns True False
{-# INLINE deleteDeletedConns #-}

deleteDeletedWaitingDeliveryConns :: AgentClient -> [ConnId] -> AM (Map ConnId (Either AgentErrorType ()))
deleteDeletedWaitingDeliveryConns = deleteConnections_ getConns True True
{-# INLINE deleteDeletedWaitingDeliveryConns #-}

prepareDeleteConnections_ ::
  (DB.Connection -> [ConnId] -> IO [Either StoreError SomeConn]) ->
  AgentClient ->
  Bool ->
  [ConnId] ->
  AM (Map ConnId (Either AgentErrorType ()), [RcvQueue], [ConnId])
prepareDeleteConnections_ getConnections c waitDelivery connIds = do
  conns :: Map ConnId (Either StoreError SomeConn) <- timeItM "[prepareDeleteConnections_] getConnections" $ M.fromList . zip connIds <$> withStore' c (`getConnections` connIds)
  let (errs, cs) = M.mapEither id conns
      errs' = M.map (Left . storeError) errs
      (delRs, rcvQs) = M.mapEither rcvQueues cs
      rqs = concat $ M.elems rcvQs
      connIds' = M.keys rcvQs
  timeItM "[prepareDeleteConnections_] unsubConnIds" $ lift $ forM_ (L.nonEmpty connIds') unsubConnIds
  -- ! delRs is not used to notify about the result in any of the calling functions,
  -- ! it is only used to check results count in deleteConnections_;
  -- ! if it was used to notify about the result, it might be necessary to differentiate
  -- ! between completed deletions of connections, and deletions delayed due to wait for delivery (see deleteConn)
  deliveryTimeout <- if waitDelivery then asks (Just . connDeleteDeliveryTimeout . config) else pure Nothing
<<<<<<< HEAD
  rs' <- timeItM "[prepareDeleteConnections_] batch deleteConn" $ lift $ catMaybes . rights <$> withStoreBatch' c (\db -> map (deleteConn db deliveryTimeout) (M.keys delRs))
  timeItM "[prepareDeleteConnections_] notify" $ forM_ rs' $ \cId -> notify ("", cId, AEvt SAEConn DEL_CONN)
=======
  cIds_ <- lift $ L.nonEmpty . catMaybes . rights <$> withStoreBatch' c (\db -> map (deleteConn db deliveryTimeout) (M.keys delRs))
  forM_ cIds_ $ \cIds -> notify ("", "", AEvt SAEConn $ DEL_CONNS cIds)
>>>>>>> b3c8358a
  pure (errs' <> delRs, rqs, connIds')
  where
    rcvQueues :: SomeConn -> Either (Either AgentErrorType ()) [RcvQueue]
    rcvQueues (SomeConn _ conn) = case connRcvQueues conn of
      [] -> Left $ Right ()
      rqs -> Right rqs
    unsubConnIds :: NonEmpty ConnId -> AM' ()
    unsubConnIds connIds' = do
      forM_ connIds' $ \connId ->
        atomically $ removeSubscription c connId
      ns <- asks ntfSupervisor
      atomically $ writeTBQueue (ntfSubQ ns) (NSCDeleteSub, connIds')
    notify = atomically . writeTBQueue (subQ c)

deleteConnQueues :: AgentClient -> Bool -> Bool -> [RcvQueue] -> AM' (Map ConnId (Either AgentErrorType ()))
deleteConnQueues c waitDelivery ntf rqs = do
  rs <-
    connResults
      <$> ( do
              dqs <- timeItM' "[deleteConnQueues] deleteQueues" $ deleteQueues c rqs
              timeItM' "[deleteConnQueues] deleteQueueRecs" $ deleteQueueRecs dqs
          )
  let connIds = M.keys $ M.filter isRight rs
  deliveryTimeout <- if waitDelivery then asks (Just . connDeleteDeliveryTimeout . config) else pure Nothing
<<<<<<< HEAD
  rs' <- timeItM' "[deleteConnQueues] batch deleteConn" $ catMaybes . rights <$> withStoreBatch' c (\db -> map (deleteConn db deliveryTimeout) connIds)
  timeItM' "[deleteConnQueues] notify" $ forM_ rs' $ \cId -> notify ("", cId, AEvt SAEConn DEL_CONN)
=======
  cIds_ <- L.nonEmpty . catMaybes . rights <$> withStoreBatch' c (\db -> map (deleteConn db deliveryTimeout) connIds)
  forM_ cIds_ $ \cIds -> notify ("", "", AEvt SAEConn $ DEL_CONNS cIds)
>>>>>>> b3c8358a
  pure rs
  where
    deleteQueueRecs :: [(RcvQueue, Either AgentErrorType ())] -> AM' [(RcvQueue, Either AgentErrorType ())]
    deleteQueueRecs rs = do
      maxErrs <- asks $ deleteErrorCount . config
<<<<<<< HEAD
      (rs', notifyActions) <- timeItM' "[deleteConnQueues, deleteQueueRecs] batch deleteQueueRec" $ unzip . rights <$> withStoreBatch' c (\db -> map (deleteQueueRec db maxErrs) rs)
      timeItM' "[deleteConnQueues, deleteQueueRecs] notifyActions" $ mapM_ sequence_ notifyActions
      pure rs'
=======
      rs' <- rights <$> withStoreBatch' c (\db -> map (deleteQueueRec db maxErrs) rs)
      let delQ ((rq, _), err_) =  (qConnId rq,qServer rq,queueId rq,) <$> err_
          delQs_ = L.nonEmpty $ mapMaybe delQ rs'
      forM_ delQs_ $ \delQs -> notify ("", "", AEvt SAEConn $ DEL_RCVQS delQs)
      pure $ map fst rs'
>>>>>>> b3c8358a
      where
        deleteQueueRec ::
          DB.Connection ->
          Int ->
          (RcvQueue, Either AgentErrorType ()) ->
          IO ((RcvQueue, Either AgentErrorType ()), Maybe (Maybe AgentErrorType)) -- Nothing - no event, Just Nothing - no error
        deleteQueueRec db maxErrs (rq@RcvQueue {userId, server}, r) = case r of
          Right _ -> deleteConnRcvQueue db rq $> ((rq, r), Just Nothing)
          Left e
            | temporaryOrHostError e && deleteErrors rq + 1 < maxErrs -> incRcvDeleteErrors db rq $> ((rq, r), Nothing)
            | otherwise -> do
                deleteConnRcvQueue db rq
                -- attempts and successes are counted in deleteQueues function
                atomically $ incSMPServerStat c userId server connDeleted
                pure ((rq, Right ()), Just (Just e))
    notify = when ntf . atomically . writeTBQueue (subQ c)
    connResults :: [(RcvQueue, Either AgentErrorType ())] -> Map ConnId (Either AgentErrorType ())
    connResults = M.map snd . foldl' addResult M.empty
      where
        -- collects results by connection ID
        addResult :: Map ConnId QCmdResult -> (RcvQueue, Either AgentErrorType ()) -> Map ConnId QCmdResult
        addResult rs (RcvQueue {connId, status}, r) = M.alter (combineRes (status, r)) connId rs
        -- combines two results for one connection, by prioritizing errors in Active queues
        combineRes :: QCmdResult -> Maybe QCmdResult -> Maybe QCmdResult
        combineRes r' (Just r) = Just $ if order r <= order r' then r else r'
        combineRes r' _ = Just r'
        order :: QCmdResult -> Int
        order (Active, Left _) = 1
        order (_, Left _) = 2
        order _ = 3

deleteConnections_ ::
  (DB.Connection -> [ConnId] -> IO [Either StoreError SomeConn]) ->
  Bool ->
  Bool ->
  AgentClient ->
  [ConnId] ->
  AM (Map ConnId (Either AgentErrorType ()))
deleteConnections_ _ _ _ _ [] = pure M.empty
deleteConnections_ getConnections ntf waitDelivery c connIds = do
  (rs, rqs, _) <- prepareDeleteConnections_ getConnections c waitDelivery connIds
  rcvRs <- lift $ deleteConnQueues c waitDelivery ntf rqs
  let rs' = M.union rs rcvRs
  notifyResultError rs'
  pure rs'
  where
    notifyResultError :: Map ConnId (Either AgentErrorType ()) -> AM ()
    notifyResultError rs = do
      let actual = M.size rs
          expected = length connIds
      when (actual /= expected) . atomically $
        writeTBQueue (subQ c) ("", "", AEvt SAEConn $ ERR $ INTERNAL $ "deleteConnections result size: " <> show actual <> ", expected " <> show expected)

getConnectionServers' :: AgentClient -> ConnId -> AM ConnectionStats
getConnectionServers' c connId = do
  SomeConn _ conn <- withStore c (`getConn` connId)
  pure $ connectionStats conn

getConnectionRatchetAdHash' :: AgentClient -> ConnId -> AM ByteString
getConnectionRatchetAdHash' c connId = do
  CR.Ratchet {rcAD = Str rcAD} <- withStore c (`getRatchet` connId)
  pure $ C.sha256Hash rcAD

connectionStats :: Connection c -> ConnectionStats
connectionStats = \case
  RcvConnection cData rq ->
    (stats cData) {rcvQueuesInfo = [rcvQueueInfo rq]}
  SndConnection cData sq ->
    (stats cData) {sndQueuesInfo = [sndQueueInfo sq]}
  DuplexConnection cData rqs sqs ->
    (stats cData) {rcvQueuesInfo = map rcvQueueInfo $ L.toList rqs, sndQueuesInfo = map sndQueueInfo $ L.toList sqs}
  ContactConnection cData rq ->
    (stats cData) {rcvQueuesInfo = [rcvQueueInfo rq]}
  NewConnection cData ->
    stats cData
  where
    stats ConnData {connAgentVersion, ratchetSyncState} =
      ConnectionStats
        { connAgentVersion,
          rcvQueuesInfo = [],
          sndQueuesInfo = [],
          ratchetSyncState,
          ratchetSyncSupported = connAgentVersion >= ratchetSyncSMPAgentVersion
        }

-- | Change servers to be used for creating new queues.
-- This function will set all servers as enabled in case all passed servers are disabled.
setProtocolServers :: forall p. (ProtocolTypeI p, UserProtocol p) => AgentClient -> UserId -> NonEmpty (ServerCfg p) -> IO ()
setProtocolServers c userId srvs = do
  checkUserServers "setProtocolServers" srvs
  atomically $ TM.insert userId (mkUserServers srvs) (userServers c)

checkUserServers :: Text -> NonEmpty (ServerCfg p) -> IO ()
checkUserServers name srvs =
  unless (any (\ServerCfg {enabled} -> enabled) srvs) $
    logWarn (name <> ": all passed servers are disabled, using all servers.")

registerNtfToken' :: AgentClient -> DeviceToken -> NotificationsMode -> AM NtfTknStatus
registerNtfToken' c suppliedDeviceToken suppliedNtfMode =
  withStore' c getSavedNtfToken >>= \case
    Just tkn@NtfToken {deviceToken = savedDeviceToken, ntfTokenId, ntfTknStatus, ntfTknAction, ntfMode = savedNtfMode} -> do
      status <- case (ntfTokenId, ntfTknAction) of
        (Nothing, Just NTARegister) -> do
          when (savedDeviceToken /= suppliedDeviceToken) $ withStore' c $ \db -> updateDeviceToken db tkn suppliedDeviceToken
          registerToken tkn $> NTRegistered
        -- possible improvement: add minimal time before repeat registration
        (Just tknId, Nothing)
          | savedDeviceToken == suppliedDeviceToken ->
              when (ntfTknStatus == NTRegistered) (registerToken tkn) $> NTRegistered
          | otherwise -> replaceToken tknId
        (Just tknId, Just (NTAVerify code))
          | savedDeviceToken == suppliedDeviceToken ->
              t tkn (NTActive, Just NTACheck) $ agentNtfVerifyToken c tknId tkn code
          | otherwise -> replaceToken tknId
        (Just tknId, Just NTACheck)
          | savedDeviceToken == suppliedDeviceToken -> do
              ns <- asks ntfSupervisor
              atomically $ nsUpdateToken ns tkn {ntfMode = suppliedNtfMode}
              when (ntfTknStatus == NTActive) $ do
                cron <- asks $ ntfCron . config
                agentNtfEnableCron c tknId tkn cron
                when (suppliedNtfMode == NMInstant) $ initializeNtfSubs c
                when (suppliedNtfMode == NMPeriodic && savedNtfMode == NMInstant) $ deleteNtfSubs c NSCSmpDelete
              -- possible improvement: get updated token status from the server, or maybe TCRON could return the current status
              pure ntfTknStatus
          | otherwise -> replaceToken tknId
        -- deprecated
        (Just _tknId, Just NTADelete) -> deleteToken c tkn $> NTExpired
        _ -> pure ntfTknStatus
      withStore' c $ \db -> updateNtfMode db tkn suppliedNtfMode
      pure status
      where
        replaceToken :: NtfTokenId -> AM NtfTknStatus
        replaceToken tknId = do
          ns <- asks ntfSupervisor
          tryReplace ns `catchAgentError` \e ->
            if temporaryOrHostError e
              then throwE e
              else do
                withStore' c $ \db -> removeNtfToken db tkn
                atomically $ nsRemoveNtfToken ns
                createToken
          where
            tryReplace ns = do
              agentNtfReplaceToken c tknId tkn suppliedDeviceToken
              withStore' c $ \db -> updateDeviceToken db tkn suppliedDeviceToken
              atomically $ nsUpdateToken ns tkn {deviceToken = suppliedDeviceToken, ntfTknStatus = NTRegistered, ntfMode = suppliedNtfMode}
              pure NTRegistered
    _ -> createToken
  where
    t tkn = withToken c tkn Nothing
    createToken :: AM NtfTknStatus
    createToken =
      lift (getNtfServer c) >>= \case
        Just ntfServer ->
          asks (rcvAuthAlg . config) >>= \case
            C.AuthAlg a -> do
              g <- asks random
              tknKeys <- atomically $ C.generateAuthKeyPair a g
              dhKeys <- atomically $ C.generateKeyPair g
              let tkn = newNtfToken suppliedDeviceToken ntfServer tknKeys dhKeys suppliedNtfMode
              withStore' c (`createNtfToken` tkn)
              registerToken tkn
              pure NTRegistered
        _ -> throwE $ CMD PROHIBITED "createToken"
    registerToken :: NtfToken -> AM ()
    registerToken tkn@NtfToken {ntfPubKey, ntfDhKeys = (pubDhKey, privDhKey)} = do
      (tknId, srvPubDhKey) <- agentNtfRegisterToken c tkn ntfPubKey pubDhKey
      let dhSecret = C.dh' srvPubDhKey privDhKey
      withStore' c $ \db -> updateNtfTokenRegistration db tkn tknId dhSecret
      ns <- asks ntfSupervisor
      atomically $ nsUpdateToken ns tkn {deviceToken = suppliedDeviceToken, ntfTknStatus = NTRegistered, ntfMode = suppliedNtfMode}

verifyNtfToken' :: AgentClient -> DeviceToken -> C.CbNonce -> ByteString -> AM ()
verifyNtfToken' c deviceToken nonce code =
  withStore' c getSavedNtfToken >>= \case
    Just tkn@NtfToken {deviceToken = savedDeviceToken, ntfTokenId = Just tknId, ntfDhSecret = Just dhSecret, ntfMode} -> do
      when (deviceToken /= savedDeviceToken) . throwE $ CMD PROHIBITED "verifyNtfToken: different token"
      code' <- liftEither . bimap cryptoError NtfRegCode $ C.cbDecrypt dhSecret nonce code
      toStatus <-
        withToken c tkn (Just (NTConfirmed, NTAVerify code')) (NTActive, Just NTACheck) $
          agentNtfVerifyToken c tknId tkn code'
      when (toStatus == NTActive) $ do
        cron <- asks $ ntfCron . config
        agentNtfEnableCron c tknId tkn cron
        when (ntfMode == NMInstant) $ initializeNtfSubs c
    _ -> throwE $ CMD PROHIBITED "verifyNtfToken: no token"

checkNtfToken' :: AgentClient -> DeviceToken -> AM NtfTknStatus
checkNtfToken' c deviceToken =
  withStore' c getSavedNtfToken >>= \case
    Just tkn@NtfToken {deviceToken = savedDeviceToken, ntfTokenId = Just tknId} -> do
      when (deviceToken /= savedDeviceToken) . throwE $ CMD PROHIBITED "checkNtfToken: different token"
      agentNtfCheckToken c tknId tkn
    _ -> throwE $ CMD PROHIBITED "checkNtfToken: no token"

deleteNtfToken' :: AgentClient -> DeviceToken -> AM ()
deleteNtfToken' c deviceToken =
  withStore' c getSavedNtfToken >>= \case
    Just tkn@NtfToken {deviceToken = savedDeviceToken} -> do
      when (deviceToken /= savedDeviceToken) $ logWarn "deleteNtfToken: different token"
      deleteToken c tkn
      deleteNtfSubs c NSCSmpDelete
    _ -> throwE $ CMD PROHIBITED "deleteNtfToken: no token"

getNtfToken' :: AgentClient -> AM (DeviceToken, NtfTknStatus, NotificationsMode, NtfServer)
getNtfToken' c =
  withStore' c getSavedNtfToken >>= \case
    Just NtfToken {deviceToken, ntfTknStatus, ntfMode, ntfServer} -> pure (deviceToken, ntfTknStatus, ntfMode, ntfServer)
    _ -> throwE $ CMD PROHIBITED "getNtfToken"

getNtfTokenData' :: AgentClient -> AM NtfToken
getNtfTokenData' c =
  withStore' c getSavedNtfToken >>= \case
    Just tkn -> pure tkn
    _ -> throwE $ CMD PROHIBITED "getNtfTokenData"

-- | Set connection notifications, in Reader monad
toggleConnectionNtfs' :: AgentClient -> ConnId -> Bool -> AM ()
toggleConnectionNtfs' c connId enable = do
  SomeConn _ conn <- withStore c (`getConn` connId)
  case conn of
    DuplexConnection cData _ _ -> toggle cData
    RcvConnection cData _ -> toggle cData
    ContactConnection cData _ -> toggle cData
    _ -> throwE $ CONN SIMPLEX
  where
    toggle :: ConnData -> AM ()
    toggle cData
      | enableNtfs cData == enable = pure ()
      | otherwise = do
          withStore' c $ \db -> setConnectionNtfs db connId enable
          ns <- asks ntfSupervisor
          let cmd = if enable then NSCCreate else NSCSmpDelete
          atomically $ sendNtfSubCommand ns (cmd, [connId])

withToken :: AgentClient -> NtfToken -> Maybe (NtfTknStatus, NtfTknAction) -> (NtfTknStatus, Maybe NtfTknAction) -> AM a -> AM NtfTknStatus
withToken c tkn@NtfToken {deviceToken, ntfMode} from_ (toStatus, toAction_) f = do
  ns <- asks ntfSupervisor
  forM_ from_ $ \(status, action) -> do
    withStore' c $ \db -> updateNtfToken db tkn status (Just action)
    atomically $ nsUpdateToken ns tkn {ntfTknStatus = status, ntfTknAction = Just action}
  tryError f >>= \case
    Right _ -> do
      withStore' c $ \db -> updateNtfToken db tkn toStatus toAction_
      let updatedToken = tkn {ntfTknStatus = toStatus, ntfTknAction = toAction_}
      atomically $ nsUpdateToken ns updatedToken
      pure toStatus
    Left e@(NTF _ AUTH) -> do
      withStore' c $ \db -> removeNtfToken db tkn
      atomically $ nsRemoveNtfToken ns
      void $ registerNtfToken' c deviceToken ntfMode
      throwE e
    Left e -> throwE e

initializeNtfSubs :: AgentClient -> AM ()
initializeNtfSubs c = sendNtfConnCommands c NSCCreate
{-# INLINE initializeNtfSubs #-}

deleteNtfSubs :: AgentClient -> NtfSupervisorCommand -> AM ()
deleteNtfSubs c deleteCmd = do
  ns <- asks ntfSupervisor
  void . atomically . flushTBQueue $ ntfSubQ ns
  sendNtfConnCommands c deleteCmd

sendNtfConnCommands :: AgentClient -> NtfSupervisorCommand -> AM ()
sendNtfConnCommands c cmd = do
  ns <- asks ntfSupervisor
  connIds <- liftIO $ S.toList <$> getSubscriptions c
  rs <- lift $ withStoreBatch' c (\db -> map (getConnData db) connIds)
  let (connIds', cErrs) = enabledNtfConns (zip connIds rs)
  forM_ (L.nonEmpty connIds') $ \connIds'' ->
    atomically $ writeTBQueue (ntfSubQ ns) (cmd, connIds'')
  unless (null cErrs) $ atomically $ writeTBQueue (subQ c) ("", "", AEvt SAENone $ ERRS cErrs)
  where
    enabledNtfConns :: [(ConnId, Either AgentErrorType (Maybe (ConnData, ConnectionMode)))] -> ([ConnId], [(ConnId, AgentErrorType)])
    enabledNtfConns = foldr addEnabledConn ([], [])
      where
        addEnabledConn ::
          (ConnId, Either AgentErrorType (Maybe (ConnData, ConnectionMode))) ->
          ([ConnId], [(ConnId, AgentErrorType)]) ->
          ([ConnId], [(ConnId, AgentErrorType)])
        addEnabledConn cData_ (cIds, errs) = case cData_ of
          (_, Right (Just (ConnData {connId, enableNtfs}, _))) -> if enableNtfs then (connId : cIds, errs) else (cIds, errs)
          (connId, Right Nothing) -> (cIds, (connId, INTERNAL "no connection data") : errs)
          (connId, Left e) -> (cIds, (connId, e) : errs)

setNtfServers :: AgentClient -> [NtfServer] -> IO ()
setNtfServers c = atomically . writeTVar (ntfServers c)
{-# INLINE setNtfServers #-}

resetAgentServersStats' :: AgentClient -> AM ()
resetAgentServersStats' c@AgentClient {smpServersStats, xftpServersStats, srvStatsStartedAt} = do
  startedAt <- liftIO getCurrentTime
  atomically $ writeTVar srvStatsStartedAt startedAt
  atomically $ TM.clear smpServersStats
  atomically $ TM.clear xftpServersStats
  withStore' c (`resetServersStats` startedAt)

-- | Activate operations
foregroundAgent :: AgentClient -> IO ()
foregroundAgent c = do
  atomically $ writeTVar (agentState c) ASForeground
  mapM_ activate $ reverse agentOperations
  where
    activate opSel = atomically $ modifyTVar' (opSel c) $ \s -> s {opSuspended = False}

-- | Suspend operations with max delay to deliver pending messages
suspendAgent :: AgentClient -> Int -> IO ()
suspendAgent c 0 = do
  atomically $ writeTVar (agentState c) ASSuspended
  mapM_ suspend agentOperations
  where
    suspend opSel = atomically $ modifyTVar' (opSel c) $ \s -> s {opSuspended = True}
suspendAgent c@AgentClient {agentState = as} maxDelay = do
  state <-
    atomically $ do
      writeTVar as ASSuspending
      suspendOperation c AONtfNetwork $ pure ()
      suspendOperation c AORcvNetwork $
        suspendOperation c AOMsgDelivery $
          suspendSendingAndDatabase c
      readTVar as
  when (state == ASSuspending) . void . forkIO $ do
    threadDelay maxDelay
    -- liftIO $ putStrLn "suspendAgent after timeout"
    atomically . whenSuspending c $ do
      -- unsafeIOToSTM $ putStrLn $ "in timeout: suspendSendingAndDatabase"
      suspendSendingAndDatabase c

execAgentStoreSQL :: AgentClient -> Text -> AE [Text]
execAgentStoreSQL c sql = withAgentEnv c $ withStore' c (`execSQL` sql)

getAgentMigrations :: AgentClient -> AE [UpMigration]
getAgentMigrations c = withAgentEnv c $ map upMigration <$> withStore' c Migrations.getCurrent

debugAgentLocks :: AgentClient -> IO AgentLocks
debugAgentLocks AgentClient {connLocks = cs, invLocks = is, deleteLock = d} = do
  connLocks <- getLocks cs
  invLocks <- getLocks is
  delLock <- atomically $ tryReadTMVar d
  pure AgentLocks {connLocks, invLocks, delLock}
  where
    getLocks ls = atomically $ M.mapKeys (B.unpack . strEncode) . M.mapMaybe id <$> (mapM tryReadTMVar =<< readTVar ls)

getSMPServer :: AgentClient -> UserId -> AM SMPServerWithAuth
getSMPServer c userId = getNextSMPServer c userId []
{-# INLINE getSMPServer #-}

getNextSMPServer :: AgentClient -> UserId -> [SMPServer] -> AM SMPServerWithAuth
getNextSMPServer c userId = getNextServer c userId storageSrvs
{-# INLINE getNextSMPServer #-}

subscriber :: AgentClient -> AM' ()
subscriber c@AgentClient {msgQ} = forever $ do
  t <- atomically $ readTBQueue msgQ
  agentOperationBracket c AORcvNetwork waitUntilActive $
    processSMPTransmissions c t

cleanupManager :: AgentClient -> AM' ()
cleanupManager c@AgentClient {subQ} = do
  delay <- asks (initialCleanupDelay . config)
  liftIO $ threadDelay' delay
  int <- asks (cleanupInterval . config)
  ttl <- asks $ storedMsgDataTTL . config
  forever $ waitActive $ do
    run ERR deleteConns
    run ERR $ withStore' c (`deleteRcvMsgHashesExpired` ttl)
    run ERR $ withStore' c (`deleteSndMsgsExpired` ttl)
    run ERR $ withStore' c (`deleteRatchetKeyHashesExpired` ttl)
    run ERR $ withStore' c (`deleteExpiredNtfTokensToDelete` ttl)
    run RFERR deleteRcvFilesExpired
    run RFERR deleteRcvFilesDeleted
    run RFERR deleteRcvFilesTmpPaths
    run SFERR deleteSndFilesExpired
    run SFERR deleteSndFilesDeleted
    run SFERR deleteSndFilesPrefixPaths
    run SFERR deleteExpiredReplicasForDeletion
    liftIO $ threadDelay' int
  where
    run :: forall e. AEntityI e => (AgentErrorType -> AEvent e) -> AM () -> AM' ()
    run err a = do
      waitActive . runExceptT $ a `catchAgentError` (notify "" . err)
      step <- asks $ cleanupStepInterval . config
      liftIO $ threadDelay step
    -- we are catching it to avoid CRITICAL errors in tests when this is the only remaining handle to active
    waitActive :: ReaderT Env IO a -> AM' ()
    waitActive a = liftIO (E.tryAny $ waitUntilActive c) >>= either (\_ -> pure ()) (\_ -> void a)
    deleteConns =
      withLock (deleteLock c) "cleanupManager" $ do
        void $ withStore' c getDeletedConnIds >>= deleteDeletedConns c
        void $ withStore' c getDeletedWaitingDeliveryConnIds >>= deleteDeletedWaitingDeliveryConns c
        withStore' c deleteUsersWithoutConns >>= mapM_ (notify "" . DEL_USER)
    deleteRcvFilesExpired = do
      rcvFilesTTL <- asks $ rcvFilesTTL . config
      rcvExpired <- withStore' c (`getRcvFilesExpired` rcvFilesTTL)
      forM_ rcvExpired $ \(dbId, entId, p) -> flip catchAgentError (notify entId . RFERR) $ do
        lift $ removePath =<< toFSFilePath p
        withStore' c (`deleteRcvFile'` dbId)
    deleteRcvFilesDeleted = do
      rcvDeleted <- withStore' c getCleanupRcvFilesDeleted
      forM_ rcvDeleted $ \(dbId, entId, p) -> flip catchAgentError (notify entId . RFERR) $ do
        lift $ removePath =<< toFSFilePath p
        withStore' c (`deleteRcvFile'` dbId)
    deleteRcvFilesTmpPaths = do
      rcvTmpPaths <- withStore' c getCleanupRcvFilesTmpPaths
      forM_ rcvTmpPaths $ \(dbId, entId, p) -> flip catchAgentError (notify entId . RFERR) $ do
        lift $ removePath =<< toFSFilePath p
        withStore' c (`updateRcvFileNoTmpPath` dbId)
    deleteSndFilesExpired = do
      sndFilesTTL <- asks $ sndFilesTTL . config
      sndExpired <- withStore' c (`getSndFilesExpired` sndFilesTTL)
      forM_ sndExpired $ \(dbId, entId, p) -> flip catchAgentError (notify entId . SFERR) $ do
        lift . forM_ p $ removePath <=< toFSFilePath
        withStore' c (`deleteSndFile'` dbId)
    deleteSndFilesDeleted = do
      sndDeleted <- withStore' c getCleanupSndFilesDeleted
      forM_ sndDeleted $ \(dbId, entId, p) -> flip catchAgentError (notify entId . SFERR) $ do
        lift . forM_ p $ removePath <=< toFSFilePath
        withStore' c (`deleteSndFile'` dbId)
    deleteSndFilesPrefixPaths = do
      sndPrefixPaths <- withStore' c getCleanupSndFilesPrefixPaths
      forM_ sndPrefixPaths $ \(dbId, entId, p) -> flip catchAgentError (notify entId . SFERR) $ do
        lift $ removePath =<< toFSFilePath p
        withStore' c (`updateSndFileNoPrefixPath` dbId)
    deleteExpiredReplicasForDeletion = do
      rcvFilesTTL <- asks $ rcvFilesTTL . config
      withStore' c (`deleteDeletedSndChunkReplicasExpired` rcvFilesTTL)
    notify :: forall e. AEntityI e => AEntityId -> AEvent e -> AM ()
    notify entId cmd = atomically $ writeTBQueue subQ ("", entId, AEvt (sAEntity @e) cmd)

data ACKd = ACKd | ACKPending

-- | Make sure to ACK or throw in each message processing branch
-- It cannot be finally, as sometimes it needs to be ACK+DEL,
-- and sometimes ACK has to be sent from the consumer.
processSMPTransmissions :: AgentClient -> ServerTransmissionBatch SMPVersion ErrorType BrokerMsg -> AM' ()
processSMPTransmissions c@AgentClient {subQ} (tSess@(userId, srv, _), _v, sessId, ts) = do
  upConnIds <- newTVarIO []
  forM_ ts $ \(entId, t) -> case t of
    STEvent msgOrErr ->
      withRcvConn entId $ \rq@RcvQueue {connId} conn -> case msgOrErr of
        Right msg -> runProcessSMP rq conn (toConnData conn) msg
        Left e -> lift $ notifyErr connId e
    STResponse (Cmd SRecipient cmd) respOrErr ->
      withRcvConn entId $ \rq conn -> case cmd of
        SMP.SUB -> case respOrErr of
          Right SMP.OK -> processSubOk rq upConnIds
          Right msg@SMP.MSG {} -> do
            processSubOk rq upConnIds -- the connection is UP even when processing this particular message fails
            runProcessSMP rq conn (toConnData conn) msg
          Right r -> processSubErr rq $ unexpectedResponse r
          Left e -> unless (temporaryClientError e) $ processSubErr rq e -- timeout/network was already reported
        SMP.ACK _ -> case respOrErr of
          Right msg@SMP.MSG {} -> runProcessSMP rq conn (toConnData conn) msg
          _ -> pure () -- TODO process OK response to ACK
        _ -> pure () -- TODO process expired response to DEL
    STResponse {} -> pure () -- TODO process expired responses to sent messages
    STUnexpectedError e -> do
      logServer "<--" c srv entId $ "error: " <> bshow e
      notifyErr "" e
  connIds <- readTVarIO upConnIds
  unless (null connIds) $ do
    notify' "" $ UP srv connIds
    atomically $ incSMPServerStat' c userId srv connSubscribed $ length connIds
  where
    withRcvConn :: SMP.RecipientId -> (forall c. RcvQueue -> Connection c -> AM ()) -> AM' ()
    withRcvConn rId a = do
      tryAgentError' (withStore c $ \db -> getRcvConn db srv rId) >>= \case
        Left e -> notify' "" (ERR e)
        Right (rq@RcvQueue {connId}, SomeConn _ conn) ->
          tryAgentError' (a rq conn) >>= \case
            Left e -> notify' connId (ERR e)
            Right () -> pure ()
    processSubOk :: RcvQueue -> TVar [ConnId] -> AM ()
    processSubOk rq@RcvQueue {connId} upConnIds =
      atomically . whenM (isPendingSub connId) $ do
        addSubscription c sessId rq
        modifyTVar' upConnIds (connId :)
    processSubErr :: RcvQueue -> SMPClientError -> AM ()
    processSubErr rq@RcvQueue {connId} e = do
      atomically . whenM (isPendingSub connId) $
        failSubscription c rq e >> incSMPServerStat c userId srv connSubErrs
      lift $ notifyErr connId e
    isPendingSub connId = do
      pending <- (&&) <$> hasPendingSubscription c connId <*> activeClientSession c tSess sessId
      unless pending $ incSMPServerStat c userId srv connSubIgnored
      pure pending
    notify' :: forall e m. (AEntityI e, MonadIO m) => ConnId -> AEvent e -> m ()
    notify' connId msg = atomically $ writeTBQueue subQ ("", connId, AEvt (sAEntity @e) msg)
    notifyErr :: ConnId -> SMPClientError -> AM' ()
    notifyErr connId = notify' connId . ERR . protocolClientError SMP (B.unpack $ strEncode srv)
    runProcessSMP :: RcvQueue -> Connection c -> ConnData -> BrokerMsg -> AM ()
    runProcessSMP rq conn cData msg = do
      pending <- newTVarIO []
      processSMP rq conn cData msg pending
      mapM_ (atomically . writeTBQueue subQ) . reverse =<< readTVarIO pending
    processSMP :: forall c. RcvQueue -> Connection c -> ConnData -> BrokerMsg -> TVar [ATransmission] -> AM ()
    processSMP
      rq@RcvQueue {rcvId = rId, sndSecure, e2ePrivKey, e2eDhSecret, status}
      conn
      cData@ConnData {connId, connAgentVersion, ratchetSyncState = rss}
      smpMsg
      pendingMsgs =
        withConnLock c connId "processSMP" $ case smpMsg of
          SMP.MSG msg@SMP.RcvMessage {msgId = srvMsgId} -> do
            atomically $ incSMPServerStat c userId srv recvMsgs
            void . handleNotifyAck $ do
              msg' <- decryptSMPMessage rq msg
              handleNotifyAck $ case msg' of
                SMP.ClientRcvMsgBody {msgTs = srvTs, msgFlags, msgBody} -> processClientMsg srvTs msgFlags msgBody
                SMP.ClientRcvMsgQuota {} -> queueDrained >> ack
            where
              queueDrained = case conn of
                DuplexConnection _ _ sqs -> void $ enqueueMessages c cData sqs SMP.noMsgFlags $ A_QCONT (sndAddress rq)
                _ -> pure ()
              processClientMsg srvTs msgFlags msgBody = do
                clientMsg@SMP.ClientMsgEnvelope {cmHeader = SMP.PubHeader phVer e2ePubKey_} <-
                  parseMessage msgBody
                clientVRange <- asks $ smpClientVRange . config
                unless (phVer `isCompatible` clientVRange) . throwE $ AGENT A_VERSION
                case (e2eDhSecret, e2ePubKey_) of
                  (Nothing, Just e2ePubKey) -> do
                    let e2eDh = C.dh' e2ePubKey e2ePrivKey
                    decryptClientMessage e2eDh clientMsg >>= \case
                      (SMP.PHConfirmation senderKey, AgentConfirmation {e2eEncryption_, encConnInfo, agentVersion}) ->
                        smpConfirmation srvMsgId conn (Just senderKey) e2ePubKey e2eEncryption_ encConnInfo phVer agentVersion >> ack
                      (SMP.PHEmpty, AgentConfirmation {e2eEncryption_, encConnInfo, agentVersion})
                        | sndSecure -> smpConfirmation srvMsgId conn Nothing e2ePubKey e2eEncryption_ encConnInfo phVer agentVersion >> ack
                        | otherwise -> prohibited "handshake: missing sender key" >> ack
                      (SMP.PHEmpty, AgentInvitation {connReq, connInfo}) ->
                        smpInvitation srvMsgId conn connReq connInfo >> ack
                      _ -> prohibited "handshake: incorrect state" >> ack
                  (Just e2eDh, Nothing) -> do
                    decryptClientMessage e2eDh clientMsg >>= \case
                      (SMP.PHEmpty, AgentRatchetKey {agentVersion, e2eEncryption}) -> do
                        conn' <- updateConnVersion conn cData agentVersion
                        qDuplex conn' "AgentRatchetKey" $ \a -> newRatchetKey e2eEncryption a >> ack
                      (SMP.PHEmpty, AgentMsgEnvelope {agentVersion, encAgentMessage}) -> do
                        conn' <- updateConnVersion conn cData agentVersion
                        -- primary queue is set as Active in helloMsg, below is to set additional queues Active
                        let RcvQueue {primary, dbReplaceQueueId} = rq
                        unless (status == Active) . withStore' c $ \db -> setRcvQueueStatus db rq Active
                        case (conn', dbReplaceQueueId) of
                          (DuplexConnection _ rqs _, Just replacedId) -> do
                            when primary . withStore' c $ \db -> setRcvQueuePrimary db connId rq
                            case find ((replacedId ==) . dbQId) rqs of
                              Just rq'@RcvQueue {server, rcvId} -> do
                                checkRQSwchStatus rq' RSSendingQUSE
                                void $ withStore' c $ \db -> setRcvSwitchStatus db rq' $ Just RSReceivedMessage
                                enqueueCommand c "" connId (Just server) $ AInternalCommand $ ICQDelete rcvId
                              _ -> notify . ERR . AGENT $ A_QUEUE "replaced RcvQueue not found in connection"
                          _ -> pure ()
                        let encryptedMsgHash = C.sha256Hash encAgentMessage
                        g <- asks random
                        tryAgentError (agentClientMsg g encryptedMsgHash) >>= \case
                          Right (Just (msgId, msgMeta, aMessage, rcPrev)) -> do
                            conn'' <- resetRatchetSync
                            case aMessage of
                              HELLO -> helloMsg srvMsgId msgMeta conn'' >> ackDel msgId
                              -- note that there is no ACK sent for A_MSG, it is sent with agent's user ACK command
                              A_MSG body -> do
                                logServer "<--" c srv rId $ "MSG <MSG>:" <> logSecret' srvMsgId
                                notify $ MSG msgMeta msgFlags body
                                pure ACKPending
                              A_RCVD rcpts -> qDuplex conn'' "RCVD" $ messagesRcvd rcpts msgMeta
                              A_QCONT addr -> qDuplexAckDel conn'' "QCONT" $ continueSending srvMsgId addr
                              QADD qs -> qDuplexAckDel conn'' "QADD" $ qAddMsg srvMsgId qs
                              QKEY qs -> qDuplexAckDel conn'' "QKEY" $ qKeyMsg srvMsgId qs
                              QUSE qs -> qDuplexAckDel conn'' "QUSE" $ qUseMsg srvMsgId qs
                              -- no action needed for QTEST
                              -- any message in the new queue will mark it active and trigger deletion of the old queue
                              QTEST _ -> logServer "<--" c srv rId ("MSG <QTEST>:" <> logSecret' srvMsgId) >> ackDel msgId
                              EREADY _ -> qDuplexAckDel conn'' "EREADY" $ ereadyMsg rcPrev
                            where
                              qDuplexAckDel :: Connection c -> String -> (Connection 'CDuplex -> AM ()) -> AM ACKd
                              qDuplexAckDel conn'' name a = qDuplex conn'' name a >> ackDel msgId
                              resetRatchetSync :: AM (Connection c)
                              resetRatchetSync
                                | rss `notElem` ([RSOk, RSStarted] :: [RatchetSyncState]) = do
                                    let cData'' = (toConnData conn') {ratchetSyncState = RSOk} :: ConnData
                                        conn'' = updateConnection cData'' conn'
                                    notify . RSYNC RSOk Nothing $ connectionStats conn''
                                    withStore' c $ \db -> setConnRatchetSync db connId RSOk
                                    pure conn''
                                | otherwise = pure conn'
                          Right Nothing -> prohibited "msg: bad agent msg" >> ack
                          Left e@(AGENT A_DUPLICATE) -> do
                            atomically $ incSMPServerStat c userId srv recvDuplicates
                            withStore' c (\db -> getLastMsg db connId srvMsgId) >>= \case
                              Just RcvMsg {internalId, msgMeta, msgBody = agentMsgBody, userAck}
                                | userAck -> ackDel internalId
                                | otherwise ->
                                    liftEither (parse smpP (AGENT A_MESSAGE) agentMsgBody) >>= \case
                                      AgentMessage _ (A_MSG body) -> do
                                        logServer "<--" c srv rId $ "MSG <MSG>:" <> logSecret' srvMsgId
                                        notify $ MSG msgMeta msgFlags body
                                        pure ACKPending
                                      _ -> ack
                              _ -> checkDuplicateHash e encryptedMsgHash >> ack
                          Left (AGENT (A_CRYPTO e)) -> do
                            atomically $ incSMPServerStat c userId srv recvCryptoErrs
                            exists <- withStore' c $ \db -> checkRcvMsgHashExists db connId encryptedMsgHash
                            unless exists notifySync
                            ack
                            where
                              notifySync :: AM ()
                              notifySync = qDuplex conn' "AGENT A_CRYPTO error" $ \connDuplex -> do
                                let rss' = cryptoErrToSyncState e
                                when (rss `elem` ([RSOk, RSAllowed, RSRequired] :: [RatchetSyncState])) $ do
                                  let cData'' = (toConnData conn') {ratchetSyncState = rss'} :: ConnData
                                      conn'' = updateConnection cData'' connDuplex
                                  notify . RSYNC rss' (Just e) $ connectionStats conn''
                                  withStore' c $ \db -> setConnRatchetSync db connId rss'
                          Left e -> do
                            atomically $ incSMPServerStat c userId srv recvErrs
                            checkDuplicateHash e encryptedMsgHash >> ack
                        where
                          checkDuplicateHash :: AgentErrorType -> ByteString -> AM ()
                          checkDuplicateHash e encryptedMsgHash =
                            unlessM (withStore' c $ \db -> checkRcvMsgHashExists db connId encryptedMsgHash) $
                              throwE e
                          agentClientMsg :: TVar ChaChaDRG -> ByteString -> AM (Maybe (InternalId, MsgMeta, AMessage, CR.RatchetX448))
                          agentClientMsg g encryptedMsgHash = withStore c $ \db -> runExceptT $ do
                            rc <- ExceptT $ getRatchet db connId -- ratchet state pre-decryption - required for processing EREADY
                            (agentMsgBody, pqEncryption) <- agentRatchetDecrypt' g db connId rc encAgentMessage
                            liftEither (parse smpP (SEAgentError $ AGENT A_MESSAGE) agentMsgBody) >>= \case
                              agentMsg@(AgentMessage APrivHeader {sndMsgId, prevMsgHash} aMessage) -> do
                                let msgType = agentMessageType agentMsg
                                    internalHash = C.sha256Hash agentMsgBody
                                internalTs <- liftIO getCurrentTime
                                (internalId, internalRcvId, prevExtSndId, prevRcvMsgHash) <- liftIO $ updateRcvIds db connId
                                let integrity = checkMsgIntegrity prevExtSndId sndMsgId prevRcvMsgHash prevMsgHash
                                    recipient = (unId internalId, internalTs)
                                    broker = (srvMsgId, systemToUTCTime srvTs)
                                    msgMeta = MsgMeta {integrity, recipient, broker, sndMsgId, pqEncryption}
                                    rcvMsg = RcvMsgData {msgMeta, msgType, msgFlags, msgBody = agentMsgBody, internalRcvId, internalHash, externalPrevSndHash = prevMsgHash, encryptedMsgHash}
                                liftIO $ createRcvMsg db connId rq rcvMsg
                                pure $ Just (internalId, msgMeta, aMessage, rc)
                              _ -> pure Nothing
                      _ -> prohibited "msg: bad client msg" >> ack
                  (Just e2eDh, Just _) ->
                    decryptClientMessage e2eDh clientMsg >>= \case
                      -- this is a repeated confirmation delivery because ack failed to be sent
                      (_, AgentConfirmation {}) -> ack
                      _ -> prohibited "msg: public header" >> ack
                  (Nothing, Nothing) -> prohibited "msg: no keys" >> ack
              updateConnVersion :: Connection c -> ConnData -> VersionSMPA -> AM (Connection c)
              updateConnVersion conn' cData' msgAgentVersion = do
                aVRange <- asks $ smpAgentVRange . config
                let msgAVRange = fromMaybe (versionToRange msgAgentVersion) $ safeVersionRange (minVersion aVRange) msgAgentVersion
                case msgAVRange `compatibleVersion` aVRange of
                  Just (Compatible av)
                    | av > connAgentVersion -> do
                        withStore' c $ \db -> setConnAgentVersion db connId av
                        let cData'' = cData' {connAgentVersion = av} :: ConnData
                        pure $ updateConnection cData'' conn'
                    | otherwise -> pure conn'
                  Nothing -> pure conn'
              ack :: AM ACKd
              ack = enqueueCmd (ICAck rId srvMsgId) $> ACKd
              ackDel :: InternalId -> AM ACKd
              ackDel aId = enqueueCmd (ICAckDel rId srvMsgId aId) $> ACKd
              handleNotifyAck :: AM ACKd -> AM ACKd
              handleNotifyAck m = m `catchAgentError` \e -> notify (ERR e) >> ack
          SMP.END ->
            atomically (ifM (activeClientSession c tSess sessId) (removeSubscription c connId $> True) (pure False))
              >>= notifyEnd
            where
              notifyEnd removed
                | removed = notify END >> logServer "<--" c srv rId "END"
                | otherwise = logServer "<--" c srv rId "END from disconnected client - ignored"
          -- Possibly, we need to add some flag to connection that it was deleted
          SMP.DELD -> atomically (removeSubscription c connId) >> notify DELD
          SMP.ERR e -> notify $ ERR $ SMP (B.unpack $ strEncode srv) e
          r -> unexpected r
        where
          notify :: forall e m. (AEntityI e, MonadIO m) => AEvent e -> m ()
          notify msg =
            let t = ("", connId, AEvt (sAEntity @e) msg)
             in atomically $ ifM (isFullTBQueue subQ) (modifyTVar' pendingMsgs (t :)) (writeTBQueue subQ t)

          prohibited :: Text -> AM ()
          prohibited s = do
            logError $ "prohibited: " <> s
            notify . ERR . AGENT $ A_PROHIBITED $ T.unpack s

          enqueueCmd :: InternalCommand -> AM ()
          enqueueCmd = enqueueCommand c "" connId (Just srv) . AInternalCommand

          unexpected :: BrokerMsg -> AM ()
          unexpected r = do
            logServer "<--" c srv rId $ "unexpected: " <> bshow r
            -- TODO add extended information about transmission type once UNEXPECTED has string
            notify . ERR $ BROKER (B.unpack $ strEncode srv) $ UNEXPECTED (take 32 $ show r)

          decryptClientMessage :: C.DhSecretX25519 -> SMP.ClientMsgEnvelope -> AM (SMP.PrivHeader, AgentMsgEnvelope)
          decryptClientMessage e2eDh SMP.ClientMsgEnvelope {cmNonce, cmEncBody} = do
            clientMsg <- liftEither $ agentCbDecrypt e2eDh cmNonce cmEncBody
            SMP.ClientMessage privHeader clientBody <- parseMessage clientMsg
            agentEnvelope <- parseMessage clientBody
            -- Version check is removed here, because when connecting via v1 contact address the agent still sends v2 message,
            -- to allow duplexHandshake mode, in case the receiving agent was updated to v2 after the address was created.
            -- aVRange <- asks $ smpAgentVRange . config
            -- if agentVersion agentEnvelope `isCompatible` aVRange
            --   then pure (privHeader, agentEnvelope)
            --   else throwE $ AGENT A_VERSION
            pure (privHeader, agentEnvelope)

          parseMessage :: Encoding a => ByteString -> AM a
          parseMessage = liftEither . parse smpP (AGENT A_MESSAGE)

          smpConfirmation :: SMP.MsgId -> Connection c -> Maybe C.APublicAuthKey -> C.PublicKeyX25519 -> Maybe (CR.SndE2ERatchetParams 'C.X448) -> ByteString -> VersionSMPC -> VersionSMPA -> AM ()
          smpConfirmation srvMsgId conn' senderKey e2ePubKey e2eEncryption encConnInfo smpClientVersion agentVersion = do
            logServer "<--" c srv rId $ "MSG <CONF>:" <> logSecret' srvMsgId
            AgentConfig {smpClientVRange, smpAgentVRange, e2eEncryptVRange} <- asks config
            let ConnData {pqSupport} = toConnData conn'
            unless
              (agentVersion `isCompatible` smpAgentVRange && smpClientVersion `isCompatible` smpClientVRange)
              (throwE $ AGENT A_VERSION)
            case status of
              New -> case (conn', e2eEncryption) of
                -- party initiating connection
                (RcvConnection _ _, Just (CR.AE2ERatchetParams _ e2eSndParams@(CR.E2ERatchetParams e2eVersion _ _ _))) -> do
                  unless (e2eVersion `isCompatible` e2eEncryptVRange) (throwE $ AGENT A_VERSION)
                  (pk1, rcDHRs, pKem) <- withStore c (`getRatchetX3dhKeys` connId)
                  rcParams <- liftError cryptoError $ CR.pqX3dhRcv pk1 rcDHRs pKem e2eSndParams
                  let rcVs = CR.RatchetVersions {current = e2eVersion, maxSupported = maxVersion e2eEncryptVRange}
                      pqSupport' = pqSupport `CR.pqSupportAnd` versionPQSupport_ agentVersion (Just e2eVersion)
                      rc = CR.initRcvRatchet rcVs rcDHRs rcParams pqSupport'
                  g <- asks random
                  (agentMsgBody_, rc', skipped) <- liftError cryptoError $ CR.rcDecrypt g rc M.empty encConnInfo
                  case (agentMsgBody_, skipped) of
                    (Right agentMsgBody, CR.SMDNoChange) ->
                      parseMessage agentMsgBody >>= \case
                        AgentConnInfoReply smpQueues connInfo -> do
                          processConf connInfo SMPConfirmation {senderKey, e2ePubKey, connInfo, smpReplyQueues = L.toList smpQueues, smpClientVersion}
                          withStore' c $ \db -> updateRcvMsgHash db connId 1 (InternalRcvId 0) (C.sha256Hash agentMsgBody)
                        _ -> prohibited "conf: not AgentConnInfoReply" -- including AgentConnInfo, that is prohibited here in v2
                      where
                        processConf connInfo senderConf = do
                          let newConfirmation = NewConfirmation {connId, senderConf, ratchetState = rc'}
                          confId <- withStore c $ \db -> do
                            setConnAgentVersion db connId agentVersion
                            when (pqSupport /= pqSupport') $ setConnPQSupport db connId pqSupport'
                            -- /
                            -- Starting with agent version 7 (ratchetOnConfSMPAgentVersion),
                            -- initiating party initializes ratchet on processing confirmation;
                            -- previously, it initialized ratchet on allowConnection;
                            -- this is to support decryption of messages that may be received before allowConnection
                            liftIO $ do
                              createRatchet db connId rc'
                              let RcvQueue {smpClientVersion = v, e2ePrivKey = e2ePrivKey'} = rq
                                  SMPConfirmation {smpClientVersion = v', e2ePubKey = e2ePubKey'} = senderConf
                                  dhSecret = C.dh' e2ePubKey' e2ePrivKey'
                              setRcvQueueConfirmedE2E db rq dhSecret $ min v v'
                            -- /
                            createConfirmation db g newConfirmation
                          let srvs = map qServer $ smpReplyQueues senderConf
                          notify $ CONF confId pqSupport' srvs connInfo
                    _ -> prohibited "conf: decrypt error or skipped"
                -- party accepting connection
                (DuplexConnection _ (rq'@RcvQueue {smpClientVersion = v'} :| _) _, Nothing) -> do
                  g <- asks random
                  (agentMsgBody, pqEncryption) <- withStore c $ \db -> runExceptT $ agentRatchetDecrypt g db connId encConnInfo
                  parseMessage agentMsgBody >>= \case
                    AgentConnInfo connInfo -> do
                      notify $ INFO pqSupport connInfo
                      let dhSecret = C.dh' e2ePubKey e2ePrivKey
                      withStore' c $ \db -> do
                        setRcvQueueConfirmedE2E db rq dhSecret $ min v' smpClientVersion
                        updateRcvMsgHash db connId 1 (InternalRcvId 0) (C.sha256Hash agentMsgBody)
                      case senderKey of
                        Just k -> enqueueCmd $ ICDuplexSecure rId k
                        Nothing -> do
                          notify $ CON pqEncryption
                          withStore' c $ \db -> setRcvQueueStatus db rq' Active
                    _ -> prohibited "conf: not AgentConnInfo"
                _ -> prohibited "conf: incorrect state"
              _ -> prohibited "conf: status /= new"

          helloMsg :: SMP.MsgId -> MsgMeta -> Connection c -> AM ()
          helloMsg srvMsgId MsgMeta {pqEncryption} conn' = do
            logServer "<--" c srv rId $ "MSG <HELLO>:" <> logSecret' srvMsgId
            case status of
              Active -> prohibited "hello: active"
              _ ->
                case conn' of
                  DuplexConnection _ _ (sq@SndQueue {status = sndStatus} :| _)
                    -- `sndStatus == Active` when HELLO was previously sent, and this is the reply HELLO
                    -- this branch is executed by the accepting party in duplexHandshake mode (v2)
                    -- (was executed by initiating party in v1 that is no longer supported)
                    | sndStatus == Active -> do
                        atomically $ incSMPServerStat c userId srv connCompleted
                        notify $ CON pqEncryption
                    | otherwise -> enqueueDuplexHello sq
                  _ -> pure ()
            where
              enqueueDuplexHello :: SndQueue -> AM ()
              enqueueDuplexHello sq = do
                let cData' = toConnData conn'
                void $ enqueueMessage c cData' sq SMP.MsgFlags {notification = True} HELLO

          continueSending :: SMP.MsgId -> (SMPServer, SMP.SenderId) -> Connection 'CDuplex -> AM ()
          continueSending srvMsgId addr (DuplexConnection _ _ sqs) =
            case findQ addr sqs of
              Just sq -> do
                logServer "<--" c srv rId $ "MSG <QCONT>:" <> logSecret' srvMsgId
                atomically $
                  TM.lookup (qAddress sq) (smpDeliveryWorkers c)
                    >>= mapM_ (\(_, retryLock) -> tryPutTMVar retryLock ())
                notify QCONT
              Nothing -> qError "QCONT: queue address not found"

          messagesRcvd :: NonEmpty AMessageReceipt -> MsgMeta -> Connection 'CDuplex -> AM ACKd
          messagesRcvd rcpts msgMeta@MsgMeta {broker = (srvMsgId, _)} _ = do
            logServer "<--" c srv rId $ "MSG <RCPT>:" <> logSecret' srvMsgId
            rs <- forM rcpts $ \rcpt -> clientReceipt rcpt `catchAgentError` \e -> notify (ERR e) $> Nothing
            case L.nonEmpty . catMaybes $ L.toList rs of
              Just rs' -> notify (RCVD msgMeta rs') $> ACKPending
              Nothing -> ack
            where
              ack :: AM ACKd
              ack = enqueueCmd (ICAck rId srvMsgId) $> ACKd
              clientReceipt :: AMessageReceipt -> AM (Maybe MsgReceipt)
              clientReceipt AMessageReceipt {agentMsgId, msgHash} = do
                let sndMsgId = InternalSndId agentMsgId
                SndMsg {internalId = InternalId msgId, msgType, internalHash, msgReceipt} <- withStore c $ \db -> getSndMsgViaRcpt db connId sndMsgId
                if msgType /= AM_A_MSG_
                  then prohibited "receipt: not a msg" $> Nothing
                  else case msgReceipt of
                    Just MsgReceipt {msgRcptStatus = MROk} -> pure Nothing -- already notified with MROk status
                    _ -> do
                      let msgRcptStatus = if msgHash == internalHash then MROk else MRBadMsgHash
                          rcpt = MsgReceipt {agentMsgId = msgId, msgRcptStatus}
                      withStore' c $ \db -> updateSndMsgRcpt db connId sndMsgId rcpt
                      pure $ Just rcpt

          -- processed by queue sender
          qAddMsg :: SMP.MsgId -> NonEmpty (SMPQueueUri, Maybe SndQAddr) -> Connection 'CDuplex -> AM ()
          qAddMsg _ ((_, Nothing) :| _) _ = qError "adding queue without switching is not supported"
          qAddMsg srvMsgId ((qUri, Just addr) :| _) (DuplexConnection cData' rqs sqs) = do
            when (ratchetSyncSendProhibited cData') $ throwE $ AGENT (A_QUEUE "ratchet is not synchronized")
            clientVRange <- asks $ smpClientVRange . config
            case qUri `compatibleVersion` clientVRange of
              Just qInfo@(Compatible sqInfo@SMPQueueInfo {queueAddress}) ->
                case (findQ (qAddress sqInfo) sqs, findQ addr sqs) of
                  (Just _, _) -> qError "QADD: queue address is already used in connection"
                  (_, Just sq@SndQueue {dbQueueId = DBQueueId dbQueueId}) -> do
                    let (delSqs, keepSqs) = L.partition ((Just dbQueueId ==) . dbReplaceQId) sqs
                    case L.nonEmpty keepSqs of
                      Just sqs' -> do
                        (sq_@SndQueue {sndPublicKey}, dhPublicKey) <- lift $ newSndQueue userId connId qInfo
                        sq2 <- withStore c $ \db -> do
                          liftIO $ mapM_ (deleteConnSndQueue db connId) delSqs
                          addConnSndQueue db connId (sq_ :: NewSndQueue) {primary = True, dbReplaceQueueId = Just dbQueueId}
                        logServer "<--" c srv rId $ "MSG <QADD>:" <> logSecret' srvMsgId <> " " <> logSecret (senderId queueAddress)
                        let sqInfo' = (sqInfo :: SMPQueueInfo) {queueAddress = queueAddress {dhPublicKey}}
                        void . enqueueMessages c cData' sqs SMP.noMsgFlags $ QKEY [(sqInfo', sndPublicKey)]
                        sq1 <- withStore' c $ \db -> setSndSwitchStatus db sq $ Just SSSendingQKEY
                        let sqs'' = updatedQs sq1 sqs' <> [sq2]
                            conn' = DuplexConnection cData' rqs sqs''
                        notify . SWITCH QDSnd SPStarted $ connectionStats conn'
                      _ -> qError "QADD: won't delete all snd queues in connection"
                  _ -> qError "QADD: replaced queue address is not found in connection"
              _ -> throwE $ AGENT A_VERSION

          -- processed by queue recipient
          qKeyMsg :: SMP.MsgId -> NonEmpty (SMPQueueInfo, SndPublicAuthKey) -> Connection 'CDuplex -> AM ()
          qKeyMsg srvMsgId ((qInfo, senderKey) :| _) conn'@(DuplexConnection cData' rqs _) = do
            when (ratchetSyncSendProhibited cData') $ throwE $ AGENT (A_QUEUE "ratchet is not synchronized")
            clientVRange <- asks $ smpClientVRange . config
            unless (qInfo `isCompatible` clientVRange) . throwE $ AGENT A_VERSION
            case findRQ (smpServer, senderId) rqs of
              Just rq'@RcvQueue {rcvId, e2ePrivKey = dhPrivKey, smpClientVersion = cVer, status = status'}
                | status' == New || status' == Confirmed -> do
                    checkRQSwchStatus rq RSSendingQADD
                    logServer "<--" c srv rId $ "MSG <QKEY>:" <> logSecret' srvMsgId <> " " <> logSecret senderId
                    let dhSecret = C.dh' dhPublicKey dhPrivKey
                    withStore' c $ \db -> setRcvQueueConfirmedE2E db rq' dhSecret $ min cVer cVer'
                    enqueueCommand c "" connId (Just smpServer) $ AInternalCommand $ ICQSecure rcvId senderKey
                    notify . SWITCH QDRcv SPConfirmed $ connectionStats conn'
                | otherwise -> qError "QKEY: queue already secured"
              _ -> qError "QKEY: queue address not found in connection"
            where
              SMPQueueInfo cVer' SMPQueueAddress {smpServer, senderId, dhPublicKey} = qInfo

          -- processed by queue sender
          -- mark queue as Secured and to start sending messages to it
          qUseMsg :: SMP.MsgId -> NonEmpty ((SMPServer, SMP.SenderId), Bool) -> Connection 'CDuplex -> AM ()
          -- NOTE: does not yet support the change of the primary status during the rotation
          qUseMsg srvMsgId ((addr, _primary) :| _) (DuplexConnection cData' rqs sqs) = do
            when (ratchetSyncSendProhibited cData') $ throwE $ AGENT (A_QUEUE "ratchet is not synchronized")
            case findQ addr sqs of
              Just sq'@SndQueue {dbReplaceQueueId = Just replaceQId} -> do
                case find ((replaceQId ==) . dbQId) sqs of
                  Just sq1 -> do
                    checkSQSwchStatus sq1 SSSendingQKEY
                    logServer "<--" c srv rId $ "MSG <QUSE>:" <> logSecret' srvMsgId <> " " <> logSecret (snd addr)
                    withStore' c $ \db -> setSndQueueStatus db sq' Secured
                    let sq'' = (sq' :: SndQueue) {status = Secured}
                    -- sending QTEST to the new queue only, the old one will be removed if sent successfully
                    void $ enqueueMessages c cData' [sq''] SMP.noMsgFlags $ QTEST [addr]
                    sq1' <- withStore' c $ \db -> setSndSwitchStatus db sq1 $ Just SSSendingQTEST
                    let sqs' = updatedQs sq1' sqs
                        conn' = DuplexConnection cData' rqs sqs'
                    notify . SWITCH QDSnd SPSecured $ connectionStats conn'
                  _ -> qError "QUSE: switching SndQueue not found in connection"
              _ -> qError "QUSE: switched queue address not found in connection"

          qError :: String -> AM a
          qError = throwE . AGENT . A_QUEUE

          ereadyMsg :: CR.RatchetX448 -> Connection 'CDuplex -> AM ()
          ereadyMsg rcPrev (DuplexConnection cData'@ConnData {lastExternalSndId} _ sqs) = do
            let CR.Ratchet {rcSnd} = rcPrev
            -- if ratchet was initialized as receiving, it means EREADY wasn't sent on key negotiation
            when (isNothing rcSnd) . void $
              enqueueMessages' c cData' sqs SMP.MsgFlags {notification = True} (EREADY lastExternalSndId)

          smpInvitation :: SMP.MsgId -> Connection c -> ConnectionRequestUri 'CMInvitation -> ConnInfo -> AM ()
          smpInvitation srvMsgId conn' connReq@(CRInvitationUri crData _) cInfo = do
            logServer "<--" c srv rId $ "MSG <KEY>:" <> logSecret' srvMsgId
            case conn' of
              ContactConnection {} -> do
                -- show connection request even if invitaion via contact address is not compatible.
                -- in case invitation not compatible, assume there is no PQ encryption support.
                pqSupport <- lift $ maybe PQSupportOff pqSupported <$> compatibleInvitationUri connReq
                g <- asks random
                let newInv = NewInvitation {contactConnId = connId, connReq, recipientConnInfo = cInfo}
                invId <- withStore c $ \db -> createInvitation db g newInv
                let srvs = L.map qServer $ crSmpQueues crData
                notify $ REQ invId pqSupport srvs cInfo
              _ -> prohibited "inv: sent to message conn"
            where
              pqSupported (_, Compatible (CR.E2ERatchetParams v _ _ _), Compatible agentVersion) =
                PQSupportOn `CR.pqSupportAnd` versionPQSupport_ agentVersion (Just v)

          qDuplex :: Connection c -> String -> (Connection 'CDuplex -> AM a) -> AM a
          qDuplex conn' name action = case conn' of
            DuplexConnection {} -> action conn'
            _ -> qError $ name <> ": message must be sent to duplex connection"

          newRatchetKey :: CR.RcvE2ERatchetParams 'C.X448 -> Connection 'CDuplex -> AM ()
          newRatchetKey e2eOtherPartyParams@(CR.E2ERatchetParams e2eVersion k1Rcv k2Rcv _) conn'@(DuplexConnection cData'@ConnData {lastExternalSndId, pqSupport} _ sqs) =
            unlessM ratchetExists $ do
              AgentConfig {e2eEncryptVRange} <- asks config
              unless (e2eVersion `isCompatible` e2eEncryptVRange) (throwE $ AGENT A_VERSION)
              keys <- getSendRatchetKeys
              let rcVs = CR.RatchetVersions {current = e2eVersion, maxSupported = maxVersion e2eEncryptVRange}
              initRatchet rcVs keys
              notifyAgreed
            where
              rkHashRcv = rkHash k1Rcv k2Rcv
              rkHash k1 k2 = C.sha256Hash $ C.pubKeyBytes k1 <> C.pubKeyBytes k2
              ratchetExists :: AM Bool
              ratchetExists = withStore' c $ \db -> do
                exists <- checkRatchetKeyHashExists db connId rkHashRcv
                unless exists $ addProcessedRatchetKeyHash db connId rkHashRcv
                pure exists
              getSendRatchetKeys :: AM (C.PrivateKeyX448, C.PrivateKeyX448, Maybe CR.RcvPrivRKEMParams)
              getSendRatchetKeys = case rss of
                RSOk -> sendReplyKey -- receiving client
                RSAllowed -> sendReplyKey
                RSRequired -> sendReplyKey
                RSStarted -> withStore c (`getRatchetX3dhKeys` connId) -- initiating client
                RSAgreed -> do
                  withStore' c $ \db -> setConnRatchetSync db connId RSRequired
                  notifyRatchetSyncError
                  -- can communicate for other client to reset to RSRequired
                  -- - need to add new AgentMsgEnvelope, AgentMessage, AgentMessageType
                  -- - need to deduplicate on receiving side
                  throwE $ AGENT (A_CRYPTO RATCHET_SYNC)
                where
                  sendReplyKey = do
                    g <- asks random
                    (pk1, pk2, pKem, e2eParams) <- liftIO $ CR.generateRcvE2EParams g e2eVersion pqSupport
                    enqueueRatchetKeyMsgs c cData' sqs e2eParams
                    pure (pk1, pk2, pKem)
                  notifyRatchetSyncError = do
                    let cData'' = cData' {ratchetSyncState = RSRequired} :: ConnData
                        conn'' = updateConnection cData'' conn'
                    notify $ RSYNC RSRequired (Just RATCHET_SYNC) (connectionStats conn'')
              notifyAgreed :: AM ()
              notifyAgreed = do
                let cData'' = cData' {ratchetSyncState = RSAgreed} :: ConnData
                    conn'' = updateConnection cData'' conn'
                notify . RSYNC RSAgreed Nothing $ connectionStats conn''
              recreateRatchet :: CR.Ratchet 'C.X448 -> AM ()
              recreateRatchet rc = withStore' c $ \db -> do
                setConnRatchetSync db connId RSAgreed
                deleteRatchet db connId
                createRatchet db connId rc
              -- compare public keys `k1` in AgentRatchetKey messages sent by self and other party
              -- to determine ratchet initilization ordering
              initRatchet :: CR.RatchetVersions -> (C.PrivateKeyX448, C.PrivateKeyX448, Maybe CR.RcvPrivRKEMParams) -> AM ()
              initRatchet rcVs (pk1, pk2, pKem)
                | rkHash (C.publicKey pk1) (C.publicKey pk2) <= rkHashRcv = do
                    rcParams <- liftError cryptoError $ CR.pqX3dhRcv pk1 pk2 pKem e2eOtherPartyParams
                    recreateRatchet $ CR.initRcvRatchet rcVs pk2 rcParams pqSupport
                | otherwise = do
                    (_, rcDHRs) <- atomically . C.generateKeyPair =<< asks random
                    rcParams <- liftEitherWith cryptoError $ CR.pqX3dhSnd pk1 pk2 (CR.APRKP CR.SRKSProposed <$> pKem) e2eOtherPartyParams
                    recreateRatchet $ CR.initSndRatchet rcVs k2Rcv rcDHRs rcParams
                    void . enqueueMessages' c cData' sqs SMP.MsgFlags {notification = True} $ EREADY lastExternalSndId

          checkMsgIntegrity :: PrevExternalSndId -> ExternalSndId -> PrevRcvMsgHash -> ByteString -> MsgIntegrity
          checkMsgIntegrity prevExtSndId extSndId internalPrevMsgHash receivedPrevMsgHash
            | extSndId == prevExtSndId + 1 && internalPrevMsgHash == receivedPrevMsgHash = MsgOk
            | extSndId < prevExtSndId = MsgError $ MsgBadId extSndId
            | extSndId == prevExtSndId = MsgError MsgDuplicate -- ? deduplicate
            | extSndId > prevExtSndId + 1 = MsgError $ MsgSkipped (prevExtSndId + 1) (extSndId - 1)
            | internalPrevMsgHash /= receivedPrevMsgHash = MsgError MsgBadHash
            | otherwise = MsgError MsgDuplicate -- this case is not possible

checkRQSwchStatus :: RcvQueue -> RcvSwitchStatus -> AM ()
checkRQSwchStatus rq@RcvQueue {rcvSwchStatus} expected =
  unless (rcvSwchStatus == Just expected) $ switchStatusError rq expected rcvSwchStatus
{-# INLINE checkRQSwchStatus #-}

checkSQSwchStatus :: SndQueue -> SndSwitchStatus -> AM ()
checkSQSwchStatus sq@SndQueue {sndSwchStatus} expected =
  unless (sndSwchStatus == Just expected) $ switchStatusError sq expected sndSwchStatus
{-# INLINE checkSQSwchStatus #-}

switchStatusError :: (SMPQueueRec q, Show a) => q -> a -> Maybe a -> AM ()
switchStatusError q expected actual =
  throwE . INTERNAL $
    ("unexpected switch status, queueId=" <> show (queueId q))
      <> (", expected=" <> show expected)
      <> (", actual=" <> show actual)

connectReplyQueues :: AgentClient -> ConnData -> ConnInfo -> Maybe SndQueue -> NonEmpty SMPQueueInfo -> AM ()
connectReplyQueues c cData@ConnData {userId, connId} ownConnInfo sq_ (qInfo :| _) = do
  clientVRange <- asks $ smpClientVRange . config
  case qInfo `proveCompatible` clientVRange of
    Nothing -> throwE $ AGENT A_VERSION
    Just qInfo' -> do
      -- in case of SKEY retry the connection is already duplex
      sq' <- maybe upgradeConn pure sq_
      void $ agentSecureSndQueue c cData sq'
      enqueueConfirmation c cData sq' ownConnInfo Nothing
      where
        upgradeConn = do
          (sq, _) <- lift $ newSndQueue userId connId qInfo'
          withStore c $ \db -> upgradeRcvConnToDuplex db connId sq

secureConfirmQueueAsync :: AgentClient -> ConnData -> SndQueue -> SMPServerWithAuth -> ConnInfo -> Maybe (CR.SndE2ERatchetParams 'C.X448) -> SubscriptionMode -> AM SndQueueSecured
secureConfirmQueueAsync c cData sq srv connInfo e2eEncryption_ subMode = do
  sqSecured <- agentSecureSndQueue c cData sq
  storeConfirmation c cData sq e2eEncryption_ =<< mkAgentConfirmation c cData sq srv connInfo subMode
  lift $ submitPendingMsg c cData sq
  pure sqSecured

secureConfirmQueue :: AgentClient -> ConnData -> SndQueue -> SMPServerWithAuth -> ConnInfo -> Maybe (CR.SndE2ERatchetParams 'C.X448) -> SubscriptionMode -> AM SndQueueSecured
secureConfirmQueue c cData@ConnData {connId, connAgentVersion, pqSupport} sq srv connInfo e2eEncryption_ subMode = do
  sqSecured <- agentSecureSndQueue c cData sq
  msg <- mkConfirmation =<< mkAgentConfirmation c cData sq srv connInfo subMode
  void $ sendConfirmation c sq msg
  withStore' c $ \db -> setSndQueueStatus db sq Confirmed
  pure sqSecured
  where
    mkConfirmation :: AgentMessage -> AM MsgBody
    mkConfirmation aMessage = do
      currentE2EVersion <- asks $ maxVersion . e2eEncryptVRange . config
      withStore c $ \db -> runExceptT $ do
        let agentMsgBody = smpEncode aMessage
        (_, internalSndId, _) <- ExceptT $ updateSndIds db connId
        liftIO $ updateSndMsgHash db connId internalSndId (C.sha256Hash agentMsgBody)
        let pqEnc = CR.pqSupportToEnc pqSupport
        (encConnInfo, _) <- agentRatchetEncrypt db cData agentMsgBody e2eEncConnInfoLength (Just pqEnc) currentE2EVersion
        pure . smpEncode $ AgentConfirmation {agentVersion = connAgentVersion, e2eEncryption_, encConnInfo}

agentSecureSndQueue :: AgentClient -> ConnData -> SndQueue -> AM SndQueueSecured
agentSecureSndQueue c ConnData {connAgentVersion} sq@SndQueue {sndSecure, status}
  | sndSecure && status == New = do
      secureSndQueue c sq
      withStore' c $ \db -> setSndQueueStatus db sq Secured
      pure initiatorRatchetOnConf
  -- on repeat JOIN processing (e.g. previous attempt to create reply queue failed)
  | sndSecure && status == Secured = pure initiatorRatchetOnConf
  | otherwise = pure False
  where
    initiatorRatchetOnConf = connAgentVersion >= ratchetOnConfSMPAgentVersion

mkAgentConfirmation :: AgentClient -> ConnData -> SndQueue -> SMPServerWithAuth -> ConnInfo -> SubscriptionMode -> AM AgentMessage
mkAgentConfirmation c cData sq srv connInfo subMode = do
  qInfo <- createReplyQueue c cData sq subMode srv
  pure $ AgentConnInfoReply (qInfo :| []) connInfo

enqueueConfirmation :: AgentClient -> ConnData -> SndQueue -> ConnInfo -> Maybe (CR.SndE2ERatchetParams 'C.X448) -> AM ()
enqueueConfirmation c cData sq connInfo e2eEncryption_ = do
  storeConfirmation c cData sq e2eEncryption_ $ AgentConnInfo connInfo
  lift $ submitPendingMsg c cData sq

storeConfirmation :: AgentClient -> ConnData -> SndQueue -> Maybe (CR.SndE2ERatchetParams 'C.X448) -> AgentMessage -> AM ()
storeConfirmation c cData@ConnData {connId, pqSupport, connAgentVersion = v} sq e2eEncryption_ agentMsg = do
  currentE2EVersion <- asks $ maxVersion . e2eEncryptVRange . config
  withStore c $ \db -> runExceptT $ do
    internalTs <- liftIO getCurrentTime
    (internalId, internalSndId, prevMsgHash) <- ExceptT $ updateSndIds db connId
    let agentMsgStr = smpEncode agentMsg
        internalHash = C.sha256Hash agentMsgStr
        pqEnc = CR.pqSupportToEnc pqSupport
    (encConnInfo, pqEncryption) <- agentRatchetEncrypt db cData agentMsgStr e2eEncConnInfoLength (Just pqEnc) currentE2EVersion
    let msgBody = smpEncode $ AgentConfirmation {agentVersion = v, e2eEncryption_, encConnInfo}
        msgType = agentMessageType agentMsg
        msgData = SndMsgData {internalId, internalSndId, internalTs, msgType, msgBody, pqEncryption, msgFlags = SMP.MsgFlags {notification = True}, internalHash, prevMsgHash}
    liftIO $ createSndMsg db connId msgData
    liftIO $ createSndMsgDelivery db connId sq internalId

enqueueRatchetKeyMsgs :: AgentClient -> ConnData -> NonEmpty SndQueue -> CR.RcvE2ERatchetParams 'C.X448 -> AM ()
enqueueRatchetKeyMsgs c cData (sq :| sqs) e2eEncryption = do
  msgId <- enqueueRatchetKey c cData sq e2eEncryption
  mapM_ (lift . enqueueSavedMessage c cData msgId) $ filter isActiveSndQ sqs

enqueueRatchetKey :: AgentClient -> ConnData -> SndQueue -> CR.RcvE2ERatchetParams 'C.X448 -> AM AgentMsgId
enqueueRatchetKey c cData@ConnData {connId} sq e2eEncryption = do
  aVRange <- asks $ smpAgentVRange . config
  msgId <- storeRatchetKey $ maxVersion aVRange
  lift $ submitPendingMsg c cData sq
  pure $ unId msgId
  where
    storeRatchetKey :: VersionSMPA -> AM InternalId
    storeRatchetKey agentVersion = withStore c $ \db -> runExceptT $ do
      internalTs <- liftIO getCurrentTime
      (internalId, internalSndId, prevMsgHash) <- ExceptT $ updateSndIds db connId
      let agentMsg = AgentRatchetInfo ""
          agentMsgStr = smpEncode agentMsg
          internalHash = C.sha256Hash agentMsgStr
      let msgBody = smpEncode $ AgentRatchetKey {agentVersion, e2eEncryption, info = agentMsgStr}
          msgType = agentMessageType agentMsg
          -- this message is e2e encrypted with queue key, not with double ratchet
          msgData = SndMsgData {internalId, internalSndId, internalTs, msgType, msgBody, pqEncryption = PQEncOff, msgFlags = SMP.MsgFlags {notification = True}, internalHash, prevMsgHash}
      liftIO $ createSndMsg db connId msgData
      liftIO $ createSndMsgDelivery db connId sq internalId
      pure internalId

-- encoded AgentMessage -> encoded EncAgentMessage
agentRatchetEncrypt :: DB.Connection -> ConnData -> ByteString -> (VersionSMPA -> PQSupport -> Int) -> Maybe PQEncryption -> CR.VersionE2E -> ExceptT StoreError IO (ByteString, PQEncryption)
agentRatchetEncrypt db ConnData {connId, connAgentVersion = v, pqSupport} msg getPaddedLen pqEnc_ currentE2EVersion = do
  rc <- ExceptT $ getRatchet db connId
  let paddedLen = getPaddedLen v pqSupport
  (encMsg, rc') <- withExceptT (SEAgentError . cryptoError) $ CR.rcEncrypt rc paddedLen msg pqEnc_ currentE2EVersion
  liftIO $ updateRatchet db connId rc' CR.SMDNoChange
  pure (encMsg, CR.rcSndKEM rc')

-- encoded EncAgentMessage -> encoded AgentMessage
agentRatchetDecrypt :: TVar ChaChaDRG -> DB.Connection -> ConnId -> ByteString -> ExceptT StoreError IO (ByteString, PQEncryption)
agentRatchetDecrypt g db connId encAgentMsg = do
  rc <- ExceptT $ getRatchet db connId
  agentRatchetDecrypt' g db connId rc encAgentMsg

agentRatchetDecrypt' :: TVar ChaChaDRG -> DB.Connection -> ConnId -> CR.RatchetX448 -> ByteString -> ExceptT StoreError IO (ByteString, PQEncryption)
agentRatchetDecrypt' g db connId rc encAgentMsg = do
  skipped <- liftIO $ getSkippedMsgKeys db connId
  (agentMsgBody_, rc', skippedDiff) <- withExceptT (SEAgentError . cryptoError) $ CR.rcDecrypt g rc skipped encAgentMsg
  liftIO $ updateRatchet db connId rc' skippedDiff
  liftEither $ bimap (SEAgentError . cryptoError) (,CR.rcRcvKEM rc') agentMsgBody_

newSndQueue :: UserId -> ConnId -> Compatible SMPQueueInfo -> AM' (NewSndQueue, C.PublicKeyX25519)
newSndQueue userId connId (Compatible (SMPQueueInfo smpClientVersion SMPQueueAddress {smpServer, senderId, sndSecure, dhPublicKey = rcvE2ePubDhKey})) = do
  C.AuthAlg a <- asks $ sndAuthAlg . config
  g <- asks random
  (sndPublicKey, sndPrivateKey) <- atomically $ C.generateAuthKeyPair a g
  (e2ePubKey, e2ePrivKey) <- atomically $ C.generateKeyPair g
  let sq =
        SndQueue
          { userId,
            connId,
            server = smpServer,
            sndId = senderId,
            sndSecure,
            sndPublicKey,
            sndPrivateKey,
            e2eDhSecret = C.dh' rcvE2ePubDhKey e2ePrivKey,
            e2ePubKey = Just e2ePubKey,
            status = New,
            dbQueueId = DBNewQueue,
            primary = True,
            dbReplaceQueueId = Nothing,
            sndSwchStatus = Nothing,
            smpClientVersion
          }
  pure (sq, e2ePubKey)<|MERGE_RESOLUTION|>--- conflicted
+++ resolved
@@ -1823,13 +1823,8 @@
   -- ! if it was used to notify about the result, it might be necessary to differentiate
   -- ! between completed deletions of connections, and deletions delayed due to wait for delivery (see deleteConn)
   deliveryTimeout <- if waitDelivery then asks (Just . connDeleteDeliveryTimeout . config) else pure Nothing
-<<<<<<< HEAD
-  rs' <- timeItM "[prepareDeleteConnections_] batch deleteConn" $ lift $ catMaybes . rights <$> withStoreBatch' c (\db -> map (deleteConn db deliveryTimeout) (M.keys delRs))
-  timeItM "[prepareDeleteConnections_] notify" $ forM_ rs' $ \cId -> notify ("", cId, AEvt SAEConn DEL_CONN)
-=======
-  cIds_ <- lift $ L.nonEmpty . catMaybes . rights <$> withStoreBatch' c (\db -> map (deleteConn db deliveryTimeout) (M.keys delRs))
-  forM_ cIds_ $ \cIds -> notify ("", "", AEvt SAEConn $ DEL_CONNS cIds)
->>>>>>> b3c8358a
+  cIds_ <- timeItM "[prepareDeleteConnections_] batch deleteConn" $ lift $ L.nonEmpty . catMaybes . rights <$> withStoreBatch' c (\db -> map (deleteConn db deliveryTimeout) (M.keys delRs))
+  timeItM "[prepareDeleteConnections_] notify DEL_CONNS" $ forM_ cIds_ $ \cIds -> notify ("", "", AEvt SAEConn $ DEL_CONNS cIds)
   pure (errs' <> delRs, rqs, connIds')
   where
     rcvQueues :: SomeConn -> Either (Either AgentErrorType ()) [RcvQueue]
@@ -1854,29 +1849,18 @@
           )
   let connIds = M.keys $ M.filter isRight rs
   deliveryTimeout <- if waitDelivery then asks (Just . connDeleteDeliveryTimeout . config) else pure Nothing
-<<<<<<< HEAD
-  rs' <- timeItM' "[deleteConnQueues] batch deleteConn" $ catMaybes . rights <$> withStoreBatch' c (\db -> map (deleteConn db deliveryTimeout) connIds)
-  timeItM' "[deleteConnQueues] notify" $ forM_ rs' $ \cId -> notify ("", cId, AEvt SAEConn DEL_CONN)
-=======
-  cIds_ <- L.nonEmpty . catMaybes . rights <$> withStoreBatch' c (\db -> map (deleteConn db deliveryTimeout) connIds)
-  forM_ cIds_ $ \cIds -> notify ("", "", AEvt SAEConn $ DEL_CONNS cIds)
->>>>>>> b3c8358a
+  cIds_ <- timeItM' "[deleteConnQueues] batch deleteConn" $ L.nonEmpty . catMaybes . rights <$> withStoreBatch' c (\db -> map (deleteConn db deliveryTimeout) connIds)
+  timeItM' "[deleteConnQueues] notify DEL_CONNS" $ forM_ cIds_ $ \cIds -> notify ("", "", AEvt SAEConn $ DEL_CONNS cIds)
   pure rs
   where
     deleteQueueRecs :: [(RcvQueue, Either AgentErrorType ())] -> AM' [(RcvQueue, Either AgentErrorType ())]
     deleteQueueRecs rs = do
       maxErrs <- asks $ deleteErrorCount . config
-<<<<<<< HEAD
-      (rs', notifyActions) <- timeItM' "[deleteConnQueues, deleteQueueRecs] batch deleteQueueRec" $ unzip . rights <$> withStoreBatch' c (\db -> map (deleteQueueRec db maxErrs) rs)
-      timeItM' "[deleteConnQueues, deleteQueueRecs] notifyActions" $ mapM_ sequence_ notifyActions
-      pure rs'
-=======
-      rs' <- rights <$> withStoreBatch' c (\db -> map (deleteQueueRec db maxErrs) rs)
+      rs' <- timeItM' "[deleteConnQueues, deleteQueueRecs] batch deleteQueueRec" $ rights <$> withStoreBatch' c (\db -> map (deleteQueueRec db maxErrs) rs)
       let delQ ((rq, _), err_) =  (qConnId rq,qServer rq,queueId rq,) <$> err_
           delQs_ = L.nonEmpty $ mapMaybe delQ rs'
-      forM_ delQs_ $ \delQs -> notify ("", "", AEvt SAEConn $ DEL_RCVQS delQs)
+      timeItM' "[deleteConnQueues, deleteQueueRecs] notify DEL_RCVQS" $ forM_ delQs_ $ \delQs -> notify ("", "", AEvt SAEConn $ DEL_RCVQS delQs)
       pure $ map fst rs'
->>>>>>> b3c8358a
       where
         deleteQueueRec ::
           DB.Connection ->

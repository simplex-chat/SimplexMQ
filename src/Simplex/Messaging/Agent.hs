--- conflicted
+++ resolved
@@ -417,18 +417,11 @@
 
 newConnSrv :: AgentMonad m => AgentClient -> ConnId -> Bool -> Bool -> SConnectionMode c -> SMPServer -> m (ConnId, ConnectionRequestUri c)
 newConnSrv c connId asyncMode enableNtfs cMode srv = do
-<<<<<<< HEAD
-  clientVRange <- asks $ smpClientVRange . config
-  (_rq, qUri) <- newRcvQueue c "" srv clientVRange
-  connId' <- setUpConn asyncMode _rq
+  AgentConfig {smpClientVRange, smpAgentVRange, e2eEncryptVRange} <- asks config
+  (_rq, qUri) <- newRcvQueue c "" srv smpClientVRange
+  connId' <- setUpConn asyncMode _rq $ maxVersion smpAgentVRange
   let rq = (_rq :: RcvQueue) {connId = connId'}
   addSubscription c rq
-=======
-  AgentConfig {smpClientVRange, smpAgentVRange, e2eEncryptVRange} <- asks config
-  (rq, qUri) <- newRcvQueue c srv smpClientVRange
-  connId' <- setUpConn asyncMode rq $ maxVersion smpAgentVRange
-  addSubscription c rq connId'
->>>>>>> d06bb2b9
   when enableNtfs $ do
     ns <- asks ntfSupervisor
     atomically $ sendNtfSubCommand ns (connId', NSCCreate)
@@ -440,13 +433,8 @@
       withStore' c $ \db -> createRatchetX3dhKeys db connId' pk1 pk2
       pure (connId', CRInvitationUri crData $ toVersionRangeT e2eRcvParams e2eEncryptVRange)
   where
-<<<<<<< HEAD
-    setUpConn True rq = do
+    setUpConn True rq _ = do
       void . withStore c $ \db -> updateNewConnRcv db connId rq
-=======
-    setUpConn True rq _ = do
-      withStore c $ \db -> updateNewConnRcv db connId rq
->>>>>>> d06bb2b9
       pure connId
     setUpConn False rq connAgentVersion = do
       g <- asks idsDrg
@@ -471,13 +459,8 @@
     (Just qInfo, Just (Compatible e2eRcvParams@(CR.E2ERatchetParams _ _ rcDHRr)), Just aVersion@(Compatible connAgentVersion)) -> do
       (pk1, pk2, e2eSndParams) <- liftIO . CR.generateE2EParams $ version e2eRcvParams
       (_, rcDHRs) <- liftIO C.generateKeyPair'
-<<<<<<< HEAD
-      let rc = CR.initSndRatchet rcDHRr rcDHRs $ CR.x3dhSnd pk1 pk2 e2eRcvParams
+      let rc = CR.initSndRatchet e2eEncryptVRange rcDHRr rcDHRs $ CR.x3dhSnd pk1 pk2 e2eRcvParams
       _sq <- newSndQueue "" qInfo
-=======
-      let rc = CR.initSndRatchet e2eEncryptVRange rcDHRr rcDHRs $ CR.x3dhSnd pk1 pk2 e2eRcvParams
-      sq <- newSndQueue qInfo
->>>>>>> d06bb2b9
       let duplexHS = connAgentVersion /= 1
           cData = ConnData {connId, connAgentVersion, enableNtfs, duplexHandshake = Just duplexHS}
       connId' <- setUpConn asyncMode cData _sq rc

--- conflicted
+++ resolved
@@ -786,13 +786,8 @@
   AgentConfig {smpClientVRange, smpAgentVRange} <- asks config
   pure $
     (,)
-<<<<<<< HEAD
-      <$> (qUri `compatibleVersion` smpClientVRange)
-      <*> (crAgentVRange `compatibleVersion` smpAgentVRange pqSup)
-=======
       <$> (qUri `compatibleVersion` smpClientVRange) 
       <*> (crAgentVRange `compatibleVersion` smpAgentVRange)
->>>>>>> 0d2c1d3c
 
 versionPQSupport_ :: VersionSMPA -> Maybe CR.VersionE2E -> PQSupport
 versionPQSupport_ agentV e2eV_ = PQSupport $ agentV >= pqdrSMPAgentVersion && maybe True (>= CR.pqRatchetE2EEncryptVersion) e2eV_

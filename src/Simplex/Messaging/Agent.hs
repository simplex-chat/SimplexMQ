{-# LANGUAGE ConstraintKinds #-}
{-# LANGUAGE DataKinds #-}
{-# LANGUAGE DuplicateRecordFields #-}
{-# LANGUAGE FlexibleContexts #-}
{-# LANGUAGE FlexibleInstances #-}
{-# LANGUAGE GADTs #-}
{-# LANGUAGE KindSignatures #-}
{-# LANGUAGE LambdaCase #-}
{-# LANGUAGE NamedFieldPuns #-}
{-# LANGUAGE OverloadedLists #-}
{-# LANGUAGE OverloadedStrings #-}
{-# LANGUAGE PatternSynonyms #-}
{-# LANGUAGE RankNTypes #-}
{-# LANGUAGE ScopedTypeVariables #-}
{-# LANGUAGE TupleSections #-}
{-# LANGUAGE TypeApplications #-}
{-# OPTIONS_GHC -fno-warn-ambiguous-fields #-}

-- |
-- Module      : Simplex.Messaging.Agent
-- Copyright   : (c) simplex.chat
-- License     : AGPL-3
--
-- Maintainer  : chat@simplex.chat
-- Stability   : experimental
-- Portability : non-portable
--
-- This module defines SMP protocol agent with SQLite persistence.
--
-- See https://github.com/simplex-chat/simplexmq/blob/master/protocol/agent-protocol.md
module Simplex.Messaging.Agent
  ( -- * queue-based SMP agent
    runAgentClient,

    -- * SMP agent functional API
    AgentClient (..),
    AE,
    SubscriptionsInfo (..),
    getSMPAgentClient,
    getSMPAgentClient_,
    disconnectAgentClient,
    disposeAgentClient,
    resumeAgentClient,
    withConnLock,
    withInvLock,
    createUser,
    deleteUser,
    connRequestPQSupport,
    createConnectionAsync,
    joinConnectionAsync,
    allowConnectionAsync,
    acceptContactAsync,
    ackMessageAsync,
    switchConnectionAsync,
    deleteConnectionAsync,
    deleteConnectionsAsync,
    createConnection,
    prepareConnectionToJoin,
    joinConnection,
    allowConnection,
    acceptContact,
    rejectContact,
    subscribeConnection,
    subscribeConnections,
    getConnectionMessage,
    getNotificationMessage,
    resubscribeConnection,
    resubscribeConnections,
    sendMessage,
    sendMessages,
    sendMessagesB,
    ackMessage,
    switchConnection,
    abortConnectionSwitch,
    synchronizeRatchet,
    suspendConnection,
    deleteConnection,
    deleteConnections,
    getConnectionServers,
    getConnectionRatchetAdHash,
    setProtocolServers,
    testProtocolServer,
    setNtfServers,
    setNetworkConfig,
    getNetworkConfig,
    setUserNetworkInfo,
    reconnectAllServers,
    registerNtfToken,
    verifyNtfToken,
    checkNtfToken,
    deleteNtfToken,
    getNtfToken,
    getNtfTokenData,
    toggleConnectionNtfs,
    xftpStartWorkers,
    xftpReceiveFile,
    xftpDeleteRcvFile,
    xftpDeleteRcvFiles,
    xftpSendFile,
    xftpSendDescription,
    xftpDeleteSndFileInternal,
    xftpDeleteSndFilesInternal,
    xftpDeleteSndFileRemote,
    xftpDeleteSndFilesRemote,
    rcNewHostPairing,
    rcConnectHost,
    rcConnectCtrl,
    rcDiscoverCtrl,
    foregroundAgent,
    suspendAgent,
    execAgentStoreSQL,
    getAgentMigrations,
    debugAgentLocks,
    getAgentStats,
    resetAgentStats,
    getAgentSubscriptions,
    logConnection,
  )
where

import Control.Logger.Simple (logError, logInfo, showText)
import Control.Monad
import Control.Monad.Except
import Control.Monad.Reader
import Crypto.Random (ChaChaDRG)
import qualified Data.Aeson as J
import Data.Bifunctor (bimap, first, second)
import Data.ByteString.Char8 (ByteString)
import qualified Data.ByteString.Char8 as B
import Data.Composition ((.:), (.:.), (.::), (.::.))
import Data.Either (isRight, rights)
import Data.Foldable (foldl', toList)
import Data.Functor (($>))
import Data.Functor.Identity
import Data.List (find)
import Data.List.NonEmpty (NonEmpty (..))
import qualified Data.List.NonEmpty as L
import Data.Map.Strict (Map)
import qualified Data.Map.Strict as M
import Data.Maybe (catMaybes, fromMaybe, isJust, isNothing, mapMaybe)
import Data.Text (Text)
import qualified Data.Text as T
import Data.Time.Clock
import Data.Time.Clock.System (systemToUTCTime)
import Data.Traversable (mapAccumL)
import Data.Word (Word16)
import Simplex.FileTransfer.Agent (closeXFTPAgent, deleteSndFileInternal, deleteSndFileRemote, deleteSndFilesInternal, deleteSndFilesRemote, startXFTPWorkers, toFSFilePath, xftpDeleteRcvFile', xftpDeleteRcvFiles', xftpReceiveFile', xftpSendDescription', xftpSendFile')
import Simplex.FileTransfer.Description (ValidFileDescription)
import Simplex.FileTransfer.Protocol (FileParty (..))
import Simplex.FileTransfer.Util (removePath)
import Simplex.Messaging.Agent.Client
import Simplex.Messaging.Agent.Env.SQLite
import Simplex.Messaging.Agent.Lock (withLock, withLock')
import Simplex.Messaging.Agent.NtfSubSupervisor
import Simplex.Messaging.Agent.Protocol
import Simplex.Messaging.Agent.RetryInterval
import Simplex.Messaging.Agent.Store
import Simplex.Messaging.Agent.Store.SQLite
import qualified Simplex.Messaging.Agent.Store.SQLite.DB as DB
import qualified Simplex.Messaging.Agent.Store.SQLite.Migrations as Migrations
import Simplex.Messaging.Client (ProtocolClient (..), ServerTransmission, TransmissionType (..))
import qualified Simplex.Messaging.Crypto as C
import Simplex.Messaging.Crypto.File (CryptoFile, CryptoFileArgs)
import Simplex.Messaging.Crypto.Ratchet (PQEncryption, PQSupport (..), pattern PQEncOff, pattern PQEncOn, pattern PQSupportOff, pattern PQSupportOn)
import qualified Simplex.Messaging.Crypto.Ratchet as CR
import Simplex.Messaging.Encoding
import Simplex.Messaging.Encoding.String
import Simplex.Messaging.Notifications.Protocol (DeviceToken, NtfRegCode (NtfRegCode), NtfTknStatus (..), NtfTokenId)
import Simplex.Messaging.Notifications.Server.Push.APNS (PNMessageData (..))
import Simplex.Messaging.Notifications.Types
import Simplex.Messaging.Parsers (parse)
import Simplex.Messaging.Protocol (BrokerMsg, EntityId, ErrorType (AUTH), MsgBody, MsgFlags (..), NtfServer, ProtoServerWithAuth, ProtocolTypeI (..), SMPMsgMeta, SProtocolType (..), SndPublicAuthKey, SubscriptionMode (..), UserProtocol, VersionSMPC, XFTPServerWithAuth)
import qualified Simplex.Messaging.Protocol as SMP
import Simplex.Messaging.ServiceScheme (ServiceScheme (..))
import qualified Simplex.Messaging.TMap as TM
import Simplex.Messaging.Transport (SMPVersion, THandleParams (sessionId))
import Simplex.Messaging.Util
import Simplex.Messaging.Version
import Simplex.RemoteControl.Client
import Simplex.RemoteControl.Invitation
import Simplex.RemoteControl.Types
import System.Mem.Weak (deRefWeak)
import UnliftIO.Async (race_)
import UnliftIO.Concurrent (forkFinally, forkIO, killThread, mkWeakThreadId, threadDelay)
import qualified UnliftIO.Exception as E
import UnliftIO.STM

-- import GHC.Conc (unsafeIOToSTM)

type AE a = ExceptT AgentErrorType IO a

-- | Creates an SMP agent client instance
getSMPAgentClient :: AgentConfig -> InitialAgentServers -> SQLiteStore -> Bool -> IO AgentClient
getSMPAgentClient = getSMPAgentClient_ 1
{-# INLINE getSMPAgentClient #-}

getSMPAgentClient_ :: Int -> AgentConfig -> InitialAgentServers -> SQLiteStore -> Bool -> IO AgentClient
getSMPAgentClient_ clientId cfg initServers store backgroundMode =
  liftIO $ newSMPAgentEnv cfg store >>= runReaderT runAgent
  where
    runAgent = do
      c@AgentClient {acThread} <- atomically . newAgentClient clientId initServers =<< ask
      t <- runAgentThreads c `forkFinally` const (liftIO $ disconnectAgentClient c)
      atomically . writeTVar acThread . Just =<< mkWeakThreadId t
      pure c
    runAgentThreads c
      | backgroundMode = run c "subscriber" $ subscriber c
      | otherwise =
          raceAny_
            [ run c "subscriber" $ subscriber c,
              run c "runNtfSupervisor" $ runNtfSupervisor c,
              run c "cleanupManager" $ cleanupManager c
            ]
    run AgentClient {subQ, acThread} name a =
      a `E.catchAny` \e -> whenM (isJust <$> readTVarIO acThread) $ do
        logError $ "Agent thread " <> name <> " crashed: " <> tshow e
        atomically $ writeTBQueue subQ ("", "", APC SAEConn $ ERR $ CRITICAL True $ show e)

disconnectAgentClient :: AgentClient -> IO ()
disconnectAgentClient c@AgentClient {agentEnv = Env {ntfSupervisor = ns, xftpAgent = xa}} = do
  closeAgentClient c
  closeNtfSupervisor ns
  closeXFTPAgent xa
  logConnection c False

-- only used in the tests
disposeAgentClient :: AgentClient -> IO ()
disposeAgentClient c@AgentClient {acThread, agentEnv = Env {store}} = do
  t_ <- atomically (swapTVar acThread Nothing) $>>= (liftIO . deRefWeak)
  disconnectAgentClient c
  mapM_ killThread t_
  liftIO $ closeSQLiteStore store

resumeAgentClient :: AgentClient -> IO ()
resumeAgentClient c = atomically $ writeTVar (active c) True
{-# INLINE resumeAgentClient #-}

createUser :: AgentClient -> NonEmpty SMPServerWithAuth -> NonEmpty XFTPServerWithAuth -> AE UserId
createUser c = withAgentEnv c .: createUser' c
{-# INLINE createUser #-}

-- | Delete user record optionally deleting all user's connections on SMP servers
deleteUser :: AgentClient -> UserId -> Bool -> AE ()
deleteUser c = withAgentEnv c .: deleteUser' c
{-# INLINE deleteUser #-}

-- | Create SMP agent connection (NEW command) asynchronously, synchronous response is new connection id
createConnectionAsync :: ConnectionModeI c => AgentClient -> UserId -> ACorrId -> Bool -> SConnectionMode c -> CR.InitialKeys -> SubscriptionMode -> AE ConnId
createConnectionAsync c userId aCorrId enableNtfs = withAgentEnv c .:. newConnAsync c userId aCorrId enableNtfs
{-# INLINE createConnectionAsync #-}

-- | Join SMP agent connection (JOIN command) asynchronously, synchronous response is new connection id
joinConnectionAsync :: AgentClient -> UserId -> ACorrId -> Bool -> ConnectionRequestUri c -> ConnInfo -> PQSupport -> SubscriptionMode -> AE ConnId
joinConnectionAsync c userId aCorrId enableNtfs = withAgentEnv c .:: joinConnAsync c userId aCorrId enableNtfs
{-# INLINE joinConnectionAsync #-}

-- | Allow connection to continue after CONF notification (LET command), no synchronous response
allowConnectionAsync :: AgentClient -> ACorrId -> ConnId -> ConfirmationId -> ConnInfo -> AE ()
allowConnectionAsync c = withAgentEnv c .:: allowConnectionAsync' c
{-# INLINE allowConnectionAsync #-}

-- | Accept contact after REQ notification (ACPT command) asynchronously, synchronous response is new connection id
acceptContactAsync :: AgentClient -> ACorrId -> Bool -> ConfirmationId -> ConnInfo -> PQSupport -> SubscriptionMode -> AE ConnId
acceptContactAsync c aCorrId enableNtfs = withAgentEnv c .:: acceptContactAsync' c aCorrId enableNtfs
{-# INLINE acceptContactAsync #-}

-- | Acknowledge message (ACK command) asynchronously, no synchronous response
ackMessageAsync :: AgentClient -> ACorrId -> ConnId -> AgentMsgId -> Maybe MsgReceiptInfo -> AE ()
ackMessageAsync c = withAgentEnv c .:: ackMessageAsync' c
{-# INLINE ackMessageAsync #-}

-- | Switch connection to the new receive queue
switchConnectionAsync :: AgentClient -> ACorrId -> ConnId -> AE ConnectionStats
switchConnectionAsync c = withAgentEnv c .: switchConnectionAsync' c
{-# INLINE switchConnectionAsync #-}

-- | Delete SMP agent connection (DEL command) asynchronously, no synchronous response
deleteConnectionAsync :: AgentClient -> Bool -> ConnId -> AE ()
deleteConnectionAsync c waitDelivery = withAgentEnv c . deleteConnectionAsync' c waitDelivery
{-# INLINE deleteConnectionAsync #-}

-- | Delete SMP agent connections using batch commands asynchronously, no synchronous response
deleteConnectionsAsync :: AgentClient -> Bool -> [ConnId] -> AE ()
deleteConnectionsAsync c waitDelivery = withAgentEnv c . deleteConnectionsAsync' c waitDelivery
{-# INLINE deleteConnectionsAsync #-}

-- | Create SMP agent connection (NEW command)
createConnection :: AgentClient -> UserId -> Bool -> SConnectionMode c -> Maybe CRClientData -> CR.InitialKeys -> SubscriptionMode -> AE (ConnId, ConnectionRequestUri c)
createConnection c userId enableNtfs = withAgentEnv c .:: newConn c userId "" enableNtfs
{-# INLINE createConnection #-}

-- | Create SMP agent connection without queue (to be joined with joinConnection passing connection ID).
-- This method is required to prevent race condition when confirmation from peer is received before
-- the caller of joinConnection saves connection ID to the database.
-- Instead of it we could send confirmation asynchronously, but then it would be harder to report
-- "link deleted" (SMP AUTH) interactively, so this approach is simpler overall.
prepareConnectionToJoin :: AgentClient -> UserId -> Bool -> ConnectionRequestUri c -> PQSupport -> AE ConnId
prepareConnectionToJoin c userId enableNtfs = withAgentEnv c .: newConnToJoin c userId "" enableNtfs

-- | Join SMP agent connection (JOIN command).
joinConnection :: AgentClient -> UserId -> Maybe ConnId -> Bool -> ConnectionRequestUri c -> ConnInfo -> PQSupport -> SubscriptionMode -> AE ConnId
joinConnection c userId Nothing enableNtfs = withAgentEnv c .:: joinConn c userId "" False enableNtfs
joinConnection c userId (Just connId) enableNtfs = withAgentEnv c .:: joinConn c userId connId True enableNtfs
{-# INLINE joinConnection #-}

-- | Allow connection to continue after CONF notification (LET command)
allowConnection :: AgentClient -> ConnId -> ConfirmationId -> ConnInfo -> AE ()
allowConnection c = withAgentEnv c .:. allowConnection' c
{-# INLINE allowConnection #-}

-- | Accept contact after REQ notification (ACPT command)
acceptContact :: AgentClient -> Bool -> ConfirmationId -> ConnInfo -> PQSupport -> SubscriptionMode -> AE ConnId
acceptContact c enableNtfs = withAgentEnv c .:: acceptContact' c "" enableNtfs
{-# INLINE acceptContact #-}

-- | Reject contact (RJCT command)
rejectContact :: AgentClient -> ConnId -> ConfirmationId -> AE ()
rejectContact c = withAgentEnv c .: rejectContact' c
{-# INLINE rejectContact #-}

-- | Subscribe to receive connection messages (SUB command)
subscribeConnection :: AgentClient -> ConnId -> AE ()
subscribeConnection c = withAgentEnv c . subscribeConnection' c
{-# INLINE subscribeConnection #-}

-- | Subscribe to receive connection messages from multiple connections, batching commands when possible
subscribeConnections :: AgentClient -> [ConnId] -> AE (Map ConnId (Either AgentErrorType ()))
subscribeConnections c = withAgentEnv c . subscribeConnections' c
{-# INLINE subscribeConnections #-}

-- | Get connection message (GET command)
getConnectionMessage :: AgentClient -> ConnId -> AE (Maybe SMPMsgMeta)
getConnectionMessage c = withAgentEnv c . getConnectionMessage' c
{-# INLINE getConnectionMessage #-}

-- | Get connection message for received notification
getNotificationMessage :: AgentClient -> C.CbNonce -> ByteString -> AE (NotificationInfo, [SMPMsgMeta])
getNotificationMessage c = withAgentEnv c .: getNotificationMessage' c
{-# INLINE getNotificationMessage #-}

resubscribeConnection :: AgentClient -> ConnId -> AE ()
resubscribeConnection c = withAgentEnv c . resubscribeConnection' c
{-# INLINE resubscribeConnection #-}

resubscribeConnections :: AgentClient -> [ConnId] -> AE (Map ConnId (Either AgentErrorType ()))
resubscribeConnections c = withAgentEnv c . resubscribeConnections' c
{-# INLINE resubscribeConnections #-}

-- | Send message to the connection (SEND command)
sendMessage :: AgentClient -> ConnId -> PQEncryption -> MsgFlags -> MsgBody -> AE (AgentMsgId, PQEncryption)
sendMessage c = withAgentEnv c .:: sendMessage' c
{-# INLINE sendMessage #-}

type MsgReq = (ConnId, PQEncryption, MsgFlags, MsgBody)

-- | Send multiple messages to different connections (SEND command)
sendMessages :: AgentClient -> [MsgReq] -> IO [Either AgentErrorType (AgentMsgId, PQEncryption)]
sendMessages c = withAgentEnv' c . sendMessages' c
{-# INLINE sendMessages #-}

sendMessagesB :: Traversable t => AgentClient -> t (Either AgentErrorType MsgReq) -> IO (t (Either AgentErrorType (AgentMsgId, PQEncryption)))
sendMessagesB c = withAgentEnv' c . sendMessagesB' c
{-# INLINE sendMessagesB #-}

ackMessage :: AgentClient -> ConnId -> AgentMsgId -> Maybe MsgReceiptInfo -> AE ()
ackMessage c = withAgentEnv c .:. ackMessage' c
{-# INLINE ackMessage #-}

-- | Switch connection to the new receive queue
switchConnection :: AgentClient -> ConnId -> AE ConnectionStats
switchConnection c = withAgentEnv c . switchConnection' c
{-# INLINE switchConnection #-}

-- | Abort switching connection to the new receive queue
abortConnectionSwitch :: AgentClient -> ConnId -> AE ConnectionStats
abortConnectionSwitch c = withAgentEnv c . abortConnectionSwitch' c
{-# INLINE abortConnectionSwitch #-}

-- | Re-synchronize connection ratchet keys
synchronizeRatchet :: AgentClient -> ConnId -> PQSupport -> Bool -> AE ConnectionStats
synchronizeRatchet c = withAgentEnv c .:. synchronizeRatchet' c
{-# INLINE synchronizeRatchet #-}

-- | Suspend SMP agent connection (OFF command)
suspendConnection :: AgentClient -> ConnId -> AE ()
suspendConnection c = withAgentEnv c . suspendConnection' c
{-# INLINE suspendConnection #-}

-- | Delete SMP agent connection (DEL command)
deleteConnection :: AgentClient -> ConnId -> AE ()
deleteConnection c = withAgentEnv c . deleteConnection' c
{-# INLINE deleteConnection #-}

-- | Delete multiple connections, batching commands when possible
deleteConnections :: AgentClient -> [ConnId] -> AE (Map ConnId (Either AgentErrorType ()))
deleteConnections c = withAgentEnv c . deleteConnections' c
{-# INLINE deleteConnections #-}

-- | get servers used for connection
getConnectionServers :: AgentClient -> ConnId -> AE ConnectionStats
getConnectionServers c = withAgentEnv c . getConnectionServers' c
{-# INLINE getConnectionServers #-}

-- | get connection ratchet associated data hash for verification (should match peer AD hash)
getConnectionRatchetAdHash :: AgentClient -> ConnId -> AE ByteString
getConnectionRatchetAdHash c = withAgentEnv c . getConnectionRatchetAdHash' c
{-# INLINE getConnectionRatchetAdHash #-}

-- | Test protocol server
testProtocolServer :: forall p. ProtocolTypeI p => AgentClient -> UserId -> ProtoServerWithAuth p -> IO (Maybe ProtocolTestFailure)
testProtocolServer c userId srv = withAgentEnv' c $ case protocolTypeI @p of
  SPSMP -> runSMPServerTest c userId srv
  SPXFTP -> runXFTPServerTest c userId srv
  SPNTF -> runNTFServerTest c userId srv

-- | set SOCKS5 proxy on/off and optionally set TCP timeouts for fast network
setNetworkConfig :: AgentClient -> NetworkConfig -> IO ()
setNetworkConfig c@AgentClient {useNetworkConfig} cfg' = do
  changed <- atomically $ do
    (_, cfg) <- readTVar useNetworkConfig
    if cfg == cfg'
      then pure False
      else True <$ (writeTVar useNetworkConfig $! (slowNetworkConfig cfg', cfg'))
  when changed $ reconnectAllServers c

-- returns fast network config
getNetworkConfig :: AgentClient -> IO NetworkConfig
getNetworkConfig = fmap snd . readTVarIO . useNetworkConfig
{-# INLINE getNetworkConfig #-}

setUserNetworkInfo :: AgentClient -> UserNetworkInfo -> IO ()
setUserNetworkInfo c@AgentClient {userNetworkState} UserNetworkInfo {networkType = nt', online} = withAgentEnv' c $ do
  d <- asks $ initialInterval . userNetworkInterval . config
  ts <- liftIO getCurrentTime
  atomically $ do
    ns@UserNetworkState {networkType = nt, offline} <- readTVar userNetworkState
    when (nt' /= nt || online /= isNothing offline) $
      writeTVar userNetworkState $!
        let offline'
              | nt' /= UNNone && online = Nothing
              | isJust offline = offline
              | otherwise = Just UNSOffline {offlineDelay = d, offlineFrom = ts}
         in ns {networkType = nt', offline = offline'}

reconnectAllServers :: AgentClient -> IO ()
reconnectAllServers c = do
  reconnectServerClients c smpClients
  reconnectServerClients c ntfClients

-- | Register device notifications token
registerNtfToken :: AgentClient -> DeviceToken -> NotificationsMode -> AE NtfTknStatus
registerNtfToken c = withAgentEnv c .: registerNtfToken' c
{-# INLINE registerNtfToken #-}

-- | Verify device notifications token
verifyNtfToken :: AgentClient -> DeviceToken -> C.CbNonce -> ByteString -> AE ()
verifyNtfToken c = withAgentEnv c .:. verifyNtfToken' c
{-# INLINE verifyNtfToken #-}

checkNtfToken :: AgentClient -> DeviceToken -> AE NtfTknStatus
checkNtfToken c = withAgentEnv c . checkNtfToken' c
{-# INLINE checkNtfToken #-}

deleteNtfToken :: AgentClient -> DeviceToken -> AE ()
deleteNtfToken c = withAgentEnv c . deleteNtfToken' c
{-# INLINE deleteNtfToken #-}

getNtfToken :: AgentClient -> AE (DeviceToken, NtfTknStatus, NotificationsMode, NtfServer)
getNtfToken c = withAgentEnv c $ getNtfToken' c
{-# INLINE getNtfToken #-}

getNtfTokenData :: AgentClient -> AE NtfToken
getNtfTokenData c = withAgentEnv c $ getNtfTokenData' c
{-# INLINE getNtfTokenData #-}

-- | Set connection notifications on/off
toggleConnectionNtfs :: AgentClient -> ConnId -> Bool -> AE ()
toggleConnectionNtfs c = withAgentEnv c .: toggleConnectionNtfs' c
{-# INLINE toggleConnectionNtfs #-}

xftpStartWorkers :: AgentClient -> Maybe FilePath -> AE ()
xftpStartWorkers c = withAgentEnv c . startXFTPWorkers c
{-# INLINE xftpStartWorkers #-}

-- | Receive XFTP file
xftpReceiveFile :: AgentClient -> UserId -> ValidFileDescription 'FRecipient -> Maybe CryptoFileArgs -> AE RcvFileId
xftpReceiveFile c = withAgentEnv c .:. xftpReceiveFile' c
{-# INLINE xftpReceiveFile #-}

-- | Delete XFTP rcv file (deletes work files from file system and db records)
xftpDeleteRcvFile :: AgentClient -> RcvFileId -> IO ()
xftpDeleteRcvFile c = withAgentEnv' c . xftpDeleteRcvFile' c
{-# INLINE xftpDeleteRcvFile #-}

-- | Delete multiple rcv files, batching operations when possible (deletes work files from file system and db records)
xftpDeleteRcvFiles :: AgentClient -> [RcvFileId] -> IO ()
xftpDeleteRcvFiles c = withAgentEnv' c . xftpDeleteRcvFiles' c
{-# INLINE xftpDeleteRcvFiles #-}

-- | Send XFTP file
xftpSendFile :: AgentClient -> UserId -> CryptoFile -> Int -> AE SndFileId
xftpSendFile c = withAgentEnv c .:. xftpSendFile' c
{-# INLINE xftpSendFile #-}

-- | Send XFTP file
xftpSendDescription :: AgentClient -> UserId -> ValidFileDescription 'FRecipient -> Int -> AE SndFileId
xftpSendDescription c = withAgentEnv c .:. xftpSendDescription' c
{-# INLINE xftpSendDescription #-}

-- | Delete XFTP snd file internally (deletes work files from file system and db records)
xftpDeleteSndFileInternal :: AgentClient -> SndFileId -> IO ()
xftpDeleteSndFileInternal c = withAgentEnv' c . deleteSndFileInternal c
{-# INLINE xftpDeleteSndFileInternal #-}

-- | Delete multiple snd files internally, batching operations when possible (deletes work files from file system and db records)
xftpDeleteSndFilesInternal :: AgentClient -> [SndFileId] -> IO ()
xftpDeleteSndFilesInternal c = withAgentEnv' c . deleteSndFilesInternal c
{-# INLINE xftpDeleteSndFilesInternal #-}

-- | Delete XFTP snd file chunks on servers
xftpDeleteSndFileRemote :: AgentClient -> UserId -> SndFileId -> ValidFileDescription 'FSender -> IO ()
xftpDeleteSndFileRemote c = withAgentEnv' c .:. deleteSndFileRemote c
{-# INLINE xftpDeleteSndFileRemote #-}

-- | Delete XFTP snd file chunks on servers for multiple snd files, batching operations when possible
xftpDeleteSndFilesRemote :: AgentClient -> UserId -> [(SndFileId, ValidFileDescription 'FSender)] -> IO ()
xftpDeleteSndFilesRemote c = withAgentEnv' c .: deleteSndFilesRemote c
{-# INLINE xftpDeleteSndFilesRemote #-}

-- | Create new remote host pairing
rcNewHostPairing :: AgentClient -> IO RCHostPairing
rcNewHostPairing AgentClient {agentEnv = Env {random}} = newRCHostPairing random
{-# INLINE rcNewHostPairing #-}

-- | start TLS server for remote host with optional multicast
rcConnectHost :: AgentClient -> RCHostPairing -> J.Value -> Bool -> Maybe RCCtrlAddress -> Maybe Word16 -> AE RCHostConnection
rcConnectHost AgentClient {agentEnv = Env {random}} = withExceptT RCP .::. connectRCHost random
{-# INLINE rcConnectHost #-}

-- | connect to remote controller via URI
rcConnectCtrl :: AgentClient -> RCVerifiedInvitation -> Maybe RCCtrlPairing -> J.Value -> AE RCCtrlConnection
rcConnectCtrl AgentClient {agentEnv = Env {random}} = withExceptT RCP .:. connectRCCtrl random
{-# INLINE rcConnectCtrl #-}

-- | connect to known remote controller via multicast
rcDiscoverCtrl :: AgentClient -> NonEmpty RCCtrlPairing -> AE (RCCtrlPairing, RCVerifiedInvitation)
rcDiscoverCtrl AgentClient {agentEnv = Env {multicastSubscribers = subs}} = withExceptT RCP . discoverRCCtrl subs
{-# INLINE rcDiscoverCtrl #-}

getAgentStats :: AgentClient -> IO [(AgentStatsKey, Int)]
getAgentStats c = readTVarIO (agentStats c) >>= mapM (\(k, cnt) -> (k,) <$> readTVarIO cnt) . M.assocs

resetAgentStats :: AgentClient -> IO ()
resetAgentStats = atomically . TM.clear . agentStats
{-# INLINE resetAgentStats #-}

withAgentEnv' :: AgentClient -> AM' a -> IO a
withAgentEnv' c = (`runReaderT` agentEnv c)
{-# INLINE withAgentEnv' #-}

withAgentEnv :: AgentClient -> AM a -> AE a
withAgentEnv c a = ExceptT $ runExceptT a `runReaderT` agentEnv c
{-# INLINE withAgentEnv #-}

logConnection :: AgentClient -> Bool -> IO ()
logConnection c connected =
  let event = if connected then "connected to" else "disconnected from"
   in logInfo $ T.unwords ["client", showText (clientId c), event, "Agent"]

-- | Runs an SMP agent instance that receives commands and sends responses via 'TBQueue's.
runAgentClient :: AgentClient -> AM' ()
runAgentClient c = race_ (subscriber c) (client c)
{-# INLINE runAgentClient #-}

client :: AgentClient -> AM' ()
client c@AgentClient {rcvQ, subQ} = forever $ do
  (corrId, entId, cmd) <- atomically $ readTBQueue rcvQ
  runExceptT (processCommand c (entId, cmd))
    >>= atomically . writeTBQueue subQ . \case
      Left e -> (corrId, entId, APC SAEConn $ ERR e)
      Right (entId', resp) -> (corrId, entId', resp)

-- | execute any SMP agent command
processCommand :: AgentClient -> (EntityId, APartyCmd 'Client) -> AM (EntityId, APartyCmd 'Agent)
processCommand c (connId, APC e cmd) =
  second (APC e) <$> case cmd of
    NEW enableNtfs (ACM cMode) pqIK subMode -> second (INV . ACR cMode) <$> newConn c userId connId enableNtfs cMode Nothing pqIK subMode
    JOIN enableNtfs (ACR _ cReq) pqEnc subMode connInfo -> (,OK) <$> joinConn c userId connId False enableNtfs cReq connInfo pqEnc subMode
    LET confId ownCInfo -> allowConnection' c connId confId ownCInfo $> (connId, OK)
    ACPT invId pqEnc ownCInfo -> (,OK) <$> acceptContact' c connId True invId ownCInfo pqEnc SMSubscribe
    RJCT invId -> rejectContact' c connId invId $> (connId, OK)
    SUB -> subscribeConnection' c connId $> (connId, OK)
    SEND pqEnc msgFlags msgBody -> (connId,) . uncurry MID <$> sendMessage' c connId pqEnc msgFlags msgBody
    ACK msgId rcptInfo_ -> ackMessage' c connId msgId rcptInfo_ $> (connId, OK)
    SWCH -> switchConnection' c connId $> (connId, OK)
    OFF -> suspendConnection' c connId $> (connId, OK)
    DEL -> deleteConnection' c connId $> (connId, OK)
    CHK -> (connId,) . STAT <$> getConnectionServers' c connId
  where
    -- command interface does not support different users
    userId :: UserId
    userId = 1

createUser' :: AgentClient -> NonEmpty SMPServerWithAuth -> NonEmpty XFTPServerWithAuth -> AM UserId
createUser' c smp xftp = do
  userId <- withStore' c createUserRecord
  atomically $ TM.insert userId smp $ smpServers c
  atomically $ TM.insert userId xftp $ xftpServers c
  pure userId

deleteUser' :: AgentClient -> UserId -> Bool -> AM ()
deleteUser' c userId delSMPQueues = do
  if delSMPQueues
    then withStore c (`setUserDeleted` userId) >>= deleteConnectionsAsync_ delUser c False
    else withStore c (`deleteUserRecord` userId)
  atomically $ TM.delete userId $ smpServers c
  where
    delUser =
      whenM (withStore' c (`deleteUserWithoutConns` userId)) . atomically $
        writeTBQueue (subQ c) ("", "", APC SAENone $ DEL_USER userId)

newConnAsync :: ConnectionModeI c => AgentClient -> UserId -> ACorrId -> Bool -> SConnectionMode c -> CR.InitialKeys -> SubscriptionMode -> AM ConnId
newConnAsync c userId corrId enableNtfs cMode pqInitKeys subMode = do
  connId <- newConnNoQueues c userId "" enableNtfs cMode (CR.connPQEncryption pqInitKeys)
  enqueueCommand c corrId connId Nothing $ AClientCommand $ APC SAEConn $ NEW enableNtfs (ACM cMode) pqInitKeys subMode
  pure connId

newConnNoQueues :: AgentClient -> UserId -> ConnId -> Bool -> SConnectionMode c -> PQSupport -> AM ConnId
newConnNoQueues c userId connId enableNtfs cMode pqSupport = do
  g <- asks random
  connAgentVersion <- asks $ maxVersion . smpAgentVRange . config
  let cData = ConnData {userId, connId, connAgentVersion, enableNtfs, lastExternalSndId = 0, deleted = False, ratchetSyncState = RSOk, pqSupport}
  withStore c $ \db -> createNewConn db g cData cMode

joinConnAsync :: AgentClient -> UserId -> ACorrId -> Bool -> ConnectionRequestUri c -> ConnInfo -> PQSupport -> SubscriptionMode -> AM ConnId
joinConnAsync c userId corrId enableNtfs cReqUri@CRInvitationUri {} cInfo pqSup subMode = do
  withInvLock c (strEncode cReqUri) "joinConnAsync" $ do
    lift (compatibleInvitationUri cReqUri) >>= \case
      Just (_, Compatible (CR.E2ERatchetParams v _ _ _), Compatible connAgentVersion) -> do
        g <- asks random
        let pqSupport = pqSup `CR.pqSupportAnd` versionPQSupport_ connAgentVersion (Just v)
            cData = ConnData {userId, connId = "", connAgentVersion, enableNtfs, lastExternalSndId = 0, deleted = False, ratchetSyncState = RSOk, pqSupport}
        connId <- withStore c $ \db -> createNewConn db g cData SCMInvitation
        enqueueCommand c corrId connId Nothing $ AClientCommand $ APC SAEConn $ JOIN enableNtfs (ACR sConnectionMode cReqUri) pqSupport subMode cInfo
        pure connId
      Nothing -> throwError $ AGENT A_VERSION
joinConnAsync _c _userId _corrId _enableNtfs (CRContactUri _) _subMode _cInfo _pqEncryption =
  throwError $ CMD PROHIBITED

allowConnectionAsync' :: AgentClient -> ACorrId -> ConnId -> ConfirmationId -> ConnInfo -> AM ()
allowConnectionAsync' c corrId connId confId ownConnInfo =
  withStore c (`getConn` connId) >>= \case
    SomeConn _ (RcvConnection _ RcvQueue {server}) ->
      enqueueCommand c corrId connId (Just server) $ AClientCommand $ APC SAEConn $ LET confId ownConnInfo
    _ -> throwError $ CMD PROHIBITED

acceptContactAsync' :: AgentClient -> ACorrId -> Bool -> InvitationId -> ConnInfo -> PQSupport -> SubscriptionMode -> AM ConnId
acceptContactAsync' c corrId enableNtfs invId ownConnInfo pqSupport subMode = do
  Invitation {contactConnId, connReq} <- withStore c (`getInvitation` invId)
  withStore c (`getConn` contactConnId) >>= \case
    SomeConn _ (ContactConnection ConnData {userId} _) -> do
      withStore' c $ \db -> acceptInvitation db invId ownConnInfo
      joinConnAsync c userId corrId enableNtfs connReq ownConnInfo pqSupport subMode `catchAgentError` \err -> do
        withStore' c (`unacceptInvitation` invId)
        throwError err
    _ -> throwError $ CMD PROHIBITED

ackMessageAsync' :: AgentClient -> ACorrId -> ConnId -> AgentMsgId -> Maybe MsgReceiptInfo -> AM ()
ackMessageAsync' c corrId connId msgId rcptInfo_ = do
  SomeConn cType _ <- withStore c (`getConn` connId)
  case cType of
    SCDuplex -> enqueueAck
    SCRcv -> enqueueAck
    SCSnd -> throwError $ CONN SIMPLEX
    SCContact -> throwError $ CMD PROHIBITED
    SCNew -> throwError $ CMD PROHIBITED
  where
    enqueueAck :: AM ()
    enqueueAck = do
      let mId = InternalId msgId
      RcvMsg {msgType} <- withStore c $ \db -> getRcvMsg db connId mId
      when (isJust rcptInfo_ && msgType /= AM_A_MSG_) $ throwError $ CMD PROHIBITED
      (RcvQueue {server}, _) <- withStore c $ \db -> setMsgUserAck db connId mId
      enqueueCommand c corrId connId (Just server) . AClientCommand $ APC SAEConn $ ACK msgId rcptInfo_

deleteConnectionAsync' :: AgentClient -> Bool -> ConnId -> AM ()
deleteConnectionAsync' c waitDelivery connId = deleteConnectionsAsync' c waitDelivery [connId]
{-# INLINE deleteConnectionAsync' #-}

deleteConnectionsAsync' :: AgentClient -> Bool -> [ConnId] -> AM ()
deleteConnectionsAsync' = deleteConnectionsAsync_ $ pure ()
{-# INLINE deleteConnectionsAsync' #-}

deleteConnectionsAsync_ :: AM () -> AgentClient -> Bool -> [ConnId] -> AM ()
deleteConnectionsAsync_ onSuccess c waitDelivery connIds = case connIds of
  [] -> onSuccess
  _ -> do
    (_, rqs, connIds') <- prepareDeleteConnections_ getConns c waitDelivery connIds
    withStore' c $ \db -> forM_ connIds' $ setConnDeleted db waitDelivery
    void . lift . forkIO $
      withLock' (deleteLock c) "deleteConnectionsAsync" $
        deleteConnQueues c waitDelivery True rqs >> void (runExceptT onSuccess)

-- | Add connection to the new receive queue
switchConnectionAsync' :: AgentClient -> ACorrId -> ConnId -> AM ConnectionStats
switchConnectionAsync' c corrId connId =
  withConnLock c connId "switchConnectionAsync" $
    withStore c (`getConn` connId) >>= \case
      SomeConn _ (DuplexConnection cData rqs@(rq :| _rqs) sqs)
        | isJust (switchingRQ rqs) -> throwError $ CMD PROHIBITED
        | otherwise -> do
            when (ratchetSyncSendProhibited cData) $ throwError $ CMD PROHIBITED
            rq1 <- withStore' c $ \db -> setRcvSwitchStatus db rq $ Just RSSwitchStarted
            enqueueCommand c corrId connId Nothing $ AClientCommand $ APC SAEConn SWCH
            let rqs' = updatedQs rq1 rqs
            pure . connectionStats $ DuplexConnection cData rqs' sqs
      _ -> throwError $ CMD PROHIBITED

newConn :: AgentClient -> UserId -> ConnId -> Bool -> SConnectionMode c -> Maybe CRClientData -> CR.InitialKeys -> SubscriptionMode -> AM (ConnId, ConnectionRequestUri c)
newConn c userId connId enableNtfs cMode clientData pqInitKeys subMode =
  getSMPServer c userId >>= newConnSrv c userId connId False enableNtfs cMode clientData pqInitKeys subMode

newConnSrv :: AgentClient -> UserId -> ConnId -> Bool -> Bool -> SConnectionMode c -> Maybe CRClientData -> CR.InitialKeys -> SubscriptionMode -> SMPServerWithAuth -> AM (ConnId, ConnectionRequestUri c)
newConnSrv c userId connId hasNewConn enableNtfs cMode clientData pqInitKeys subMode srv = do
  connId' <-
    if hasNewConn
      then pure connId
      else newConnNoQueues c userId connId enableNtfs cMode (CR.connPQEncryption pqInitKeys)
  newRcvConnSrv c userId connId' enableNtfs cMode clientData pqInitKeys subMode srv

newRcvConnSrv :: AgentClient -> UserId -> ConnId -> Bool -> SConnectionMode c -> Maybe CRClientData -> CR.InitialKeys -> SubscriptionMode -> SMPServerWithAuth -> AM (ConnId, ConnectionRequestUri c)
newRcvConnSrv c userId connId enableNtfs cMode clientData pqInitKeys subMode srv = do
  case (cMode, pqInitKeys) of
    (SCMContact, CR.IKUsePQ) -> throwError $ CMD PROHIBITED
    _ -> pure ()
  AgentConfig {smpClientVRange, smpAgentVRange, e2eEncryptVRange} <- asks config
  (rq, qUri, tSess, sessId) <- newRcvQueue c userId connId srv smpClientVRange subMode `catchAgentError` \e -> liftIO (print e) >> throwError e
  rq' <- withStore c $ \db -> updateNewConnRcv db connId rq
  lift . when (subMode == SMSubscribe) $ addNewQueueSubscription c rq' tSess sessId
  when enableNtfs $ do
    ns <- asks ntfSupervisor
    atomically $ sendNtfSubCommand ns (connId, NSCCreate)
  let crData = ConnReqUriData SSSimplex smpAgentVRange [qUri] clientData
  case cMode of
    SCMContact -> pure (connId, CRContactUri crData)
    SCMInvitation -> do
      g <- asks random
      (pk1, pk2, pKem, e2eRcvParams) <- liftIO $ CR.generateRcvE2EParams g (maxVersion e2eEncryptVRange) (CR.initialPQEncryption pqInitKeys)
      withStore' c $ \db -> createRatchetX3dhKeys db connId pk1 pk2 pKem
      pure (connId, CRInvitationUri crData $ toVersionRangeT e2eRcvParams e2eEncryptVRange)

newConnToJoin :: forall c. AgentClient -> UserId -> ConnId -> Bool -> ConnectionRequestUri c -> PQSupport -> AM ConnId
newConnToJoin c userId connId enableNtfs cReq pqSup = case cReq of
  CRInvitationUri {} ->
    lift (compatibleInvitationUri cReq) >>= \case
      Just (_, (Compatible (CR.E2ERatchetParams v _ _ _)), aVersion) -> create aVersion (Just v)
      Nothing -> throwError $ AGENT A_VERSION
  CRContactUri {} ->
    lift (compatibleContactUri cReq) >>= \case
      Just (_, aVersion) -> create aVersion Nothing
      Nothing -> throwError $ AGENT A_VERSION
  where
    create :: Compatible VersionSMPA -> Maybe CR.VersionE2E -> AM ConnId
    create (Compatible connAgentVersion) e2eV_ = do
      g <- asks random
      let pqSupport = pqSup `CR.pqSupportAnd` versionPQSupport_ connAgentVersion e2eV_
          cData = ConnData {userId, connId, connAgentVersion, enableNtfs, lastExternalSndId = 0, deleted = False, ratchetSyncState = RSOk, pqSupport}
      withStore c $ \db -> createNewConn db g cData SCMInvitation

joinConn :: AgentClient -> UserId -> ConnId -> Bool -> Bool -> ConnectionRequestUri c -> ConnInfo -> PQSupport -> SubscriptionMode -> AM ConnId
joinConn c userId connId hasNewConn enableNtfs cReq cInfo pqSupport subMode = do
  srv <- case cReq of
    CRInvitationUri ConnReqUriData {crSmpQueues = q :| _} _ ->
      getNextServer c userId [qServer q]
    _ -> getSMPServer c userId
  joinConnSrv c userId connId hasNewConn enableNtfs cReq cInfo pqSupport subMode srv

startJoinInvitation :: UserId -> ConnId -> Bool -> ConnectionRequestUri 'CMInvitation -> PQSupport -> AM (ConnData, NewSndQueue, CR.Ratchet 'C.X448, CR.SndE2ERatchetParams 'C.X448)
startJoinInvitation userId connId enableNtfs cReqUri pqSup =
  lift (compatibleInvitationUri cReqUri) >>= \case
    Just (qInfo, (Compatible e2eRcvParams@(CR.E2ERatchetParams v _ rcDHRr kem_)), Compatible connAgentVersion) -> do
      g <- asks random
      let pqSupport = pqSup `CR.pqSupportAnd` versionPQSupport_ connAgentVersion (Just v)
      (pk1, pk2, pKem, e2eSndParams) <- liftIO $ CR.generateSndE2EParams g v (CR.replyKEM_ v kem_ pqSupport)
      (_, rcDHRs) <- atomically $ C.generateKeyPair g
      rcParams <- liftEitherWith cryptoError $ CR.pqX3dhSnd pk1 pk2 pKem e2eRcvParams
      maxSupported <- asks $ maxVersion . e2eEncryptVRange . config
      let rcVs = CR.RatchetVersions {current = v, maxSupported}
          rc = CR.initSndRatchet rcVs rcDHRr rcDHRs rcParams
      q <- lift $ newSndQueue userId "" qInfo
      let cData = ConnData {userId, connId, connAgentVersion, enableNtfs, lastExternalSndId = 0, deleted = False, ratchetSyncState = RSOk, pqSupport}
      pure (cData, q, rc, e2eSndParams)
    Nothing -> throwError $ AGENT A_VERSION

connRequestPQSupport :: AgentClient -> PQSupport -> ConnectionRequestUri c -> IO (Maybe (VersionSMPA, PQSupport))
connRequestPQSupport c pqSup cReq = withAgentEnv' c $ case cReq of
  CRInvitationUri {} -> invPQSupported <$$> compatibleInvitationUri cReq
    where
      invPQSupported (_, Compatible (CR.E2ERatchetParams e2eV _ _ _), Compatible agentV) = (agentV, pqSup `CR.pqSupportAnd` versionPQSupport_ agentV (Just e2eV))
  CRContactUri {} -> ctPQSupported <$$> compatibleContactUri cReq
    where
      ctPQSupported (_, Compatible agentV) = (agentV, pqSup `CR.pqSupportAnd` versionPQSupport_ agentV Nothing)

compatibleInvitationUri :: ConnectionRequestUri 'CMInvitation -> AM' (Maybe (Compatible SMPQueueInfo, Compatible (CR.RcvE2ERatchetParams 'C.X448), Compatible VersionSMPA))
compatibleInvitationUri (CRInvitationUri ConnReqUriData {crAgentVRange, crSmpQueues = (qUri :| _)} e2eRcvParamsUri) = do
  AgentConfig {smpClientVRange, smpAgentVRange, e2eEncryptVRange} <- asks config
  pure $
    (,,)
      <$> (qUri `compatibleVersion` smpClientVRange)
      <*> (e2eRcvParamsUri `compatibleVersion` e2eEncryptVRange)
      <*> (crAgentVRange `compatibleVersion` smpAgentVRange)

compatibleContactUri :: ConnectionRequestUri 'CMContact -> AM' (Maybe (Compatible SMPQueueInfo, Compatible VersionSMPA))
compatibleContactUri (CRContactUri ConnReqUriData {crAgentVRange, crSmpQueues = (qUri :| _)}) = do
  AgentConfig {smpClientVRange, smpAgentVRange} <- asks config
  pure $
    (,)
      <$> (qUri `compatibleVersion` smpClientVRange)
      <*> (crAgentVRange `compatibleVersion` smpAgentVRange)

versionPQSupport_ :: VersionSMPA -> Maybe CR.VersionE2E -> PQSupport
versionPQSupport_ agentV e2eV_ = PQSupport $ agentV >= pqdrSMPAgentVersion && maybe True (>= CR.pqRatchetE2EEncryptVersion) e2eV_
{-# INLINE versionPQSupport_ #-}

joinConnSrv :: AgentClient -> UserId -> ConnId -> Bool -> Bool -> ConnectionRequestUri c -> ConnInfo -> PQSupport -> SubscriptionMode -> SMPServerWithAuth -> AM ConnId
joinConnSrv c userId connId hasNewConn enableNtfs inv@CRInvitationUri {} cInfo pqSup subMode srv =
  withInvLock c (strEncode inv) "joinConnSrv" $ do
    (cData, q, rc, e2eSndParams) <- startJoinInvitation userId connId enableNtfs inv pqSup
    g <- asks random
    (connId', sq) <- withStore c $ \db -> runExceptT $ do
      r@(connId', _) <-
        if hasNewConn
          then (connId,) <$> ExceptT (updateNewConnSnd db connId q)
          else ExceptT $ createSndConn db g cData q
      liftIO $ createRatchet db connId' rc
      pure r
    let cData' = (cData :: ConnData) {connId = connId'}
    tryError (confirmQueue c cData' sq srv cInfo (Just e2eSndParams) subMode) >>= \case
      Right _ -> pure connId'
      Left e -> do
        -- possible improvement: recovery for failure on network timeout, see rfcs/2022-04-20-smp-conf-timeout-recovery.md
        void $ withStore' c $ \db -> deleteConn db Nothing connId'
        throwError e
joinConnSrv c userId connId hasNewConn enableNtfs cReqUri@CRContactUri {} cInfo pqSup subMode srv =
  lift (compatibleContactUri cReqUri) >>= \case
    Just (qInfo, vrsn) -> do
      (connId', cReq) <- newConnSrv c userId connId hasNewConn enableNtfs SCMInvitation Nothing (CR.IKNoPQ pqSup) subMode srv
      void $ sendInvitation c userId qInfo vrsn cReq cInfo
      pure connId'
    Nothing -> throwError $ AGENT A_VERSION

joinConnSrvAsync :: AgentClient -> UserId -> ConnId -> Bool -> ConnectionRequestUri c -> ConnInfo -> PQSupport -> SubscriptionMode -> SMPServerWithAuth -> AM ()
joinConnSrvAsync c userId connId enableNtfs inv@CRInvitationUri {} cInfo pqSupport subMode srv = do
  (cData, q, rc, e2eSndParams) <- startJoinInvitation userId connId enableNtfs inv pqSupport
  q' <- withStore c $ \db -> runExceptT $ do
    liftIO $ createRatchet db connId rc
    ExceptT $ updateNewConnSnd db connId q
  confirmQueueAsync c cData q' srv cInfo (Just e2eSndParams) subMode
joinConnSrvAsync _c _userId _connId _enableNtfs (CRContactUri _) _cInfo _subMode _pqSupport _srv = do
  throwError $ CMD PROHIBITED

createReplyQueue :: AgentClient -> ConnData -> SndQueue -> SubscriptionMode -> SMPServerWithAuth -> AM SMPQueueInfo
createReplyQueue c ConnData {userId, connId, enableNtfs} SndQueue {smpClientVersion} subMode srv = do
  (rq, qUri, tSess, sessId) <- newRcvQueue c userId connId srv (versionToRange smpClientVersion) subMode
  let qInfo = toVersionT qUri smpClientVersion
  rq' <- withStore c $ \db -> upgradeSndConnToDuplex db connId rq
  lift . when (subMode == SMSubscribe) $ addNewQueueSubscription c rq' tSess sessId
  when enableNtfs $ do
    ns <- asks ntfSupervisor
    atomically $ sendNtfSubCommand ns (connId, NSCCreate)
  pure qInfo

-- | Approve confirmation (LET command) in Reader monad
allowConnection' :: AgentClient -> ConnId -> ConfirmationId -> ConnInfo -> AM ()
allowConnection' c connId confId ownConnInfo = withConnLock c connId "allowConnection" $ do
  withStore c (`getConn` connId) >>= \case
    SomeConn _ (RcvConnection _ rq@RcvQueue {server, rcvId, e2ePrivKey, smpClientVersion = v}) -> do
      senderKey <- withStore c $ \db -> runExceptT $ do
        AcceptedConfirmation {ratchetState, senderConf = SMPConfirmation {senderKey, e2ePubKey, smpClientVersion = v'}} <- ExceptT $ acceptConfirmation db confId ownConnInfo
        liftIO $ createRatchet db connId ratchetState
        let dhSecret = C.dh' e2ePubKey e2ePrivKey
        liftIO $ setRcvQueueConfirmedE2E db rq dhSecret $ min v v'
        pure senderKey
      enqueueCommand c "" connId (Just server) . AInternalCommand $ ICAllowSecure rcvId senderKey
    _ -> throwError $ CMD PROHIBITED

-- | Accept contact (ACPT command) in Reader monad
acceptContact' :: AgentClient -> ConnId -> Bool -> InvitationId -> ConnInfo -> PQSupport -> SubscriptionMode -> AM ConnId
acceptContact' c connId enableNtfs invId ownConnInfo pqSupport subMode = withConnLock c connId "acceptContact" $ do
  Invitation {contactConnId, connReq} <- withStore c (`getInvitation` invId)
  withStore c (`getConn` contactConnId) >>= \case
    SomeConn _ (ContactConnection ConnData {userId} _) -> do
      withStore' c $ \db -> acceptInvitation db invId ownConnInfo
      joinConn c userId connId False enableNtfs connReq ownConnInfo pqSupport subMode `catchAgentError` \err -> do
        withStore' c (`unacceptInvitation` invId)
        throwError err
    _ -> throwError $ CMD PROHIBITED

-- | Reject contact (RJCT command) in Reader monad
rejectContact' :: AgentClient -> ConnId -> InvitationId -> AM ()
rejectContact' c contactConnId invId =
  withStore c $ \db -> deleteInvitation db contactConnId invId
{-# INLINE rejectContact' #-}

-- | Subscribe to receive connection messages (SUB command) in Reader monad
subscribeConnection' :: AgentClient -> ConnId -> AM ()
subscribeConnection' c connId = toConnResult connId =<< subscribeConnections' c [connId]
{-# INLINE subscribeConnection' #-}

toConnResult :: ConnId -> Map ConnId (Either AgentErrorType ()) -> AM ()
toConnResult connId rs = case M.lookup connId rs of
  Just (Right ()) -> when (M.size rs > 1) $ logError $ T.pack $ "too many results " <> show (M.size rs)
  Just (Left e) -> throwError e
  _ -> throwError $ INTERNAL $ "no result for connection " <> B.unpack connId

type QCmdResult = (QueueStatus, Either AgentErrorType ())

subscribeConnections' :: AgentClient -> [ConnId] -> AM (Map ConnId (Either AgentErrorType ()))
subscribeConnections' _ [] = pure M.empty
subscribeConnections' c connIds = do
  conns :: Map ConnId (Either StoreError SomeConn) <- M.fromList . zip connIds <$> withStore' c (`getConns` connIds)
  let (errs, cs) = M.mapEither id conns
      errs' = M.map (Left . storeError) errs
      (subRs, rcvQs) = M.mapEither rcvQueueOrResult cs
  mapM_ (mapM_ (\(cData, sqs) -> mapM_ (lift . resumeMsgDelivery c cData) sqs) . sndQueue) cs
  mapM_ (resumeConnCmds c) $ M.keys cs
  rcvRs <- lift $ connResults . fst <$> subscribeQueues c (concat $ M.elems rcvQs)
  ns <- asks ntfSupervisor
  tkn <- readTVarIO (ntfTkn ns)
  when (instantNotifications tkn) . void . lift . forkIO . void . runExceptT $ sendNtfCreate ns rcvRs conns
  let rs = M.unions ([errs', subRs, rcvRs] :: [Map ConnId (Either AgentErrorType ())])
  notifyResultError rs
  pure rs
  where
    rcvQueueOrResult :: SomeConn -> Either (Either AgentErrorType ()) [RcvQueue]
    rcvQueueOrResult (SomeConn _ conn) = case conn of
      DuplexConnection _ rqs _ -> Right $ L.toList rqs
      SndConnection _ sq -> Left $ sndSubResult sq
      RcvConnection _ rq -> Right [rq]
      ContactConnection _ rq -> Right [rq]
      NewConnection _ -> Left (Right ())
    sndSubResult :: SndQueue -> Either AgentErrorType ()
    sndSubResult SndQueue {status} = case status of
      Confirmed -> Right ()
      Active -> Left $ CONN SIMPLEX
      _ -> Left $ INTERNAL "unexpected queue status"
    connResults :: [(RcvQueue, Either AgentErrorType ())] -> Map ConnId (Either AgentErrorType ())
    connResults = M.map snd . foldl' addResult M.empty
      where
        -- collects results by connection ID
        addResult :: Map ConnId QCmdResult -> (RcvQueue, Either AgentErrorType ()) -> Map ConnId QCmdResult
        addResult rs (RcvQueue {connId, status}, r) = M.alter (combineRes (status, r)) connId rs
        -- combines two results for one connection, by using only Active queues (if there is at least one Active queue)
        combineRes :: QCmdResult -> Maybe QCmdResult -> Maybe QCmdResult
        combineRes r' (Just r) = Just $ if order r <= order r' then r else r'
        combineRes r' _ = Just r'
        order :: QCmdResult -> Int
        order (Active, Right _) = 1
        order (Active, _) = 2
        order (_, Right _) = 3
        order _ = 4
    sendNtfCreate :: NtfSupervisor -> Map ConnId (Either AgentErrorType ()) -> Map ConnId (Either StoreError SomeConn) -> AM ()
    sendNtfCreate ns rcvRs conns =
      forM_ (M.assocs rcvRs) $ \case
        (connId, Right _) -> forM_ (M.lookup connId conns) $ \case
          Right (SomeConn _ conn) -> do
            let cmd = if enableNtfs $ toConnData conn then NSCCreate else NSCDelete
            atomically $ writeTBQueue (ntfSubQ ns) (connId, cmd)
          _ -> pure ()
        _ -> pure ()
    sndQueue :: SomeConn -> Maybe (ConnData, NonEmpty SndQueue)
    sndQueue (SomeConn _ conn) = case conn of
      DuplexConnection cData _ sqs -> Just (cData, sqs)
      SndConnection cData sq -> Just (cData, [sq])
      _ -> Nothing
    notifyResultError :: Map ConnId (Either AgentErrorType ()) -> AM ()
    notifyResultError rs = do
      let actual = M.size rs
          expected = length connIds
      when (actual /= expected) . atomically $
        writeTBQueue (subQ c) ("", "", APC SAEConn $ ERR $ INTERNAL $ "subscribeConnections result size: " <> show actual <> ", expected " <> show expected)

resubscribeConnection' :: AgentClient -> ConnId -> AM ()
resubscribeConnection' c connId = toConnResult connId =<< resubscribeConnections' c [connId]
{-# INLINE resubscribeConnection' #-}

resubscribeConnections' :: AgentClient -> [ConnId] -> AM (Map ConnId (Either AgentErrorType ()))
resubscribeConnections' _ [] = pure M.empty
resubscribeConnections' c connIds = do
  let r = M.fromList . zip connIds . repeat $ Right ()
  connIds' <- filterM (fmap not . atomically . hasActiveSubscription c) connIds
  -- union is left-biased, so results returned by subscribeConnections' take precedence
  (`M.union` r) <$> subscribeConnections' c connIds'

getConnectionMessage' :: AgentClient -> ConnId -> AM (Maybe SMPMsgMeta)
getConnectionMessage' c connId = do
  whenM (atomically $ hasActiveSubscription c connId) . throwError $ CMD PROHIBITED
  SomeConn _ conn <- withStore c (`getConn` connId)
  case conn of
    DuplexConnection _ (rq :| _) _ -> getQueueMessage c rq
    RcvConnection _ rq -> getQueueMessage c rq
    ContactConnection _ rq -> getQueueMessage c rq
    SndConnection _ _ -> throwError $ CONN SIMPLEX
    NewConnection _ -> throwError $ CMD PROHIBITED

getNotificationMessage' :: AgentClient -> C.CbNonce -> ByteString -> AM (NotificationInfo, [SMPMsgMeta])
getNotificationMessage' c nonce encNtfInfo = do
  withStore' c getActiveNtfToken >>= \case
    Just NtfToken {ntfDhSecret = Just dhSecret} -> do
      ntfData <- agentCbDecrypt dhSecret nonce encNtfInfo
      PNMessageData {smpQueue, ntfTs, nmsgNonce, encNMsgMeta} <- liftEither (parse strP (INTERNAL "error parsing PNMessageData") ntfData)
      (ntfConnId, rcvNtfDhSecret) <- withStore c (`getNtfRcvQueue` smpQueue)
      ntfMsgMeta <- (eitherToMaybe . smpDecode <$> agentCbDecrypt rcvNtfDhSecret nmsgNonce encNMsgMeta) `catchAgentError` \_ -> pure Nothing
      maxMsgs <- asks $ ntfMaxMessages . config
      (NotificationInfo {ntfConnId, ntfTs, ntfMsgMeta},) <$> getNtfMessages ntfConnId ntfMsgMeta maxMsgs
    _ -> throwError $ CMD PROHIBITED
  where
    getNtfMessages ntfConnId nMeta = getMsg
      where
        getMsg 0 = pure []
        getMsg n =
          getConnectionMessage' c ntfConnId >>= \case
            Just m
              | lastMsg m -> pure [m]
              | otherwise -> (m :) <$> getMsg (n - 1)
            Nothing -> pure []
        lastMsg SMP.SMPMsgMeta {msgId, msgTs, msgFlags} = case nMeta of
          Just SMP.NMsgMeta {msgId = msgId', msgTs = msgTs'} -> msgId == msgId' || msgTs > msgTs'
          Nothing -> SMP.notification msgFlags

-- | Send message to the connection (SEND command) in Reader monad
sendMessage' :: AgentClient -> ConnId -> PQEncryption -> MsgFlags -> MsgBody -> AM (AgentMsgId, PQEncryption)
sendMessage' c connId pqEnc msgFlags msg = ExceptT $ runIdentity <$> sendMessagesB' c (Identity (Right (connId, pqEnc, msgFlags, msg)))
{-# INLINE sendMessage' #-}

-- | Send multiple messages to different connections (SEND command) in Reader monad
sendMessages' :: AgentClient -> [MsgReq] -> AM' [Either AgentErrorType (AgentMsgId, PQEncryption)]
sendMessages' c = sendMessagesB' c . map Right
{-# INLINE sendMessages' #-}

sendMessagesB' :: forall t. Traversable t => AgentClient -> t (Either AgentErrorType MsgReq) -> AM' (t (Either AgentErrorType (AgentMsgId, PQEncryption)))
sendMessagesB' c reqs = withConnLocks c connIds "sendMessages" $ do
  reqs' <- withStoreBatch c (\db -> fmap (bindRight $ \req@(connId, _, _, _) -> bimap storeError (req,) <$> getConn db connId) reqs)
  let (toEnable, reqs'') = mapAccumL prepareConn [] reqs'
  void $ withStoreBatch' c $ \db -> map (\connId -> setConnPQSupport db connId PQSupportOn) toEnable
  enqueueMessagesB c reqs''
  where
    prepareConn :: [ConnId] -> Either AgentErrorType (MsgReq, SomeConn) -> ([ConnId], Either AgentErrorType (ConnData, NonEmpty SndQueue, Maybe PQEncryption, MsgFlags, AMessage))
    prepareConn acc (Left e) = (acc, Left e)
    prepareConn acc (Right ((_, pqEnc, msgFlags, msg), SomeConn _ conn)) = case conn of
      DuplexConnection cData _ sqs -> prepareMsg cData sqs
      SndConnection cData sq -> prepareMsg cData [sq]
      _ -> (acc, Left $ CONN SIMPLEX)
      where
        prepareMsg :: ConnData -> NonEmpty SndQueue -> ([ConnId], Either AgentErrorType (ConnData, NonEmpty SndQueue, Maybe PQEncryption, MsgFlags, AMessage))
        prepareMsg cData@ConnData {connId, pqSupport} sqs
          | ratchetSyncSendProhibited cData = (acc, Left $ CMD PROHIBITED)
          -- connection is only updated if PQ encryption was disabled, and now it has to be enabled.
          -- support for PQ encryption (small message envelopes) will not be disabled when message is sent.
          | pqEnc == PQEncOn && pqSupport == PQSupportOff =
              let cData' = cData {pqSupport = PQSupportOn} :: ConnData
               in (connId : acc, Right (cData', sqs, Just pqEnc, msgFlags, A_MSG msg))
          | otherwise = (acc, Right (cData, sqs, Just pqEnc, msgFlags, A_MSG msg))
    connIds = map (\(connId, _, _, _) -> connId) $ rights $ toList reqs

-- / async command processing v v v

enqueueCommand :: AgentClient -> ACorrId -> ConnId -> Maybe SMPServer -> AgentCommand -> AM ()
enqueueCommand c corrId connId server aCommand = do
  withStore c $ \db -> createCommand db corrId connId server aCommand
  lift . void $ getAsyncCmdWorker True c server

resumeSrvCmds :: AgentClient -> Maybe SMPServer -> AM' ()
resumeSrvCmds = void .: getAsyncCmdWorker False
{-# INLINE resumeSrvCmds #-}

resumeConnCmds :: AgentClient -> ConnId -> AM ()
resumeConnCmds c connId =
  unlessM connQueued $
    withStore' c (`getPendingCommandServers` connId)
      >>= mapM_ (lift . resumeSrvCmds c)
  where
    connQueued = atomically $ isJust <$> TM.lookupInsert connId True (connCmdsQueued c)

getAsyncCmdWorker :: Bool -> AgentClient -> Maybe SMPServer -> AM' Worker
getAsyncCmdWorker hasWork c server =
  getAgentWorker "async_cmd" hasWork c server (asyncCmdWorkers c) (runCommandProcessing c server)

runCommandProcessing :: AgentClient -> Maybe SMPServer -> Worker -> AM ()
runCommandProcessing c@AgentClient {subQ} server_ Worker {doWork} = do
  ri <- asks $ messageRetryInterval . config -- different retry interval?
  forever $ do
    atomically $ endAgentOperation c AOSndNetwork
    lift $ waitForWork doWork
    atomically $ throwWhenInactive c
    atomically $ beginAgentOperation c AOSndNetwork
    withWork c doWork (`getPendingServerCommand` server_) $ processCmd (riFast ri)
  where
    processCmd :: RetryInterval -> PendingCommand -> AM ()
    processCmd ri PendingCommand {cmdId, corrId, userId, connId, command} = case command of
      AClientCommand (APC _ cmd) -> case cmd of
        NEW enableNtfs (ACM cMode) pqEnc subMode -> noServer $ do
          usedSrvs <- newTVarIO ([] :: [SMPServer])
          tryCommand . withNextSrv c userId usedSrvs [] $ \srv -> do
            (_, cReq) <- newRcvConnSrv c userId connId enableNtfs cMode Nothing pqEnc subMode srv
            notify $ INV (ACR cMode cReq)
        JOIN enableNtfs (ACR _ cReq@(CRInvitationUri ConnReqUriData {crSmpQueues = q :| _} _)) pqEnc subMode connInfo -> noServer $ do
          let initUsed = [qServer q]
          usedSrvs <- newTVarIO initUsed
          tryCommand . withNextSrv c userId usedSrvs initUsed $ \srv -> do
            joinConnSrvAsync c userId connId enableNtfs cReq connInfo pqEnc subMode srv
            notify OK
        LET confId ownCInfo -> withServer' . tryCommand $ allowConnection' c connId confId ownCInfo >> notify OK
        ACK msgId rcptInfo_ -> withServer' . tryCommand $ ackMessage' c connId msgId rcptInfo_ >> notify OK
        SWCH ->
          noServer . tryCommand . withConnLock c connId "switchConnection" $
            withStore c (`getConn` connId) >>= \case
              SomeConn _ conn@(DuplexConnection _ (replaced :| _rqs) _) ->
                switchDuplexConnection c conn replaced >>= notify . SWITCH QDRcv SPStarted
              _ -> throwError $ CMD PROHIBITED
        DEL -> withServer' . tryCommand $ deleteConnection' c connId >> notify OK
        _ -> notify $ ERR $ INTERNAL $ "unsupported async command " <> show (aCommandTag cmd)
      AInternalCommand cmd -> case cmd of
        ICAckDel rId srvMsgId msgId -> withServer $ \srv -> tryWithLock "ICAckDel" $ ack srv rId srvMsgId >> withStore' c (\db -> deleteMsg db connId msgId)
        ICAck rId srvMsgId -> withServer $ \srv -> tryWithLock "ICAck" $ ack srv rId srvMsgId
        ICAllowSecure _rId senderKey -> withServer' . tryWithLock "ICAllowSecure" $ do
          (SomeConn _ conn, AcceptedConfirmation {senderConf, ownConnInfo}) <-
            withStore c $ \db -> runExceptT $ (,) <$> ExceptT (getConn db connId) <*> ExceptT (getAcceptedConfirmation db connId)
          case conn of
            RcvConnection cData rq -> do
              secure rq senderKey
              mapM_ (connectReplyQueues c cData ownConnInfo) (L.nonEmpty $ smpReplyQueues senderConf)
            _ -> throwError $ INTERNAL $ "incorrect connection type " <> show (internalCmdTag cmd)
        ICDuplexSecure _rId senderKey -> withServer' . tryWithLock "ICDuplexSecure" . withDuplexConn $ \(DuplexConnection cData (rq :| _) (sq :| _)) -> do
          secure rq senderKey
          void $ enqueueMessage c cData sq SMP.MsgFlags {notification = True} HELLO
        -- ICDeleteConn is no longer used, but it can be present in old client databases
        ICDeleteConn -> withStore' c (`deleteCommand` cmdId)
        ICDeleteRcvQueue rId -> withServer $ \srv -> tryWithLock "ICDeleteRcvQueue" $ do
          rq <- withStore c (\db -> getDeletedRcvQueue db connId srv rId)
          deleteQueue c rq
          withStore' c (`deleteConnRcvQueue` rq)
        ICQSecure rId senderKey ->
          withServer $ \srv -> tryWithLock "ICQSecure" . withDuplexConn $ \(DuplexConnection cData rqs sqs) ->
            case find (sameQueue (srv, rId)) rqs of
              Just rq'@RcvQueue {server, sndId, status, dbReplaceQueueId = Just replaceQId} ->
                case find ((replaceQId ==) . dbQId) rqs of
                  Just rq1 -> when (status == Confirmed) $ do
                    secureQueue c rq' senderKey
                    withStore' c $ \db -> setRcvQueueStatus db rq' Secured
                    void . enqueueMessages c cData sqs SMP.noMsgFlags $ QUSE [((server, sndId), True)]
                    rq1' <- withStore' c $ \db -> setRcvSwitchStatus db rq1 $ Just RSSendingQUSE
                    let rqs' = updatedQs rq1' rqs
                        conn' = DuplexConnection cData rqs' sqs
                    notify . SWITCH QDRcv SPSecured $ connectionStats conn'
                  _ -> internalErr "ICQSecure: no switching queue found"
              _ -> internalErr "ICQSecure: queue address not found in connection"
        ICQDelete rId -> do
          withServer $ \srv -> tryWithLock "ICQDelete" . withDuplexConn $ \(DuplexConnection cData rqs sqs) -> do
            case removeQ (srv, rId) rqs of
              Nothing -> internalErr "ICQDelete: queue address not found in connection"
              Just (rq'@RcvQueue {primary}, rq'' : rqs')
                | primary -> internalErr "ICQDelete: cannot delete primary rcv queue"
                | otherwise -> do
                    checkRQSwchStatus rq' RSReceivedMessage
                    tryError (deleteQueue c rq') >>= \case
                      Right () -> finalizeSwitch
                      Left e
                        | temporaryOrHostError e -> throwError e
                        | otherwise -> finalizeSwitch >> throwError e
                where
                  finalizeSwitch = do
                    withStore' c $ \db -> deleteConnRcvQueue db rq'
                    when (enableNtfs cData) $ do
                      ns <- asks ntfSupervisor
                      atomically $ sendNtfSubCommand ns (connId, NSCCreate)
                    let conn' = DuplexConnection cData (rq'' :| rqs') sqs
                    notify $ SWITCH QDRcv SPCompleted $ connectionStats conn'
              _ -> internalErr "ICQDelete: cannot delete the only queue in connection"
        where
          ack srv rId srvMsgId = do
            rq <- withStore c $ \db -> getRcvQueue db connId srv rId
            ackQueueMessage c rq srvMsgId
          secure :: RcvQueue -> SMP.SndPublicAuthKey -> AM ()
          secure rq senderKey = do
            secureQueue c rq senderKey
            withStore' c $ \db -> setRcvQueueStatus db rq Secured
      where
        withServer a = case server_ of
          Just srv -> a srv
          _ -> internalErr "command requires server"
        withServer' = withServer . const
        noServer a = case server_ of
          Nothing -> a
          _ -> internalErr "command requires no server"
        withDuplexConn :: (Connection 'CDuplex -> AM ()) -> AM ()
        withDuplexConn a =
          withStore c (`getConn` connId) >>= \case
            SomeConn _ conn@DuplexConnection {} -> a conn
            _ -> internalErr "command requires duplex connection"
        tryCommand action = withRetryInterval ri $ \_ loop ->
          tryError action >>= \case
            Left e
              | temporaryOrHostError e -> retrySndOp c loop
              | otherwise -> cmdError e
            Right () -> withStore' c (`deleteCommand` cmdId)
        tryWithLock name = tryCommand . withConnLock c connId name
        internalErr s = cmdError $ INTERNAL $ s <> ": " <> show (agentCommandTag command)
        cmdError e = notify (ERR e) >> withStore' c (`deleteCommand` cmdId)
        notify :: forall e. AEntityI e => ACommand 'Agent e -> AM ()
        notify cmd = atomically $ writeTBQueue subQ (corrId, connId, APC (sAEntity @e) cmd)
-- ^ ^ ^ async command processing /

enqueueMessages :: AgentClient -> ConnData -> NonEmpty SndQueue -> MsgFlags -> AMessage -> AM (AgentMsgId, PQEncryption)
enqueueMessages c cData sqs msgFlags aMessage = do
  when (ratchetSyncSendProhibited cData) $ throwError $ INTERNAL "enqueueMessages: ratchet is not synchronized"
  enqueueMessages' c cData sqs msgFlags aMessage

enqueueMessages' :: AgentClient -> ConnData -> NonEmpty SndQueue -> MsgFlags -> AMessage -> AM (AgentMsgId, CR.PQEncryption)
enqueueMessages' c cData sqs msgFlags aMessage =
  ExceptT $ runIdentity <$> enqueueMessagesB c (Identity (Right (cData, sqs, Nothing, msgFlags, aMessage)))
{-# INLINE enqueueMessages' #-}

enqueueMessagesB :: Traversable t => AgentClient -> t (Either AgentErrorType (ConnData, NonEmpty SndQueue, Maybe PQEncryption, MsgFlags, AMessage)) -> AM' (t (Either AgentErrorType (AgentMsgId, PQEncryption)))
enqueueMessagesB c reqs = do
  reqs' <- enqueueMessageB c reqs
  enqueueSavedMessageB c $ mapMaybe snd $ rights $ toList reqs'
  pure $ fst <$$> reqs'

isActiveSndQ :: SndQueue -> Bool
isActiveSndQ SndQueue {status} = status == Secured || status == Active
{-# INLINE isActiveSndQ #-}

enqueueMessage :: AgentClient -> ConnData -> SndQueue -> MsgFlags -> AMessage -> AM (AgentMsgId, PQEncryption)
enqueueMessage c cData sq msgFlags aMessage =
  ExceptT $ fmap fst . runIdentity <$> enqueueMessageB c (Identity (Right (cData, [sq], Nothing, msgFlags, aMessage)))
{-# INLINE enqueueMessage #-}

-- this function is used only for sending messages in batch, it returns the list of successes to enqueue additional deliveries
enqueueMessageB :: forall t. Traversable t => AgentClient -> t (Either AgentErrorType (ConnData, NonEmpty SndQueue, Maybe PQEncryption, MsgFlags, AMessage)) -> AM' (t (Either AgentErrorType ((AgentMsgId, PQEncryption), Maybe (ConnData, [SndQueue], AgentMsgId))))
enqueueMessageB c reqs = do
  cfg <- asks config
  reqMids <- withStoreBatch c $ \db -> fmap (bindRight $ storeSentMsg db cfg) reqs
  forME reqMids $ \((cData, sq :| sqs, _, _, _), InternalId msgId, pqSecr) -> do
    submitPendingMsg c cData sq
    let sqs' = filter isActiveSndQ sqs
    pure $ Right ((msgId, pqSecr), if null sqs' then Nothing else Just (cData, sqs', msgId))
  where
    storeSentMsg :: DB.Connection -> AgentConfig -> (ConnData, NonEmpty SndQueue, Maybe PQEncryption, MsgFlags, AMessage) -> IO (Either AgentErrorType ((ConnData, NonEmpty SndQueue, Maybe PQEncryption, MsgFlags, AMessage), InternalId, PQEncryption))
    storeSentMsg db cfg req@(cData@ConnData {connId}, sq :| _, pqEnc_, msgFlags, aMessage) = fmap (first storeError) $ runExceptT $ do
      let AgentConfig {smpAgentVRange, e2eEncryptVRange} = cfg
      internalTs <- liftIO getCurrentTime
      (internalId, internalSndId, prevMsgHash) <- liftIO $ updateSndIds db connId
      let privHeader = APrivHeader (unSndId internalSndId) prevMsgHash
          agentMsg = AgentMessage privHeader aMessage
          agentMsgStr = smpEncode agentMsg
          internalHash = C.sha256Hash agentMsgStr
          currentE2EVersion = maxVersion e2eEncryptVRange
      (encAgentMessage, pqEnc) <- agentRatchetEncrypt db cData agentMsgStr e2eEncAgentMsgLength pqEnc_ currentE2EVersion
      let agentVersion = maxVersion smpAgentVRange
          msgBody = smpEncode $ AgentMsgEnvelope {agentVersion, encAgentMessage}
          msgType = agentMessageType agentMsg
          msgData = SndMsgData {internalId, internalSndId, internalTs, msgType, msgFlags, msgBody, pqEncryption = pqEnc, internalHash, prevMsgHash}
      liftIO $ createSndMsg db connId msgData
      liftIO $ createSndMsgDelivery db connId sq internalId
      pure (req, internalId, pqEnc)

enqueueSavedMessage :: AgentClient -> ConnData -> AgentMsgId -> SndQueue -> AM' ()
enqueueSavedMessage c cData msgId sq = enqueueSavedMessageB c $ Identity (cData, [sq], msgId)
{-# INLINE enqueueSavedMessage #-}

enqueueSavedMessageB :: Foldable t => AgentClient -> t (ConnData, [SndQueue], AgentMsgId) -> AM' ()
enqueueSavedMessageB c reqs = do
  -- saving to the database is in the start to avoid race conditions when delivery is read from queue before it is saved
  void $ withStoreBatch' c $ \db -> concatMap (storeDeliveries db) reqs
  forM_ reqs $ \(cData, sqs, _) ->
    forM sqs $ submitPendingMsg c cData
  where
    storeDeliveries :: DB.Connection -> (ConnData, [SndQueue], AgentMsgId) -> [IO ()]
    storeDeliveries db (ConnData {connId}, sqs, msgId) = do
      let mId = InternalId msgId
       in map (\sq -> createSndMsgDelivery db connId sq mId) sqs

resumeMsgDelivery :: AgentClient -> ConnData -> SndQueue -> AM' ()
resumeMsgDelivery = void .:. getDeliveryWorker False
{-# INLINE resumeMsgDelivery #-}

getDeliveryWorker :: Bool -> AgentClient -> ConnData -> SndQueue -> AM' (Worker, TMVar ())
getDeliveryWorker hasWork c cData sq =
  getAgentWorker' fst mkLock "msg_delivery" hasWork c (qAddress sq) (smpDeliveryWorkers c) (runSmpQueueMsgDelivery c cData sq)
  where
    mkLock w = do
      retryLock <- newEmptyTMVar
      pure (w, retryLock)

submitPendingMsg :: AgentClient -> ConnData -> SndQueue -> AM' ()
submitPendingMsg c cData sq = do
  atomically $ modifyTVar' (msgDeliveryOp c) $ \s -> s {opsInProgress = opsInProgress s + 1}
  void $ getDeliveryWorker True c cData sq

runSmpQueueMsgDelivery :: AgentClient -> ConnData -> SndQueue -> (Worker, TMVar ()) -> AM ()
runSmpQueueMsgDelivery c@AgentClient {subQ} ConnData {connId} sq (Worker {doWork}, qLock) = do
  AgentConfig {messageRetryInterval = ri, messageTimeout, helloTimeout, quotaExceededTimeout} <- asks config
  forever $ do
    atomically $ endAgentOperation c AOSndNetwork
    lift $ waitForWork doWork
    atomically $ throwWhenInactive c
    atomically $ throwWhenNoDelivery c sq
    atomically $ beginAgentOperation c AOSndNetwork
    withWork c doWork (\db -> getPendingQueueMsg db connId sq) $
      \(rq_, PendingMsgData {msgId, msgType, msgBody, pqEncryption, msgFlags, msgRetryState, internalTs}) -> do
        atomically $ endAgentOperation c AOMsgDelivery -- this operation begins in submitPendingMsg
        let mId = unId msgId
            ri' = maybe id updateRetryInterval2 msgRetryState ri
        withRetryLock2 ri' qLock $ \riState loop -> do
          lift $ waitForUserNetwork c
          resp <- tryError $ case msgType of
            AM_CONN_INFO -> sendConfirmation c sq msgBody
            AM_CONN_INFO_REPLY -> sendConfirmation c sq msgBody
            _ -> sendAgentMessage c sq msgFlags msgBody
          case resp of
            Left e -> do
              let err = if msgType == AM_A_MSG_ then MERR mId e else ERR e
              case e of
                SMP _ SMP.QUOTA -> case msgType of
                  AM_CONN_INFO -> connError msgId NOT_AVAILABLE
                  AM_CONN_INFO_REPLY -> connError msgId NOT_AVAILABLE
                  _ -> do
                    expireTs <- addUTCTime (-quotaExceededTimeout) <$> liftIO getCurrentTime
                    if internalTs < expireTs then notifyDelMsgs msgId e expireTs else retrySndMsg RISlow
                SMP _ SMP.AUTH -> case msgType of
                  AM_CONN_INFO -> connError msgId NOT_AVAILABLE
                  AM_CONN_INFO_REPLY -> connError msgId NOT_AVAILABLE
                  AM_RATCHET_INFO -> connError msgId NOT_AVAILABLE
                  -- in duplexHandshake mode (v2) HELLO is only sent once, without retrying,
                  -- because the queue must be secured by the time the confirmation or the first HELLO is received
                  AM_HELLO_ -> case rq_ of
                    -- party initiating connection
                    Just _ -> connError msgId NOT_AVAILABLE
                    -- party joining connection
                    _ -> connError msgId NOT_ACCEPTED
                  AM_REPLY_ -> notifyDel msgId err
                  AM_A_MSG_ -> notifyDel msgId err
                  AM_A_RCVD_ -> notifyDel msgId err
                  AM_QCONT_ -> notifyDel msgId err
                  AM_QADD_ -> qError msgId "QADD: AUTH"
                  AM_QKEY_ -> qError msgId "QKEY: AUTH"
                  AM_QUSE_ -> qError msgId "QUSE: AUTH"
                  AM_QTEST_ -> qError msgId "QTEST: AUTH"
                  AM_EREADY_ -> notifyDel msgId err
                _
                  -- for other operations BROKER HOST is treated as a permanent error (e.g., when connecting to the server),
                  -- the message sending would be retried
                  | temporaryOrHostError e -> do
                      let msgTimeout = if msgType == AM_HELLO_ then helloTimeout else messageTimeout
                      expireTs <- addUTCTime (-msgTimeout) <$> liftIO getCurrentTime
                      if internalTs < expireTs
                        then notifyDelMsgs msgId e expireTs
                        else do
                          when (serverHostError e) $ notify $ MWARN (unId msgId) e
                          retrySndMsg RIFast
                  | otherwise -> notifyDel msgId err
              where
                retrySndMsg riMode = do
                  withStore' c $ \db -> updatePendingMsgRIState db connId msgId riState
                  retrySndOp c $ loop riMode
            Right proxySrv_ -> do
              case msgType of
                AM_CONN_INFO -> setConfirmed
                AM_CONN_INFO_REPLY -> setConfirmed
                AM_RATCHET_INFO -> pure ()
                AM_REPLY_ -> pure ()
                AM_HELLO_ -> do
                  withStore' c $ \db -> setSndQueueStatus db sq Active
                  case rq_ of
                    -- party initiating connection (in v1)
                    Just RcvQueue {status} ->
                      -- it is unclear why subscribeQueue was needed here,
                      -- message delivery can only be enabled for queues that were created in the current session or subscribed
                      -- subscribeQueue c rq connId
                      --
                      -- If initiating party were to send CON to the user without waiting for reply HELLO (to reduce handshake time),
                      -- it would lead to the non-deterministic internal ID of the first sent message, at to some other race conditions,
                      -- because it can be sent before HELLO is received
                      -- With `status == Active` condition, CON is sent here only by the accepting party, that previously received HELLO
                      when (status == Active) $ notify $ CON pqEncryption
                    -- this branch should never be reached as receive queue is created before the confirmation,
                    _ -> logError "HELLO sent without receive queue"
                AM_A_MSG_ -> notify $ SENT mId proxySrv_
                AM_A_RCVD_ -> pure ()
                AM_QCONT_ -> pure ()
                AM_QADD_ -> pure ()
                AM_QKEY_ -> do
                  SomeConn _ conn <- withStore c (`getConn` connId)
                  notify . SWITCH QDSnd SPConfirmed $ connectionStats conn
                AM_QUSE_ -> pure ()
                AM_QTEST_ -> withConnLock c connId "runSmpQueueMsgDelivery AM_QTEST_" $ do
                  withStore' c $ \db -> setSndQueueStatus db sq Active
                  SomeConn _ conn <- withStore c (`getConn` connId)
                  case conn of
                    DuplexConnection cData' rqs sqs -> do
                      -- remove old snd queue from connection once QTEST is sent to the new queue
                      let addr = qAddress sq
                      case findQ addr sqs of
                        -- this is the same queue where this loop delivers messages to but with updated state
                        Just SndQueue {dbReplaceQueueId = Just replacedId, primary} ->
                          -- second part of this condition is a sanity check because dbReplaceQueueId cannot point to the same queue, see switchConnection'
                          case removeQP (\sq' -> dbQId sq' == replacedId && not (sameQueue addr sq')) sqs of
                            Nothing -> internalErr msgId "sent QTEST: queue not found in connection"
                            Just (sq', sq'' : sqs') -> do
                              checkSQSwchStatus sq' SSSendingQTEST
                              -- remove the delivery from the map to stop the thread when the delivery loop is complete
                              atomically $ TM.delete (qAddress sq') $ smpDeliveryWorkers c
                              withStore' c $ \db -> do
                                when primary $ setSndQueuePrimary db connId sq
                                deletePendingMsgs db connId sq'
                                deleteConnSndQueue db connId sq'
                              let sqs'' = sq'' :| sqs'
                                  conn' = DuplexConnection cData' rqs sqs''
                              notify . SWITCH QDSnd SPCompleted $ connectionStats conn'
                            _ -> internalErr msgId "sent QTEST: there is only one queue in connection"
                        _ -> internalErr msgId "sent QTEST: queue not in connection or not replacing another queue"
                    _ -> internalErr msgId "QTEST sent not in duplex connection"
                AM_EREADY_ -> pure ()
              delMsgKeep (msgType == AM_A_MSG_) msgId
              where
                setConfirmed = do
                  withStore' c $ \db -> do
                    setSndQueueStatus db sq Confirmed
                    when (isJust rq_) $ removeConfirmations db connId
  where
    notifyDelMsgs :: InternalId -> AgentErrorType -> UTCTime -> AM ()
    notifyDelMsgs msgId err expireTs = do
      notifyDel msgId $ MERR (unId msgId) err
      msgIds_ <- withStore' c $ \db -> getExpiredSndMessages db connId sq expireTs
      forM_ (L.nonEmpty msgIds_) $ \msgIds -> do
        notify $ MERRS (L.map unId msgIds) err
        withStore' c $ \db -> forM_ msgIds $ \msgId' -> deleteSndMsgDelivery db connId sq msgId' False `catchAll_` pure ()
    delMsg :: InternalId -> AM ()
    delMsg = delMsgKeep False
    delMsgKeep :: Bool -> InternalId -> AM ()
    delMsgKeep keepForReceipt msgId = withStore' c $ \db -> deleteSndMsgDelivery db connId sq msgId keepForReceipt
    notify :: forall e. AEntityI e => ACommand 'Agent e -> AM ()
    notify cmd = atomically $ writeTBQueue subQ ("", connId, APC (sAEntity @e) cmd)
    notifyDel :: AEntityI e => InternalId -> ACommand 'Agent e -> AM ()
    notifyDel msgId cmd = notify cmd >> delMsg msgId
    connError msgId = notifyDel msgId . ERR . CONN
    qError msgId = notifyDel msgId . ERR . AGENT . A_QUEUE
    internalErr msgId = notifyDel msgId . ERR . INTERNAL

retrySndOp :: AgentClient -> AM () -> AM ()
retrySndOp c loop = do
  -- end... is in a separate atomically because if begin... blocks, SUSPENDED won't be sent
  atomically $ endAgentOperation c AOSndNetwork
  atomically $ throwWhenInactive c
  atomically $ beginAgentOperation c AOSndNetwork
  loop

ackMessage' :: AgentClient -> ConnId -> AgentMsgId -> Maybe MsgReceiptInfo -> AM ()
ackMessage' c connId msgId rcptInfo_ = withConnLock c connId "ackMessage" $ do
  SomeConn _ conn <- withStore c (`getConn` connId)
  case conn of
    DuplexConnection {} -> ack >> sendRcpt conn >> del
    RcvConnection {} -> ack >> del
    SndConnection {} -> throwError $ CONN SIMPLEX
    ContactConnection {} -> throwError $ CMD PROHIBITED
    NewConnection _ -> throwError $ CMD PROHIBITED
  where
    ack :: AM ()
    ack = do
      -- the stored message was delivered via a specific queue, the rest failed to decrypt and were already acknowledged
      (rq, srvMsgId) <- withStore c $ \db -> setMsgUserAck db connId $ InternalId msgId
      ackQueueMessage c rq srvMsgId
    del :: AM ()
    del = withStore' c $ \db -> deleteMsg db connId $ InternalId msgId
    sendRcpt :: Connection 'CDuplex -> AM ()
    sendRcpt (DuplexConnection cData@ConnData {connAgentVersion} _ sqs) = do
      msg@RcvMsg {msgType, msgReceipt} <- withStore c $ \db -> getRcvMsg db connId $ InternalId msgId
      case rcptInfo_ of
        Just rcptInfo -> do
          unless (msgType == AM_A_MSG_) $ throwError (CMD PROHIBITED)
          when (connAgentVersion >= deliveryRcptsSMPAgentVersion) $ do
            let RcvMsg {msgMeta = MsgMeta {sndMsgId}, internalHash} = msg
                rcpt = A_RCVD [AMessageReceipt {agentMsgId = sndMsgId, msgHash = internalHash, rcptInfo}]
            void $ enqueueMessages c cData sqs SMP.MsgFlags {notification = False} rcpt
        Nothing -> case (msgType, msgReceipt) of
          -- only remove sent message if receipt hash was Ok, both to debug and for future redundancy
          (AM_A_RCVD_, Just MsgReceipt {agentMsgId = sndMsgId, msgRcptStatus = MROk}) ->
            withStore' c $ \db -> deleteDeliveredSndMsg db connId $ InternalId sndMsgId
          _ -> pure ()

switchConnection' :: AgentClient -> ConnId -> AM ConnectionStats
switchConnection' c connId =
  withConnLock c connId "switchConnection" $
    withStore c (`getConn` connId) >>= \case
      SomeConn _ conn@(DuplexConnection cData rqs@(rq :| _rqs) _)
        | isJust (switchingRQ rqs) -> throwError $ CMD PROHIBITED
        | otherwise -> do
            when (ratchetSyncSendProhibited cData) $ throwError $ CMD PROHIBITED
            rq' <- withStore' c $ \db -> setRcvSwitchStatus db rq $ Just RSSwitchStarted
            switchDuplexConnection c conn rq'
      _ -> throwError $ CMD PROHIBITED

switchDuplexConnection :: AgentClient -> Connection 'CDuplex -> RcvQueue -> AM ConnectionStats
switchDuplexConnection c (DuplexConnection cData@ConnData {connId, userId} rqs sqs) rq@RcvQueue {server, dbQueueId = DBQueueId dbQueueId, sndId} = do
  checkRQSwchStatus rq RSSwitchStarted
  clientVRange <- asks $ smpClientVRange . config
  -- try to get the server that is different from all queues, or at least from the primary rcv queue
  srvAuth@(ProtoServerWithAuth srv _) <- getNextServer c userId $ map qServer (L.toList rqs) <> map qServer (L.toList sqs)
  srv' <- if srv == server then getNextServer c userId [server] else pure srvAuth
  (q, qUri, tSess, sessId) <- newRcvQueue c userId connId srv' clientVRange SMSubscribe
  let rq' = (q :: NewRcvQueue) {primary = True, dbReplaceQueueId = Just dbQueueId}
  rq'' <- withStore c $ \db -> addConnRcvQueue db connId rq'
  lift $ addNewQueueSubscription c rq'' tSess sessId
  void . enqueueMessages c cData sqs SMP.noMsgFlags $ QADD [(qUri, Just (server, sndId))]
  rq1 <- withStore' c $ \db -> setRcvSwitchStatus db rq $ Just RSSendingQADD
  let rqs' = updatedQs rq1 rqs <> [rq'']
  pure . connectionStats $ DuplexConnection cData rqs' sqs

abortConnectionSwitch' :: AgentClient -> ConnId -> AM ConnectionStats
abortConnectionSwitch' c connId =
  withConnLock c connId "abortConnectionSwitch" $
    withStore c (`getConn` connId) >>= \case
      SomeConn _ (DuplexConnection cData rqs sqs) -> case switchingRQ rqs of
        Just rq
          | canAbortRcvSwitch rq -> do
              when (ratchetSyncSendProhibited cData) $ throwError $ CMD PROHIBITED
              -- multiple queues to which the connections switches were possible when repeating switch was allowed
              let (delRqs, keepRqs) = L.partition ((Just (dbQId rq) ==) . dbReplaceQId) rqs
              case L.nonEmpty keepRqs of
                Just rqs' -> do
                  rq' <- withStore' c $ \db -> do
                    mapM_ (setRcvQueueDeleted db) delRqs
                    setRcvSwitchStatus db rq Nothing
                  forM_ delRqs $ \RcvQueue {server, rcvId} -> enqueueCommand c "" connId (Just server) $ AInternalCommand $ ICDeleteRcvQueue rcvId
                  let rqs'' = updatedQs rq' rqs'
                      conn' = DuplexConnection cData rqs'' sqs
                  pure $ connectionStats conn'
                _ -> throwError $ INTERNAL "won't delete all rcv queues in connection"
          | otherwise -> throwError $ CMD PROHIBITED
        _ -> throwError $ CMD PROHIBITED
      _ -> throwError $ CMD PROHIBITED

synchronizeRatchet' :: AgentClient -> ConnId -> PQSupport -> Bool -> AM ConnectionStats
synchronizeRatchet' c connId pqSupport' force = withConnLock c connId "synchronizeRatchet" $ do
  withStore c (`getConn` connId) >>= \case
    SomeConn _ (DuplexConnection cData@ConnData {pqSupport} rqs sqs)
      | ratchetSyncAllowed cData || force -> do
          -- check queues are not switching?
          when (pqSupport' /= pqSupport) $ withStore' c $ \db -> setConnPQSupport db connId pqSupport'
          let cData' = cData {pqSupport = pqSupport'} :: ConnData
          AgentConfig {e2eEncryptVRange} <- asks config
          g <- asks random
          (pk1, pk2, pKem, e2eParams) <- liftIO $ CR.generateRcvE2EParams g (maxVersion e2eEncryptVRange) pqSupport'
          enqueueRatchetKeyMsgs c cData' sqs e2eParams
          withStore' c $ \db -> do
            setConnRatchetSync db connId RSStarted
            setRatchetX3dhKeys db connId pk1 pk2 pKem
          let cData'' = cData' {ratchetSyncState = RSStarted} :: ConnData
              conn' = DuplexConnection cData'' rqs sqs
          pure $ connectionStats conn'
      | otherwise -> throwError $ CMD PROHIBITED
    _ -> throwError $ CMD PROHIBITED

ackQueueMessage :: AgentClient -> RcvQueue -> SMP.MsgId -> AM ()
ackQueueMessage c rq srvMsgId =
  sendAck c rq srvMsgId `catchAgentError` \case
    SMP _ SMP.NO_MSG -> pure ()
    e -> throwError e

-- | Suspend SMP agent connection (OFF command) in Reader monad
suspendConnection' :: AgentClient -> ConnId -> AM ()
suspendConnection' c connId = withConnLock c connId "suspendConnection" $ do
  SomeConn _ conn <- withStore c (`getConn` connId)
  case conn of
    DuplexConnection _ rqs _ -> mapM_ (suspendQueue c) rqs
    RcvConnection _ rq -> suspendQueue c rq
    ContactConnection _ rq -> suspendQueue c rq
    SndConnection _ _ -> throwError $ CONN SIMPLEX
    NewConnection _ -> throwError $ CMD PROHIBITED

-- | Delete SMP agent connection (DEL command) in Reader monad
-- unlike deleteConnectionAsync, this function does not mark connection as deleted in case of deletion failure
-- currently it is used only in tests
deleteConnection' :: AgentClient -> ConnId -> AM ()
deleteConnection' c connId = toConnResult connId =<< deleteConnections' c [connId]
{-# INLINE deleteConnection' #-}

connRcvQueues :: Connection d -> [RcvQueue]
connRcvQueues = \case
  DuplexConnection _ rqs _ -> L.toList rqs
  RcvConnection _ rq -> [rq]
  ContactConnection _ rq -> [rq]
  SndConnection _ _ -> []
  NewConnection _ -> []

disableConn :: AgentClient -> ConnId -> AM' ()
disableConn c connId = do
  atomically $ removeSubscription c connId
  ns <- asks ntfSupervisor
  atomically $ writeTBQueue (ntfSubQ ns) (connId, NSCDelete)

-- Unlike deleteConnectionsAsync, this function does not mark connections as deleted in case of deletion failure.
deleteConnections' :: AgentClient -> [ConnId] -> AM (Map ConnId (Either AgentErrorType ()))
deleteConnections' = deleteConnections_ getConns False False
{-# INLINE deleteConnections' #-}

deleteDeletedConns :: AgentClient -> [ConnId] -> AM (Map ConnId (Either AgentErrorType ()))
deleteDeletedConns = deleteConnections_ getDeletedConns True False
{-# INLINE deleteDeletedConns #-}

deleteDeletedWaitingDeliveryConns :: AgentClient -> [ConnId] -> AM (Map ConnId (Either AgentErrorType ()))
deleteDeletedWaitingDeliveryConns = deleteConnections_ getConns True True
{-# INLINE deleteDeletedWaitingDeliveryConns #-}

prepareDeleteConnections_ ::
  (DB.Connection -> [ConnId] -> IO [Either StoreError SomeConn]) ->
  AgentClient ->
  Bool ->
  [ConnId] ->
  AM (Map ConnId (Either AgentErrorType ()), [RcvQueue], [ConnId])
prepareDeleteConnections_ getConnections c waitDelivery connIds = do
  conns :: Map ConnId (Either StoreError SomeConn) <- M.fromList . zip connIds <$> withStore' c (`getConnections` connIds)
  let (errs, cs) = M.mapEither id conns
      errs' = M.map (Left . storeError) errs
      (delRs, rcvQs) = M.mapEither rcvQueues cs
      rqs = concat $ M.elems rcvQs
      connIds' = M.keys rcvQs
  lift . forM_ connIds' $ disableConn c
  -- ! delRs is not used to notify about the result in any of the calling functions,
  -- ! it is only used to check results count in deleteConnections_;
  -- ! if it was used to notify about the result, it might be necessary to differentiate
  -- ! between completed deletions of connections, and deletions delayed due to wait for delivery (see deleteConn)
  deliveryTimeout <- if waitDelivery then asks (Just . connDeleteDeliveryTimeout . config) else pure Nothing
  rs' <- lift $ catMaybes . rights <$> withStoreBatch' c (\db -> map (deleteConn db deliveryTimeout) (M.keys delRs))
  forM_ rs' $ \cId -> notify ("", cId, APC SAEConn DEL_CONN)
  pure (errs' <> delRs, rqs, connIds')
  where
    rcvQueues :: SomeConn -> Either (Either AgentErrorType ()) [RcvQueue]
    rcvQueues (SomeConn _ conn) = case connRcvQueues conn of
      [] -> Left $ Right ()
      rqs -> Right rqs
    notify = atomically . writeTBQueue (subQ c)

deleteConnQueues :: AgentClient -> Bool -> Bool -> [RcvQueue] -> AM' (Map ConnId (Either AgentErrorType ()))
deleteConnQueues c waitDelivery ntf rqs = do
  rs <- connResults <$> (deleteQueueRecs =<< deleteQueues c rqs)
  let connIds = M.keys $ M.filter isRight rs
  deliveryTimeout <- if waitDelivery then asks (Just . connDeleteDeliveryTimeout . config) else pure Nothing
  rs' <- catMaybes . rights <$> withStoreBatch' c (\db -> map (deleteConn db deliveryTimeout) connIds)
  forM_ rs' $ \cId -> notify ("", cId, APC SAEConn DEL_CONN)
  pure rs
  where
    deleteQueueRecs :: [(RcvQueue, Either AgentErrorType ())] -> AM' [(RcvQueue, Either AgentErrorType ())]
    deleteQueueRecs rs = do
      maxErrs <- asks $ deleteErrorCount . config
      (rs', notifyActions) <- unzip . rights <$> withStoreBatch' c (\db -> map (deleteQueueRec db maxErrs) rs)
      mapM_ sequence_ notifyActions
      pure rs'
      where
        deleteQueueRec ::
          DB.Connection ->
          Int ->
          (RcvQueue, Either AgentErrorType ()) ->
          IO ((RcvQueue, Either AgentErrorType ()), Maybe (AM' ()))
        deleteQueueRec db maxErrs (rq, r) = case r of
          Right _ -> deleteConnRcvQueue db rq $> ((rq, r), Just (notifyRQ rq Nothing))
          Left e
            | temporaryOrHostError e && deleteErrors rq + 1 < maxErrs -> incRcvDeleteErrors db rq $> ((rq, r), Nothing)
            | otherwise -> deleteConnRcvQueue db rq $> ((rq, Right ()), Just (notifyRQ rq (Just e)))
    notifyRQ rq e_ = notify ("", qConnId rq, APC SAEConn $ DEL_RCVQ (qServer rq) (queueId rq) e_)
    notify = when ntf . atomically . writeTBQueue (subQ c)
    connResults :: [(RcvQueue, Either AgentErrorType ())] -> Map ConnId (Either AgentErrorType ())
    connResults = M.map snd . foldl' addResult M.empty
      where
        -- collects results by connection ID
        addResult :: Map ConnId QCmdResult -> (RcvQueue, Either AgentErrorType ()) -> Map ConnId QCmdResult
        addResult rs (RcvQueue {connId, status}, r) = M.alter (combineRes (status, r)) connId rs
        -- combines two results for one connection, by prioritizing errors in Active queues
        combineRes :: QCmdResult -> Maybe QCmdResult -> Maybe QCmdResult
        combineRes r' (Just r) = Just $ if order r <= order r' then r else r'
        combineRes r' _ = Just r'
        order :: QCmdResult -> Int
        order (Active, Left _) = 1
        order (_, Left _) = 2
        order _ = 3

deleteConnections_ ::
  (DB.Connection -> [ConnId] -> IO [Either StoreError SomeConn]) ->
  Bool ->
  Bool ->
  AgentClient ->
  [ConnId] ->
  AM (Map ConnId (Either AgentErrorType ()))
deleteConnections_ _ _ _ _ [] = pure M.empty
deleteConnections_ getConnections ntf waitDelivery c connIds = do
  (rs, rqs, _) <- prepareDeleteConnections_ getConnections c waitDelivery connIds
  rcvRs <- lift $ deleteConnQueues c waitDelivery ntf rqs
  let rs' = M.union rs rcvRs
  notifyResultError rs'
  pure rs'
  where
    notifyResultError :: Map ConnId (Either AgentErrorType ()) -> AM ()
    notifyResultError rs = do
      let actual = M.size rs
          expected = length connIds
      when (actual /= expected) . atomically $
        writeTBQueue (subQ c) ("", "", APC SAEConn $ ERR $ INTERNAL $ "deleteConnections result size: " <> show actual <> ", expected " <> show expected)

getConnectionServers' :: AgentClient -> ConnId -> AM ConnectionStats
getConnectionServers' c connId = do
  SomeConn _ conn <- withStore c (`getConn` connId)
  pure $ connectionStats conn

getConnectionRatchetAdHash' :: AgentClient -> ConnId -> AM ByteString
getConnectionRatchetAdHash' c connId = do
  CR.Ratchet {rcAD = Str rcAD} <- withStore c (`getRatchet` connId)
  pure $ C.sha256Hash rcAD

connectionStats :: Connection c -> ConnectionStats
connectionStats = \case
  RcvConnection cData rq ->
    (stats cData) {rcvQueuesInfo = [rcvQueueInfo rq]}
  SndConnection cData sq ->
    (stats cData) {sndQueuesInfo = [sndQueueInfo sq]}
  DuplexConnection cData rqs sqs ->
    (stats cData) {rcvQueuesInfo = map rcvQueueInfo $ L.toList rqs, sndQueuesInfo = map sndQueueInfo $ L.toList sqs}
  ContactConnection cData rq ->
    (stats cData) {rcvQueuesInfo = [rcvQueueInfo rq]}
  NewConnection cData ->
    stats cData
  where
    stats ConnData {connAgentVersion, ratchetSyncState} =
      ConnectionStats
        { connAgentVersion,
          rcvQueuesInfo = [],
          sndQueuesInfo = [],
          ratchetSyncState,
          ratchetSyncSupported = connAgentVersion >= ratchetSyncSMPAgentVersion
        }

-- | Change servers to be used for creating new queues, in Reader monad
setProtocolServers :: (ProtocolTypeI p, UserProtocol p) => AgentClient -> UserId -> NonEmpty (ProtoServerWithAuth p) -> IO ()
setProtocolServers c userId srvs = atomically $ TM.insert userId srvs (userServers c)
{-# INLINE setProtocolServers #-}

registerNtfToken' :: AgentClient -> DeviceToken -> NotificationsMode -> AM NtfTknStatus
registerNtfToken' c suppliedDeviceToken suppliedNtfMode =
  withStore' c getSavedNtfToken >>= \case
    Just tkn@NtfToken {deviceToken = savedDeviceToken, ntfTokenId, ntfTknStatus, ntfTknAction, ntfMode = savedNtfMode} -> do
      status <- case (ntfTokenId, ntfTknAction) of
        (Nothing, Just NTARegister) -> do
          when (savedDeviceToken /= suppliedDeviceToken) $ withStore' c $ \db -> updateDeviceToken db tkn suppliedDeviceToken
          registerToken tkn $> NTRegistered
        -- possible improvement: add minimal time before repeat registration
        (Just tknId, Nothing)
          | savedDeviceToken == suppliedDeviceToken ->
              when (ntfTknStatus == NTRegistered) (registerToken tkn) $> NTRegistered
          | otherwise -> replaceToken tknId
        (Just tknId, Just (NTAVerify code))
          | savedDeviceToken == suppliedDeviceToken ->
              t tkn (NTActive, Just NTACheck) $ agentNtfVerifyToken c tknId tkn code
          | otherwise -> replaceToken tknId
        (Just tknId, Just NTACheck)
          | savedDeviceToken == suppliedDeviceToken -> do
              ns <- asks ntfSupervisor
              atomically $ nsUpdateToken ns tkn {ntfMode = suppliedNtfMode}
              when (ntfTknStatus == NTActive) $ do
                cron <- asks $ ntfCron . config
                agentNtfEnableCron c tknId tkn cron
                when (suppliedNtfMode == NMInstant) $ initializeNtfSubs c
                when (suppliedNtfMode == NMPeriodic && savedNtfMode == NMInstant) $ deleteNtfSubs c NSCDelete
              -- possible improvement: get updated token status from the server, or maybe TCRON could return the current status
              pure ntfTknStatus
          | otherwise -> replaceToken tknId
        (Just tknId, Just NTADelete) -> do
          agentNtfDeleteToken c tknId tkn
          withStore' c (`removeNtfToken` tkn)
          ns <- asks ntfSupervisor
          atomically $ nsRemoveNtfToken ns
          pure NTExpired
        _ -> pure ntfTknStatus
      withStore' c $ \db -> updateNtfMode db tkn suppliedNtfMode
      pure status
      where
        replaceToken :: NtfTokenId -> AM NtfTknStatus
        replaceToken tknId = do
          ns <- asks ntfSupervisor
          tryReplace ns `catchAgentError` \e ->
            if temporaryOrHostError e
              then throwError e
              else do
                withStore' c $ \db -> removeNtfToken db tkn
                atomically $ nsRemoveNtfToken ns
                createToken
          where
            tryReplace ns = do
              agentNtfReplaceToken c tknId tkn suppliedDeviceToken
              withStore' c $ \db -> updateDeviceToken db tkn suppliedDeviceToken
              atomically $ nsUpdateToken ns tkn {deviceToken = suppliedDeviceToken, ntfTknStatus = NTRegistered, ntfMode = suppliedNtfMode}
              pure NTRegistered
    _ -> createToken
  where
    t tkn = withToken c tkn Nothing
    createToken :: AM NtfTknStatus
    createToken =
      lift (getNtfServer c) >>= \case
        Just ntfServer ->
          asks (rcvAuthAlg . config) >>= \case
            C.AuthAlg a -> do
              g <- asks random
              tknKeys <- atomically $ C.generateAuthKeyPair a g
              dhKeys <- atomically $ C.generateKeyPair g
              let tkn = newNtfToken suppliedDeviceToken ntfServer tknKeys dhKeys suppliedNtfMode
              withStore' c (`createNtfToken` tkn)
              registerToken tkn
              pure NTRegistered
        _ -> throwError $ CMD PROHIBITED
    registerToken :: NtfToken -> AM ()
    registerToken tkn@NtfToken {ntfPubKey, ntfDhKeys = (pubDhKey, privDhKey)} = do
      (tknId, srvPubDhKey) <- agentNtfRegisterToken c tkn ntfPubKey pubDhKey
      let dhSecret = C.dh' srvPubDhKey privDhKey
      withStore' c $ \db -> updateNtfTokenRegistration db tkn tknId dhSecret
      ns <- asks ntfSupervisor
      atomically $ nsUpdateToken ns tkn {deviceToken = suppliedDeviceToken, ntfTknStatus = NTRegistered, ntfMode = suppliedNtfMode}

verifyNtfToken' :: AgentClient -> DeviceToken -> C.CbNonce -> ByteString -> AM ()
verifyNtfToken' c deviceToken nonce code =
  withStore' c getSavedNtfToken >>= \case
    Just tkn@NtfToken {deviceToken = savedDeviceToken, ntfTokenId = Just tknId, ntfDhSecret = Just dhSecret, ntfMode} -> do
      when (deviceToken /= savedDeviceToken) . throwError $ CMD PROHIBITED
      code' <- liftEither . bimap cryptoError NtfRegCode $ C.cbDecrypt dhSecret nonce code
      toStatus <-
        withToken c tkn (Just (NTConfirmed, NTAVerify code')) (NTActive, Just NTACheck) $
          agentNtfVerifyToken c tknId tkn code'
      when (toStatus == NTActive) $ do
        cron <- asks $ ntfCron . config
        agentNtfEnableCron c tknId tkn cron
        when (ntfMode == NMInstant) $ initializeNtfSubs c
    _ -> throwError $ CMD PROHIBITED

checkNtfToken' :: AgentClient -> DeviceToken -> AM NtfTknStatus
checkNtfToken' c deviceToken =
  withStore' c getSavedNtfToken >>= \case
    Just tkn@NtfToken {deviceToken = savedDeviceToken, ntfTokenId = Just tknId} -> do
      when (deviceToken /= savedDeviceToken) . throwError $ CMD PROHIBITED
      agentNtfCheckToken c tknId tkn
    _ -> throwError $ CMD PROHIBITED

deleteNtfToken' :: AgentClient -> DeviceToken -> AM ()
deleteNtfToken' c deviceToken =
  withStore' c getSavedNtfToken >>= \case
    Just tkn@NtfToken {deviceToken = savedDeviceToken} -> do
      when (deviceToken /= savedDeviceToken) . throwError $ CMD PROHIBITED
      deleteToken_ c tkn
      deleteNtfSubs c NSCSmpDelete
    _ -> throwError $ CMD PROHIBITED

getNtfToken' :: AgentClient -> AM (DeviceToken, NtfTknStatus, NotificationsMode, NtfServer)
getNtfToken' c =
  withStore' c getSavedNtfToken >>= \case
    Just NtfToken {deviceToken, ntfTknStatus, ntfMode, ntfServer} -> pure (deviceToken, ntfTknStatus, ntfMode, ntfServer)
    _ -> throwError $ CMD PROHIBITED

getNtfTokenData' :: AgentClient -> AM NtfToken
getNtfTokenData' c =
  withStore' c getSavedNtfToken >>= \case
    Just tkn -> pure tkn
    _ -> throwError $ CMD PROHIBITED

-- | Set connection notifications, in Reader monad
toggleConnectionNtfs' :: AgentClient -> ConnId -> Bool -> AM ()
toggleConnectionNtfs' c connId enable = do
  SomeConn _ conn <- withStore c (`getConn` connId)
  case conn of
    DuplexConnection cData _ _ -> toggle cData
    RcvConnection cData _ -> toggle cData
    ContactConnection cData _ -> toggle cData
    _ -> throwError $ CONN SIMPLEX
  where
    toggle :: ConnData -> AM ()
    toggle cData
      | enableNtfs cData == enable = pure ()
      | otherwise = do
          withStore' c $ \db -> setConnectionNtfs db connId enable
          ns <- asks ntfSupervisor
          let cmd = if enable then NSCCreate else NSCDelete
          atomically $ sendNtfSubCommand ns (connId, cmd)

deleteToken_ :: AgentClient -> NtfToken -> AM ()
deleteToken_ c tkn@NtfToken {ntfTokenId, ntfTknStatus} = do
  ns <- asks ntfSupervisor
  forM_ ntfTokenId $ \tknId -> do
    let ntfTknAction = Just NTADelete
    withStore' c $ \db -> updateNtfToken db tkn ntfTknStatus ntfTknAction
    atomically $ nsUpdateToken ns tkn {ntfTknStatus, ntfTknAction}
    agentNtfDeleteToken c tknId tkn `catchAgentError` \case
      NTF _ AUTH -> pure ()
      e -> throwError e
  withStore' c $ \db -> removeNtfToken db tkn
  atomically $ nsRemoveNtfToken ns

withToken :: AgentClient -> NtfToken -> Maybe (NtfTknStatus, NtfTknAction) -> (NtfTknStatus, Maybe NtfTknAction) -> AM a -> AM NtfTknStatus
withToken c tkn@NtfToken {deviceToken, ntfMode} from_ (toStatus, toAction_) f = do
  ns <- asks ntfSupervisor
  forM_ from_ $ \(status, action) -> do
    withStore' c $ \db -> updateNtfToken db tkn status (Just action)
    atomically $ nsUpdateToken ns tkn {ntfTknStatus = status, ntfTknAction = Just action}
  tryError f >>= \case
    Right _ -> do
      withStore' c $ \db -> updateNtfToken db tkn toStatus toAction_
      let updatedToken = tkn {ntfTknStatus = toStatus, ntfTknAction = toAction_}
      atomically $ nsUpdateToken ns updatedToken
      pure toStatus
    Left e@(NTF _ AUTH) -> do
      withStore' c $ \db -> removeNtfToken db tkn
      atomically $ nsRemoveNtfToken ns
      void $ registerNtfToken' c deviceToken ntfMode
      throwError e
    Left e -> throwError e

initializeNtfSubs :: AgentClient -> AM ()
initializeNtfSubs c = sendNtfConnCommands c NSCCreate
{-# INLINE initializeNtfSubs #-}

deleteNtfSubs :: AgentClient -> NtfSupervisorCommand -> AM ()
deleteNtfSubs c deleteCmd = do
  ns <- asks ntfSupervisor
  void . atomically . flushTBQueue $ ntfSubQ ns
  sendNtfConnCommands c deleteCmd

sendNtfConnCommands :: AgentClient -> NtfSupervisorCommand -> AM ()
sendNtfConnCommands c cmd = do
  ns <- asks ntfSupervisor
  connIds <- atomically $ getSubscriptions c
  forM_ connIds $ \connId -> do
    withStore' c (`getConnData` connId) >>= \case
      Just (ConnData {enableNtfs}, _) ->
        when enableNtfs . atomically $ writeTBQueue (ntfSubQ ns) (connId, cmd)
      _ ->
        atomically $ writeTBQueue (subQ c) ("", connId, APC SAEConn $ ERR $ INTERNAL "no connection data")

setNtfServers :: AgentClient -> [NtfServer] -> IO ()
setNtfServers c = atomically . writeTVar (ntfServers c)
{-# INLINE setNtfServers #-}

-- | Activate operations
foregroundAgent :: AgentClient -> IO ()
foregroundAgent c = do
  atomically $ writeTVar (agentState c) ASForeground
  mapM_ activate $ reverse agentOperations
  where
    activate opSel = atomically $ modifyTVar' (opSel c) $ \s -> s {opSuspended = False}

-- | Suspend operations with max delay to deliver pending messages
suspendAgent :: AgentClient -> Int -> IO ()
suspendAgent c 0 = do
  atomically $ writeTVar (agentState c) ASSuspended
  mapM_ suspend agentOperations
  where
    suspend opSel = atomically $ modifyTVar' (opSel c) $ \s -> s {opSuspended = True}
suspendAgent c@AgentClient {agentState = as} maxDelay = do
  state <-
    atomically $ do
      writeTVar as ASSuspending
      suspendOperation c AONtfNetwork $ pure ()
      suspendOperation c AORcvNetwork $
        suspendOperation c AOMsgDelivery $
          suspendSendingAndDatabase c
      readTVar as
  when (state == ASSuspending) . void . forkIO $ do
    threadDelay maxDelay
    -- liftIO $ putStrLn "suspendAgent after timeout"
    atomically . whenSuspending c $ do
      -- unsafeIOToSTM $ putStrLn $ "in timeout: suspendSendingAndDatabase"
      suspendSendingAndDatabase c

execAgentStoreSQL :: AgentClient -> Text -> AE [Text]
execAgentStoreSQL c sql = withAgentEnv c $ withStore' c (`execSQL` sql)

getAgentMigrations :: AgentClient -> AE [UpMigration]
getAgentMigrations c = withAgentEnv c $ map upMigration <$> withStore' c (Migrations.getCurrent . DB.conn)

debugAgentLocks :: AgentClient -> IO AgentLocks
debugAgentLocks AgentClient {connLocks = cs, invLocks = is, deleteLock = d} = do
  connLocks <- getLocks cs
  invLocks <- getLocks is
  delLock <- atomically $ tryReadTMVar d
  pure AgentLocks {connLocks, invLocks, delLock}
  where
    getLocks ls = atomically $ M.mapKeys (B.unpack . strEncode) . M.mapMaybe id <$> (mapM tryReadTMVar =<< readTVar ls)

getSMPServer :: AgentClient -> UserId -> AM SMPServerWithAuth
getSMPServer c userId = withUserServers c userId pickServer
{-# INLINE getSMPServer #-}

subscriber :: AgentClient -> AM' ()
subscriber c@AgentClient {subQ, msgQ} = forever $ do
  t <- atomically $ readTBQueue msgQ
  agentOperationBracket c AORcvNetwork waitUntilActive $
    tryAgentError' (processSMPTransmission c t) >>= \case
      Left e -> do
        logError $ tshow e
        atomically $ writeTBQueue subQ ("", "", APC SAEConn $ ERR e)
      Right _ -> return ()

cleanupManager :: AgentClient -> AM' ()
cleanupManager c@AgentClient {subQ} = do
  delay <- asks (initialCleanupDelay . config)
  liftIO $ threadDelay' delay
  int <- asks (cleanupInterval . config)
  ttl <- asks $ storedMsgDataTTL . config
  forever $ do
    run ERR deleteConns
    run ERR $ withStore' c (`deleteRcvMsgHashesExpired` ttl)
    run ERR $ withStore' c (`deleteSndMsgsExpired` ttl)
    run ERR $ withStore' c (`deleteRatchetKeyHashesExpired` ttl)
    run RFERR deleteRcvFilesExpired
    run RFERR deleteRcvFilesDeleted
    run RFERR deleteRcvFilesTmpPaths
    run SFERR deleteSndFilesExpired
    run SFERR deleteSndFilesDeleted
    run SFERR deleteSndFilesPrefixPaths
    run SFERR deleteExpiredReplicasForDeletion
    liftIO $ threadDelay' int
  where
    run :: forall e. AEntityI e => (AgentErrorType -> ACommand 'Agent e) -> AM () -> AM' ()
    run err a = do
      waitActive . runExceptT $ a `catchAgentError` (notify "" . err)
      step <- asks $ cleanupStepInterval . config
      liftIO $ threadDelay step
    -- we are catching it to avoid CRITICAL errors in tests when this is the only remaining handle to active
    waitActive a = liftIO (E.tryAny . atomically $ waitUntilActive c) >>= either (\_ -> pure ()) (\_ -> void a)
    deleteConns =
      withLock (deleteLock c) "cleanupManager" $ do
        void $ withStore' c getDeletedConnIds >>= deleteDeletedConns c
        void $ withStore' c getDeletedWaitingDeliveryConnIds >>= deleteDeletedWaitingDeliveryConns c
        withStore' c deleteUsersWithoutConns >>= mapM_ (notify "" . DEL_USER)
    deleteRcvFilesExpired = do
      rcvFilesTTL <- asks $ rcvFilesTTL . config
      rcvExpired <- withStore' c (`getRcvFilesExpired` rcvFilesTTL)
      forM_ rcvExpired $ \(dbId, entId, p) -> flip catchAgentError (notify entId . RFERR) $ do
        lift $ removePath =<< toFSFilePath p
        withStore' c (`deleteRcvFile'` dbId)
    deleteRcvFilesDeleted = do
      rcvDeleted <- withStore' c getCleanupRcvFilesDeleted
      forM_ rcvDeleted $ \(dbId, entId, p) -> flip catchAgentError (notify entId . RFERR) $ do
        lift $ removePath =<< toFSFilePath p
        withStore' c (`deleteRcvFile'` dbId)
    deleteRcvFilesTmpPaths = do
      rcvTmpPaths <- withStore' c getCleanupRcvFilesTmpPaths
      forM_ rcvTmpPaths $ \(dbId, entId, p) -> flip catchAgentError (notify entId . RFERR) $ do
        lift $ removePath =<< toFSFilePath p
        withStore' c (`updateRcvFileNoTmpPath` dbId)
    deleteSndFilesExpired = do
      sndFilesTTL <- asks $ sndFilesTTL . config
      sndExpired <- withStore' c (`getSndFilesExpired` sndFilesTTL)
      forM_ sndExpired $ \(dbId, entId, p) -> flip catchAgentError (notify entId . SFERR) $ do
        lift . forM_ p $ removePath <=< toFSFilePath
        withStore' c (`deleteSndFile'` dbId)
    deleteSndFilesDeleted = do
      sndDeleted <- withStore' c getCleanupSndFilesDeleted
      forM_ sndDeleted $ \(dbId, entId, p) -> flip catchAgentError (notify entId . SFERR) $ do
        lift . forM_ p $ removePath <=< toFSFilePath
        withStore' c (`deleteSndFile'` dbId)
    deleteSndFilesPrefixPaths = do
      sndPrefixPaths <- withStore' c getCleanupSndFilesPrefixPaths
      forM_ sndPrefixPaths $ \(dbId, entId, p) -> flip catchAgentError (notify entId . SFERR) $ do
        lift $ removePath =<< toFSFilePath p
        withStore' c (`updateSndFileNoPrefixPath` dbId)
    deleteExpiredReplicasForDeletion = do
      rcvFilesTTL <- asks $ rcvFilesTTL . config
      withStore' c (`deleteDeletedSndChunkReplicasExpired` rcvFilesTTL)
    notify :: forall e. AEntityI e => EntityId -> ACommand 'Agent e -> AM ()
    notify entId cmd = atomically $ writeTBQueue subQ ("", entId, APC (sAEntity @e) cmd)

data ACKd = ACKd | ACKPending

-- | make sure to ACK or throw in each message processing branch
-- it cannot be finally, unfortunately, as sometimes it needs to be ACK+DEL
processSMPTransmission :: AgentClient -> ServerTransmission SMPVersion ErrorType BrokerMsg -> AM ()
processSMPTransmission c@AgentClient {smpClients, subQ} (tSess@(_, srv, _), _v, sessId, tType, rId, cmd) = do
  (rq, SomeConn _ conn) <- withStore c (\db -> getRcvConn db srv rId)
  processSMP rq conn $ toConnData conn
  where
    processSMP :: forall c. RcvQueue -> Connection c -> ConnData -> AM ()
    processSMP
      rq@RcvQueue {e2ePrivKey, e2eDhSecret, status}
      conn
      cData@ConnData {userId, connId, connAgentVersion, ratchetSyncState = rss} =
        withConnLock c connId "processSMP" $ case cmd of
          Right (SMP.MSG msg@SMP.RcvMessage {msgId = srvMsgId}) ->
            void . handleNotifyAck $ do
              isGET <- atomically $ hasGetLock c rq
              unless isGET checkExpiredResponse
              msg' <- decryptSMPMessage rq msg
              ack' <- handleNotifyAck $ case msg' of
                SMP.ClientRcvMsgBody {msgTs = srvTs, msgFlags, msgBody} -> processClientMsg srvTs msgFlags msgBody
                SMP.ClientRcvMsgQuota {} -> queueDrained >> ack
              when isGET $ notify (MSGNTF $ SMP.rcvMessageMeta srvMsgId msg')
              pure ack'
            where
              queueDrained = case conn of
                DuplexConnection _ _ sqs -> void $ enqueueMessages c cData sqs SMP.noMsgFlags $ A_QCONT (sndAddress rq)
                _ -> pure ()
              processClientMsg srvTs msgFlags msgBody = do
                clientMsg@SMP.ClientMsgEnvelope {cmHeader = SMP.PubHeader phVer e2ePubKey_} <-
                  parseMessage msgBody
                clientVRange <- asks $ smpClientVRange . config
                unless (phVer `isCompatible` clientVRange) . throwError $ AGENT A_VERSION
                case (e2eDhSecret, e2ePubKey_) of
                  (Nothing, Just e2ePubKey) -> do
                    let e2eDh = C.dh' e2ePubKey e2ePrivKey
                    decryptClientMessage e2eDh clientMsg >>= \case
                      (SMP.PHConfirmation senderKey, AgentConfirmation {e2eEncryption_, encConnInfo, agentVersion}) ->
                        smpConfirmation srvMsgId conn senderKey e2ePubKey e2eEncryption_ encConnInfo phVer agentVersion >> ack
                      (SMP.PHEmpty, AgentInvitation {connReq, connInfo}) ->
                        smpInvitation srvMsgId conn connReq connInfo >> ack
                      _ -> prohibited >> ack
                  (Just e2eDh, Nothing) -> do
                    decryptClientMessage e2eDh clientMsg >>= \case
                      (SMP.PHEmpty, AgentRatchetKey {agentVersion, e2eEncryption}) -> do
                        conn' <- updateConnVersion conn cData agentVersion
                        qDuplex conn' "AgentRatchetKey" $ \a -> newRatchetKey e2eEncryption a >> ack
                      (SMP.PHEmpty, AgentMsgEnvelope {agentVersion, encAgentMessage}) -> do
                        conn' <- updateConnVersion conn cData agentVersion
                        -- primary queue is set as Active in helloMsg, below is to set additional queues Active
                        let RcvQueue {primary, dbReplaceQueueId} = rq
                        unless (status == Active) . withStore' c $ \db -> setRcvQueueStatus db rq Active
                        case (conn', dbReplaceQueueId) of
                          (DuplexConnection _ rqs _, Just replacedId) -> do
                            when primary . withStore' c $ \db -> setRcvQueuePrimary db connId rq
                            case find ((replacedId ==) . dbQId) rqs of
                              Just rq'@RcvQueue {server, rcvId} -> do
                                checkRQSwchStatus rq' RSSendingQUSE
                                void $ withStore' c $ \db -> setRcvSwitchStatus db rq' $ Just RSReceivedMessage
                                enqueueCommand c "" connId (Just server) $ AInternalCommand $ ICQDelete rcvId
                              _ -> notify . ERR . AGENT $ A_QUEUE "replaced RcvQueue not found in connection"
                          _ -> pure ()
                        let encryptedMsgHash = C.sha256Hash encAgentMessage
                        g <- asks random
                        tryError (agentClientMsg g encryptedMsgHash) >>= \case
                          Right (Just (msgId, msgMeta, aMessage, rcPrev)) -> do
                            conn'' <- resetRatchetSync
                            case aMessage of
                              HELLO -> helloMsg srvMsgId msgMeta conn'' >> ackDel msgId
                              -- note that there is no ACK sent for A_MSG, it is sent with agent's user ACK command
                              A_MSG body -> do
                                logServer "<--" c srv rId $ "MSG <MSG>:" <> logSecret srvMsgId
                                notify $ MSG msgMeta msgFlags body
                                pure ACKPending
                              A_RCVD rcpts -> qDuplex conn'' "RCVD" $ messagesRcvd rcpts msgMeta
                              A_QCONT addr -> qDuplexAckDel conn'' "QCONT" $ continueSending srvMsgId addr
                              QADD qs -> qDuplexAckDel conn'' "QADD" $ qAddMsg srvMsgId qs
                              QKEY qs -> qDuplexAckDel conn'' "QKEY" $ qKeyMsg srvMsgId qs
                              QUSE qs -> qDuplexAckDel conn'' "QUSE" $ qUseMsg srvMsgId qs
                              -- no action needed for QTEST
                              -- any message in the new queue will mark it active and trigger deletion of the old queue
                              QTEST _ -> logServer "<--" c srv rId ("MSG <QTEST>:" <> logSecret srvMsgId) >> ackDel msgId
                              EREADY _ -> qDuplexAckDel conn'' "EREADY" $ ereadyMsg rcPrev
                            where
                              qDuplexAckDel :: Connection c -> String -> (Connection 'CDuplex -> AM ()) -> AM ACKd
                              qDuplexAckDel conn'' name a = qDuplex conn'' name a >> ackDel msgId
                              resetRatchetSync :: AM (Connection c)
                              resetRatchetSync
                                | rss `notElem` ([RSOk, RSStarted] :: [RatchetSyncState]) = do
                                    let cData'' = (toConnData conn') {ratchetSyncState = RSOk} :: ConnData
                                        conn'' = updateConnection cData'' conn'
                                    notify . RSYNC RSOk Nothing $ connectionStats conn''
                                    withStore' c $ \db -> setConnRatchetSync db connId RSOk
                                    pure conn''
                                | otherwise = pure conn'
                          Right _ -> prohibited >> ack
                          Left e@(AGENT A_DUPLICATE) -> do
                            withStore' c (\db -> getLastMsg db connId srvMsgId) >>= \case
                              Just RcvMsg {internalId, msgMeta, msgBody = agentMsgBody, userAck}
                                | userAck -> ackDel internalId
                                | otherwise -> do
                                    liftEither (parse smpP (AGENT A_MESSAGE) agentMsgBody) >>= \case
                                      AgentMessage _ (A_MSG body) -> do
                                        logServer "<--" c srv rId $ "MSG <MSG>:" <> logSecret srvMsgId
                                        notify $ MSG msgMeta msgFlags body
                                        pure ACKPending
                                      _ -> ack
                              _ -> checkDuplicateHash e encryptedMsgHash >> ack
                          Left (AGENT (A_CRYPTO e)) -> do
                            exists <- withStore' c $ \db -> checkRcvMsgHashExists db connId encryptedMsgHash
                            unless exists notifySync
                            ack
                            where
                              notifySync :: AM ()
                              notifySync = qDuplex conn' "AGENT A_CRYPTO error" $ \connDuplex -> do
                                let rss' = cryptoErrToSyncState e
                                when (rss `elem` ([RSOk, RSAllowed, RSRequired] :: [RatchetSyncState])) $ do
                                  let cData'' = (toConnData conn') {ratchetSyncState = rss'} :: ConnData
                                      conn'' = updateConnection cData'' connDuplex
                                  notify . RSYNC rss' (Just e) $ connectionStats conn''
                                  withStore' c $ \db -> setConnRatchetSync db connId rss'
                          Left e -> checkDuplicateHash e encryptedMsgHash >> ack
                        where
                          checkDuplicateHash :: AgentErrorType -> ByteString -> AM ()
                          checkDuplicateHash e encryptedMsgHash =
                            unlessM (withStore' c $ \db -> checkRcvMsgHashExists db connId encryptedMsgHash) $
                              throwError e
                          agentClientMsg :: TVar ChaChaDRG -> ByteString -> AM (Maybe (InternalId, MsgMeta, AMessage, CR.RatchetX448))
                          agentClientMsg g encryptedMsgHash = withStore c $ \db -> runExceptT $ do
                            rc <- ExceptT $ getRatchet db connId -- ratchet state pre-decryption - required for processing EREADY
                            (agentMsgBody, pqEncryption) <- agentRatchetDecrypt' g db connId rc encAgentMessage
                            liftEither (parse smpP (SEAgentError $ AGENT A_MESSAGE) agentMsgBody) >>= \case
                              agentMsg@(AgentMessage APrivHeader {sndMsgId, prevMsgHash} aMessage) -> do
                                let msgType = agentMessageType agentMsg
                                    internalHash = C.sha256Hash agentMsgBody
                                internalTs <- liftIO getCurrentTime
                                (internalId, internalRcvId, prevExtSndId, prevRcvMsgHash) <- liftIO $ updateRcvIds db connId
                                let integrity = checkMsgIntegrity prevExtSndId sndMsgId prevRcvMsgHash prevMsgHash
                                    recipient = (unId internalId, internalTs)
                                    broker = (srvMsgId, systemToUTCTime srvTs)
                                    msgMeta = MsgMeta {integrity, recipient, broker, sndMsgId, pqEncryption}
                                    rcvMsg = RcvMsgData {msgMeta, msgType, msgFlags, msgBody = agentMsgBody, internalRcvId, internalHash, externalPrevSndHash = prevMsgHash, encryptedMsgHash}
                                liftIO $ createRcvMsg db connId rq rcvMsg
                                pure $ Just (internalId, msgMeta, aMessage, rc)
                              _ -> pure Nothing
                      _ -> prohibited >> ack
                  _ -> prohibited >> ack
              updateConnVersion :: Connection c -> ConnData -> VersionSMPA -> AM (Connection c)
              updateConnVersion conn' cData' msgAgentVersion = do
                aVRange <- asks $ smpAgentVRange . config
                let msgAVRange = fromMaybe (versionToRange msgAgentVersion) $ safeVersionRange (minVersion aVRange) msgAgentVersion
                case msgAVRange `compatibleVersion` aVRange of
                  Just (Compatible av)
                    | av > connAgentVersion -> do
                        withStore' c $ \db -> setConnAgentVersion db connId av
                        let cData'' = cData' {connAgentVersion = av} :: ConnData
                        pure $ updateConnection cData'' conn'
                    | otherwise -> pure conn'
                  Nothing -> pure conn'
              ack :: AM ACKd
              ack = enqueueCmd (ICAck rId srvMsgId) $> ACKd
              ackDel :: InternalId -> AM ACKd
              ackDel aId = enqueueCmd (ICAckDel rId srvMsgId aId) $> ACKd
              handleNotifyAck :: AM ACKd -> AM ACKd
              handleNotifyAck m = m `catchAgentError` \e -> notify (ERR e) >> ack
          Right SMP.END ->
            atomically (TM.lookup tSess smpClients $>>= (tryReadTMVar . sessionVar) >>= processEND)
              >>= logServer "<--" c srv rId
            where
              processEND = \case
                Just (Right clnt)
                  | sessId == sessionId (thParams $ connectedClient clnt) -> do
                      removeSubscription c connId
                      notify' END
                      pure "END"
                  | otherwise -> ignored
                _ -> ignored
              ignored = pure "END from disconnected client - ignored"
<<<<<<< HEAD
          r -> do
            logServer "<--" c srv rId $ "unexpected: " <> bshow cmd
            notify . ERR $ BROKER (B.unpack $ strEncode srv) $ if isResponse then TIMEOUT else UNEXPECTED $ take 32 $ show r
=======
          Right (SMP.ERR e) -> notify $ ERR $ SMP (B.unpack $ strEncode srv) e
          Right SMP.OK -> checkExpiredResponse
          Right _ -> unexpected
          Left e -> notify $ ERR $ protocolClientError SMP (B.unpack $ strEncode srv) e
>>>>>>> 969951d9
        where
          notify :: forall e m. MonadIO m => AEntityI e => ACommand 'Agent e -> m ()
          notify = atomically . notify'

          notify' :: forall e. AEntityI e => ACommand 'Agent e -> STM ()
          notify' msg = writeTBQueue subQ ("", connId, APC (sAEntity @e) msg)

          prohibited :: AM ()
          prohibited = notify . ERR $ AGENT A_PROHIBITED

          enqueueCmd :: InternalCommand -> AM ()
          enqueueCmd = enqueueCommand c "" connId (Just srv) . AInternalCommand

          unexpected :: AM ()
          unexpected = do
            logServer "<--" c srv rId $ "unexpected: " <> bshow cmd
            -- TODO add extended information about transmission type once UNEXPECTED has string
            notify . ERR $ BROKER (B.unpack $ strEncode srv) UNEXPECTED

          checkExpiredResponse :: AM ()
          checkExpiredResponse = case tType of
            TTEvent -> pure ()
            TTUncorrelatedResponse -> unexpected
            TTExpiredResponse (SMP.Cmd _ cmd') -> case cmd' of
              SMP.SUB -> do
                added <-
                  atomically $
                    ifM
                      ((&&) <$> hasPendingSubscription c connId <*> activeClientSession c tSess sessId)
                      (True <$ addSubscription c rq)
                      (pure False)
                when added $ notify $ UP srv [connId]
              _ -> pure ()

          decryptClientMessage :: C.DhSecretX25519 -> SMP.ClientMsgEnvelope -> AM (SMP.PrivHeader, AgentMsgEnvelope)
          decryptClientMessage e2eDh SMP.ClientMsgEnvelope {cmNonce, cmEncBody} = do
            clientMsg <- agentCbDecrypt e2eDh cmNonce cmEncBody
            SMP.ClientMessage privHeader clientBody <- parseMessage clientMsg
            agentEnvelope <- parseMessage clientBody
            -- Version check is removed here, because when connecting via v1 contact address the agent still sends v2 message,
            -- to allow duplexHandshake mode, in case the receiving agent was updated to v2 after the address was created.
            -- aVRange <- asks $ smpAgentVRange . config
            -- if agentVersion agentEnvelope `isCompatible` aVRange
            --   then pure (privHeader, agentEnvelope)
            --   else throwError $ AGENT A_VERSION
            pure (privHeader, agentEnvelope)

          parseMessage :: Encoding a => ByteString -> AM a
          parseMessage = liftEither . parse smpP (AGENT A_MESSAGE)

          smpConfirmation :: SMP.MsgId -> Connection c -> C.APublicAuthKey -> C.PublicKeyX25519 -> Maybe (CR.SndE2ERatchetParams 'C.X448) -> ByteString -> VersionSMPC -> VersionSMPA -> AM ()
          smpConfirmation srvMsgId conn' senderKey e2ePubKey e2eEncryption encConnInfo smpClientVersion agentVersion = do
            logServer "<--" c srv rId $ "MSG <CONF>:" <> logSecret srvMsgId
            AgentConfig {smpClientVRange, smpAgentVRange, e2eEncryptVRange} <- asks config
            let ConnData {pqSupport} = toConnData conn'
            unless
              (agentVersion `isCompatible` smpAgentVRange && smpClientVersion `isCompatible` smpClientVRange)
              (throwError $ AGENT A_VERSION)
            case status of
              New -> case (conn', e2eEncryption) of
                -- party initiating connection
                (RcvConnection _ _, Just (CR.AE2ERatchetParams _ e2eSndParams@(CR.E2ERatchetParams e2eVersion _ _ _))) -> do
                  unless (e2eVersion `isCompatible` e2eEncryptVRange) (throwError $ AGENT A_VERSION)
                  (pk1, rcDHRs, pKem) <- withStore c (`getRatchetX3dhKeys` connId)
                  rcParams <- liftError cryptoError $ CR.pqX3dhRcv pk1 rcDHRs pKem e2eSndParams
                  let rcVs = CR.RatchetVersions {current = e2eVersion, maxSupported = maxVersion e2eEncryptVRange}
                      pqSupport' = pqSupport `CR.pqSupportAnd` versionPQSupport_ agentVersion (Just e2eVersion)
                      rc = CR.initRcvRatchet rcVs rcDHRs rcParams pqSupport'
                  g <- asks random
                  (agentMsgBody_, rc', skipped) <- liftError cryptoError $ CR.rcDecrypt g rc M.empty encConnInfo
                  case (agentMsgBody_, skipped) of
                    (Right agentMsgBody, CR.SMDNoChange) ->
                      parseMessage agentMsgBody >>= \case
                        AgentConnInfoReply smpQueues connInfo ->
                          processConf connInfo SMPConfirmation {senderKey, e2ePubKey, connInfo, smpReplyQueues = L.toList smpQueues, smpClientVersion}
                        _ -> prohibited -- including AgentConnInfo, that is prohibited here in v2
                      where
                        processConf connInfo senderConf = do
                          let newConfirmation = NewConfirmation {connId, senderConf, ratchetState = rc'}
                          confId <- withStore c $ \db -> do
                            setConnAgentVersion db connId agentVersion
                            when (pqSupport /= pqSupport') $ setConnPQSupport db connId pqSupport'
                            createConfirmation db g newConfirmation
                          let srvs = map qServer $ smpReplyQueues senderConf
                          notify $ CONF confId pqSupport' srvs connInfo
                    _ -> prohibited
                -- party accepting connection
                (DuplexConnection _ (RcvQueue {smpClientVersion = v'} :| _) _, Nothing) -> do
                  g <- asks random
                  withStore c (\db -> runExceptT $ agentRatchetDecrypt g db connId encConnInfo) >>= parseMessage . fst >>= \case
                    AgentConnInfo connInfo -> do
                      notify $ INFO pqSupport connInfo
                      let dhSecret = C.dh' e2ePubKey e2ePrivKey
                      withStore' c $ \db -> setRcvQueueConfirmedE2E db rq dhSecret $ min v' smpClientVersion
                      enqueueCmd $ ICDuplexSecure rId senderKey
                    _ -> prohibited
                _ -> prohibited
              _ -> prohibited

          helloMsg :: SMP.MsgId -> MsgMeta -> Connection c -> AM ()
          helloMsg srvMsgId MsgMeta {pqEncryption} conn' = do
            logServer "<--" c srv rId $ "MSG <HELLO>:" <> logSecret srvMsgId
            case status of
              Active -> prohibited
              _ ->
                case conn' of
                  DuplexConnection _ _ (sq@SndQueue {status = sndStatus} :| _)
                    -- `sndStatus == Active` when HELLO was previously sent, and this is the reply HELLO
                    -- this branch is executed by the accepting party in duplexHandshake mode (v2)
                    -- (was executed by initiating party in v1 that is no longer supported)
                    | sndStatus == Active -> notify $ CON pqEncryption
                    | otherwise -> enqueueDuplexHello sq
                  _ -> pure ()
            where
              enqueueDuplexHello :: SndQueue -> AM ()
              enqueueDuplexHello sq = do
                let cData' = toConnData conn'
                void $ enqueueMessage c cData' sq SMP.MsgFlags {notification = True} HELLO

          continueSending :: SMP.MsgId -> (SMPServer, SMP.SenderId) -> Connection 'CDuplex -> AM ()
          continueSending srvMsgId addr (DuplexConnection _ _ sqs) =
            case findQ addr sqs of
              Just sq -> do
                logServer "<--" c srv rId $ "MSG <QCONT>:" <> logSecret srvMsgId
                atomically $
                  TM.lookup (qAddress sq) (smpDeliveryWorkers c)
                    >>= mapM_ (\(_, retryLock) -> tryPutTMVar retryLock ())
                notify QCONT
              Nothing -> qError "QCONT: queue address not found"

          messagesRcvd :: NonEmpty AMessageReceipt -> MsgMeta -> Connection 'CDuplex -> AM ACKd
          messagesRcvd rcpts msgMeta@MsgMeta {broker = (srvMsgId, _)} _ = do
            logServer "<--" c srv rId $ "MSG <RCPT>:" <> logSecret srvMsgId
            rs <- forM rcpts $ \rcpt -> clientReceipt rcpt `catchAgentError` \e -> notify (ERR e) $> Nothing
            case L.nonEmpty . catMaybes $ L.toList rs of
              Just rs' -> notify (RCVD msgMeta rs') $> ACKPending
              Nothing -> ack
            where
              ack :: AM ACKd
              ack = enqueueCmd (ICAck rId srvMsgId) $> ACKd
              clientReceipt :: AMessageReceipt -> AM (Maybe MsgReceipt)
              clientReceipt AMessageReceipt {agentMsgId, msgHash} = do
                let sndMsgId = InternalSndId agentMsgId
                SndMsg {internalId = InternalId msgId, msgType, internalHash, msgReceipt} <- withStore c $ \db -> getSndMsgViaRcpt db connId sndMsgId
                if msgType /= AM_A_MSG_
                  then notify (ERR $ AGENT A_PROHIBITED) $> Nothing -- unexpected message type for receipt
                  else case msgReceipt of
                    Just MsgReceipt {msgRcptStatus = MROk} -> pure Nothing -- already notified with MROk status
                    _ -> do
                      let msgRcptStatus = if msgHash == internalHash then MROk else MRBadMsgHash
                          rcpt = MsgReceipt {agentMsgId = msgId, msgRcptStatus}
                      withStore' c $ \db -> updateSndMsgRcpt db connId sndMsgId rcpt
                      pure $ Just rcpt

          -- processed by queue sender
          qAddMsg :: SMP.MsgId -> NonEmpty (SMPQueueUri, Maybe SndQAddr) -> Connection 'CDuplex -> AM ()
          qAddMsg _ ((_, Nothing) :| _) _ = qError "adding queue without switching is not supported"
          qAddMsg srvMsgId ((qUri, Just addr) :| _) (DuplexConnection cData' rqs sqs) = do
            when (ratchetSyncSendProhibited cData') $ throwError $ AGENT (A_QUEUE "ratchet is not synchronized")
            clientVRange <- asks $ smpClientVRange . config
            case qUri `compatibleVersion` clientVRange of
              Just qInfo@(Compatible sqInfo@SMPQueueInfo {queueAddress}) ->
                case (findQ (qAddress sqInfo) sqs, findQ addr sqs) of
                  (Just _, _) -> qError "QADD: queue address is already used in connection"
                  (_, Just sq@SndQueue {dbQueueId = DBQueueId dbQueueId}) -> do
                    let (delSqs, keepSqs) = L.partition ((Just dbQueueId ==) . dbReplaceQId) sqs
                    case L.nonEmpty keepSqs of
                      Just sqs' -> do
                        -- move inside case?
                        sq_@SndQueue {sndPublicKey, e2ePubKey} <- lift $ newSndQueue userId connId qInfo
                        sq2 <- withStore c $ \db -> do
                          liftIO $ mapM_ (deleteConnSndQueue db connId) delSqs
                          addConnSndQueue db connId (sq_ :: NewSndQueue) {primary = True, dbReplaceQueueId = Just dbQueueId}
                        case (sndPublicKey, e2ePubKey) of
                          (Just sndPubKey, Just dhPublicKey) -> do
                            logServer "<--" c srv rId $ "MSG <QADD>:" <> logSecret srvMsgId <> " " <> logSecret (senderId queueAddress)
                            let sqInfo' = (sqInfo :: SMPQueueInfo) {queueAddress = queueAddress {dhPublicKey}}
                            void . enqueueMessages c cData' sqs SMP.noMsgFlags $ QKEY [(sqInfo', sndPubKey)]
                            sq1 <- withStore' c $ \db -> setSndSwitchStatus db sq $ Just SSSendingQKEY
                            let sqs'' = updatedQs sq1 sqs' <> [sq2]
                                conn' = DuplexConnection cData' rqs sqs''
                            notify . SWITCH QDSnd SPStarted $ connectionStats conn'
                          _ -> qError "absent sender keys"
                      _ -> qError "QADD: won't delete all snd queues in connection"
                  _ -> qError "QADD: replaced queue address is not found in connection"
              _ -> throwError $ AGENT A_VERSION

          -- processed by queue recipient
          qKeyMsg :: SMP.MsgId -> NonEmpty (SMPQueueInfo, SndPublicAuthKey) -> Connection 'CDuplex -> AM ()
          qKeyMsg srvMsgId ((qInfo, senderKey) :| _) conn'@(DuplexConnection cData' rqs _) = do
            when (ratchetSyncSendProhibited cData') $ throwError $ AGENT (A_QUEUE "ratchet is not synchronized")
            clientVRange <- asks $ smpClientVRange . config
            unless (qInfo `isCompatible` clientVRange) . throwError $ AGENT A_VERSION
            case findRQ (smpServer, senderId) rqs of
              Just rq'@RcvQueue {rcvId, e2ePrivKey = dhPrivKey, smpClientVersion = cVer, status = status'}
                | status' == New || status' == Confirmed -> do
                    checkRQSwchStatus rq RSSendingQADD
                    logServer "<--" c srv rId $ "MSG <QKEY>:" <> logSecret srvMsgId <> " " <> logSecret senderId
                    let dhSecret = C.dh' dhPublicKey dhPrivKey
                    withStore' c $ \db -> setRcvQueueConfirmedE2E db rq' dhSecret $ min cVer cVer'
                    enqueueCommand c "" connId (Just smpServer) $ AInternalCommand $ ICQSecure rcvId senderKey
                    notify . SWITCH QDRcv SPConfirmed $ connectionStats conn'
                | otherwise -> qError "QKEY: queue already secured"
              _ -> qError "QKEY: queue address not found in connection"
            where
              SMPQueueInfo cVer' SMPQueueAddress {smpServer, senderId, dhPublicKey} = qInfo

          -- processed by queue sender
          -- mark queue as Secured and to start sending messages to it
          qUseMsg :: SMP.MsgId -> NonEmpty ((SMPServer, SMP.SenderId), Bool) -> Connection 'CDuplex -> AM ()
          -- NOTE: does not yet support the change of the primary status during the rotation
          qUseMsg srvMsgId ((addr, _primary) :| _) (DuplexConnection cData' rqs sqs) = do
            when (ratchetSyncSendProhibited cData') $ throwError $ AGENT (A_QUEUE "ratchet is not synchronized")
            case findQ addr sqs of
              Just sq'@SndQueue {dbReplaceQueueId = Just replaceQId} -> do
                case find ((replaceQId ==) . dbQId) sqs of
                  Just sq1 -> do
                    checkSQSwchStatus sq1 SSSendingQKEY
                    logServer "<--" c srv rId $ "MSG <QUSE>:" <> logSecret srvMsgId <> " " <> logSecret (snd addr)
                    withStore' c $ \db -> setSndQueueStatus db sq' Secured
                    let sq'' = (sq' :: SndQueue) {status = Secured}
                    -- sending QTEST to the new queue only, the old one will be removed if sent successfully
                    void $ enqueueMessages c cData' [sq''] SMP.noMsgFlags $ QTEST [addr]
                    sq1' <- withStore' c $ \db -> setSndSwitchStatus db sq1 $ Just SSSendingQTEST
                    let sqs' = updatedQs sq1' sqs
                        conn' = DuplexConnection cData' rqs sqs'
                    notify . SWITCH QDSnd SPSecured $ connectionStats conn'
                  _ -> qError "QUSE: switching SndQueue not found in connection"
              _ -> qError "QUSE: switched queue address not found in connection"

          qError :: String -> AM a
          qError = throwError . AGENT . A_QUEUE

          ereadyMsg :: CR.RatchetX448 -> Connection 'CDuplex -> AM ()
          ereadyMsg rcPrev (DuplexConnection cData'@ConnData {lastExternalSndId} _ sqs) = do
            let CR.Ratchet {rcSnd} = rcPrev
            -- if ratchet was initialized as receiving, it means EREADY wasn't sent on key negotiation
            when (isNothing rcSnd) . void $
              enqueueMessages' c cData' sqs SMP.MsgFlags {notification = True} (EREADY lastExternalSndId)

          smpInvitation :: SMP.MsgId -> Connection c -> ConnectionRequestUri 'CMInvitation -> ConnInfo -> AM ()
          smpInvitation srvMsgId conn' connReq@(CRInvitationUri crData _) cInfo = do
            logServer "<--" c srv rId $ "MSG <KEY>:" <> logSecret srvMsgId
            case conn' of
              ContactConnection {} -> do
                -- show connection request even if invitaion via contact address is not compatible.
                -- in case invitation not compatible, assume there is no PQ encryption support.
                pqSupport <- lift $ maybe PQSupportOff pqSupported <$> compatibleInvitationUri connReq
                g <- asks random
                let newInv = NewInvitation {contactConnId = connId, connReq, recipientConnInfo = cInfo}
                invId <- withStore c $ \db -> createInvitation db g newInv
                let srvs = L.map qServer $ crSmpQueues crData
                notify $ REQ invId pqSupport srvs cInfo
              _ -> prohibited
            where
              pqSupported (_, Compatible (CR.E2ERatchetParams v _ _ _), Compatible agentVersion) =
                PQSupportOn `CR.pqSupportAnd` versionPQSupport_ agentVersion (Just v)

          qDuplex :: Connection c -> String -> (Connection 'CDuplex -> AM a) -> AM a
          qDuplex conn' name action = case conn' of
            DuplexConnection {} -> action conn'
            _ -> qError $ name <> ": message must be sent to duplex connection"

          newRatchetKey :: CR.RcvE2ERatchetParams 'C.X448 -> Connection 'CDuplex -> AM ()
          newRatchetKey e2eOtherPartyParams@(CR.E2ERatchetParams e2eVersion k1Rcv k2Rcv _) conn'@(DuplexConnection cData'@ConnData {lastExternalSndId, pqSupport} _ sqs) =
            unlessM ratchetExists $ do
              AgentConfig {e2eEncryptVRange} <- asks config
              unless (e2eVersion `isCompatible` e2eEncryptVRange) (throwError $ AGENT A_VERSION)
              keys <- getSendRatchetKeys
              let rcVs = CR.RatchetVersions {current = e2eVersion, maxSupported = maxVersion e2eEncryptVRange}
              initRatchet rcVs keys
              notifyAgreed
            where
              rkHashRcv = rkHash k1Rcv k2Rcv
              rkHash k1 k2 = C.sha256Hash $ C.pubKeyBytes k1 <> C.pubKeyBytes k2
              ratchetExists :: AM Bool
              ratchetExists = withStore' c $ \db -> do
                exists <- checkRatchetKeyHashExists db connId rkHashRcv
                unless exists $ addProcessedRatchetKeyHash db connId rkHashRcv
                pure exists
              getSendRatchetKeys :: AM (C.PrivateKeyX448, C.PrivateKeyX448, Maybe CR.RcvPrivRKEMParams)
              getSendRatchetKeys = case rss of
                RSOk -> sendReplyKey -- receiving client
                RSAllowed -> sendReplyKey
                RSRequired -> sendReplyKey
                RSStarted -> withStore c (`getRatchetX3dhKeys` connId) -- initiating client
                RSAgreed -> do
                  withStore' c $ \db -> setConnRatchetSync db connId RSRequired
                  notifyRatchetSyncError
                  -- can communicate for other client to reset to RSRequired
                  -- - need to add new AgentMsgEnvelope, AgentMessage, AgentMessageType
                  -- - need to deduplicate on receiving side
                  throwError $ AGENT (A_CRYPTO RATCHET_SYNC)
                where
                  sendReplyKey = do
                    g <- asks random
                    (pk1, pk2, pKem, e2eParams) <- liftIO $ CR.generateRcvE2EParams g e2eVersion pqSupport
                    enqueueRatchetKeyMsgs c cData' sqs e2eParams
                    pure (pk1, pk2, pKem)
                  notifyRatchetSyncError = do
                    let cData'' = cData' {ratchetSyncState = RSRequired} :: ConnData
                        conn'' = updateConnection cData'' conn'
                    notify $ RSYNC RSRequired (Just RATCHET_SYNC) (connectionStats conn'')
              notifyAgreed :: AM ()
              notifyAgreed = do
                let cData'' = cData' {ratchetSyncState = RSAgreed} :: ConnData
                    conn'' = updateConnection cData'' conn'
                notify . RSYNC RSAgreed Nothing $ connectionStats conn''
              recreateRatchet :: CR.Ratchet 'C.X448 -> AM ()
              recreateRatchet rc = withStore' c $ \db -> do
                setConnRatchetSync db connId RSAgreed
                deleteRatchet db connId
                createRatchet db connId rc
              -- compare public keys `k1` in AgentRatchetKey messages sent by self and other party
              -- to determine ratchet initilization ordering
              initRatchet :: CR.RatchetVersions -> (C.PrivateKeyX448, C.PrivateKeyX448, Maybe CR.RcvPrivRKEMParams) -> AM ()
              initRatchet rcVs (pk1, pk2, pKem)
                | rkHash (C.publicKey pk1) (C.publicKey pk2) <= rkHashRcv = do
                    rcParams <- liftError cryptoError $ CR.pqX3dhRcv pk1 pk2 pKem e2eOtherPartyParams
                    recreateRatchet $ CR.initRcvRatchet rcVs pk2 rcParams pqSupport
                | otherwise = do
                    (_, rcDHRs) <- atomically . C.generateKeyPair =<< asks random
                    rcParams <- liftEitherWith cryptoError $ CR.pqX3dhSnd pk1 pk2 (CR.APRKP CR.SRKSProposed <$> pKem) e2eOtherPartyParams
                    recreateRatchet $ CR.initSndRatchet rcVs k2Rcv rcDHRs rcParams
                    void . enqueueMessages' c cData' sqs SMP.MsgFlags {notification = True} $ EREADY lastExternalSndId

          checkMsgIntegrity :: PrevExternalSndId -> ExternalSndId -> PrevRcvMsgHash -> ByteString -> MsgIntegrity
          checkMsgIntegrity prevExtSndId extSndId internalPrevMsgHash receivedPrevMsgHash
            | extSndId == prevExtSndId + 1 && internalPrevMsgHash == receivedPrevMsgHash = MsgOk
            | extSndId < prevExtSndId = MsgError $ MsgBadId extSndId
            | extSndId == prevExtSndId = MsgError MsgDuplicate -- ? deduplicate
            | extSndId > prevExtSndId + 1 = MsgError $ MsgSkipped (prevExtSndId + 1) (extSndId - 1)
            | internalPrevMsgHash /= receivedPrevMsgHash = MsgError MsgBadHash
            | otherwise = MsgError MsgDuplicate -- this case is not possible

checkRQSwchStatus :: RcvQueue -> RcvSwitchStatus -> AM ()
checkRQSwchStatus rq@RcvQueue {rcvSwchStatus} expected =
  unless (rcvSwchStatus == Just expected) $ switchStatusError rq expected rcvSwchStatus
{-# INLINE checkRQSwchStatus #-}

checkSQSwchStatus :: SndQueue -> SndSwitchStatus -> AM ()
checkSQSwchStatus sq@SndQueue {sndSwchStatus} expected =
  unless (sndSwchStatus == Just expected) $ switchStatusError sq expected sndSwchStatus
{-# INLINE checkSQSwchStatus #-}

switchStatusError :: (SMPQueueRec q, Show a) => q -> a -> Maybe a -> AM ()
switchStatusError q expected actual =
  throwError . INTERNAL $
    ("unexpected switch status, queueId=" <> show (queueId q))
      <> (", expected=" <> show expected)
      <> (", actual=" <> show actual)

connectReplyQueues :: AgentClient -> ConnData -> ConnInfo -> NonEmpty SMPQueueInfo -> AM ()
connectReplyQueues c cData@ConnData {userId, connId} ownConnInfo (qInfo :| _) = do
  clientVRange <- asks $ smpClientVRange . config
  case qInfo `proveCompatible` clientVRange of
    Nothing -> throwError $ AGENT A_VERSION
    Just qInfo' -> do
      sq <- lift $ newSndQueue userId connId qInfo'
      sq' <- withStore c $ \db -> upgradeRcvConnToDuplex db connId sq
      enqueueConfirmation c cData sq' ownConnInfo Nothing

confirmQueueAsync :: AgentClient -> ConnData -> SndQueue -> SMPServerWithAuth -> ConnInfo -> Maybe (CR.SndE2ERatchetParams 'C.X448) -> SubscriptionMode -> AM ()
confirmQueueAsync c cData sq srv connInfo e2eEncryption_ subMode = do
  storeConfirmation c cData sq e2eEncryption_ =<< mkAgentConfirmation c cData sq srv connInfo subMode
  lift $ submitPendingMsg c cData sq

confirmQueue :: AgentClient -> ConnData -> SndQueue -> SMPServerWithAuth -> ConnInfo -> Maybe (CR.SndE2ERatchetParams 'C.X448) -> SubscriptionMode -> AM ()
confirmQueue c cData@ConnData {connId, connAgentVersion, pqSupport} sq srv connInfo e2eEncryption_ subMode = do
  msg <- mkConfirmation =<< mkAgentConfirmation c cData sq srv connInfo subMode
  void $ sendConfirmation c sq msg
  withStore' c $ \db -> setSndQueueStatus db sq Confirmed
  where
    mkConfirmation :: AgentMessage -> AM MsgBody
    mkConfirmation aMessage = do
      currentE2EVersion <- asks $ maxVersion . e2eEncryptVRange . config
      withStore c $ \db -> runExceptT $ do
        void . liftIO $ updateSndIds db connId
        let pqEnc = CR.pqSupportToEnc pqSupport
        (encConnInfo, _) <- agentRatchetEncrypt db cData (smpEncode aMessage) e2eEncConnInfoLength (Just pqEnc) currentE2EVersion
        pure . smpEncode $ AgentConfirmation {agentVersion = connAgentVersion, e2eEncryption_, encConnInfo}

mkAgentConfirmation :: AgentClient -> ConnData -> SndQueue -> SMPServerWithAuth -> ConnInfo -> SubscriptionMode -> AM AgentMessage
mkAgentConfirmation c cData sq srv connInfo subMode = do
  qInfo <- createReplyQueue c cData sq subMode srv
  pure $ AgentConnInfoReply (qInfo :| []) connInfo

enqueueConfirmation :: AgentClient -> ConnData -> SndQueue -> ConnInfo -> Maybe (CR.SndE2ERatchetParams 'C.X448) -> AM ()
enqueueConfirmation c cData sq connInfo e2eEncryption_ = do
  storeConfirmation c cData sq e2eEncryption_ $ AgentConnInfo connInfo
  lift $ submitPendingMsg c cData sq

storeConfirmation :: AgentClient -> ConnData -> SndQueue -> Maybe (CR.SndE2ERatchetParams 'C.X448) -> AgentMessage -> AM ()
storeConfirmation c cData@ConnData {connId, pqSupport, connAgentVersion = v} sq e2eEncryption_ agentMsg = do
  currentE2EVersion <- asks $ maxVersion . e2eEncryptVRange . config
  withStore c $ \db -> runExceptT $ do
    internalTs <- liftIO getCurrentTime
    (internalId, internalSndId, prevMsgHash) <- liftIO $ updateSndIds db connId
    let agentMsgStr = smpEncode agentMsg
        internalHash = C.sha256Hash agentMsgStr
        pqEnc = CR.pqSupportToEnc pqSupport
    (encConnInfo, pqEncryption) <- agentRatchetEncrypt db cData agentMsgStr e2eEncConnInfoLength (Just pqEnc) currentE2EVersion
    let msgBody = smpEncode $ AgentConfirmation {agentVersion = v, e2eEncryption_, encConnInfo}
        msgType = agentMessageType agentMsg
        msgData = SndMsgData {internalId, internalSndId, internalTs, msgType, msgBody, pqEncryption, msgFlags = SMP.MsgFlags {notification = True}, internalHash, prevMsgHash}
    liftIO $ createSndMsg db connId msgData
    liftIO $ createSndMsgDelivery db connId sq internalId

enqueueRatchetKeyMsgs :: AgentClient -> ConnData -> NonEmpty SndQueue -> CR.RcvE2ERatchetParams 'C.X448 -> AM ()
enqueueRatchetKeyMsgs c cData (sq :| sqs) e2eEncryption = do
  msgId <- enqueueRatchetKey c cData sq e2eEncryption
  mapM_ (lift . enqueueSavedMessage c cData msgId) $ filter isActiveSndQ sqs

enqueueRatchetKey :: AgentClient -> ConnData -> SndQueue -> CR.RcvE2ERatchetParams 'C.X448 -> AM AgentMsgId
enqueueRatchetKey c cData@ConnData {connId} sq e2eEncryption = do
  aVRange <- asks $ smpAgentVRange . config
  msgId <- storeRatchetKey $ maxVersion aVRange
  lift $ submitPendingMsg c cData sq
  pure $ unId msgId
  where
    storeRatchetKey :: VersionSMPA -> AM InternalId
    storeRatchetKey agentVersion = withStore c $ \db -> runExceptT $ do
      internalTs <- liftIO getCurrentTime
      (internalId, internalSndId, prevMsgHash) <- liftIO $ updateSndIds db connId
      let agentMsg = AgentRatchetInfo ""
          agentMsgStr = smpEncode agentMsg
          internalHash = C.sha256Hash agentMsgStr
      let msgBody = smpEncode $ AgentRatchetKey {agentVersion, e2eEncryption, info = agentMsgStr}
          msgType = agentMessageType agentMsg
          -- this message is e2e encrypted with queue key, not with double ratchet
          msgData = SndMsgData {internalId, internalSndId, internalTs, msgType, msgBody, pqEncryption = PQEncOff, msgFlags = SMP.MsgFlags {notification = True}, internalHash, prevMsgHash}
      liftIO $ createSndMsg db connId msgData
      liftIO $ createSndMsgDelivery db connId sq internalId
      pure internalId

-- encoded AgentMessage -> encoded EncAgentMessage
agentRatchetEncrypt :: DB.Connection -> ConnData -> ByteString -> (VersionSMPA -> PQSupport -> Int) -> Maybe PQEncryption -> CR.VersionE2E -> ExceptT StoreError IO (ByteString, PQEncryption)
agentRatchetEncrypt db ConnData {connId, connAgentVersion = v, pqSupport} msg getPaddedLen pqEnc_ currentE2EVersion = do
  rc <- ExceptT $ getRatchet db connId
  let paddedLen = getPaddedLen v pqSupport
  (encMsg, rc') <- withExceptT (SEAgentError . cryptoError) $ CR.rcEncrypt rc paddedLen msg pqEnc_ currentE2EVersion
  liftIO $ updateRatchet db connId rc' CR.SMDNoChange
  pure (encMsg, CR.rcSndKEM rc')

-- encoded EncAgentMessage -> encoded AgentMessage
agentRatchetDecrypt :: TVar ChaChaDRG -> DB.Connection -> ConnId -> ByteString -> ExceptT StoreError IO (ByteString, PQEncryption)
agentRatchetDecrypt g db connId encAgentMsg = do
  rc <- ExceptT $ getRatchet db connId
  agentRatchetDecrypt' g db connId rc encAgentMsg

agentRatchetDecrypt' :: TVar ChaChaDRG -> DB.Connection -> ConnId -> CR.RatchetX448 -> ByteString -> ExceptT StoreError IO (ByteString, PQEncryption)
agentRatchetDecrypt' g db connId rc encAgentMsg = do
  skipped <- liftIO $ getSkippedMsgKeys db connId
  (agentMsgBody_, rc', skippedDiff) <- withExceptT (SEAgentError . cryptoError) $ CR.rcDecrypt g rc skipped encAgentMsg
  liftIO $ updateRatchet db connId rc' skippedDiff
  liftEither $ bimap (SEAgentError . cryptoError) (,CR.rcRcvKEM rc') agentMsgBody_

newSndQueue :: UserId -> ConnId -> Compatible SMPQueueInfo -> AM' NewSndQueue
newSndQueue userId connId (Compatible (SMPQueueInfo smpClientVersion SMPQueueAddress {smpServer, senderId, dhPublicKey = rcvE2ePubDhKey})) = do
  C.AuthAlg a <- asks $ sndAuthAlg . config
  g <- asks random
  (sndPublicKey, sndPrivateKey) <- atomically $ C.generateAuthKeyPair a g
  (e2ePubKey, e2ePrivKey) <- atomically $ C.generateKeyPair g
  pure
    SndQueue
      { userId,
        connId,
        server = smpServer,
        sndId = senderId,
        sndPublicKey = Just sndPublicKey,
        sndPrivateKey,
        e2eDhSecret = C.dh' rcvE2ePubDhKey e2ePrivKey,
        e2ePubKey = Just e2ePubKey,
        status = New,
        dbQueueId = DBNewQueue,
        primary = True,
        dbReplaceQueueId = Nothing,
        sndSwchStatus = Nothing,
        smpClientVersion
      }<|MERGE_RESOLUTION|>--- conflicted
+++ resolved
@@ -2089,10 +2089,10 @@
       conn
       cData@ConnData {userId, connId, connAgentVersion, ratchetSyncState = rss} =
         withConnLock c connId "processSMP" $ case cmd of
-          Right (SMP.MSG msg@SMP.RcvMessage {msgId = srvMsgId}) ->
+          Right r@(SMP.MSG msg@SMP.RcvMessage {msgId = srvMsgId}) ->
             void . handleNotifyAck $ do
               isGET <- atomically $ hasGetLock c rq
-              unless isGET checkExpiredResponse
+              unless isGET $ checkExpiredResponse r
               msg' <- decryptSMPMessage rq msg
               ack' <- handleNotifyAck $ case msg' of
                 SMP.ClientRcvMsgBody {msgTs = srvTs, msgFlags, msgBody} -> processClientMsg srvTs msgFlags msgBody
@@ -2253,16 +2253,10 @@
                   | otherwise -> ignored
                 _ -> ignored
               ignored = pure "END from disconnected client - ignored"
-<<<<<<< HEAD
-          r -> do
-            logServer "<--" c srv rId $ "unexpected: " <> bshow cmd
-            notify . ERR $ BROKER (B.unpack $ strEncode srv) $ if isResponse then TIMEOUT else UNEXPECTED $ take 32 $ show r
-=======
           Right (SMP.ERR e) -> notify $ ERR $ SMP (B.unpack $ strEncode srv) e
-          Right SMP.OK -> checkExpiredResponse
-          Right _ -> unexpected
+          Right r@SMP.OK -> checkExpiredResponse r
+          Right r -> unexpected r
           Left e -> notify $ ERR $ protocolClientError SMP (B.unpack $ strEncode srv) e
->>>>>>> 969951d9
         where
           notify :: forall e m. MonadIO m => AEntityI e => ACommand 'Agent e -> m ()
           notify = atomically . notify'
@@ -2276,16 +2270,16 @@
           enqueueCmd :: InternalCommand -> AM ()
           enqueueCmd = enqueueCommand c "" connId (Just srv) . AInternalCommand
 
-          unexpected :: AM ()
-          unexpected = do
+          unexpected :: BrokerMsg -> AM ()
+          unexpected r = do
             logServer "<--" c srv rId $ "unexpected: " <> bshow cmd
             -- TODO add extended information about transmission type once UNEXPECTED has string
-            notify . ERR $ BROKER (B.unpack $ strEncode srv) UNEXPECTED
-
-          checkExpiredResponse :: AM ()
-          checkExpiredResponse = case tType of
+            notify . ERR $ BROKER (B.unpack $ strEncode srv) $ UNEXPECTED (take 32 $ show r)
+
+          checkExpiredResponse :: BrokerMsg -> AM ()
+          checkExpiredResponse r = case tType of
             TTEvent -> pure ()
-            TTUncorrelatedResponse -> unexpected
+            TTUncorrelatedResponse -> unexpected r
             TTExpiredResponse (SMP.Cmd _ cmd') -> case cmd' of
               SMP.SUB -> do
                 added <-

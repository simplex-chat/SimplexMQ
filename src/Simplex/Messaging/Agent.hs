{-# LANGUAGE ConstraintKinds #-}
{-# LANGUAGE DataKinds #-}
{-# LANGUAGE DuplicateRecordFields #-}
{-# LANGUAGE FlexibleContexts #-}
{-# LANGUAGE FlexibleInstances #-}
{-# LANGUAGE GADTs #-}
{-# LANGUAGE KindSignatures #-}
{-# LANGUAGE LambdaCase #-}
{-# LANGUAGE NamedFieldPuns #-}
{-# LANGUAGE OverloadedLists #-}
{-# LANGUAGE OverloadedStrings #-}
{-# LANGUAGE RankNTypes #-}
{-# LANGUAGE ScopedTypeVariables #-}
{-# LANGUAGE TupleSections #-}

-- |
-- Module      : Simplex.Messaging.Agent
-- Copyright   : (c) simplex.chat
-- License     : AGPL-3
--
-- Maintainer  : chat@simplex.chat
-- Stability   : experimental
-- Portability : non-portable
--
-- This module defines SMP protocol agent with SQLite persistence.
--
-- See https://github.com/simplex-chat/simplexmq/blob/master/protocol/agent-protocol.md
module Simplex.Messaging.Agent
  ( -- * queue-based SMP agent
    getAgentClient,
    runAgentClient,

    -- * SMP agent functional API
    AgentClient (..),
    AgentMonad,
    AgentErrorMonad,
    getSMPAgentClient,
    disconnectAgentClient,
    resumeAgentClient,
    withAgentLock,
    createConnectionAsync,
    joinConnectionAsync,
    allowConnectionAsync,
    ackMessageAsync,
    createConnection,
    joinConnection,
    allowConnection,
    acceptContact,
    rejectContact,
    subscribeConnection,
    subscribeConnections,
    getConnectionMessage,
    getNotificationMessage,
    resubscribeConnection,
    resubscribeConnections,
    sendMessage,
    ackMessage,
    switchConnection,
    suspendConnection,
    deleteConnection,
    getConnectionServers,
    setSMPServers,
    setNtfServers,
    setNetworkConfig,
    getNetworkConfig,
    registerNtfToken,
    verifyNtfToken,
    checkNtfToken,
    deleteNtfToken,
    getNtfToken,
    getNtfTokenData,
    toggleConnectionNtfs,
    activateAgent,
    suspendAgent,
    execAgentStoreSQL,
    logConnection,
  )
where

import Control.Concurrent.STM (flushTBQueue, stateTVar)
import Control.Logger.Simple (logInfo, showText)
import Control.Monad.Except
import Control.Monad.IO.Unlift (MonadUnliftIO)
import Control.Monad.Reader
import Crypto.Random (MonadRandom)
import Data.Bifunctor (bimap, first, second)
import Data.ByteString.Char8 (ByteString)
import Data.Composition ((.:), (.:.), (.::))
import Data.Foldable (foldl')
import Data.Functor (($>))
import Data.List (deleteFirstsBy, find)
import Data.List.NonEmpty (NonEmpty (..), (<|))
import qualified Data.List.NonEmpty as L
import Data.Map.Strict (Map)
import qualified Data.Map.Strict as M
import Data.Maybe (isJust)
import Data.Text (Text)
import qualified Data.Text as T
import Data.Time.Clock
import Data.Time.Clock.System (systemToUTCTime)
import qualified Database.SQLite.Simple as DB
import Simplex.Messaging.Agent.Client
import Simplex.Messaging.Agent.Env.SQLite
import Simplex.Messaging.Agent.NtfSubSupervisor
import Simplex.Messaging.Agent.Protocol
import Simplex.Messaging.Agent.RetryInterval
import Simplex.Messaging.Agent.Store
import Simplex.Messaging.Agent.Store.SQLite
import Simplex.Messaging.Client (ProtocolClient (..), ServerTransmission)
import qualified Simplex.Messaging.Crypto as C
import qualified Simplex.Messaging.Crypto.Ratchet as CR
import Simplex.Messaging.Encoding
import Simplex.Messaging.Encoding.String (StrEncoding (..))
import Simplex.Messaging.Notifications.Protocol (DeviceToken, NtfRegCode (NtfRegCode), NtfTknStatus (..), NtfTokenId)
import Simplex.Messaging.Notifications.Server.Push.APNS (PNMessageData (..))
import Simplex.Messaging.Notifications.Types
import Simplex.Messaging.Parsers (parse)
import Simplex.Messaging.Protocol (BrokerMsg, ErrorType (AUTH), MsgBody, MsgFlags, NtfServer, SMPMsgMeta, SndPublicVerifyKey)
import qualified Simplex.Messaging.Protocol as SMP
import qualified Simplex.Messaging.TMap as TM
import Simplex.Messaging.Util
import Simplex.Messaging.Version
import System.Random (randomR)
import UnliftIO.Async (async, mapConcurrently, race_)
import UnliftIO.Concurrent (forkFinally, forkIO, threadDelay)
import qualified UnliftIO.Exception as E
import UnliftIO.STM

-- import GHC.Conc (unsafeIOToSTM)

-- | Creates an SMP agent client instance
getSMPAgentClient :: (MonadRandom m, MonadUnliftIO m) => AgentConfig -> InitialAgentServers -> m AgentClient
getSMPAgentClient cfg initServers = newSMPAgentEnv cfg >>= runReaderT runAgent
  where
    runAgent = do
      c <- getAgentClient initServers
      void $ race_ (subscriber c) (runNtfSupervisor c) `forkFinally` const (disconnectAgentClient c)
      pure c

disconnectAgentClient :: MonadUnliftIO m => AgentClient -> m ()
disconnectAgentClient c@AgentClient {agentEnv = Env {ntfSupervisor = ns}} = do
  closeAgentClient c
  liftIO $ closeNtfSupervisor ns
  logConnection c False

resumeAgentClient :: MonadIO m => AgentClient -> m ()
resumeAgentClient c = atomically $ writeTVar (active c) True

-- |
type AgentErrorMonad m = (MonadUnliftIO m, MonadError AgentErrorType m)

-- | Create SMP agent connection (NEW command) asynchronously, synchronous response is new connection id
createConnectionAsync :: forall m c. (AgentErrorMonad m, ConnectionModeI c) => AgentClient -> ACorrId -> Bool -> SConnectionMode c -> m ConnId
createConnectionAsync c corrId enableNtfs cMode = withAgentEnv c $ newConnAsync c corrId enableNtfs cMode

-- | Join SMP agent connection (JOIN command) asynchronously, synchronous response is new connection id
joinConnectionAsync :: AgentErrorMonad m => AgentClient -> ACorrId -> Bool -> ConnectionRequestUri c -> ConnInfo -> m ConnId
joinConnectionAsync c corrId enableNtfs = withAgentEnv c .: joinConnAsync c corrId enableNtfs

-- | Allow connection to continue after CONF notification (LET command), no synchronous response
allowConnectionAsync :: AgentErrorMonad m => AgentClient -> ACorrId -> ConnId -> ConfirmationId -> ConnInfo -> m ()
allowConnectionAsync c = withAgentEnv c .:: allowConnectionAsync' c

-- | Acknowledge message (ACK command) asynchronously, no synchronous response
ackMessageAsync :: forall m. AgentErrorMonad m => AgentClient -> ACorrId -> ConnId -> AgentMsgId -> m ()
ackMessageAsync c = withAgentEnv c .:. ackMessageAsync' c

-- | Create SMP agent connection (NEW command)
createConnection :: AgentErrorMonad m => AgentClient -> Bool -> SConnectionMode c -> m (ConnId, ConnectionRequestUri c)
createConnection c enableNtfs cMode = withAgentEnv c $ newConn c "" False enableNtfs cMode

-- | Join SMP agent connection (JOIN command)
joinConnection :: AgentErrorMonad m => AgentClient -> Bool -> ConnectionRequestUri c -> ConnInfo -> m ConnId
joinConnection c enableNtfs = withAgentEnv c .: joinConn c "" False enableNtfs

-- | Allow connection to continue after CONF notification (LET command)
allowConnection :: AgentErrorMonad m => AgentClient -> ConnId -> ConfirmationId -> ConnInfo -> m ()
allowConnection c = withAgentEnv c .:. allowConnection' c

-- | Accept contact after REQ notification (ACPT command)
acceptContact :: AgentErrorMonad m => AgentClient -> Bool -> ConfirmationId -> ConnInfo -> m ConnId
acceptContact c enableNtfs = withAgentEnv c .: acceptContact' c "" enableNtfs

-- | Reject contact (RJCT command)
rejectContact :: AgentErrorMonad m => AgentClient -> ConnId -> ConfirmationId -> m ()
rejectContact c = withAgentEnv c .: rejectContact' c

-- | Subscribe to receive connection messages (SUB command)
subscribeConnection :: AgentErrorMonad m => AgentClient -> ConnId -> m ()
subscribeConnection c = withAgentEnv c . subscribeConnection' c

-- | Subscribe to receive connection messages from multiple connections, batching commands when possible
subscribeConnections :: AgentErrorMonad m => AgentClient -> [ConnId] -> m (Map ConnId (Either AgentErrorType ()))
subscribeConnections c = withAgentEnv c . subscribeConnections' c

-- | Get connection message (GET command)
getConnectionMessage :: AgentErrorMonad m => AgentClient -> ConnId -> m (Maybe SMPMsgMeta)
getConnectionMessage c = withAgentEnv c . getConnectionMessage' c

-- | Get connection message for received notification
getNotificationMessage :: AgentErrorMonad m => AgentClient -> C.CbNonce -> ByteString -> m (NotificationInfo, [SMPMsgMeta])
getNotificationMessage c = withAgentEnv c .: getNotificationMessage' c

resubscribeConnection :: AgentErrorMonad m => AgentClient -> ConnId -> m ()
resubscribeConnection c = withAgentEnv c . resubscribeConnection' c

resubscribeConnections :: AgentErrorMonad m => AgentClient -> [ConnId] -> m (Map ConnId (Either AgentErrorType ()))
resubscribeConnections c = withAgentEnv c . resubscribeConnections' c

-- | Send message to the connection (SEND command)
sendMessage :: AgentErrorMonad m => AgentClient -> ConnId -> MsgFlags -> MsgBody -> m AgentMsgId
sendMessage c = withAgentEnv c .:. sendMessage' c

ackMessage :: AgentErrorMonad m => AgentClient -> ConnId -> AgentMsgId -> m ()
ackMessage c = withAgentEnv c .: ackMessage' c

-- | Switch connection to the new receive queue
switchConnection :: AgentErrorMonad m => AgentClient -> ConnId -> m ()
switchConnection c = withAgentEnv c . switchConnection' c

-- | Suspend SMP agent connection (OFF command)
suspendConnection :: AgentErrorMonad m => AgentClient -> ConnId -> m ()
suspendConnection c = withAgentEnv c . suspendConnection' c

-- | Delete SMP agent connection (DEL command)
deleteConnection :: AgentErrorMonad m => AgentClient -> ConnId -> m ()
deleteConnection c = withAgentEnv c . deleteConnection' c

-- | get servers used for connection
getConnectionServers :: AgentErrorMonad m => AgentClient -> ConnId -> m ConnectionStats
getConnectionServers c = withAgentEnv c . getConnectionServers' c

-- | Change servers to be used for creating new queues
setSMPServers :: AgentErrorMonad m => AgentClient -> NonEmpty SMPServer -> m ()
setSMPServers c = withAgentEnv c . setSMPServers' c

setNtfServers :: AgentErrorMonad m => AgentClient -> [NtfServer] -> m ()
setNtfServers c = withAgentEnv c . setNtfServers' c

-- | set SOCKS5 proxy on/off and optionally set TCP timeout
setNetworkConfig :: AgentErrorMonad m => AgentClient -> NetworkConfig -> m ()
setNetworkConfig c cfg' = do
  cfg <- atomically $ do
    swapTVar (useNetworkConfig c) cfg'
  liftIO . when (cfg /= cfg') $ do
    closeProtocolServerClients c smpClients
    closeProtocolServerClients c ntfClients

getNetworkConfig :: AgentErrorMonad m => AgentClient -> m NetworkConfig
getNetworkConfig = readTVarIO . useNetworkConfig

-- | Register device notifications token
registerNtfToken :: AgentErrorMonad m => AgentClient -> DeviceToken -> NotificationsMode -> m NtfTknStatus
registerNtfToken c = withAgentEnv c .: registerNtfToken' c

-- | Verify device notifications token
verifyNtfToken :: AgentErrorMonad m => AgentClient -> DeviceToken -> C.CbNonce -> ByteString -> m ()
verifyNtfToken c = withAgentEnv c .:. verifyNtfToken' c

checkNtfToken :: AgentErrorMonad m => AgentClient -> DeviceToken -> m NtfTknStatus
checkNtfToken c = withAgentEnv c . checkNtfToken' c

deleteNtfToken :: AgentErrorMonad m => AgentClient -> DeviceToken -> m ()
deleteNtfToken c = withAgentEnv c . deleteNtfToken' c

getNtfToken :: AgentErrorMonad m => AgentClient -> m (DeviceToken, NtfTknStatus, NotificationsMode)
getNtfToken c = withAgentEnv c $ getNtfToken' c

getNtfTokenData :: AgentErrorMonad m => AgentClient -> m NtfToken
getNtfTokenData c = withAgentEnv c $ getNtfTokenData' c

-- | Set connection notifications on/off
toggleConnectionNtfs :: AgentErrorMonad m => AgentClient -> ConnId -> Bool -> m ()
toggleConnectionNtfs c = withAgentEnv c .: toggleConnectionNtfs' c

-- | Activate operations
activateAgent :: AgentErrorMonad m => AgentClient -> m ()
activateAgent c = withAgentEnv c $ activateAgent' c

-- | Suspend operations with max delay to deliver pending messages
suspendAgent :: AgentErrorMonad m => AgentClient -> Int -> m ()
suspendAgent c = withAgentEnv c . suspendAgent' c

execAgentStoreSQL :: AgentErrorMonad m => AgentClient -> Text -> m [Text]
execAgentStoreSQL c = withAgentEnv c . execAgentStoreSQL' c

withAgentEnv :: AgentClient -> ReaderT Env m a -> m a
withAgentEnv c = (`runReaderT` agentEnv c)

-- withAgentClient :: AgentErrorMonad m => AgentClient -> ReaderT Env m a -> m a
-- withAgentClient c = withAgentLock c . withAgentEnv c

-- | Creates an SMP agent client instance that receives commands and sends responses via 'TBQueue's.
getAgentClient :: (MonadUnliftIO m, MonadReader Env m) => InitialAgentServers -> m AgentClient
getAgentClient initServers = ask >>= atomically . newAgentClient initServers

logConnection :: MonadUnliftIO m => AgentClient -> Bool -> m ()
logConnection c connected =
  let event = if connected then "connected to" else "disconnected from"
   in logInfo $ T.unwords ["client", showText (clientId c), event, "Agent"]

-- | Runs an SMP agent instance that receives commands and sends responses via 'TBQueue's.
runAgentClient :: (MonadUnliftIO m, MonadReader Env m) => AgentClient -> m ()
runAgentClient c = race_ (subscriber c) (client c)

client :: forall m. (MonadUnliftIO m, MonadReader Env m) => AgentClient -> m ()
client c@AgentClient {rcvQ, subQ} = forever $ do
  (corrId, connId, cmd) <- atomically $ readTBQueue rcvQ
  withAgentLock c (runExceptT $ processCommand c (connId, cmd))
    >>= atomically . writeTBQueue subQ . \case
      Left e -> (corrId, connId, ERR e)
      Right (connId', resp) -> (corrId, connId', resp)

-- | execute any SMP agent command
processCommand :: forall m. AgentMonad m => AgentClient -> (ConnId, ACommand 'Client) -> m (ConnId, ACommand 'Agent)
processCommand c (connId, cmd) = case cmd of
  NEW enableNtfs (ACM cMode) -> second (INV . ACR cMode) <$> newConn c connId False enableNtfs cMode
  JOIN enableNtfs (ACR _ cReq) connInfo -> (,OK) <$> joinConn c connId False enableNtfs cReq connInfo
  LET confId ownCInfo -> allowConnection' c connId confId ownCInfo $> (connId, OK)
  ACPT invId ownCInfo -> (,OK) <$> acceptContact' c connId True invId ownCInfo
  RJCT invId -> rejectContact' c connId invId $> (connId, OK)
  SUB -> subscribeConnection' c connId $> (connId, OK)
  SEND msgFlags msgBody -> (connId,) . MID <$> sendMessage' c connId msgFlags msgBody
  ACK msgId -> ackMessage' c connId msgId $> (connId, OK)
  OFF -> suspendConnection' c connId $> (connId, OK)
  DEL -> deleteConnection' c connId $> (connId, OK)
  CHK -> (connId,) . STAT <$> getConnectionServers' c connId

newConnAsync :: forall m c. (AgentMonad m, ConnectionModeI c) => AgentClient -> ACorrId -> Bool -> SConnectionMode c -> m ConnId
newConnAsync c corrId enableNtfs cMode = do
  g <- asks idsDrg
  connAgentVersion <- asks $ maxVersion . smpAgentVRange . config
  let cData = ConnData {connId = "", connAgentVersion, enableNtfs, duplexHandshake = Nothing} -- connection mode is determined by the accepting agent
  connId <- withStore c $ \db -> createNewConn db g cData cMode
  enqueueCommand c corrId connId Nothing $ AClientCommand $ NEW enableNtfs (ACM cMode)
  pure connId

joinConnAsync :: AgentMonad m => AgentClient -> ACorrId -> Bool -> ConnectionRequestUri c -> ConnInfo -> m ConnId
joinConnAsync c corrId enableNtfs cReqUri@(CRInvitationUri (ConnReqUriData _ agentVRange _) _) cInfo = do
  aVRange <- asks $ smpAgentVRange . config
  case agentVRange `compatibleVersion` aVRange of
    Just (Compatible connAgentVersion) -> do
      g <- asks idsDrg
      let duplexHS = connAgentVersion /= 1
          cData = ConnData {connId = "", connAgentVersion, enableNtfs, duplexHandshake = Just duplexHS}
      connId <- withStore c $ \db -> createNewConn db g cData SCMInvitation
      enqueueCommand c corrId connId Nothing $ AClientCommand $ JOIN enableNtfs (ACR sConnectionMode cReqUri) cInfo
      pure connId
    _ -> throwError $ AGENT A_VERSION
joinConnAsync _c _corrId _enableNtfs (CRContactUri _) _cInfo =
  throwError $ CMD PROHIBITED

allowConnectionAsync' :: AgentMonad m => AgentClient -> ACorrId -> ConnId -> ConfirmationId -> ConnInfo -> m ()
allowConnectionAsync' c corrId connId confId ownConnInfo =
  withStore c (`getConn` connId) >>= \case
    SomeConn _ (RcvConnection _ RcvQueue {server}) ->
      enqueueCommand c corrId connId (Just server) $ AClientCommand $ LET confId ownConnInfo
    _ -> throwError $ CMD PROHIBITED

ackMessageAsync' :: forall m. AgentMonad m => AgentClient -> ACorrId -> ConnId -> AgentMsgId -> m ()
ackMessageAsync' c corrId connId msgId =
  withStore c (`getConn` connId) >>= \case
    SomeConn _ (DuplexConnection _ rqs _) -> mapM_ enqueueAck rqs -- TODO only ack to the queue where the message was delivered
    SomeConn _ (RcvConnection _ rq) -> enqueueAck rq
    SomeConn _ (SndConnection _ _) -> throwError $ CONN SIMPLEX
    SomeConn _ (ContactConnection _ _) -> throwError $ CMD PROHIBITED
    SomeConn _ (NewConnection _) -> throwError $ CMD PROHIBITED
  where
    enqueueAck :: RcvQueue -> m ()
    enqueueAck RcvQueue {server} = do
      enqueueCommand c corrId connId (Just server) $ AClientCommand $ ACK msgId

-- | Add connection to the new receive queue
switchConnection' :: AgentMonad m => AgentClient -> ConnId -> m ()
switchConnection' c connId =
  withStore c (`getConn` connId) >>= \case
    SomeConn _ DuplexConnection {} -> enqueueCommand c "" connId Nothing $ AInternalCommand ICQSwitch
    _ -> throwError $ CMD PROHIBITED

newConn :: AgentMonad m => AgentClient -> ConnId -> Bool -> Bool -> SConnectionMode c -> m (ConnId, ConnectionRequestUri c)
newConn c connId asyncMode enableNtfs cMode =
  getSMPServer c >>= newConnSrv c connId asyncMode enableNtfs cMode

newConnSrv :: AgentMonad m => AgentClient -> ConnId -> Bool -> Bool -> SConnectionMode c -> SMPServer -> m (ConnId, ConnectionRequestUri c)
newConnSrv c connId asyncMode enableNtfs cMode srv = do
  clientVRange <- asks $ smpClientVRange . config
  (_rq, qUri) <- newRcvQueue c "" srv clientVRange
  connId' <- setUpConn asyncMode _rq
  let rq = (_rq :: RcvQueue) {connId = connId'}
  addSubscription c rq
  when enableNtfs $ do
    ns <- asks ntfSupervisor
    atomically $ sendNtfSubCommand ns (connId', NSCCreate)
  aVRange <- asks $ smpAgentVRange . config
  let crData = ConnReqUriData simplexChat aVRange [qUri]
  case cMode of
    SCMContact -> pure (connId', CRContactUri crData)
    SCMInvitation -> do
      (pk1, pk2, e2eRcvParams) <- liftIO $ CR.generateE2EParams CR.e2eEncryptVersion
      withStore' c $ \db -> createRatchetX3dhKeys db connId' pk1 pk2
      pure (connId', CRInvitationUri crData $ toVersionRangeT e2eRcvParams CR.e2eEncryptVRange)
  where
    setUpConn True rq = do
      withStore c $ \db -> updateNewConnRcv db connId rq
      pure connId
    setUpConn False rq = do
      g <- asks idsDrg
      connAgentVersion <- asks $ maxVersion . smpAgentVRange . config
      let cData = ConnData {connId, connAgentVersion, enableNtfs, duplexHandshake = Nothing} -- connection mode is determined by the accepting agent
      withStore c $ \db -> createRcvConn db g cData rq cMode

joinConn :: AgentMonad m => AgentClient -> ConnId -> Bool -> Bool -> ConnectionRequestUri c -> ConnInfo -> m ConnId
joinConn c connId asyncMode enableNtfs cReq cInfo = do
  srv <- case cReq of
    CRInvitationUri ConnReqUriData {crSmpQueues = SMPQueueUri {queueAddress} :| _} _ ->
      getNextSMPServer c [smpServer (queueAddress :: SMPQueueAddress)]
    _ -> getSMPServer c
  joinConnSrv c connId asyncMode enableNtfs cReq cInfo srv

joinConnSrv :: AgentMonad m => AgentClient -> ConnId -> Bool -> Bool -> ConnectionRequestUri c -> ConnInfo -> SMPServer -> m ConnId
joinConnSrv c connId asyncMode enableNtfs (CRInvitationUri (ConnReqUriData _ agentVRange (qUri :| _)) e2eRcvParamsUri) cInfo srv = do
  aVRange <- asks $ smpAgentVRange . config
  clientVRange <- asks $ smpClientVRange . config
  case ( qUri `compatibleVersion` clientVRange,
         e2eRcvParamsUri `compatibleVersion` CR.e2eEncryptVRange,
         agentVRange `compatibleVersion` aVRange
       ) of
    (Just qInfo, Just (Compatible e2eRcvParams@(CR.E2ERatchetParams _ _ rcDHRr)), Just aVersion@(Compatible connAgentVersion)) -> do
      (pk1, pk2, e2eSndParams) <- liftIO . CR.generateE2EParams $ version e2eRcvParams
      (_, rcDHRs) <- liftIO C.generateKeyPair'
      let rc = CR.initSndRatchet rcDHRr rcDHRs $ CR.x3dhSnd pk1 pk2 e2eRcvParams
      _sq <- newSndQueue "" qInfo
      let duplexHS = connAgentVersion /= 1
          cData = ConnData {connId, connAgentVersion, enableNtfs, duplexHandshake = Just duplexHS}
      connId' <- setUpConn asyncMode cData _sq rc
      let sq = (_sq :: SndQueue) {connId = connId'}
          cData' = (cData :: ConnData) {connId = connId'}
      tryError (confirmQueue aVersion c cData' sq srv cInfo $ Just e2eSndParams) >>= \case
        Right _ -> do
          unless duplexHS . void $ enqueueMessage c cData' sq SMP.noMsgFlags HELLO
          pure connId'
        Left e -> do
          -- TODO recovery for failure on network timeout, see rfcs/2022-04-20-smp-conf-timeout-recovery.md
          unless asyncMode $ withStore' c (`deleteConn` connId')
          throwError e
      where
        setUpConn True _ sq rc =
          withStore c $ \db -> runExceptT $ do
            ExceptT $ updateNewConnSnd db connId sq
            liftIO $ createRatchet db connId rc
            pure connId
        setUpConn False cData sq rc = do
          g <- asks idsDrg
          withStore c $ \db -> runExceptT $ do
            connId' <- ExceptT $ createSndConn db g cData sq
            liftIO $ createRatchet db connId' rc
            pure connId'
    _ -> throwError $ AGENT A_VERSION
joinConnSrv c connId False enableNtfs (CRContactUri (ConnReqUriData _ agentVRange (qUri :| _))) cInfo srv = do
  aVRange <- asks $ smpAgentVRange . config
  clientVRange <- asks $ smpClientVRange . config
  case ( qUri `compatibleVersion` clientVRange,
         agentVRange `compatibleVersion` aVRange
       ) of
    (Just qInfo, Just vrsn) -> do
      (connId', cReq) <- newConnSrv c connId False enableNtfs SCMInvitation srv
      sendInvitation c qInfo vrsn cReq cInfo
      pure connId'
    _ -> throwError $ AGENT A_VERSION
joinConnSrv _c _connId True _enableNtfs (CRContactUri _) _cInfo _srv = do
  throwError $ CMD PROHIBITED

createReplyQueue :: AgentMonad m => AgentClient -> ConnData -> SndQueue -> SMPServer -> m SMPQueueInfo
createReplyQueue c ConnData {connId, enableNtfs} SndQueue {smpClientVersion} srv = do
  (rq, qUri) <- newRcvQueue c connId srv $ versionToRange smpClientVersion
  let qInfo = toVersionT qUri smpClientVersion
  addSubscription c rq
  withStore c $ \db -> upgradeSndConnToDuplex db connId rq
  when enableNtfs $ do
    ns <- asks ntfSupervisor
    atomically $ sendNtfSubCommand ns (connId, NSCCreate)
  pure qInfo

-- | Approve confirmation (LET command) in Reader monad
allowConnection' :: AgentMonad m => AgentClient -> ConnId -> ConfirmationId -> ConnInfo -> m ()
allowConnection' c connId confId ownConnInfo =
  withStore c (`getConn` connId) >>= \case
    SomeConn _ (RcvConnection _ rq@RcvQueue {server, rcvId, e2ePrivKey, smpClientVersion = v}) -> do
      senderKey <- withStore c $ \db -> runExceptT $ do
        AcceptedConfirmation {ratchetState, senderConf = SMPConfirmation {senderKey, e2ePubKey, smpClientVersion = v'}} <- ExceptT $ acceptConfirmation db confId ownConnInfo
        liftIO $ createRatchet db connId ratchetState
        let dhSecret = C.dh' e2ePubKey e2ePrivKey
        liftIO $ setRcvQueueConfirmedE2E db rq dhSecret $ min v v'
        pure senderKey
      enqueueCommand c "" connId (Just server) . AInternalCommand $ ICAllowSecure rcvId senderKey
    _ -> throwError $ CMD PROHIBITED

-- | Accept contact (ACPT command) in Reader monad
acceptContact' :: AgentMonad m => AgentClient -> ConnId -> Bool -> InvitationId -> ConnInfo -> m ConnId
acceptContact' c connId enableNtfs invId ownConnInfo = do
  Invitation {contactConnId, connReq} <- withStore c (`getInvitation` invId)
  withStore c (`getConn` contactConnId) >>= \case
    SomeConn _ ContactConnection {} -> do
      withStore' c $ \db -> acceptInvitation db invId ownConnInfo
      joinConn c connId False enableNtfs connReq ownConnInfo `catchError` \err -> do
        withStore' c (`unacceptInvitation` invId)
        throwError err
    _ -> throwError $ CMD PROHIBITED

-- | Reject contact (RJCT command) in Reader monad
rejectContact' :: AgentMonad m => AgentClient -> ConnId -> InvitationId -> m ()
rejectContact' c contactConnId invId =
  withStore c $ \db -> deleteInvitation db contactConnId invId

-- | Subscribe to receive connection messages (SUB command) in Reader monad
subscribeConnection' :: forall m. AgentMonad m => AgentClient -> ConnId -> m ()
subscribeConnection' c connId =
  withStore c (`getConn` connId) >>= \conn -> do
    resumeConnCmds c connId
    case conn of
      SomeConn _ (DuplexConnection cData (rq :| rqs) sqs) -> do
        mapM_ (resumeMsgDelivery c cData) sqs
        subscribe rq
        mapM_ (\q -> subscribeQueue c q `catchError` \_ -> pure ()) rqs
      SomeConn _ (SndConnection cData sq) -> do
        resumeMsgDelivery c cData sq
        case status (sq :: SndQueue) of
          Confirmed -> pure ()
          Active -> throwError $ CONN SIMPLEX
          _ -> throwError $ INTERNAL "unexpected queue status"
      SomeConn _ (RcvConnection _ rq) -> subscribe rq
      SomeConn _ (ContactConnection _ rq) -> subscribe rq
      SomeConn _ (NewConnection _) -> pure ()
  where
    subscribe :: RcvQueue -> m ()
    subscribe rq = do
      r <- tryError $ subscribeQueue c rq
      ns <- asks ntfSupervisor
      atomically $ sendNtfSubCommand ns (connId, NSCCreate)
      liftEither r

subscribeConnections' :: forall m. AgentMonad m => AgentClient -> [ConnId] -> m (Map ConnId (Either AgentErrorType ()))
subscribeConnections' _ [] = pure M.empty
subscribeConnections' c connIds = do
  conns :: Map ConnId (Either StoreError SomeConn) <- M.fromList . zip connIds <$> withStore' c (forM connIds . getConn)
  let (errs, cs) = M.mapEither id conns
      errs' = M.map (Left . storeError) errs
      (subRs, rcvQs) = M.mapEither rcvQueueOrResult cs
      srvRcvQs :: Map SMPServer [RcvQueue] = M.foldl' (foldl' addRcvQueue) M.empty rcvQs
  mapM_ (mapM_ (\(cData, sqs) -> mapM_ (resumeMsgDelivery c cData) sqs) . sndQueue) cs
  mapM_ (resumeConnCmds c) $ M.keys cs
  rcvRs <- connResults . concat <$> mapConcurrently subscribe (M.assocs srvRcvQs)
  ns <- asks ntfSupervisor
  tkn <- readTVarIO (ntfTkn ns)
  when (instantNotifications tkn) . void . forkIO $ sendNtfCreate ns rcvRs
  let rs = M.unions ([errs', subRs, rcvRs] :: [Map ConnId (Either AgentErrorType ())])
  notifyResultError rs
  pure rs
  where
    rcvQueueOrResult :: SomeConn -> Either (Either AgentErrorType ()) (NonEmpty RcvQueue)
    rcvQueueOrResult = \case
      SomeConn _ (DuplexConnection _ rqs _) -> Right rqs
      SomeConn _ (SndConnection _ sq) -> Left $ sndSubResult sq
      SomeConn _ (RcvConnection _ rq) -> Right [rq]
      SomeConn _ (ContactConnection _ rq) -> Right [rq]
      SomeConn _ (NewConnection _) -> Left (Right ())
    sndSubResult :: SndQueue -> Either AgentErrorType ()
    sndSubResult sq = case status (sq :: SndQueue) of
      Confirmed -> Right ()
      Active -> Left $ CONN SIMPLEX
      _ -> Left $ INTERNAL "unexpected queue status"
    addRcvQueue :: Map SMPServer [RcvQueue] -> RcvQueue -> Map SMPServer [RcvQueue]
    addRcvQueue m rq@RcvQueue {server} = M.alter (Just . maybe [rq] (rq :)) server m
    subscribe :: (SMPServer, [RcvQueue]) -> m [(RcvQueue, Either AgentErrorType ())]
    subscribe (srv, qs) = snd <$> subscribeQueues c srv qs
    connResults :: [(RcvQueue, Either AgentErrorType ())] -> Map ConnId (Either AgentErrorType ())
    connResults = foldl' addRes M.empty
      where
        addRes rs (RcvQueue {connId}, r) =
          case M.lookup connId rs of
            Just (Right _) -> rs -- if any queue succeeded, connection considered succeeded. TODO active queues only?
            _ -> M.insert connId r rs
    sendNtfCreate :: NtfSupervisor -> Map ConnId (Either AgentErrorType ()) -> m ()
    sendNtfCreate ns rcvRs =
      forM_ (M.assocs rcvRs) $ \case
        (connId, Right _) -> atomically $ writeTBQueue (ntfSubQ ns) (connId, NSCCreate)
        _ -> pure ()
    sndQueue :: SomeConn -> Maybe (ConnData, NonEmpty SndQueue)
    sndQueue = \case
      SomeConn _ (DuplexConnection cData _ sqs) -> Just (cData, sqs)
      SomeConn _ (SndConnection cData sq) -> Just (cData, [sq])
      _ -> Nothing
    notifyResultError :: Map ConnId (Either AgentErrorType ()) -> m ()
    notifyResultError rs = do
      let actual = M.size rs
          expected = length connIds
      when (actual /= expected) . atomically $
        writeTBQueue (subQ c) ("", "", ERR . INTERNAL $ "subscribeConnections result size: " <> show actual <> ", expected " <> show expected)

resubscribeConnection' :: AgentMonad m => AgentClient -> ConnId -> m ()
resubscribeConnection' c connId =
  unlessM
    (atomically $ hasActiveSubscription c connId)
    (subscribeConnection' c connId)

resubscribeConnections' :: forall m. AgentMonad m => AgentClient -> [ConnId] -> m (Map ConnId (Either AgentErrorType ()))
resubscribeConnections' _ [] = pure M.empty
resubscribeConnections' c connIds = do
  let r = M.fromList . zip connIds . repeat $ Right ()
  connIds' <- filterM (fmap not . atomically . hasActiveSubscription c) connIds
  -- union is left-biased, so results returned by subscribeConnections' take precedence
  (`M.union` r) <$> subscribeConnections' c connIds'

getConnectionMessage' :: AgentMonad m => AgentClient -> ConnId -> m (Maybe SMPMsgMeta)
getConnectionMessage' c connId = do
  whenM (atomically $ hasActiveSubscription c connId) . throwError $ CMD PROHIBITED
  withStore c (`getConn` connId) >>= \case
    SomeConn _ (DuplexConnection _ (rq :| _) _) -> getQueueMessage c rq
    SomeConn _ (RcvConnection _ rq) -> getQueueMessage c rq
    SomeConn _ (ContactConnection _ rq) -> getQueueMessage c rq
    SomeConn _ SndConnection {} -> throwError $ CONN SIMPLEX
    SomeConn _ NewConnection {} -> throwError $ CMD PROHIBITED

getNotificationMessage' :: forall m. AgentMonad m => AgentClient -> C.CbNonce -> ByteString -> m (NotificationInfo, [SMPMsgMeta])
getNotificationMessage' c nonce encNtfInfo = do
  withStore' c getActiveNtfToken >>= \case
    Just NtfToken {ntfDhSecret = Just dhSecret} -> do
      ntfData <- agentCbDecrypt dhSecret nonce encNtfInfo
      PNMessageData {smpQueue, ntfTs, nmsgNonce, encNMsgMeta} <- liftEither (parse strP (INTERNAL "error parsing PNMessageData") ntfData)
      (ntfConnId, rcvNtfDhSecret) <- withStore c (`getNtfRcvQueue` smpQueue)
      ntfMsgMeta <- (eitherToMaybe . smpDecode <$> agentCbDecrypt rcvNtfDhSecret nmsgNonce encNMsgMeta) `catchError` \_ -> pure Nothing
      maxMsgs <- asks $ ntfMaxMessages . config
      (NotificationInfo {ntfConnId, ntfTs, ntfMsgMeta},) <$> getNtfMessages ntfConnId maxMsgs ntfMsgMeta []
    _ -> throwError $ CMD PROHIBITED
  where
    getNtfMessages ntfConnId maxMs nMeta ms
      | length ms < maxMs =
        getConnectionMessage' c ntfConnId >>= \case
          Just m@SMP.SMPMsgMeta {msgId, msgTs, msgFlags} -> case nMeta of
            Just SMP.NMsgMeta {msgId = msgId', msgTs = msgTs'}
              | msgId == msgId' || msgTs > msgTs' -> pure $ reverse (m : ms)
              | otherwise -> getMsg (m : ms)
            _
              | SMP.notification msgFlags -> pure $ reverse (m : ms)
              | otherwise -> getMsg (m : ms)
          _ -> pure $ reverse ms
      | otherwise = pure $ reverse ms
      where
        getMsg = getNtfMessages ntfConnId maxMs nMeta

-- | Send message to the connection (SEND command) in Reader monad
sendMessage' :: forall m. AgentMonad m => AgentClient -> ConnId -> MsgFlags -> MsgBody -> m AgentMsgId
sendMessage' c connId msgFlags msg =
  withStore c (`getConn` connId) >>= \case
    SomeConn _ (DuplexConnection cData _ sqs) -> enqueueMsgs cData sqs
    SomeConn _ (SndConnection cData sq) -> enqueueMsgs cData [sq]
    _ -> throwError $ CONN SIMPLEX
  where
    enqueueMsgs :: ConnData -> NonEmpty SndQueue -> m AgentMsgId
    enqueueMsgs cData sqs = enqueueMessages c cData sqs msgFlags $ A_MSG msg

-- / async command processing v v v

enqueueCommand :: AgentMonad m => AgentClient -> ACorrId -> ConnId -> Maybe SMPServer -> AgentCommand -> m ()
enqueueCommand c corrId connId server aCommand = do
  resumeSrvCmds c server
  commandId <- withStore' c $ \db -> createCommand db corrId connId server aCommand
  queuePendingCommands c server [commandId]

resumeSrvCmds :: forall m. AgentMonad m => AgentClient -> Maybe SMPServer -> m ()
resumeSrvCmds c server =
  unlessM (cmdProcessExists c server) $
    async (runCommandProcessing c server)
      >>= \a -> atomically (TM.insert server a $ asyncCmdProcesses c)

resumeConnCmds :: forall m. AgentMonad m => AgentClient -> ConnId -> m ()
resumeConnCmds c connId =
  unlessM connQueued $
    withStore' c (`getPendingCommands` connId)
      >>= mapM_ (uncurry enqueueConnCmds)
  where
    enqueueConnCmds srv cmdIds = do
      resumeSrvCmds c srv
      queuePendingCommands c srv cmdIds
    connQueued = atomically $ isJust <$> TM.lookupInsert connId True (connCmdsQueued c)

cmdProcessExists :: AgentMonad m => AgentClient -> Maybe SMPServer -> m Bool
cmdProcessExists c srv = atomically $ TM.member srv (asyncCmdProcesses c)

queuePendingCommands :: AgentMonad m => AgentClient -> Maybe SMPServer -> [AsyncCmdId] -> m ()
queuePendingCommands c server cmdIds = atomically $ do
  q <- getPendingCommandQ c server
  mapM_ (writeTQueue q) cmdIds

getPendingCommandQ :: AgentClient -> Maybe SMPServer -> STM (TQueue AsyncCmdId)
getPendingCommandQ c server = do
  maybe newMsgQueue pure =<< TM.lookup server (asyncCmdQueues c)
  where
    newMsgQueue = do
      cq <- newTQueue
      TM.insert server cq $ asyncCmdQueues c
      pure cq

runCommandProcessing :: forall m. AgentMonad m => AgentClient -> Maybe SMPServer -> m ()
runCommandProcessing c@AgentClient {subQ} server_ = do
  cq <- atomically $ getPendingCommandQ c server_
  ri <- asks $ messageRetryInterval . config -- different retry interval?
  forever $ do
    atomically $ endAgentOperation c AOSndNetwork
    atomically $ throwWhenInactive c
    cmdId <- atomically $ readTQueue cq
    atomically $ beginAgentOperation c AOSndNetwork
    E.try (withStore c $ \db -> getPendingCommand db cmdId) >>= \case
      Left (e :: E.SomeException) -> atomically $ writeTBQueue subQ ("", "", ERR . INTERNAL $ show e)
      Right (corrId, connId, cmd) -> processCmd ri corrId connId cmdId cmd
  where
    processCmd :: RetryInterval -> ACorrId -> ConnId -> AsyncCmdId -> AgentCommand -> m ()
    processCmd ri corrId connId cmdId command = case command of
      AClientCommand cmd -> case cmd of
        NEW enableNtfs (ACM cMode) -> do
          usedSrvs <- newTVarIO ([] :: [SMPServer])
          tryCommand . withNextSrv usedSrvs [] $ \srv -> do
            (_, cReq) <- newConnSrv c connId True enableNtfs cMode srv
            notify $ INV (ACR cMode cReq)
        JOIN enableNtfs (ACR _ cReq@(CRInvitationUri ConnReqUriData {crSmpQueues = SMPQueueUri {queueAddress} :| _} _)) connInfo -> do
          let initUsed = [smpServer (queueAddress :: SMPQueueAddress)]
          usedSrvs <- newTVarIO initUsed
          tryCommand . withNextSrv usedSrvs initUsed $ \srv -> do
            void $ joinConnSrv c connId True enableNtfs cReq connInfo srv
            notify OK
        LET confId ownCInfo -> tryCommand $ allowConnection' c connId confId ownCInfo >> notify OK
        ACK msgId -> tryCommand $ ackMessage' c connId msgId >> notify OK
        _ -> notify $ ERR $ INTERNAL $ "unsupported async command " <> show (aCommandTag cmd)
<<<<<<< HEAD
      AInternalCommand cmd -> case cmd of
        ICAckDel _rId srvMsgId msgId -> withServer $ \_srv -> tryCommand $ ack _rId srvMsgId >> withStore' c (\db -> deleteMsg db connId msgId)
        ICAck _rId srvMsgId -> withServer $ \_srv -> tryCommand $ ack _rId srvMsgId
        ICQSwitch -> do
          clientVRange <- asks $ smpClientVRange . config
          noServer . tryCommand . withDuplexConn $ \(DuplexConnection cData rqs@(RcvQueue {server, dbRcvQueueId} :| _) sqs) -> do
            -- try to get the server that is different from all queues, or at least from the primary rcv queue
            srv <- getNextSMPServer c $ map rcvServer (L.toList rqs) ++ map sndServer (L.toList sqs)
            srv' <- if srv == server then getNextSMPServer c [server] else pure srv
            (_rq, qUri) <- newRcvQueue c connId srv' clientVRange
            let rq = _rq {rcvPrimary = False, nextRcvPrimary = True, dbReplaceRcvQueueId = Just dbRcvQueueId}
            withStore c $ \db -> addConnRcvQueue db connId rq
            addSubscription c rq
            void . enqueueMessages c cData sqs SMP.noMsgFlags $ QADD [qUri]
        ICQSecure rId senderKey ->
          withServer $ \srv -> tryCommand . withDuplexConn $ \(DuplexConnection cData rqs sqs) ->
            case find (sameRQ srv rId) rqs of
              Just rq'@RcvQueue {server, sndId, status} -> when (status == Confirmed) $ do
                secureQueue c rq' senderKey
                withStore' c $ \db -> setRcvQueueStatus db rq' Secured
                void . enqueueMessages c cData sqs SMP.noMsgFlags $ QUSE [(server, sndId, True)]
              _ -> internalErr "queue address not found in connection"
        ICQDelete rId -> do
          withServer $ \srv -> tryCommand . withDuplexConn $ \(DuplexConnection cData rqs sqs) ->
            case find (sameRQ srv rId) rqs of
              Just rq'@RcvQueue {server, sndId, status, rcvPrimary}
                | rcvPrimary -> internalErr "cannot delete primary rcv queue"
                | otherwise -> do
                  deleteQueue c rq'
                  withStore' c $ \db -> deleteConnRcvQueue db connId rq'
              -- TODO notify user that switch completed
              _ -> internalErr "queue address not found in connection"
          pure ()
=======
      AInternalCommand cmd -> case server of
        Just _srv -> case cmd of
          ICAckDel _rId srvMsgId msgId -> tryCommand $ ack _rId srvMsgId >> withStore' c (\db -> deleteMsg db connId msgId)
          ICAck _rId srvMsgId -> tryCommand $ ack _rId srvMsgId
          ICAllowSecure _rId senderKey -> tryCommand $ do
            (SomeConn _ conn, AcceptedConfirmation {senderConf, ownConnInfo}) <-
              withStore c $ \db -> runExceptT $ (,) <$> ExceptT (getConn db connId) <*> ExceptT (getAcceptedConfirmation db connId)
            case conn of
              RcvConnection cData rq -> do
                secure rq senderKey
                mapM_ (connectReplyQueues c cData ownConnInfo) (L.nonEmpty $ smpReplyQueues senderConf)
              _ -> throwError $ INTERNAL $ "incorrect connection type " <> show (internalCmdTag cmd)
          ICDuplexSecure _rId senderKey -> tryCommand $ do
            SomeConn _ conn <- withStore c (`getConn` connId)
            case conn of
              DuplexConnection cData rq sq -> do
                secure rq senderKey
                when (duplexHandshake cData == Just True) . void $
                  enqueueMessage c cData sq SMP.MsgFlags {notification = True} HELLO
              _ -> throwError $ INTERNAL $ "incorrect connection type " <> show (internalCmdTag cmd)
        _ -> throwError $ INTERNAL $ "command requires server " <> show (internalCmdTag cmd)
>>>>>>> 41d3c141
        where
          ack _rId srvMsgId = do
            -- TODO get particular queue
            rq <- withStore c (`getPrimaryRcvQueue` connId)
            ackQueueMessage c rq srvMsgId
          secure :: RcvQueue -> SMP.SndPublicVerifyKey -> m ()
          secure rq senderKey = do
            secureQueue c rq senderKey
            withStore' c $ \db -> setRcvQueueStatus db rq Secured
      where
        withServer a = case server_ of
          Just srv -> a srv
          _ -> internalErr "command requires server"
        noServer a = case server_ of
          Nothing -> a
          _ -> internalErr "command requires no server"
        withDuplexConn :: (Connection 'CDuplex -> m ()) -> m ()
        withDuplexConn a =
          withStore c (`getConn` connId) >>= \case
            SomeConn _ conn@DuplexConnection {} -> a conn
            _ -> internalErr "command requires duplex connection"
        tryCommand action = withRetryInterval ri $ \loop ->
          tryError action >>= \case
            Left e
<<<<<<< HEAD
              | temporaryAgentError e || e == BROKER HOST -> retryCommand loop
              | otherwise -> cmdError e
            Right () -> withStore' c (`deleteCommand` cmdId)
        internalErr s = cmdError $ INTERNAL $ s <> ": " <> show (agentCommandTag command)
        cmdError e = notify (ERR e) >> withStore' c (`deleteCommand` cmdId)
        retryCommand loop = do
          -- end... is in a separate atomically because if begin... blocks, SUSPENDED won't be sent
          atomically $ endAgentOperation c AOSndNetwork
          atomically $ throwWhenInactive c
          atomically $ beginAgentOperation c AOSndNetwork
          loop
=======
              | temporaryAgentError e || e == BROKER HOST -> retrySndOp c loop
              | otherwise -> notify (ERR e) >> withStore' c (`deleteCommand` cmdId)
            Right () -> withStore' c (`deleteCommand` cmdId)
>>>>>>> 41d3c141
        notify cmd = atomically $ writeTBQueue subQ (corrId, connId, cmd)
        withNextSrv :: TVar [SMPServer] -> [SMPServer] -> (SMPServer -> m ()) -> m ()
        withNextSrv usedSrvs initUsed action = do
          used <- readTVarIO usedSrvs
          srv <- getNextSMPServer c used
          atomically $ do
            srvs <- readTVar $ smpServers c
            let used' = if length used + 1 >= L.length srvs then initUsed else srv : used
            writeTVar usedSrvs used'
          action srv
-- ^ ^ ^ async command processing /

enqueueMessages :: AgentMonad m => AgentClient -> ConnData -> NonEmpty SndQueue -> MsgFlags -> AMessage -> m AgentMsgId
enqueueMessages c cData (sq :| sqs) msgFlags aMessage = do
  msgId <- enqueueMessage c cData sq msgFlags aMessage
  mapM_ (enqueueSavedMessage c cData msgId) $
    filter (\SndQueue {status} -> status == Secured || status == Active) sqs
  pure msgId

enqueueMessage :: forall m. AgentMonad m => AgentClient -> ConnData -> SndQueue -> MsgFlags -> AMessage -> m AgentMsgId
enqueueMessage c cData@ConnData {connId, connAgentVersion} sq msgFlags aMessage = do
  resumeMsgDelivery c cData sq
  msgId <- storeSentMsg
  queuePendingMsgs c sq [msgId]
  pure $ unId msgId
  where
    storeSentMsg :: m InternalId
    storeSentMsg = withStore c $ \db -> runExceptT $ do
      internalTs <- liftIO getCurrentTime
      (internalId, internalSndId, prevMsgHash) <- liftIO $ updateSndIds db connId
      let privHeader = APrivHeader (unSndId internalSndId) prevMsgHash
          agentMsg = AgentMessage privHeader aMessage
          agentMsgStr = smpEncode agentMsg
          internalHash = C.sha256Hash agentMsgStr
      encAgentMessage <- agentRatchetEncrypt db connId agentMsgStr e2eEncUserMsgLength
      let msgBody = smpEncode $ AgentMsgEnvelope {agentVersion = connAgentVersion, encAgentMessage}
          msgType = agentMessageType agentMsg
          msgData = SndMsgData {internalId, internalSndId, internalTs, msgType, msgFlags, msgBody, internalHash, prevMsgHash}
      liftIO $ createSndMsg db connId msgData
      liftIO $ createSndMsgDelivery db connId sq internalId
      pure internalId

enqueueSavedMessage :: AgentMonad m => AgentClient -> ConnData -> AgentMsgId -> SndQueue -> m ()
enqueueSavedMessage _c _cData _msgId _sq = pure ()

resumeMsgDelivery :: forall m. AgentMonad m => AgentClient -> ConnData -> SndQueue -> m ()
resumeMsgDelivery c cData@ConnData {connId} sq@SndQueue {server, sndId} = do
  let qKey = (server, sndId)
  unlessM (queueDelivering qKey) $
    async (runSmpQueueMsgDelivery c cData sq)
      >>= \a -> atomically (TM.insert qKey a $ smpQueueMsgDeliveries c)
  unlessM msgsQueued $
    withStore' c (\db -> getPendingMsgs db connId sq)
      >>= queuePendingMsgs c sq
  where
    queueDelivering qKey = atomically $ TM.member qKey (smpQueueMsgDeliveries c)
    msgsQueued = atomically $ isJust <$> TM.lookupInsert (server, sndId) True (pendingMsgsQueued c)

queuePendingMsgs :: AgentMonad m => AgentClient -> SndQueue -> [InternalId] -> m ()
queuePendingMsgs c sq msgIds = atomically $ do
  modifyTVar' (msgDeliveryOp c) $ \s -> s {opsInProgress = opsInProgress s + length msgIds}
  -- s <- readTVar (msgDeliveryOp c)
  -- unsafeIOToSTM $ putStrLn $ "msgDeliveryOp: " <> show (opsInProgress s)
  q <- getPendingMsgQ c sq
  mapM_ (writeTQueue q) msgIds

getPendingMsgQ :: AgentClient -> SndQueue -> STM (TQueue InternalId)
getPendingMsgQ c SndQueue {server, sndId} = do
  let qKey = (server, sndId)
  maybe (newMsgQueue qKey) pure =<< TM.lookup qKey (smpQueueMsgQueues c)
  where
    newMsgQueue qKey = do
      mq <- newTQueue
      TM.insert qKey mq $ smpQueueMsgQueues c
      pure mq

runSmpQueueMsgDelivery :: forall m. AgentMonad m => AgentClient -> ConnData -> SndQueue -> m ()
runSmpQueueMsgDelivery c@AgentClient {subQ} cData@ConnData {connId, duplexHandshake} sq = do
  mq <- atomically $ getPendingMsgQ c sq
  ri <- asks $ messageRetryInterval . config
  forever $ do
    atomically $ endAgentOperation c AOSndNetwork
    atomically $ throwWhenInactive c
    msgId <- atomically $ readTQueue mq
    atomically $ beginAgentOperation c AOSndNetwork
    atomically $ endAgentOperation c AOMsgDelivery
    let mId = unId msgId
    E.try (withStore c $ \db -> getPendingMsgData db connId msgId) >>= \case
      Left (e :: E.SomeException) ->
        notify $ MERR mId (INTERNAL $ show e)
      Right (rq_, PendingMsgData {msgType, msgBody, msgFlags, internalTs}) ->
        withRetryInterval ri $ \loop -> do
          resp <- tryError $ case msgType of
            AM_CONN_INFO -> sendConfirmation c sq msgBody
            _ -> sendAgentMessage c sq msgFlags msgBody
          case resp of
            Left e -> do
              let err = if msgType == AM_CONN_INFO then ERR e else MERR mId e
              case e of
                SMP SMP.QUOTA -> case msgType of
                  AM_CONN_INFO -> connError msgId NOT_AVAILABLE
                  AM_CONN_INFO_REPLY -> connError msgId NOT_AVAILABLE
                  _ -> retrySndOp c loop
                SMP SMP.AUTH -> case msgType of
                  AM_CONN_INFO -> connError msgId NOT_AVAILABLE
                  AM_CONN_INFO_REPLY -> connError msgId NOT_AVAILABLE
                  AM_HELLO_
                    -- in duplexHandshake mode (v2) HELLO is only sent once, without retrying,
                    -- because the queue must be secured by the time the confirmation or the first HELLO is received
                    | duplexHandshake == Just True -> connErr
                    | otherwise ->
                      ifM (msgExpired helloTimeout) connErr (retrySndOp c loop)
                    where
                      connErr = case rq_ of
                        -- party initiating connection
                        Just _ -> connError msgId NOT_AVAILABLE
                        -- party joining connection
                        _ -> connError msgId NOT_ACCEPTED
                  AM_REPLY_ -> notifyDel msgId $ ERR e
                  AM_A_MSG_ -> notifyDel msgId $ MERR mId e
                  AM_QADD_ -> pure ()
                  AM_QKEY_ -> pure ()
                  AM_QUSE_ -> pure ()
                  AM_QTEST_ -> pure ()
                  AM_QDEL_ -> pure ()
                  AM_QEND_ -> pure ()
                _
                  -- for other operations BROKER HOST is treated as a permanent error (e.g., when connecting to the server),
                  -- the message sending would be retried
                  | temporaryAgentError e || e == BROKER HOST -> do
                    let timeoutSel = if msgType == AM_HELLO_ then helloTimeout else messageTimeout
                    ifM (msgExpired timeoutSel) (notifyDel msgId err) (retrySndOp c loop)
                  | otherwise -> notifyDel msgId err
              where
                msgExpired timeoutSel = do
                  msgTimeout <- asks $ timeoutSel . config
                  currentTime <- liftIO getCurrentTime
                  pure $ diffUTCTime currentTime internalTs > msgTimeout
            Right () -> do
              case msgType of
                AM_CONN_INFO -> do
                  withStore' c $ \db -> do
                    setSndQueueStatus db sq Confirmed
                    when (isJust rq_) $ removeConfirmations db connId
                  -- TODO possibly notification flag should be ON for one of the parties, to result in contact connected notification
                  unless (duplexHandshake == Just True) . void $ enqueueMessage c cData sq SMP.noMsgFlags HELLO
                AM_CONN_INFO_REPLY -> pure ()
                AM_REPLY_ -> pure ()
                AM_HELLO_ -> do
                  withStore' c $ \db -> setSndQueueStatus db sq Active
                  case rq_ of
                    -- party initiating connection (in v1)
                    Just RcvQueue {status} ->
                      -- it is unclear why subscribeQueue was needed here,
                      -- message delivery can only be enabled for queues that were created in the current session or subscribed
                      -- subscribeQueue c rq connId
                      --
                      -- If initiating party were to send CON to the user without waiting for reply HELLO (to reduce handshake time),
                      -- it would lead to the non-deterministic internal ID of the first sent message, at to some other race conditions,
                      -- because it can be sent before HELLO is received
                      -- With `status == Aclive` condition, CON is sent here only by the accepting party, that previously received HELLO
                      when (status == Active) $ notify CON
                    -- Party joining connection sends REPLY after HELLO in v1,
                    -- it is an error to send REPLY in duplexHandshake mode (v2),
                    -- and this branch should never be reached as receive is created before the confirmation,
                    -- so the condition is not necessary here, strictly speaking.
                    _ -> unless (duplexHandshake == Just True) $ do
                      srv <- getSMPServer c
                      qInfo <- createReplyQueue c cData sq srv
                      void . enqueueMessage c cData sq SMP.noMsgFlags $ REPLY [qInfo]
                AM_A_MSG_ -> notify $ SENT mId
                AM_QADD_ -> pure ()
                AM_QKEY_ -> pure ()
                AM_QUSE_ -> pure ()
                AM_QTEST_ -> do
                  withStore' c $ \db -> setSndQueueStatus db sq Active
                AM_QDEL_ -> pure ()
                AM_QEND_ -> do
                  -- TODO once QEND is sent notify user that the switch is complete
                  pure ()
              delMsg msgId
  where
    delMsg :: InternalId -> m ()
    delMsg msgId = withStore' c $ \db -> deleteSndMsgDelivery db connId sq msgId
    notify :: ACommand 'Agent -> m ()
    notify cmd = atomically $ writeTBQueue subQ ("", connId, cmd)
    notifyDel :: InternalId -> ACommand 'Agent -> m ()
    notifyDel msgId cmd = notify cmd >> delMsg msgId
    connError msgId = notifyDel msgId . ERR . CONN

retrySndOp :: AgentMonad m => AgentClient -> m () -> m ()
retrySndOp c loop = do
  -- end... is in a separate atomically because if begin... blocks, SUSPENDED won't be sent
  atomically $ endAgentOperation c AOSndNetwork
  atomically $ throwWhenInactive c
  atomically $ beginAgentOperation c AOSndNetwork
  loop

ackMessage' :: forall m. AgentMonad m => AgentClient -> ConnId -> AgentMsgId -> m ()
ackMessage' c connId msgId = do
  SomeConn _ conn <- withStore c (`getConn` connId)
  case conn of
    DuplexConnection {} -> ack
    RcvConnection {} -> ack
    SndConnection {} -> throwError $ CONN SIMPLEX
    ContactConnection {} -> throwError $ CMD PROHIBITED
    NewConnection _ -> throwError $ CMD PROHIBITED
  where
    ack :: m ()
    ack = do
      let mId = InternalId msgId
      (rq, srvMsgId) <- withStore c $ \db -> setMsgUserAck db connId mId
      ackQueueMessage c rq srvMsgId
      withStore' c $ \db -> deleteMsg db connId mId

ackQueueMessage :: AgentMonad m => AgentClient -> RcvQueue -> SMP.MsgId -> m ()
ackQueueMessage c rq srvMsgId =
  sendAck c rq srvMsgId `catchError` \case
    SMP SMP.NO_MSG -> pure ()
    e -> throwError e

-- | Suspend SMP agent connection (OFF command) in Reader monad
suspendConnection' :: AgentMonad m => AgentClient -> ConnId -> m ()
suspendConnection' c connId =
  withStore c (`getConn` connId) >>= \case
    SomeConn _ (DuplexConnection _ rqs _) -> mapM_ (suspendQueue c) rqs
    SomeConn _ (RcvConnection _ rq) -> suspendQueue c rq
    SomeConn _ (ContactConnection _ rq) -> suspendQueue c rq
    SomeConn _ (SndConnection _ _) -> throwError $ CONN SIMPLEX
    SomeConn _ (NewConnection _) -> throwError $ CMD PROHIBITED

-- | Delete SMP agent connection (DEL command) in Reader monad
deleteConnection' :: forall m. AgentMonad m => AgentClient -> ConnId -> m ()
deleteConnection' c connId =
  withStore c (`getConn` connId) >>= \case
    SomeConn _ (DuplexConnection _ rqs _) -> mapM_ delete rqs
    SomeConn _ (RcvConnection _ rq) -> delete rq
    SomeConn _ (ContactConnection _ rq) -> delete rq
    SomeConn _ (SndConnection _ _) -> withStore' c (`deleteConn` connId)
    SomeConn _ (NewConnection _) -> withStore' c (`deleteConn` connId)
  where
    delete :: RcvQueue -> m ()
    delete rq = do
      deleteQueue c rq
      atomically $ removeSubscription c connId
      withStore' c (`deleteConn` connId)
      ns <- asks ntfSupervisor
      atomically $ writeTBQueue (ntfSubQ ns) (connId, NSCDelete)

getConnectionServers' :: AgentMonad m => AgentClient -> ConnId -> m ConnectionStats
getConnectionServers' c connId = do
  SomeConn _ conn <- withStore c (`getConn` connId)
  pure $ connectionStats conn

connectionStats :: Connection c -> ConnectionStats
connectionStats = \case
  RcvConnection _ rq -> ConnectionStats {rcvServers = [rcvServer rq], sndServers = []}
  SndConnection _ sq -> ConnectionStats {rcvServers = [], sndServers = [sndServer sq]}
  DuplexConnection _ rqs sqs -> ConnectionStats {rcvServers = map rcvServer $ L.toList rqs, sndServers = map sndServer $ L.toList sqs}
  ContactConnection _ rq -> ConnectionStats {rcvServers = [rcvServer rq], sndServers = []}
  NewConnection _ -> ConnectionStats {rcvServers = [], sndServers = []}

-- | Change servers to be used for creating new queues, in Reader monad
setSMPServers' :: AgentMonad m => AgentClient -> NonEmpty SMPServer -> m ()
setSMPServers' c = atomically . writeTVar (smpServers c)

registerNtfToken' :: forall m. AgentMonad m => AgentClient -> DeviceToken -> NotificationsMode -> m NtfTknStatus
registerNtfToken' c suppliedDeviceToken suppliedNtfMode =
  withStore' c getSavedNtfToken >>= \case
    Just tkn@NtfToken {deviceToken = savedDeviceToken, ntfTokenId, ntfTknStatus, ntfTknAction, ntfMode = savedNtfMode} -> do
      status <- case (ntfTokenId, ntfTknAction) of
        (Nothing, Just NTARegister) -> do
          when (savedDeviceToken /= suppliedDeviceToken) $ withStore' c $ \db -> updateDeviceToken db tkn suppliedDeviceToken
          registerToken tkn $> NTRegistered
        -- TODO minimal time before repeat registration
        (Just tknId, Nothing)
          | savedDeviceToken == suppliedDeviceToken ->
            when (ntfTknStatus == NTRegistered) (registerToken tkn) $> NTRegistered
          | otherwise -> replaceToken tknId
        (Just tknId, Just (NTAVerify code))
          | savedDeviceToken == suppliedDeviceToken ->
            t tkn (NTActive, Just NTACheck) $ agentNtfVerifyToken c tknId tkn code
          | otherwise -> replaceToken tknId
        (Just tknId, Just NTACheck)
          | savedDeviceToken == suppliedDeviceToken -> do
            ns <- asks ntfSupervisor
            atomically $ nsUpdateToken ns tkn {ntfMode = suppliedNtfMode}
            when (ntfTknStatus == NTActive) $ do
              cron <- asks $ ntfCron . config
              agentNtfEnableCron c tknId tkn cron
              when (suppliedNtfMode == NMInstant) $ initializeNtfSubs c
              when (suppliedNtfMode == NMPeriodic && savedNtfMode == NMInstant) $ deleteNtfSubs c NSCDelete
            pure ntfTknStatus -- TODO
            -- agentNtfCheckToken c tknId tkn >>= \case
          | otherwise -> replaceToken tknId
        (Just tknId, Just NTADelete) -> do
          agentNtfDeleteToken c tknId tkn
          withStore' c (`removeNtfToken` tkn)
          ns <- asks ntfSupervisor
          atomically $ nsRemoveNtfToken ns
          pure NTExpired
        _ -> pure ntfTknStatus
      withStore' c $ \db -> updateNtfMode db tkn suppliedNtfMode
      pure status
      where
        replaceToken :: NtfTokenId -> m NtfTknStatus
        replaceToken tknId = do
          ns <- asks ntfSupervisor
          tryReplace ns `catchError` \e ->
            if temporaryAgentError e || e == BROKER HOST
              then throwError e
              else do
                withStore' c $ \db -> removeNtfToken db tkn
                atomically $ nsRemoveNtfToken ns
                createToken
          where
            tryReplace ns = do
              agentNtfReplaceToken c tknId tkn suppliedDeviceToken
              withStore' c $ \db -> updateDeviceToken db tkn suppliedDeviceToken
              atomically $ nsUpdateToken ns tkn {deviceToken = suppliedDeviceToken, ntfTknStatus = NTRegistered, ntfMode = suppliedNtfMode}
              pure NTRegistered
    _ -> createToken
  where
    t tkn = withToken c tkn Nothing
    createToken :: m NtfTknStatus
    createToken =
      getNtfServer c >>= \case
        Just ntfServer ->
          asks (cmdSignAlg . config) >>= \case
            C.SignAlg a -> do
              tknKeys <- liftIO $ C.generateSignatureKeyPair a
              dhKeys <- liftIO C.generateKeyPair'
              let tkn = newNtfToken suppliedDeviceToken ntfServer tknKeys dhKeys suppliedNtfMode
              withStore' c (`createNtfToken` tkn)
              registerToken tkn
              pure NTRegistered
        _ -> throwError $ CMD PROHIBITED
    registerToken :: NtfToken -> m ()
    registerToken tkn@NtfToken {ntfPubKey, ntfDhKeys = (pubDhKey, privDhKey)} = do
      (tknId, srvPubDhKey) <- agentNtfRegisterToken c tkn ntfPubKey pubDhKey
      let dhSecret = C.dh' srvPubDhKey privDhKey
      withStore' c $ \db -> updateNtfTokenRegistration db tkn tknId dhSecret
      ns <- asks ntfSupervisor
      atomically $ nsUpdateToken ns tkn {deviceToken = suppliedDeviceToken, ntfTknStatus = NTRegistered, ntfMode = suppliedNtfMode}

verifyNtfToken' :: AgentMonad m => AgentClient -> DeviceToken -> C.CbNonce -> ByteString -> m ()
verifyNtfToken' c deviceToken nonce code =
  withStore' c getSavedNtfToken >>= \case
    Just tkn@NtfToken {deviceToken = savedDeviceToken, ntfTokenId = Just tknId, ntfDhSecret = Just dhSecret, ntfMode} -> do
      when (deviceToken /= savedDeviceToken) . throwError $ CMD PROHIBITED
      code' <- liftEither . bimap cryptoError NtfRegCode $ C.cbDecrypt dhSecret nonce code
      toStatus <-
        withToken c tkn (Just (NTConfirmed, NTAVerify code')) (NTActive, Just NTACheck) $
          agentNtfVerifyToken c tknId tkn code'
      when (toStatus == NTActive) $ do
        cron <- asks $ ntfCron . config
        agentNtfEnableCron c tknId tkn cron
        when (ntfMode == NMInstant) $ initializeNtfSubs c
    _ -> throwError $ CMD PROHIBITED

checkNtfToken' :: AgentMonad m => AgentClient -> DeviceToken -> m NtfTknStatus
checkNtfToken' c deviceToken =
  withStore' c getSavedNtfToken >>= \case
    Just tkn@NtfToken {deviceToken = savedDeviceToken, ntfTokenId = Just tknId} -> do
      when (deviceToken /= savedDeviceToken) . throwError $ CMD PROHIBITED
      agentNtfCheckToken c tknId tkn
    _ -> throwError $ CMD PROHIBITED

deleteNtfToken' :: AgentMonad m => AgentClient -> DeviceToken -> m ()
deleteNtfToken' c deviceToken =
  withStore' c getSavedNtfToken >>= \case
    Just tkn@NtfToken {deviceToken = savedDeviceToken} -> do
      when (deviceToken /= savedDeviceToken) . throwError $ CMD PROHIBITED
      deleteToken_ c tkn
      deleteNtfSubs c NSCSmpDelete
    _ -> throwError $ CMD PROHIBITED

getNtfToken' :: AgentMonad m => AgentClient -> m (DeviceToken, NtfTknStatus, NotificationsMode)
getNtfToken' c =
  withStore' c getSavedNtfToken >>= \case
    Just NtfToken {deviceToken, ntfTknStatus, ntfMode} -> pure (deviceToken, ntfTknStatus, ntfMode)
    _ -> throwError $ CMD PROHIBITED

getNtfTokenData' :: AgentMonad m => AgentClient -> m NtfToken
getNtfTokenData' c =
  withStore' c getSavedNtfToken >>= \case
    Just tkn -> pure tkn
    _ -> throwError $ CMD PROHIBITED

-- | Set connection notifications, in Reader monad
toggleConnectionNtfs' :: forall m. AgentMonad m => AgentClient -> ConnId -> Bool -> m ()
toggleConnectionNtfs' c connId enable = do
  withStore c (`getConn` connId) >>= \case
    SomeConn _ (DuplexConnection cData _ _) -> toggle cData
    SomeConn _ (RcvConnection cData _) -> toggle cData
    SomeConn _ (ContactConnection cData _) -> toggle cData
    _ -> throwError $ CONN SIMPLEX
  where
    toggle :: ConnData -> m ()
    toggle cData
      | enableNtfs cData == enable = pure ()
      | otherwise = do
        withStore' c $ \db -> setConnectionNtfs db connId enable
        ns <- asks ntfSupervisor
        let cmd = if enable then NSCCreate else NSCDelete
        atomically $ sendNtfSubCommand ns (connId, cmd)

deleteToken_ :: AgentMonad m => AgentClient -> NtfToken -> m ()
deleteToken_ c tkn@NtfToken {ntfTokenId, ntfTknStatus} = do
  ns <- asks ntfSupervisor
  forM_ ntfTokenId $ \tknId -> do
    let ntfTknAction = Just NTADelete
    withStore' c $ \db -> updateNtfToken db tkn ntfTknStatus ntfTknAction
    atomically $ nsUpdateToken ns tkn {ntfTknStatus, ntfTknAction}
    agentNtfDeleteToken c tknId tkn `catchError` \case
      NTF AUTH -> pure ()
      e -> throwError e
  withStore' c $ \db -> removeNtfToken db tkn
  atomically $ nsRemoveNtfToken ns

withToken :: AgentMonad m => AgentClient -> NtfToken -> Maybe (NtfTknStatus, NtfTknAction) -> (NtfTknStatus, Maybe NtfTknAction) -> m a -> m NtfTknStatus
withToken c tkn@NtfToken {deviceToken, ntfMode} from_ (toStatus, toAction_) f = do
  ns <- asks ntfSupervisor
  forM_ from_ $ \(status, action) -> do
    withStore' c $ \db -> updateNtfToken db tkn status (Just action)
    atomically $ nsUpdateToken ns tkn {ntfTknStatus = status, ntfTknAction = Just action}
  tryError f >>= \case
    Right _ -> do
      withStore' c $ \db -> updateNtfToken db tkn toStatus toAction_
      let updatedToken = tkn {ntfTknStatus = toStatus, ntfTknAction = toAction_}
      atomically $ nsUpdateToken ns updatedToken
      pure toStatus
    Left e@(NTF AUTH) -> do
      withStore' c $ \db -> removeNtfToken db tkn
      atomically $ nsRemoveNtfToken ns
      void $ registerNtfToken' c deviceToken ntfMode
      throwError e
    Left e -> throwError e

initializeNtfSubs :: AgentMonad m => AgentClient -> m ()
initializeNtfSubs c = sendNtfConnCommands c NSCCreate

deleteNtfSubs :: AgentMonad m => AgentClient -> NtfSupervisorCommand -> m ()
deleteNtfSubs c deleteCmd = do
  ns <- asks ntfSupervisor
  void . atomically . flushTBQueue $ ntfSubQ ns
  sendNtfConnCommands c deleteCmd

sendNtfConnCommands :: AgentMonad m => AgentClient -> NtfSupervisorCommand -> m ()
sendNtfConnCommands c cmd = do
  ns <- asks ntfSupervisor
  connIds <- atomically $ getSubscriptions c
  forM_ connIds $ \connId -> do
    withStore' c (\db -> getConnData db connId) >>= \case
      Just (ConnData {enableNtfs}, _) ->
        when enableNtfs . atomically $ writeTBQueue (ntfSubQ ns) (connId, cmd)
      _ ->
        atomically $ writeTBQueue (subQ c) ("", connId, ERR $ INTERNAL "no connection data")

-- TODO
-- There should probably be another function to cancel all subscriptions that would flush the queue first,
-- so that supervisor stops processing pending commands?
-- It is an optimization, but I am thinking how it would behave if a user were to flip on/off quickly several times.

setNtfServers' :: AgentMonad m => AgentClient -> [NtfServer] -> m ()
setNtfServers' c = atomically . writeTVar (ntfServers c)

activateAgent' :: AgentMonad m => AgentClient -> m ()
activateAgent' c = do
  atomically $ writeTVar (agentState c) ASActive
  mapM_ activate $ reverse agentOperations
  where
    activate opSel = atomically $ modifyTVar' (opSel c) $ \s -> s {opSuspended = False}

suspendAgent' :: AgentMonad m => AgentClient -> Int -> m ()
suspendAgent' c 0 = do
  atomically $ writeTVar (agentState c) ASSuspended
  mapM_ suspend agentOperations
  where
    suspend opSel = atomically $ modifyTVar' (opSel c) $ \s -> s {opSuspended = True}
suspendAgent' c@AgentClient {agentState = as} maxDelay = do
  state <-
    atomically $ do
      writeTVar as ASSuspending
      suspendOperation c AONtfNetwork $ pure ()
      suspendOperation c AORcvNetwork $
        suspendOperation c AOMsgDelivery $
          suspendSendingAndDatabase c
      readTVar as
  when (state == ASSuspending) . void . forkIO $ do
    threadDelay maxDelay
    -- liftIO $ putStrLn "suspendAgent after timeout"
    atomically . whenSuspending c $ do
      -- unsafeIOToSTM $ putStrLn $ "in timeout: suspendSendingAndDatabase"
      suspendSendingAndDatabase c

execAgentStoreSQL' :: AgentMonad m => AgentClient -> Text -> m [Text]
execAgentStoreSQL' c sql = withStore' c (`exexSQL` sql)

getSMPServer :: AgentMonad m => AgentClient -> m SMPServer
getSMPServer c = readTVarIO (smpServers c) >>= pickServer

pickServer :: AgentMonad m => NonEmpty SMPServer -> m SMPServer
pickServer = \case
  srv :| [] -> pure srv
  servers -> do
    gen <- asks randomServer
    atomically $ (servers L.!!) <$> stateTVar gen (randomR (0, L.length servers - 1))

getNextSMPServer :: AgentMonad m => AgentClient -> [SMPServer] -> m SMPServer
getNextSMPServer c usedSrvs = do
  srvs <- readTVarIO $ smpServers c
  case L.nonEmpty $ deleteFirstsBy sameAddr (L.toList srvs) usedSrvs of
    Just srvs' -> pickServer srvs'
    _ -> pickServer srvs
  where
    sameAddr (SMPServer host port _) (SMPServer host' port' _) = host == host' && port == port'

subscriber :: (MonadUnliftIO m, MonadReader Env m) => AgentClient -> m ()
subscriber c@AgentClient {msgQ} = forever $ do
  t <- atomically $ readTBQueue msgQ
  agentOperationBracket c AORcvNetwork waitUntilActive $
    withAgentLock c (runExceptT $ processSMPTransmission c t) >>= \case
      Left e -> liftIO $ print e
      Right _ -> return ()

processSMPTransmission :: forall m. AgentMonad m => AgentClient -> ServerTransmission BrokerMsg -> m ()
processSMPTransmission c@AgentClient {smpClients, subQ} (srv, v, sessId, rId, cmd) =
  withStore c (\db -> getRcvConn db srv rId) >>= \case
    -- TODO get queue separately?
    SomeConn _ conn@(DuplexConnection cData rqs _) -> case find (sameRQ srv rId) rqs of
      Just rq -> processSMP conn cData rq
      _ -> atomically $ writeTBQueue subQ ("", "", ERR $ CONN NOT_FOUND)
    SomeConn _ conn@(RcvConnection cData rq) -> processSMP conn cData rq
    SomeConn _ conn@(ContactConnection cData rq) -> processSMP conn cData rq
    _ -> atomically $ writeTBQueue subQ ("", "", ERR $ CONN NOT_FOUND)
  where
    processSMP :: Connection c -> ConnData -> RcvQueue -> m ()
    processSMP conn cData@ConnData {connId, duplexHandshake} rq@RcvQueue {e2ePrivKey, e2eDhSecret, status} =
      case cmd of
        SMP.MSG msg@SMP.RcvMessage {msgId = srvMsgId} -> handleNotifyAck $ do
          SMP.ClientRcvMsgBody {msgTs = srvTs, msgFlags, msgBody} <- decryptSMPMessage v rq msg
          clientMsg@SMP.ClientMsgEnvelope {cmHeader = SMP.PubHeader phVer e2ePubKey_} <-
            parseMessage msgBody
          clientVRange <- asks $ smpClientVRange . config
          unless (phVer `isCompatible` clientVRange) . throwError $ AGENT A_VERSION
          case (e2eDhSecret, e2ePubKey_) of
            (Nothing, Just e2ePubKey) -> do
              let e2eDh = C.dh' e2ePubKey e2ePrivKey
              decryptClientMessage e2eDh clientMsg >>= \case
                (SMP.PHConfirmation senderKey, AgentConfirmation {e2eEncryption, encConnInfo, agentVersion}) ->
                  smpConfirmation senderKey e2ePubKey e2eEncryption encConnInfo phVer agentVersion >> ack
                (SMP.PHEmpty, AgentInvitation {connReq, connInfo}) ->
                  smpInvitation connReq connInfo >> ack
                _ -> prohibited >> ack
            (Just e2eDh, Nothing) -> do
              decryptClientMessage e2eDh clientMsg >>= \case
                (SMP.PHEmpty, AgentMsgEnvelope _ encAgentMsg) -> do
                  unless (rcvPrimary rq) . withStore' c $ \db -> do
                    -- primary queue is set as Active in helloMsg
                    unless (status == Active) $ setRcvQueueStatus db rq Active
                    when (nextRcvPrimary rq) $ setRcvQueuePrimary db connId rq
                  case (conn, dbReplaceRcvQueueId rq) of
                    (DuplexConnection _ rqs sqs, Just dbRcvId) ->
                      case find (\q -> dbRcvQueueId q == dbRcvId) rqs of
                        Just RcvQueue {server, sndId} ->
                          void . enqueueMessages c cData sqs SMP.noMsgFlags $ QDEL [(server, sndId)]
                        _ -> pure () -- TODO this is an internal error - notify
                    _ -> pure ()
                  tryError agentClientMsg >>= \case
                    Right (Just (msgId, msgMeta, aMessage)) -> case aMessage of
                      HELLO -> helloMsg >> ackDel msgId
                      REPLY cReq -> replyMsg cReq >> ackDel msgId
                      -- note that there is no ACK sent for A_MSG, it is sent with agent's user ACK command
                      A_MSG body -> do
                        logServer "<--" c srv rId "MSG <MSG>"
                        notify $ MSG msgMeta msgFlags body
                      QADD qs -> qAddMsg qs >> ackDel msgId
                      QKEY qs -> qKeyMsg qs >> ackDel msgId
                      QUSE qs -> qUseMsg qs >> ackDel msgId
                      -- no action needed for QTEST
                      -- any message in the new queue will mark it active and trigger deletion of the old queue
                      QTEST _ -> ackDel msgId
                      QDEL qs -> qDelMsg qs >> ackDel msgId
                      QEND qs -> qEndMsg qs
                    Right _ -> prohibited >> ack
                    Left e@(AGENT A_DUPLICATE) -> do
                      withStore' c (\db -> getLastMsg db connId srvMsgId) >>= \case
                        Just RcvMsg {internalId, msgMeta, msgBody = agentMsgBody, userAck}
                          | userAck -> ackDel internalId
                          | otherwise -> do
                            liftEither (parse smpP (AGENT A_MESSAGE) agentMsgBody) >>= \case
                              AgentMessage _ (A_MSG body) -> do
                                logServer "<--" c srv rId "MSG <MSG>"
                                notify $ MSG msgMeta msgFlags body
                              _ -> pure ()
                        _ -> throwError e
                    Left e -> throwError e
                  where
                    agentClientMsg :: m (Maybe (InternalId, MsgMeta, AMessage))
                    agentClientMsg = withStore c $ \db -> runExceptT $ do
                      agentMsgBody <- agentRatchetDecrypt db connId encAgentMsg
                      liftEither (parse smpP (SEAgentError $ AGENT A_MESSAGE) agentMsgBody) >>= \case
                        agentMsg@(AgentMessage APrivHeader {sndMsgId, prevMsgHash} aMessage) -> do
                          let msgType = agentMessageType agentMsg
                              internalHash = C.sha256Hash agentMsgBody
                          internalTs <- liftIO getCurrentTime
                          (internalId, internalRcvId, prevExtSndId, prevRcvMsgHash) <- liftIO $ updateRcvIds db connId
                          let integrity = checkMsgIntegrity prevExtSndId sndMsgId prevRcvMsgHash prevMsgHash
                              recipient = (unId internalId, internalTs)
                              broker = (srvMsgId, systemToUTCTime srvTs)
                              msgMeta = MsgMeta {integrity, recipient, broker, sndMsgId}
                              rcvMsg = RcvMsgData {msgMeta, msgType, msgFlags, msgBody = agentMsgBody, internalRcvId, internalHash, externalPrevSndHash = prevMsgHash}
                          liftIO $ createRcvMsg db connId rq rcvMsg
                          pure $ Just (internalId, msgMeta, aMessage)
                        _ -> pure Nothing
                _ -> prohibited >> ack
            _ -> prohibited >> ack
          where
            ack :: m ()
            ack = enqueueCmd $ ICAck rId srvMsgId
            ackDel :: InternalId -> m ()
            ackDel = enqueueCmd . ICAckDel rId srvMsgId
            handleNotifyAck :: m () -> m ()
            handleNotifyAck m = m `catchError` \e -> notify (ERR e) >> ack
        SMP.END ->
          atomically (TM.lookup srv smpClients $>>= tryReadTMVar >>= processEND)
            >>= logServer "<--" c srv rId
          where
            processEND = \case
              Just (Right clnt)
                | sessId == sessionId clnt -> do
                  removeSubscription c connId
                  writeTBQueue subQ ("", connId, END)
                  pure "END"
                | otherwise -> ignored
              _ -> ignored
            ignored = pure "END from disconnected client - ignored"
        _ -> do
          logServer "<--" c srv rId $ "unexpected: " <> bshow cmd
          notify . ERR $ BROKER UNEXPECTED
      where
        notify :: ACommand 'Agent -> m ()
        notify msg = atomically $ writeTBQueue subQ ("", connId, msg)

        prohibited :: m ()
        prohibited = notify . ERR $ AGENT A_PROHIBITED

        enqueueCmd :: InternalCommand -> m ()
        enqueueCmd = enqueueCommand c "" connId (Just srv) . AInternalCommand

        decryptClientMessage :: C.DhSecretX25519 -> SMP.ClientMsgEnvelope -> m (SMP.PrivHeader, AgentMsgEnvelope)
        decryptClientMessage e2eDh SMP.ClientMsgEnvelope {cmNonce, cmEncBody} = do
          clientMsg <- agentCbDecrypt e2eDh cmNonce cmEncBody
          SMP.ClientMessage privHeader clientBody <- parseMessage clientMsg
          agentEnvelope <- parseMessage clientBody
          -- Version check is removed here, because when connecting via v1 contact address the agent still sends v2 message,
          -- to allow duplexHandshake mode, in case the receiving agent was updated to v2 after the address was created.
          -- aVRange <- asks $ smpAgentVRange . config
          -- if agentVersion agentEnvelope `isCompatible` aVRange
          --   then pure (privHeader, agentEnvelope)
          --   else throwError $ AGENT A_VERSION
          pure (privHeader, agentEnvelope)

        parseMessage :: Encoding a => ByteString -> m a
        parseMessage = liftEither . parse smpP (AGENT A_MESSAGE)

        smpConfirmation :: C.APublicVerifyKey -> C.PublicKeyX25519 -> Maybe (CR.E2ERatchetParams 'C.X448) -> ByteString -> Version -> Version -> m ()
        smpConfirmation senderKey e2ePubKey e2eEncryption encConnInfo smpClientVersion agentVersion = do
          logServer "<--" c srv rId "MSG <CONF>"
          AgentConfig {smpAgentVRange, smpClientVRange} <- asks config
          unless
            (agentVersion `isCompatible` smpAgentVRange && smpClientVersion `isCompatible` smpClientVRange)
            (throwError $ AGENT A_VERSION)
          case status of
            New -> case (conn, e2eEncryption) of
              -- party initiating connection
              (RcvConnection {}, Just e2eSndParams) -> do
                (pk1, rcDHRs) <- withStore c $ (`getRatchetX3dhKeys` connId)
                let rc = CR.initRcvRatchet rcDHRs $ CR.x3dhRcv pk1 rcDHRs e2eSndParams
                (agentMsgBody_, rc', skipped) <- liftError cryptoError $ CR.rcDecrypt rc M.empty encConnInfo
                case (agentMsgBody_, skipped) of
                  (Right agentMsgBody, CR.SMDNoChange) ->
                    parseMessage agentMsgBody >>= \case
                      AgentConnInfo connInfo ->
                        processConf connInfo SMPConfirmation {senderKey, e2ePubKey, connInfo, smpReplyQueues = [], smpClientVersion} False
                      AgentConnInfoReply smpQueues connInfo ->
                        processConf connInfo SMPConfirmation {senderKey, e2ePubKey, connInfo, smpReplyQueues = L.toList smpQueues, smpClientVersion} True
                      _ -> prohibited
                    where
                      processConf connInfo senderConf duplexHS = do
                        let newConfirmation = NewConfirmation {connId, senderConf, ratchetState = rc'}
                        g <- asks idsDrg
                        confId <- withStore c $ \db -> do
                          setHandshakeVersion db connId agentVersion duplexHS
                          createConfirmation db g newConfirmation
                        let srvs = map queueServer $ smpReplyQueues senderConf
                        notify $ CONF confId srvs connInfo
                      queueServer (SMPQueueInfo _ SMPQueueAddress {smpServer}) = smpServer
                  _ -> prohibited
              -- party accepting connection
<<<<<<< HEAD
              (DuplexConnection _ _ (sq :| _), Nothing) -> do
=======
              (DuplexConnection _ RcvQueue {smpClientVersion = v'} _, Nothing) -> do
>>>>>>> 41d3c141
                withStore c (\db -> runExceptT $ agentRatchetDecrypt db connId encConnInfo) >>= parseMessage >>= \case
                  AgentConnInfo connInfo -> do
                    notify $ INFO connInfo
                    let dhSecret = C.dh' e2ePubKey e2ePrivKey
                    withStore' c $ \db -> setRcvQueueConfirmedE2E db rq dhSecret $ min v' smpClientVersion
                    enqueueCmd $ ICDuplexSecure rId senderKey
                  _ -> prohibited
              _ -> prohibited
            _ -> prohibited

        helloMsg :: m ()
        helloMsg = do
          logServer "<--" c srv rId "MSG <HELLO>"
          case status of
            Active -> prohibited
            _ -> do
              withStore' c $ \db -> setRcvQueueStatus db rq Active
              case conn of
                DuplexConnection _ _ (sq@SndQueue {status = sndStatus} :| _)
                  -- `sndStatus == Active` when HELLO was previously sent, and this is the reply HELLO
                  -- this branch is executed by the accepting party in duplexHandshake mode (v2)
                  -- and by the initiating party in v1
                  -- Also see comment where HELLO is sent.
                  | sndStatus == Active -> atomically $ writeTBQueue subQ ("", connId, CON)
                  | duplexHandshake == Just True -> enqueueDuplexHello sq
                  | otherwise -> pure ()
                _ -> pure ()

        enqueueDuplexHello :: SndQueue -> m ()
        enqueueDuplexHello sq = void $ enqueueMessage c cData sq SMP.MsgFlags {notification = True} HELLO

        replyMsg :: L.NonEmpty SMPQueueInfo -> m ()
        replyMsg smpQueues = do
          logServer "<--" c srv rId "MSG <REPLY>"
          case duplexHandshake of
            Just True -> prohibited
            _ -> case conn of
              RcvConnection {} -> do
                AcceptedConfirmation {ownConnInfo} <- withStore c (`getAcceptedConfirmation` connId)
                connectReplyQueues c cData ownConnInfo smpQueues `catchError` (notify . ERR)
              _ -> prohibited

        -- processed by queue sender
        qAddMsg :: L.NonEmpty SMPQueueUri -> m ()
        qAddMsg (qUri :| _) = case conn of
          DuplexConnection _ rqs sqs -> do
            clientVRange <- asks $ smpClientVRange . config
            case (qUri `compatibleVersion` clientVRange) of
              -- TODO check this address does not already exist
              Just qInfo@(Compatible rqInfo) -> do
                sq'@SndQueue {sndPublicKey, e2ePubKey} <- newSndQueue connId qInfo
                void . withStore c $ \db -> addConnSndQueue db connId sq'
                case (sndPublicKey, e2ePubKey) of
                  (Just sndPubKey, Just dhPublicKey) -> do
                    let sqAddr = (queueAddress (rqInfo :: SMPQueueInfo)) {dhPublicKey}
                        sqInfo = (rqInfo :: SMPQueueInfo) {queueAddress = sqAddr}
                    void . enqueueMessages c cData sqs SMP.noMsgFlags $ QKEY [(sqInfo, sndPubKey)]
                    let conn' = DuplexConnection cData rqs (sq' <| sqs)
                    notify . SWITCH SPStarted $ connectionStats conn'
                  _ -> throwError $ INTERNAL "absent sender keys"
              _ -> throwError $ AGENT A_VERSION
          _ -> throwError $ INTERNAL "message can only be sent to duplex connection"

        -- processed by queue recipient
        qKeyMsg :: L.NonEmpty (SMPQueueInfo, SndPublicVerifyKey) -> m ()
        qKeyMsg ((qInfo, senderKey) :| _) = case conn of
          DuplexConnection _ rqs _ -> do
            clientVRange <- asks $ smpClientVRange . config
            unless (qInfo `isCompatible` clientVRange) . throwError $ AGENT A_VERSION
            case find (\RcvQueue {server, sndId} -> server == smpServer && sndId == senderId) rqs of
              Just rq'@RcvQueue {rcvId, e2ePrivKey = dhPrivKey, smpClientVersion = cVer} -> do
                let dhSecret = C.dh' dhPublicKey dhPrivKey
                withStore' c $ \db -> setRcvQueueConfirmedE2E db rq' dhSecret $ min cVer cVer'
                enqueueCommand c "" connId (Just smpServer) $ AInternalCommand $ ICQSecure rcvId senderKey
              _ -> throwError $ INTERNAL "queue address not found in connection"
          _ -> throwError $ INTERNAL "message can only be sent to duplex connection"
          where
            SMPQueueInfo cVer' SMPQueueAddress {smpServer, senderId, dhPublicKey} = qInfo

        -- processed by queue sender
        -- mark queue as Secured and to start sending messages to it
        qUseMsg :: L.NonEmpty (SMPServer, SMP.SenderId, Bool) -> m ()
        qUseMsg ((smpServer, senderId, primary) :| _) = case conn of
          DuplexConnection _ _ sqs -> do
            case find (sameSQ smpServer senderId) sqs of
              Just sq' -> do
                withStore' c $ \db -> do
                  setSndQueueStatus db sq' Secured
                  when primary $ setSndQueuePrimary db connId sq'
                -- TODO replace queue in the list OR reload all send queues OR reload connection
                void $ enqueueMessages c cData sqs SMP.noMsgFlags $ QTEST [(smpServer, senderId)]
              _ -> throwError $ INTERNAL "queue address not found in connection"
          _ -> throwError $ INTERNAL "message can only be sent to duplex connection"

        -- processed by queue sender
        -- remove snd queue from connection and enqueue QEND message
        qDelMsg :: L.NonEmpty (SMPServer, SMP.SenderId) -> m ()
        qDelMsg ((smpServer, senderId) :| _) = case conn of
          DuplexConnection _ _ sqs ->
            case L.partition (sameSQ smpServer senderId) sqs of
              ([], _) -> throwError $ INTERNAL "queue address not found in connection"
              (sq : _, sqs_) -> case L.nonEmpty sqs_ of
                Just sqs' -> do
                  withStore' c $ \db -> deleteConnSndQueue db connId sq
                  -- TODO stop deliveries to send queue and remove scheduled deliveries from the table
                  void $ enqueueMessages c cData sqs' SMP.noMsgFlags $ QEND [(smpServer, senderId)]
                _ -> throwError $ INTERNAL "QDEL received to the only queue in connection"
          _ -> throwError $ INTERNAL "message can only be sent to duplex connection"

        -- received by party initiating switch
        qEndMsg :: L.NonEmpty (SMPServer, SMP.SenderId) -> m ()
        qEndMsg ((smpServer, senderId) :| _) = case conn of
          DuplexConnection _ rqs _ ->
            case find (\RcvQueue {server, sndId} -> server == smpServer && sndId == senderId) rqs of
              Just RcvQueue {rcvId} ->
                enqueueCommand c "" connId (Just smpServer) $ AInternalCommand $ ICQDelete rcvId
              _ -> throwError $ INTERNAL "queue address not found in connection"
          _ -> throwError $ INTERNAL "message can only be sent to duplex connection"

        smpInvitation :: ConnectionRequestUri 'CMInvitation -> ConnInfo -> m ()
        smpInvitation connReq@(CRInvitationUri crData _) cInfo = do
          logServer "<--" c srv rId "MSG <KEY>"
          case conn of
            ContactConnection {} -> do
              g <- asks idsDrg
              let newInv = NewInvitation {contactConnId = connId, connReq, recipientConnInfo = cInfo}
              invId <- withStore c $ \db -> createInvitation db g newInv
              let srvs = L.map queueServer $ crSmpQueues crData
              notify $ REQ invId srvs cInfo
            _ -> prohibited
          where
            queueServer (SMPQueueUri _ SMPQueueAddress {smpServer}) = smpServer

        checkMsgIntegrity :: PrevExternalSndId -> ExternalSndId -> PrevRcvMsgHash -> ByteString -> MsgIntegrity
        checkMsgIntegrity prevExtSndId extSndId internalPrevMsgHash receivedPrevMsgHash
          | extSndId == prevExtSndId + 1 && internalPrevMsgHash == receivedPrevMsgHash = MsgOk
          | extSndId < prevExtSndId = MsgError $ MsgBadId extSndId
          | extSndId == prevExtSndId = MsgError MsgDuplicate -- ? deduplicate
          | extSndId > prevExtSndId + 1 = MsgError $ MsgSkipped (prevExtSndId + 1) (extSndId - 1)
          | internalPrevMsgHash /= receivedPrevMsgHash = MsgError MsgBadHash
          | otherwise = MsgError MsgDuplicate -- this case is not possible

sameRQ :: SMPServer -> SMP.RecipientId -> RcvQueue -> Bool
sameRQ srv rId RcvQueue {server, rcvId} = server == srv && rcvId == rId

sameSQ :: SMPServer -> SMP.SenderId -> SndQueue -> Bool
sameSQ srv sId SndQueue {server, sndId} = server == srv && sndId == sId

connectReplyQueues :: AgentMonad m => AgentClient -> ConnData -> ConnInfo -> L.NonEmpty SMPQueueInfo -> m ()
connectReplyQueues c cData@ConnData {connId} ownConnInfo (qInfo :| _) = do
  clientVRange <- asks $ smpClientVRange . config
  case qInfo `proveCompatible` clientVRange of
    Nothing -> throwError $ AGENT A_VERSION
    Just qInfo' -> do
      sq <- newSndQueue connId qInfo'
      dbSndId <- withStore c $ \db -> upgradeRcvConnToDuplex db connId sq
      enqueueConfirmation c cData sq {dbSndQueueId = Just dbSndId} ownConnInfo Nothing

confirmQueue :: forall m. AgentMonad m => Compatible Version -> AgentClient -> ConnData -> SndQueue -> SMPServer -> ConnInfo -> Maybe (CR.E2ERatchetParams 'C.X448) -> m ()
confirmQueue (Compatible agentVersion) c cData@ConnData {connId} sq srv connInfo e2eEncryption = do
  aMessage <- mkAgentMessage agentVersion
  msg <- mkConfirmation aMessage
  sendConfirmation c sq msg
  withStore' c $ \db -> setSndQueueStatus db sq Confirmed
  where
    mkConfirmation :: AgentMessage -> m MsgBody
    mkConfirmation aMessage = withStore c $ \db -> runExceptT $ do
      void . liftIO $ updateSndIds db connId
      encConnInfo <- agentRatchetEncrypt db connId (smpEncode aMessage) e2eEncConnInfoLength
      pure . smpEncode $ AgentConfirmation {agentVersion, e2eEncryption, encConnInfo}
    mkAgentMessage :: Version -> m AgentMessage
    mkAgentMessage 1 = pure $ AgentConnInfo connInfo
    mkAgentMessage _ = do
      qInfo <- createReplyQueue c cData sq srv
      pure $ AgentConnInfoReply (qInfo :| []) connInfo

enqueueConfirmation :: forall m. AgentMonad m => AgentClient -> ConnData -> SndQueue -> ConnInfo -> Maybe (CR.E2ERatchetParams 'C.X448) -> m ()
enqueueConfirmation c cData@ConnData {connId, connAgentVersion} sq connInfo e2eEncryption = do
  resumeMsgDelivery c cData sq
  msgId <- storeConfirmation
  queuePendingMsgs c sq [msgId]
  where
    storeConfirmation :: m InternalId
    storeConfirmation = withStore c $ \db -> runExceptT $ do
      internalTs <- liftIO getCurrentTime
      (internalId, internalSndId, prevMsgHash) <- liftIO $ updateSndIds db connId
      let agentMsg = AgentConnInfo connInfo
          agentMsgStr = smpEncode agentMsg
          internalHash = C.sha256Hash agentMsgStr
      encConnInfo <- agentRatchetEncrypt db connId agentMsgStr e2eEncConnInfoLength
      let msgBody = smpEncode $ AgentConfirmation {agentVersion = connAgentVersion, e2eEncryption, encConnInfo}
          msgType = agentMessageType agentMsg
          msgData = SndMsgData {internalId, internalSndId, internalTs, msgType, msgBody, msgFlags = SMP.MsgFlags {notification = True}, internalHash, prevMsgHash}
      liftIO $ createSndMsg db connId msgData
      pure internalId

-- encoded AgentMessage -> encoded EncAgentMessage
agentRatchetEncrypt :: DB.Connection -> ConnId -> ByteString -> Int -> ExceptT StoreError IO ByteString
agentRatchetEncrypt db connId msg paddedLen = do
  rc <- ExceptT $ getRatchet db connId
  (encMsg, rc') <- liftE (SEAgentError . cryptoError) $ CR.rcEncrypt rc paddedLen msg
  liftIO $ updateRatchet db connId rc' CR.SMDNoChange
  pure encMsg

-- encoded EncAgentMessage -> encoded AgentMessage
agentRatchetDecrypt :: DB.Connection -> ConnId -> ByteString -> ExceptT StoreError IO ByteString
agentRatchetDecrypt db connId encAgentMsg = do
  rc <- ExceptT $ getRatchet db connId
  skipped <- liftIO $ getSkippedMsgKeys db connId
  (agentMsgBody_, rc', skippedDiff) <- liftE (SEAgentError . cryptoError) $ CR.rcDecrypt rc skipped encAgentMsg
  liftIO $ updateRatchet db connId rc' skippedDiff
  liftEither $ first (SEAgentError . cryptoError) agentMsgBody_

newSndQueue :: (MonadUnliftIO m, MonadReader Env m) => ConnId -> Compatible SMPQueueInfo -> m SndQueue
newSndQueue connId qInfo =
  asks (cmdSignAlg . config) >>= \case
    C.SignAlg a -> newSndQueue_ a connId qInfo

newSndQueue_ ::
  (C.SignatureAlgorithm a, C.AlgorithmI a, MonadUnliftIO m) =>
  C.SAlgorithm a ->
  ConnId ->
  Compatible SMPQueueInfo ->
  m SndQueue
newSndQueue_ a connId (Compatible (SMPQueueInfo smpClientVersion SMPQueueAddress {smpServer, senderId, dhPublicKey = rcvE2ePubDhKey})) = do
  -- this function assumes clientVersion is compatible - it was tested before
  (sndPublicKey, sndPrivateKey) <- liftIO $ C.generateSignatureKeyPair a
  (e2ePubKey, e2ePrivKey) <- liftIO C.generateKeyPair'
  pure
    SndQueue
      { connId,
        server = smpServer,
        sndId = senderId,
        sndPublicKey = Just sndPublicKey,
        sndPrivateKey,
        e2eDhSecret = C.dh' rcvE2ePubDhKey e2ePrivKey,
        e2ePubKey = Just e2ePubKey,
        status = New,
        dbSndQueueId = Nothing,
        sndPrimary = True,
        smpClientVersion
      }<|MERGE_RESOLUTION|>--- conflicted
+++ resolved
@@ -731,10 +731,21 @@
         LET confId ownCInfo -> tryCommand $ allowConnection' c connId confId ownCInfo >> notify OK
         ACK msgId -> tryCommand $ ackMessage' c connId msgId >> notify OK
         _ -> notify $ ERR $ INTERNAL $ "unsupported async command " <> show (aCommandTag cmd)
-<<<<<<< HEAD
       AInternalCommand cmd -> case cmd of
-        ICAckDel _rId srvMsgId msgId -> withServer $ \_srv -> tryCommand $ ack _rId srvMsgId >> withStore' c (\db -> deleteMsg db connId msgId)
-        ICAck _rId srvMsgId -> withServer $ \_srv -> tryCommand $ ack _rId srvMsgId
+        ICAckDel _rId srvMsgId msgId -> withServer $ \_ -> tryCommand $ ack _rId srvMsgId >> withStore' c (\db -> deleteMsg db connId msgId)
+        ICAck _rId srvMsgId -> withServer $ \_ -> tryCommand $ ack _rId srvMsgId
+        ICAllowSecure _rId senderKey -> withServer $ \_ -> tryCommand $ do
+          (SomeConn _ conn, AcceptedConfirmation {senderConf, ownConnInfo}) <-
+            withStore c $ \db -> runExceptT $ (,) <$> ExceptT (getConn db connId) <*> ExceptT (getAcceptedConfirmation db connId)
+          case conn of
+            RcvConnection cData rq -> do
+              secure rq senderKey
+              mapM_ (connectReplyQueues c cData ownConnInfo) (L.nonEmpty $ smpReplyQueues senderConf)
+            _ -> throwError $ INTERNAL $ "incorrect connection type " <> show (internalCmdTag cmd)
+        ICDuplexSecure _rId senderKey -> withServer $ \_ -> tryCommand . withDuplexConn $ \(DuplexConnection cData (rq :| _) (sq :| _)) -> do
+          secure rq senderKey
+          when (duplexHandshake cData == Just True) . void $
+            enqueueMessage c cData sq SMP.MsgFlags {notification = True} HELLO
         ICQSwitch -> do
           clientVRange <- asks $ smpClientVRange . config
           noServer . tryCommand . withDuplexConn $ \(DuplexConnection cData rqs@(RcvQueue {server, dbRcvQueueId} :| _) sqs) -> do
@@ -754,7 +765,7 @@
                 withStore' c $ \db -> setRcvQueueStatus db rq' Secured
                 void . enqueueMessages c cData sqs SMP.noMsgFlags $ QUSE [(server, sndId, True)]
               _ -> internalErr "queue address not found in connection"
-        ICQDelete rId -> do
+        ICQDelete rId ->
           withServer $ \srv -> tryCommand . withDuplexConn $ \(DuplexConnection cData rqs sqs) ->
             case find (sameRQ srv rId) rqs of
               Just rq'@RcvQueue {server, sndId, status, rcvPrimary}
@@ -764,30 +775,6 @@
                   withStore' c $ \db -> deleteConnRcvQueue db connId rq'
               -- TODO notify user that switch completed
               _ -> internalErr "queue address not found in connection"
-          pure ()
-=======
-      AInternalCommand cmd -> case server of
-        Just _srv -> case cmd of
-          ICAckDel _rId srvMsgId msgId -> tryCommand $ ack _rId srvMsgId >> withStore' c (\db -> deleteMsg db connId msgId)
-          ICAck _rId srvMsgId -> tryCommand $ ack _rId srvMsgId
-          ICAllowSecure _rId senderKey -> tryCommand $ do
-            (SomeConn _ conn, AcceptedConfirmation {senderConf, ownConnInfo}) <-
-              withStore c $ \db -> runExceptT $ (,) <$> ExceptT (getConn db connId) <*> ExceptT (getAcceptedConfirmation db connId)
-            case conn of
-              RcvConnection cData rq -> do
-                secure rq senderKey
-                mapM_ (connectReplyQueues c cData ownConnInfo) (L.nonEmpty $ smpReplyQueues senderConf)
-              _ -> throwError $ INTERNAL $ "incorrect connection type " <> show (internalCmdTag cmd)
-          ICDuplexSecure _rId senderKey -> tryCommand $ do
-            SomeConn _ conn <- withStore c (`getConn` connId)
-            case conn of
-              DuplexConnection cData rq sq -> do
-                secure rq senderKey
-                when (duplexHandshake cData == Just True) . void $
-                  enqueueMessage c cData sq SMP.MsgFlags {notification = True} HELLO
-              _ -> throwError $ INTERNAL $ "incorrect connection type " <> show (internalCmdTag cmd)
-        _ -> throwError $ INTERNAL $ "command requires server " <> show (internalCmdTag cmd)
->>>>>>> 41d3c141
         where
           ack _rId srvMsgId = do
             -- TODO get particular queue
@@ -812,23 +799,11 @@
         tryCommand action = withRetryInterval ri $ \loop ->
           tryError action >>= \case
             Left e
-<<<<<<< HEAD
-              | temporaryAgentError e || e == BROKER HOST -> retryCommand loop
+              | temporaryAgentError e || e == BROKER HOST -> retrySndOp c loop
               | otherwise -> cmdError e
             Right () -> withStore' c (`deleteCommand` cmdId)
         internalErr s = cmdError $ INTERNAL $ s <> ": " <> show (agentCommandTag command)
         cmdError e = notify (ERR e) >> withStore' c (`deleteCommand` cmdId)
-        retryCommand loop = do
-          -- end... is in a separate atomically because if begin... blocks, SUSPENDED won't be sent
-          atomically $ endAgentOperation c AOSndNetwork
-          atomically $ throwWhenInactive c
-          atomically $ beginAgentOperation c AOSndNetwork
-          loop
-=======
-              | temporaryAgentError e || e == BROKER HOST -> retrySndOp c loop
-              | otherwise -> notify (ERR e) >> withStore' c (`deleteCommand` cmdId)
-            Right () -> withStore' c (`deleteCommand` cmdId)
->>>>>>> 41d3c141
         notify cmd = atomically $ writeTBQueue subQ (corrId, connId, cmd)
         withNextSrv :: TVar [SMPServer] -> [SMPServer] -> (SMPServer -> m ()) -> m ()
         withNextSrv usedSrvs initUsed action = do
@@ -1530,11 +1505,7 @@
                       queueServer (SMPQueueInfo _ SMPQueueAddress {smpServer}) = smpServer
                   _ -> prohibited
               -- party accepting connection
-<<<<<<< HEAD
-              (DuplexConnection _ _ (sq :| _), Nothing) -> do
-=======
-              (DuplexConnection _ RcvQueue {smpClientVersion = v'} _, Nothing) -> do
->>>>>>> 41d3c141
+              (DuplexConnection _ (RcvQueue {smpClientVersion = v'} :| _) _, Nothing) -> do
                 withStore c (\db -> runExceptT $ agentRatchetDecrypt db connId encConnInfo) >>= parseMessage >>= \case
                   AgentConnInfo connInfo -> do
                     notify $ INFO connInfo

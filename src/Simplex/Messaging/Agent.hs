--- conflicted
+++ resolved
@@ -928,16 +928,10 @@
           let userId = 1 -- TODO
           srvAuth@(ProtoServerWithAuth srv _) <- getNextSMPServer c userId used
           atomically $ do
-<<<<<<< HEAD
             srvs_ <- TM.lookup userId $ smpServers c
             -- TODO this condition does not account for servers change, it has to be changed to see if there are any remaining unused servers configured for the user
             let used' = if length used + 1 >= maybe 0 L.length srvs_ then initUsed else srv : used
-            writeTVar usedSrvs used'
-=======
-            srvs <- readTVar $ smpServers c
-            let used' = if length used + 1 >= L.length srvs then initUsed else srv : used
             writeTVar usedSrvs $! used'
->>>>>>> 36bf92e5
           action srvAuth
 -- ^ ^ ^ async command processing /
 

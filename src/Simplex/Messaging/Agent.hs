{-# LANGUAGE ConstraintKinds #-}
{-# LANGUAGE DataKinds #-}
{-# LANGUAGE DuplicateRecordFields #-}
{-# LANGUAGE FlexibleContexts #-}
{-# LANGUAGE FlexibleInstances #-}
{-# LANGUAGE GADTs #-}
{-# LANGUAGE KindSignatures #-}
{-# LANGUAGE LambdaCase #-}
{-# LANGUAGE NamedFieldPuns #-}
{-# LANGUAGE OverloadedLists #-}
{-# LANGUAGE OverloadedStrings #-}
{-# LANGUAGE RankNTypes #-}
{-# LANGUAGE ScopedTypeVariables #-}
{-# LANGUAGE TupleSections #-}

-- |
-- Module      : Simplex.Messaging.Agent
-- Copyright   : (c) simplex.chat
-- License     : AGPL-3
--
-- Maintainer  : chat@simplex.chat
-- Stability   : experimental
-- Portability : non-portable
--
-- This module defines SMP protocol agent with SQLite persistence.
--
-- See https://github.com/simplex-chat/simplexmq/blob/master/protocol/agent-protocol.md
module Simplex.Messaging.Agent
  ( -- * queue-based SMP agent
    getAgentClient,
    runAgentClient,

    -- * SMP agent functional API
    AgentClient (..),
    AgentMonad,
    AgentErrorMonad,
    getSMPAgentClient,
    disconnectAgentClient, -- used in tests
    withAgentLock,
    createConnection,
    joinConnection,
    allowConnection,
    acceptContact,
    rejectContact,
    subscribeConnection,
    sendMessage,
    ackMessage,
    suspendConnection,
    deleteConnection,
    setSMPServers,
    setNtfServers,
    registerNtfToken,
    verifyNtfToken,
    enableNtfCron,
    deleteNtfToken,
    logConnection,
  )
where

import Control.Concurrent.STM (stateTVar)
import Control.Logger.Simple (logInfo, showText)
import Control.Monad.Except
import Control.Monad.IO.Unlift (MonadUnliftIO)
import Control.Monad.Reader
import Crypto.Random (MonadRandom)
import Data.Bifunctor (first, second)
import Data.ByteString.Char8 (ByteString)
import Data.Composition ((.:), (.:.))
import Data.Functor (($>))
import Data.List.NonEmpty (NonEmpty (..))
import qualified Data.List.NonEmpty as L
import qualified Data.Map.Strict as M
import Data.Maybe (isJust)
import qualified Data.Text as T
import Data.Time.Clock
import Data.Time.Clock.System (systemToUTCTime)
import Data.Word (Word16)
import Database.SQLite.Simple (SQLError)
import Simplex.Messaging.Agent.Client
import Simplex.Messaging.Agent.Env.SQLite
import Simplex.Messaging.Agent.Protocol
import Simplex.Messaging.Agent.RetryInterval
import Simplex.Messaging.Agent.Store
import Simplex.Messaging.Agent.Store.SQLite (SQLiteStore)
<<<<<<< HEAD
import Simplex.Messaging.Client (ServerTransmission)
=======
import Simplex.Messaging.Client (SMPClient (..), SMPServerTransmission)
>>>>>>> d38303d5
import qualified Simplex.Messaging.Crypto as C
import qualified Simplex.Messaging.Crypto.Ratchet as CR
import Simplex.Messaging.Encoding
import Simplex.Messaging.Notifications.Client
import Simplex.Messaging.Notifications.Protocol (DeviceToken, NtfRegCode, NtfTknStatus (..))
import Simplex.Messaging.Parsers (parse)
import Simplex.Messaging.Protocol (BrokerMsg, MsgBody)
import qualified Simplex.Messaging.Protocol as SMP
import qualified Simplex.Messaging.TMap as TM
import Simplex.Messaging.Util (bshow, liftError, tryError, unlessM)
import Simplex.Messaging.Version
import System.Random (randomR)
import UnliftIO.Async (async, race_)
import qualified UnliftIO.Exception as E
import UnliftIO.STM

-- | Creates an SMP agent client instance
getSMPAgentClient :: (MonadRandom m, MonadUnliftIO m) => AgentConfig -> InitialAgentServers -> m AgentClient
getSMPAgentClient cfg initServers = newSMPAgentEnv cfg >>= runReaderT runAgent
  where
    runAgent = do
      c <- getAgentClient initServers
      action <- async $ subscriber c `E.finally` disconnectAgentClient c
      pure c {smpSubscriber = action}

disconnectAgentClient :: MonadUnliftIO m => AgentClient -> m ()
disconnectAgentClient c = closeAgentClient c >> logConnection c False

-- |
type AgentErrorMonad m = (MonadUnliftIO m, MonadError AgentErrorType m)

-- | Create SMP agent connection (NEW command)
createConnection :: AgentErrorMonad m => AgentClient -> SConnectionMode c -> m (ConnId, ConnectionRequestUri c)
createConnection c cMode = withAgentEnv c $ newConn c "" cMode

-- | Join SMP agent connection (JOIN command)
joinConnection :: AgentErrorMonad m => AgentClient -> ConnectionRequestUri c -> ConnInfo -> m ConnId
joinConnection c = withAgentEnv c .: joinConn c ""

-- | Allow connection to continue after CONF notification (LET command)
allowConnection :: AgentErrorMonad m => AgentClient -> ConnId -> ConfirmationId -> ConnInfo -> m ()
allowConnection c = withAgentEnv c .:. allowConnection' c

-- | Accept contact after REQ notification (ACPT command)
acceptContact :: AgentErrorMonad m => AgentClient -> ConfirmationId -> ConnInfo -> m ConnId
acceptContact c = withAgentEnv c .: acceptContact' c ""

-- | Reject contact (RJCT command)
rejectContact :: AgentErrorMonad m => AgentClient -> ConnId -> ConfirmationId -> m ()
rejectContact c = withAgentEnv c .: rejectContact' c

-- | Subscribe to receive connection messages (SUB command)
subscribeConnection :: AgentErrorMonad m => AgentClient -> ConnId -> m ()
subscribeConnection c = withAgentEnv c . subscribeConnection' c

-- | Send message to the connection (SEND command)
sendMessage :: AgentErrorMonad m => AgentClient -> ConnId -> MsgBody -> m AgentMsgId
sendMessage c = withAgentEnv c .: sendMessage' c

ackMessage :: AgentErrorMonad m => AgentClient -> ConnId -> AgentMsgId -> m ()
ackMessage c = withAgentEnv c .: ackMessage' c

-- | Suspend SMP agent connection (OFF command)
suspendConnection :: AgentErrorMonad m => AgentClient -> ConnId -> m ()
suspendConnection c = withAgentEnv c . suspendConnection' c

-- | Delete SMP agent connection (DEL command)
deleteConnection :: AgentErrorMonad m => AgentClient -> ConnId -> m ()
deleteConnection c = withAgentEnv c . deleteConnection' c

-- | Change servers to be used for creating new queues
setSMPServers :: AgentErrorMonad m => AgentClient -> NonEmpty SMPServer -> m ()
setSMPServers c = withAgentEnv c . setSMPServers' c

setNtfServers :: AgentErrorMonad m => AgentClient -> [NtfServer] -> m ()
setNtfServers c = withAgentEnv c . setNtfServers' c

-- | Register device notifications token
registerNtfToken :: AgentErrorMonad m => AgentClient -> DeviceToken -> m ()
registerNtfToken c = withAgentEnv c . registerNtfToken' c

-- | Verify device notifications token
verifyNtfToken :: AgentErrorMonad m => AgentClient -> DeviceToken -> NtfRegCode -> m ()
verifyNtfToken c = withAgentEnv c .: verifyNtfToken' c

-- | Enable/disable periodic notifications
enableNtfCron :: AgentErrorMonad m => AgentClient -> DeviceToken -> Word16 -> m ()
enableNtfCron c = withAgentEnv c .: enableNtfCron' c

deleteNtfToken :: AgentErrorMonad m => AgentClient -> DeviceToken -> m ()
deleteNtfToken c = withAgentEnv c . deleteNtfToken' c

withAgentEnv :: AgentClient -> ReaderT Env m a -> m a
withAgentEnv c = (`runReaderT` agentEnv c)

-- withAgentClient :: AgentErrorMonad m => AgentClient -> ReaderT Env m a -> m a
-- withAgentClient c = withAgentLock c . withAgentEnv c

-- | Creates an SMP agent client instance that receives commands and sends responses via 'TBQueue's.
getAgentClient :: (MonadUnliftIO m, MonadReader Env m) => InitialAgentServers -> m AgentClient
getAgentClient initServers = ask >>= atomically . newAgentClient initServers

logConnection :: MonadUnliftIO m => AgentClient -> Bool -> m ()
logConnection c connected =
  let event = if connected then "connected to" else "disconnected from"
   in logInfo $ T.unwords ["client", showText (clientId c), event, "Agent"]

-- | Runs an SMP agent instance that receives commands and sends responses via 'TBQueue's.
runAgentClient :: (MonadUnliftIO m, MonadReader Env m) => AgentClient -> m ()
runAgentClient c = race_ (subscriber c) (client c)

client :: forall m. (MonadUnliftIO m, MonadReader Env m) => AgentClient -> m ()
client c@AgentClient {rcvQ, subQ} = forever $ do
  (corrId, connId, cmd) <- atomically $ readTBQueue rcvQ
  withAgentLock c (runExceptT $ processCommand c (connId, cmd))
    >>= atomically . writeTBQueue subQ . \case
      Left e -> (corrId, connId, ERR e)
      Right (connId', resp) -> (corrId, connId', resp)

withStore ::
  AgentMonad m =>
  (forall m'. (MonadUnliftIO m', MonadError StoreError m') => SQLiteStore -> m' a) ->
  m a
withStore action = do
  st <- asks store
  runExceptT (action st `E.catch` handleInternal) >>= \case
    Right c -> return c
    Left e -> throwError $ storeError e
  where
    -- TODO when parsing exception happens in store, the agent hangs;
    -- changing SQLError to SomeException does not help
    handleInternal :: (MonadError StoreError m') => SQLError -> m' a
    handleInternal e = throwError . SEInternal $ bshow e
    storeError :: StoreError -> AgentErrorType
    storeError = \case
      SEConnNotFound -> CONN NOT_FOUND
      SEConnDuplicate -> CONN DUPLICATE
      SEBadConnType CRcv -> CONN SIMPLEX
      SEBadConnType CSnd -> CONN SIMPLEX
      SEInvitationNotFound -> CMD PROHIBITED
      e -> INTERNAL $ show e

-- | execute any SMP agent command
processCommand :: forall m. AgentMonad m => AgentClient -> (ConnId, ACommand 'Client) -> m (ConnId, ACommand 'Agent)
processCommand c (connId, cmd) = case cmd of
  NEW (ACM cMode) -> second (INV . ACR cMode) <$> newConn c connId cMode
  JOIN (ACR _ cReq) connInfo -> (,OK) <$> joinConn c connId cReq connInfo
  LET confId ownCInfo -> allowConnection' c connId confId ownCInfo $> (connId, OK)
  ACPT invId ownCInfo -> (,OK) <$> acceptContact' c connId invId ownCInfo
  RJCT invId -> rejectContact' c connId invId $> (connId, OK)
  SUB -> subscribeConnection' c connId $> (connId, OK)
  SEND msgBody -> (connId,) . MID <$> sendMessage' c connId msgBody
  ACK msgId -> ackMessage' c connId msgId $> (connId, OK)
  OFF -> suspendConnection' c connId $> (connId, OK)
  DEL -> deleteConnection' c connId $> (connId, OK)

newConn :: AgentMonad m => AgentClient -> ConnId -> SConnectionMode c -> m (ConnId, ConnectionRequestUri c)
newConn c connId cMode = do
  srv <- getSMPServer c
  (rq, qUri) <- newRcvQueue c srv
  g <- asks idsDrg
  let cData = ConnData {connId}
  connId' <- withStore $ \st -> createRcvConn st g cData rq cMode
  addSubscription c rq connId'
  let crData = ConnReqUriData simplexChat smpAgentVRange [qUri]
  case cMode of
    SCMContact -> pure (connId', CRContactUri crData)
    SCMInvitation -> do
      (pk1, pk2, e2eRcvParams) <- liftIO $ CR.generateE2EParams CR.e2eEncryptVersion
      withStore $ \st -> createRatchetX3dhKeys st connId' pk1 pk2
      pure (connId', CRInvitationUri crData $ toVersionRangeT e2eRcvParams CR.e2eEncryptVRange)

joinConn :: AgentMonad m => AgentClient -> ConnId -> ConnectionRequestUri c -> ConnInfo -> m ConnId
joinConn c connId (CRInvitationUri (ConnReqUriData _ agentVRange (qUri :| _)) e2eRcvParamsUri) cInfo =
  case ( qUri `compatibleVersion` SMP.smpClientVRange,
         e2eRcvParamsUri `compatibleVersion` CR.e2eEncryptVRange,
         agentVRange `compatibleVersion` smpAgentVRange
       ) of
    (Just qInfo, Just (Compatible e2eRcvParams@(CR.E2ERatchetParams _ _ rcDHRr)), Just _) -> do
      -- TODO in agent v2 - use found compatible version rather than current
      (pk1, pk2, e2eSndParams) <- liftIO . CR.generateE2EParams $ version e2eRcvParams
      (_, rcDHRs) <- liftIO C.generateKeyPair'
      let rc = CR.initSndRatchet rcDHRr rcDHRs $ CR.x3dhSnd pk1 pk2 e2eRcvParams
      sq <- newSndQueue qInfo
      g <- asks idsDrg
      let cData = ConnData {connId}
      connId' <- withStore $ \st -> do
        connId' <- createSndConn st g cData sq
        createRatchet st connId' rc
        pure connId'
      tryError (confirmQueue c connId' sq cInfo $ Just e2eSndParams) >>= \case
        Right _ -> do
          void $ enqueueMessage c connId' sq HELLO
          pure connId'
        Left e -> do
          withStore (`deleteConn` connId')
          throwError e
    _ -> throwError $ AGENT A_VERSION
joinConn c connId (CRContactUri (ConnReqUriData _ agentVRange (qUri :| _))) cInfo =
  case ( qUri `compatibleVersion` SMP.smpClientVRange,
         agentVRange `compatibleVersion` smpAgentVRange
       ) of
    (Just qInfo, Just _) -> do
      -- TODO in agent v2 - use found compatible version rather than current
      (connId', cReq) <- newConn c connId SCMInvitation
      sendInvitation c qInfo cReq cInfo
      pure connId'
    _ -> throwError $ AGENT A_VERSION

createReplyQueue :: AgentMonad m => AgentClient -> ConnId -> SndQueue -> m ()
createReplyQueue c connId sq = do
  srv <- getSMPServer c
  (rq, qUri) <- newRcvQueue c srv
  -- TODO reply queue version should be the same as send queue, ignoring it in v1
  let qInfo = toVersionT qUri SMP.smpClientVersion
  addSubscription c rq connId
  withStore $ \st -> upgradeSndConnToDuplex st connId rq
  void . enqueueMessage c connId sq $ REPLY [qInfo]

-- | Approve confirmation (LET command) in Reader monad
allowConnection' :: AgentMonad m => AgentClient -> ConnId -> ConfirmationId -> ConnInfo -> m ()
allowConnection' c connId confId ownConnInfo = do
  withStore (`getConn` connId) >>= \case
    SomeConn _ (RcvConnection _ rq) -> do
      AcceptedConfirmation {senderConf, ratchetState} <- withStore $ \st -> acceptConfirmation st confId ownConnInfo
      withStore $ \st -> createRatchet st connId ratchetState
      processConfirmation c rq senderConf
    _ -> throwError $ CMD PROHIBITED

-- | Accept contact (ACPT command) in Reader monad
acceptContact' :: AgentMonad m => AgentClient -> ConnId -> InvitationId -> ConnInfo -> m ConnId
acceptContact' c connId invId ownConnInfo = do
  Invitation {contactConnId, connReq} <- withStore (`getInvitation` invId)
  withStore (`getConn` contactConnId) >>= \case
    SomeConn _ ContactConnection {} -> do
      withStore $ \st -> acceptInvitation st invId ownConnInfo
      joinConn c connId connReq ownConnInfo
    _ -> throwError $ CMD PROHIBITED

-- | Reject contact (RJCT command) in Reader monad
rejectContact' :: AgentMonad m => AgentClient -> ConnId -> InvitationId -> m ()
rejectContact' _ contactConnId invId =
  withStore $ \st -> deleteInvitation st contactConnId invId

processConfirmation :: AgentMonad m => AgentClient -> RcvQueue -> SMPConfirmation -> m ()
processConfirmation c rq@RcvQueue {e2ePrivKey} SMPConfirmation {senderKey, e2ePubKey} = do
  let dhSecret = C.dh' e2ePubKey e2ePrivKey
  withStore $ \st -> setRcvQueueConfirmedE2E st rq dhSecret
  secureQueue c rq senderKey
  withStore $ \st -> setRcvQueueStatus st rq Secured

-- | Subscribe to receive connection messages (SUB command) in Reader monad
subscribeConnection' :: forall m. AgentMonad m => AgentClient -> ConnId -> m ()
subscribeConnection' c connId =
  withStore (`getConn` connId) >>= \case
    SomeConn _ (DuplexConnection _ rq sq) -> do
      resumeMsgDelivery c connId sq
      subscribeQueue c rq connId
    SomeConn _ (SndConnection _ sq) -> do
      resumeMsgDelivery c connId sq
      case status (sq :: SndQueue) of
        Confirmed -> pure ()
        Active -> throwError $ CONN SIMPLEX
        _ -> throwError $ INTERNAL "unexpected queue status"
    SomeConn _ (RcvConnection _ rq) -> subscribeQueue c rq connId
    SomeConn _ (ContactConnection _ rq) -> subscribeQueue c rq connId

-- | Send message to the connection (SEND command) in Reader monad
sendMessage' :: forall m. AgentMonad m => AgentClient -> ConnId -> MsgBody -> m AgentMsgId
sendMessage' c connId msg =
  withStore (`getConn` connId) >>= \case
    SomeConn _ (DuplexConnection _ _ sq) -> enqueueMsg sq
    SomeConn _ (SndConnection _ sq) -> enqueueMsg sq
    _ -> throwError $ CONN SIMPLEX
  where
    enqueueMsg :: SndQueue -> m AgentMsgId
    enqueueMsg sq = enqueueMessage c connId sq $ A_MSG msg

enqueueMessage :: forall m. AgentMonad m => AgentClient -> ConnId -> SndQueue -> AMessage -> m AgentMsgId
enqueueMessage c connId sq aMessage = do
  resumeMsgDelivery c connId sq
  msgId <- storeSentMsg
  queuePendingMsgs c connId sq [msgId]
  pure $ unId msgId
  where
    storeSentMsg :: m InternalId
    storeSentMsg = do
      internalTs <- liftIO getCurrentTime
      (internalId, internalSndId, prevMsgHash) <- withStore (`updateSndIds` connId)
      let privHeader = APrivHeader (unSndId internalSndId) prevMsgHash
          agentMsg = AgentMessage privHeader aMessage
          agentMsgStr = smpEncode agentMsg
          internalHash = C.sha256Hash agentMsgStr
      encAgentMessage <- agentRatchetEncrypt connId agentMsgStr e2eEncUserMsgLength
      let msgBody = smpEncode $ AgentMsgEnvelope {agentVersion = smpAgentVersion, encAgentMessage}
          msgType = agentMessageType agentMsg
          msgData = SndMsgData {internalId, internalSndId, internalTs, msgType, msgBody, internalHash, prevMsgHash}
      withStore $ \st -> createSndMsg st connId msgData
      pure internalId

resumeMsgDelivery :: forall m. AgentMonad m => AgentClient -> ConnId -> SndQueue -> m ()
resumeMsgDelivery c connId sq@SndQueue {server, sndId} = do
  let qKey = (connId, server, sndId)
  unlessM (queueDelivering qKey) $
    async (runSmpQueueMsgDelivery c connId sq)
      >>= \a -> atomically (TM.insert qKey a $ smpQueueMsgDeliveries c)
  unlessM connQueued $
    withStore (`getPendingMsgs` connId)
      >>= queuePendingMsgs c connId sq
  where
    queueDelivering qKey = atomically $ isJust <$> TM.lookup qKey (smpQueueMsgDeliveries c)
    connQueued = atomically $ isJust <$> TM.lookupInsert connId True (connMsgsQueued c)

queuePendingMsgs :: AgentMonad m => AgentClient -> ConnId -> SndQueue -> [InternalId] -> m ()
queuePendingMsgs c connId sq msgIds = atomically $ do
  q <- getPendingMsgQ c connId sq
  mapM_ (writeTQueue q) msgIds

getPendingMsgQ :: AgentClient -> ConnId -> SndQueue -> STM (TQueue InternalId)
getPendingMsgQ c connId SndQueue {server, sndId} = do
  let qKey = (connId, server, sndId)
  maybe (newMsgQueue qKey) pure =<< TM.lookup qKey (smpQueueMsgQueues c)
  where
    newMsgQueue qKey = do
      mq <- newTQueue
      TM.insert qKey mq $ smpQueueMsgQueues c
      pure mq

runSmpQueueMsgDelivery :: forall m. AgentMonad m => AgentClient -> ConnId -> SndQueue -> m ()
runSmpQueueMsgDelivery c@AgentClient {subQ} connId sq = do
  mq <- atomically $ getPendingMsgQ c connId sq
  ri <- asks $ reconnectInterval . config
  forever $ do
    msgId <- atomically $ readTQueue mq
    let mId = unId msgId
    withStore (\st -> E.try $ getPendingMsgData st connId msgId) >>= \case
      Left (e :: E.SomeException) ->
        notify $ MERR mId (INTERNAL $ show e)
      Right (rq_, (msgType, msgBody, internalTs)) ->
        withRetryInterval ri $ \loop ->
          tryError (send msgType c sq msgBody) >>= \case
            Left e -> do
              let err = if msgType == AM_CONN_INFO then ERR e else MERR mId e
              case e of
                SMP SMP.QUOTA -> case msgType of
                  AM_CONN_INFO -> connError msgId NOT_AVAILABLE
                  _ -> loop
                SMP SMP.AUTH -> case msgType of
                  AM_CONN_INFO -> connError msgId NOT_AVAILABLE
                  AM_HELLO_ -> do
                    helloTimeout <- asks $ helloTimeout . config
                    currentTime <- liftIO getCurrentTime
                    if diffUTCTime currentTime internalTs > helloTimeout
                      then case rq_ of
                        -- party initiating connection
                        Just _ -> connError msgId NOT_AVAILABLE
                        -- party joining connection
                        _ -> connError msgId NOT_ACCEPTED
                      else loop
                  AM_REPLY_ -> notifyDel msgId $ ERR e
                  AM_A_MSG_ -> notifyDel msgId $ MERR mId e
                SMP (SMP.CMD _) -> notifyDel msgId err
                SMP SMP.LARGE_MSG -> notifyDel msgId err
                SMP {} -> notify err >> loop
                _ -> loop
            Right () -> do
              case msgType of
                AM_CONN_INFO -> do
                  withStore $ \st -> setSndQueueStatus st sq Confirmed
                  when (isJust rq_) $ withStore (`removeConfirmations` connId)
                  void $ enqueueMessage c connId sq HELLO
                AM_HELLO_ -> do
                  withStore $ \st -> setSndQueueStatus st sq Active
                  case rq_ of
                    -- party initiating connection
                    Just rq -> do
                      subscribeQueue c rq connId
                      notify CON
                    -- party joining connection
                    _ -> createReplyQueue c connId sq
                AM_A_MSG_ -> notify $ SENT mId
                _ -> pure ()
              delMsg msgId
  where
    send = \case
      AM_CONN_INFO -> sendConfirmation
      _ -> sendAgentMessage
    delMsg :: InternalId -> m ()
    delMsg msgId = withStore $ \st -> deleteMsg st connId msgId
    notify :: ACommand 'Agent -> m ()
    notify cmd = atomically $ writeTBQueue subQ ("", connId, cmd)
    notifyDel :: InternalId -> ACommand 'Agent -> m ()
    notifyDel msgId cmd = notify cmd >> delMsg msgId
    connError msgId = notifyDel msgId . ERR . CONN

ackMessage' :: forall m. AgentMonad m => AgentClient -> ConnId -> AgentMsgId -> m ()
ackMessage' c connId msgId = do
  withStore (`getConn` connId) >>= \case
    SomeConn _ (DuplexConnection _ rq _) -> ack rq
    SomeConn _ (RcvConnection _ rq) -> ack rq
    _ -> throwError $ CONN SIMPLEX
  where
    ack :: RcvQueue -> m ()
    ack rq = do
      let mId = InternalId msgId
      withStore $ \st -> checkRcvMsg st connId mId
      sendAck c rq
      withStore $ \st -> deleteMsg st connId mId

-- | Suspend SMP agent connection (OFF command) in Reader monad
suspendConnection' :: AgentMonad m => AgentClient -> ConnId -> m ()
suspendConnection' c connId =
  withStore (`getConn` connId) >>= \case
    SomeConn _ (DuplexConnection _ rq _) -> suspendQueue c rq
    SomeConn _ (RcvConnection _ rq) -> suspendQueue c rq
    _ -> throwError $ CONN SIMPLEX

-- | Delete SMP agent connection (DEL command) in Reader monad
deleteConnection' :: forall m. AgentMonad m => AgentClient -> ConnId -> m ()
deleteConnection' c connId =
  withStore (`getConn` connId) >>= \case
    SomeConn _ (DuplexConnection _ rq _) -> delete rq
    SomeConn _ (RcvConnection _ rq) -> delete rq
    SomeConn _ (ContactConnection _ rq) -> delete rq
    SomeConn _ (SndConnection _ _) -> withStore (`deleteConn` connId)
  where
    delete :: RcvQueue -> m ()
    delete rq = do
      deleteQueue c rq
      atomically $ removeSubscription c connId
      withStore (`deleteConn` connId)

-- | Change servers to be used for creating new queues, in Reader monad
setSMPServers' :: AgentMonad m => AgentClient -> NonEmpty SMPServer -> m ()
setSMPServers' c servers = do
  atomically $ writeTVar (smpServers c) servers

registerNtfToken' :: forall m. AgentMonad m => AgentClient -> DeviceToken -> m ()
registerNtfToken' c deviceToken =
  withStore (`getDeviceNtfToken` deviceToken) >>= \case
    Just tkn@NtfToken {ntfTokenId, ntfTknAction} -> case (ntfTokenId, ntfTknAction) of
      (Nothing, Just (NTARegister ntfPubKey)) -> registerToken tkn ntfPubKey
      -- TODO request verification code again in case there is registration, but no verification code in DB - probably after some timeout?
      (Just tknId, Just (NTAVerify code)) ->
        t tkn (NTActive, Just NTACheck) $ agentNtfVerifyToken c tknId tkn code
      (Just tknId, Just (NTACron interval)) ->
        t tkn (NTActive, Just NTACheck) $ agentNtfEnableCron c tknId tkn interval
      (Just _tknId, Just NTACheck) -> pure ()
      (Just tknId, Just NTADelete) ->
        t tkn (NTExpired, Nothing) $ agentNtfDeleteToken c tknId tkn
      _ -> pure ()
    _ ->
      getNtfServer c >>= \case
        Just ntfServer ->
          asks (cmdSignAlg . config) >>= \case
            C.SignAlg a -> do
              (ntfPubKey, ntfPrivKey) <- liftIO $ C.generateSignatureKeyPair a
              let tkn = newNtfToken deviceToken ntfServer ntfPrivKey ntfPubKey
              withStore $ \st -> createNtfToken st tkn
              registerToken tkn ntfPubKey
        _ -> throwError $ CMD PROHIBITED
  where
    t tkn = withToken tkn Nothing
    registerToken :: NtfToken -> C.APublicVerifyKey -> m ()
    registerToken tkn ntfPubKey = do
      (pubDhKey, privDhKey) <- liftIO C.generateKeyPair'
      (tknId, srvPubDhKey) <- agentNtfRegisterToken c tkn ntfPubKey pubDhKey
      let dhSecret = C.dh' srvPubDhKey privDhKey
      withStore $ \st -> updateNtfTokenRegistration st tkn tknId dhSecret

verifyNtfToken' :: AgentMonad m => AgentClient -> DeviceToken -> NtfRegCode -> m ()
verifyNtfToken' c deviceToken code =
  withStore (`getDeviceNtfToken` deviceToken) >>= \case
    Just tkn@NtfToken {ntfTokenId = Just tknId} ->
      withToken tkn (Just (NTConfirmed, NTAVerify code)) (NTActive, Just NTACheck) $
        agentNtfVerifyToken c tknId tkn code
    _ -> throwError $ CMD PROHIBITED

enableNtfCron' :: AgentMonad m => AgentClient -> DeviceToken -> Word16 -> m ()
enableNtfCron' c deviceToken interval =
  withStore (`getDeviceNtfToken` deviceToken) >>= \case
    Just tkn@NtfToken {ntfTokenId = Just tknId, ntfTknStatus = NTActive} ->
      withToken tkn (Just (NTActive, NTACron interval)) (NTActive, Just NTACheck) $
        agentNtfEnableCron c tknId tkn interval
    _ -> throwError $ CMD PROHIBITED

deleteNtfToken' :: AgentMonad m => AgentClient -> DeviceToken -> m ()
deleteNtfToken' c deviceToken =
  withStore (`getDeviceNtfToken` deviceToken) >>= \case
    Just tkn@NtfToken {ntfTokenId = Just tknId, ntfTknStatus} ->
      withToken tkn (Just (ntfTknStatus, NTADelete)) (NTExpired, Nothing) $
        agentNtfDeleteToken c tknId tkn
    _ -> throwError $ CMD PROHIBITED

withToken :: AgentMonad m => NtfToken -> Maybe (NtfTknStatus, NtfTknAction) -> (NtfTknStatus, Maybe NtfTknAction) -> m a -> m a
withToken tkn from_ (toStatus, toAction_) f = do
  forM_ from_ $ \(status, action) -> withStore $ \st -> updateNtfToken st tkn status (Just action)
  res <- f
  withStore $ \st -> updateNtfToken st tkn toStatus toAction_
  pure res

setNtfServers' :: AgentMonad m => AgentClient -> [NtfServer] -> m ()
setNtfServers' c servers = do
  atomically $ writeTVar (ntfServers c) servers

getSMPServer :: AgentMonad m => AgentClient -> m SMPServer
getSMPServer c = do
  smpServers <- readTVarIO $ smpServers c
  case smpServers of
    srv :| [] -> pure srv
    servers -> do
      gen <- asks randomServer
      atomically . stateTVar gen $
        first (servers L.!!) . randomR (0, L.length servers - 1)

getNtfServer :: AgentMonad m => AgentClient -> m (Maybe NtfServer)
getNtfServer c = do
  ntfServers <- readTVarIO $ ntfServers c
  case ntfServers of
    [] -> pure Nothing
    [srv] -> pure $ Just srv
    servers -> do
      gen <- asks randomServer
      atomically . stateTVar gen $
        first (Just . (servers !!)) . randomR (0, length servers - 1)

subscriber :: (MonadUnliftIO m, MonadReader Env m) => AgentClient -> m ()
subscriber c@AgentClient {msgQ} = forever $ do
  t <- atomically $ readTBQueue msgQ
  withAgentLock c (runExceptT $ processSMPTransmission c t) >>= \case
    Left e -> liftIO $ print e
    Right _ -> return ()

<<<<<<< HEAD
processSMPTransmission :: forall m. AgentMonad m => AgentClient -> ServerTransmission BrokerMsg -> m ()
processSMPTransmission c@AgentClient {subQ} (srv, rId, cmd) = do
=======
processSMPTransmission :: forall m. AgentMonad m => AgentClient -> SMPServerTransmission -> m ()
processSMPTransmission c@AgentClient {smpClients, subQ} (srv, sessId, rId, cmd) = do
>>>>>>> d38303d5
  withStore (\st -> getRcvConn st srv rId) >>= \case
    SomeConn SCDuplex (DuplexConnection cData rq _) -> processSMP SCDuplex cData rq
    SomeConn SCRcv (RcvConnection cData rq) -> processSMP SCRcv cData rq
    SomeConn SCContact (ContactConnection cData rq) -> processSMP SCContact cData rq
    _ -> atomically $ writeTBQueue subQ ("", "", ERR $ CONN NOT_FOUND)
  where
    processSMP :: SConnType c -> ConnData -> RcvQueue -> m ()
    processSMP cType ConnData {connId} rq@RcvQueue {rcvDhSecret, e2ePrivKey, e2eDhSecret, status} =
      case cmd of
        SMP.MSG srvMsgId srvTs msgBody' -> handleNotifyAck $ do
          -- TODO deduplicate with previously received
          msgBody <- agentCbDecrypt rcvDhSecret (C.cbNonce srvMsgId) msgBody'
          clientMsg@SMP.ClientMsgEnvelope {cmHeader = SMP.PubHeader phVer e2ePubKey_} <-
            parseMessage msgBody
          unless (phVer `isCompatible` SMP.smpClientVRange) . throwError $ AGENT A_VERSION
          case (e2eDhSecret, e2ePubKey_) of
            (Nothing, Just e2ePubKey) -> do
              let e2eDh = C.dh' e2ePubKey e2ePrivKey
              decryptClientMessage e2eDh clientMsg >>= \case
                (SMP.PHConfirmation senderKey, AgentConfirmation {e2eEncryption, encConnInfo}) ->
                  smpConfirmation senderKey e2ePubKey e2eEncryption encConnInfo >> ack
                (SMP.PHEmpty, AgentInvitation {connReq, connInfo}) ->
                  smpInvitation connReq connInfo >> ack
                _ -> prohibited >> ack
            (Just e2eDh, Nothing) -> do
              decryptClientMessage e2eDh clientMsg >>= \case
                (SMP.PHEmpty, AgentMsgEnvelope _ encAgentMsg) -> do
                  agentMsgBody <- agentRatchetDecrypt connId encAgentMsg
                  parseMessage agentMsgBody >>= \case
                    agentMsg@(AgentMessage APrivHeader {sndMsgId, prevMsgHash} aMessage) -> do
                      let msgType = agentMessageType agentMsg
                      (msgId, msgMeta) <- agentClientMsg prevMsgHash sndMsgId (srvMsgId, systemToUTCTime srvTs) agentMsgBody msgType
                      case aMessage of
                        HELLO -> helloMsg >> ack >> withStore (\st -> deleteMsg st connId msgId)
                        REPLY cReq -> replyMsg cReq >> ack >> withStore (\st -> deleteMsg st connId msgId)
                        -- note that there is no ACK sent here, it is sent with agent's user ACK command
                        A_MSG body -> notify $ MSG msgMeta body
                    _ -> prohibited >> ack
                _ -> prohibited >> ack
            _ -> prohibited >> ack
        SMP.END ->
          atomically (TM.lookup srv smpClients >>= fmap join . mapM tryReadTMVar >>= processEND)
            >>= logServer "<--" c srv rId
          where
            processEND = \case
              Just (Right clnt)
                | sessId == sessionId clnt -> do
                  removeSubscription c connId
                  writeTBQueue subQ ("", connId, END)
                  pure "END"
                | otherwise -> ignored
              _ -> ignored
            ignored = pure "END from disconnected client - ignored"
        _ -> do
          logServer "<--" c srv rId $ "unexpected: " <> bshow cmd
          notify . ERR $ BROKER UNEXPECTED
      where
        notify :: ACommand 'Agent -> m ()
        notify msg = atomically $ writeTBQueue subQ ("", connId, msg)

        handleNotifyAck :: m () -> m ()
        handleNotifyAck m = m `catchError` \e -> notify (ERR e) >> ack

        prohibited :: m ()
        prohibited = notify . ERR $ AGENT A_PROHIBITED

        ack :: m ()
        ack = sendAck c rq

        decryptClientMessage :: C.DhSecretX25519 -> SMP.ClientMsgEnvelope -> m (SMP.PrivHeader, AgentMsgEnvelope)
        decryptClientMessage e2eDh SMP.ClientMsgEnvelope {cmNonce, cmEncBody} = do
          clientMsg <- agentCbDecrypt e2eDh cmNonce cmEncBody
          SMP.ClientMessage privHeader clientBody <- parseMessage clientMsg
          agentEnvelope <- parseMessage clientBody
          if agentVersion agentEnvelope `isCompatible` smpAgentVRange
            then pure (privHeader, agentEnvelope)
            else throwError $ AGENT A_VERSION

        parseMessage :: Encoding a => ByteString -> m a
        parseMessage = liftEither . parse smpP (AGENT A_MESSAGE)

        smpConfirmation :: C.APublicVerifyKey -> C.PublicKeyX25519 -> Maybe (CR.E2ERatchetParams 'C.X448) -> ByteString -> m ()
        smpConfirmation senderKey e2ePubKey e2eEncryption encConnInfo = do
          logServer "<--" c srv rId "MSG <CONF>"
          case status of
            New -> case (cType, e2eEncryption) of
              (SCRcv, Just e2eSndParams) -> do
                (pk1, rcDHRs) <- withStore $ \st -> getRatchetX3dhKeys st connId
                let rc = CR.initRcvRatchet rcDHRs $ CR.x3dhRcv pk1 rcDHRs e2eSndParams
                (agentMsgBody_, rc', skipped) <- liftError cryptoError $ CR.rcDecrypt rc M.empty encConnInfo
                case (agentMsgBody_, skipped) of
                  (Right agentMsgBody, CR.SMDNoChange) ->
                    parseMessage agentMsgBody >>= \case
                      AgentConnInfo connInfo -> do
                        g <- asks idsDrg
                        let senderConf = SMPConfirmation {senderKey, e2ePubKey, connInfo}
                            newConfirmation = NewConfirmation {connId, senderConf, ratchetState = rc'}
                        confId <- withStore $ \st -> createConfirmation st g newConfirmation
                        notify $ CONF confId connInfo
                      _ -> prohibited
                  _ -> prohibited
              (SCDuplex, Nothing) -> do
                agentRatchetDecrypt connId encConnInfo >>= parseMessage >>= \case
                  AgentConnInfo connInfo -> do
                    notify $ INFO connInfo
                    processConfirmation c rq $ SMPConfirmation {senderKey, e2ePubKey, connInfo}
                  _ -> prohibited
              _ -> prohibited
            _ -> prohibited

        helloMsg :: m ()
        helloMsg = do
          logServer "<--" c srv rId "MSG <HELLO>"
          case status of
            Active -> prohibited
            _ -> do
              withStore $ \st -> setRcvQueueStatus st rq Active
              case cType of
                SCDuplex -> notifyConnected c connId
                _ -> pure ()

        replyMsg :: L.NonEmpty SMPQueueInfo -> m ()
        replyMsg (qInfo :| _) = do
          logServer "<--" c srv rId "MSG <REPLY>"
          case cType of
            SCRcv -> do
              AcceptedConfirmation {ownConnInfo} <- withStore (`getAcceptedConfirmation` connId)
              case qInfo `proveCompatible` SMP.smpClientVRange of
                Nothing -> notify . ERR $ AGENT A_VERSION
                Just qInfo' -> do
                  sq <- newSndQueue qInfo'
                  withStore $ \st -> upgradeRcvConnToDuplex st connId sq
                  enqueueConfirmation c connId sq ownConnInfo Nothing
            _ -> prohibited

        agentClientMsg :: PrevRcvMsgHash -> ExternalSndId -> (BrokerId, BrokerTs) -> MsgBody -> AgentMessageType -> m (InternalId, MsgMeta)
        agentClientMsg externalPrevSndHash sndMsgId broker msgBody msgType = do
          logServer "<--" c srv rId "MSG <MSG>"
          let internalHash = C.sha256Hash msgBody
          internalTs <- liftIO getCurrentTime
          (internalId, internalRcvId, prevExtSndId, prevRcvMsgHash) <- withStore (`updateRcvIds` connId)
          let integrity = checkMsgIntegrity prevExtSndId sndMsgId prevRcvMsgHash externalPrevSndHash
              recipient = (unId internalId, internalTs)
              msgMeta = MsgMeta {integrity, recipient, broker, sndMsgId}
              rcvMsg = RcvMsgData {msgMeta, msgType, msgBody, internalRcvId, internalHash, externalPrevSndHash}
          withStore $ \st -> createRcvMsg st connId rcvMsg
          pure (internalId, msgMeta)

        smpInvitation :: ConnectionRequestUri 'CMInvitation -> ConnInfo -> m ()
        smpInvitation connReq cInfo = do
          logServer "<--" c srv rId "MSG <KEY>"
          case cType of
            SCContact -> do
              g <- asks idsDrg
              let newInv = NewInvitation {contactConnId = connId, connReq, recipientConnInfo = cInfo}
              invId <- withStore $ \st -> createInvitation st g newInv
              notify $ REQ invId cInfo
            _ -> prohibited

        checkMsgIntegrity :: PrevExternalSndId -> ExternalSndId -> PrevRcvMsgHash -> ByteString -> MsgIntegrity
        checkMsgIntegrity prevExtSndId extSndId internalPrevMsgHash receivedPrevMsgHash
          | extSndId == prevExtSndId + 1 && internalPrevMsgHash == receivedPrevMsgHash = MsgOk
          | extSndId < prevExtSndId = MsgError $ MsgBadId extSndId
          | extSndId == prevExtSndId = MsgError MsgDuplicate -- ? deduplicate
          | extSndId > prevExtSndId + 1 = MsgError $ MsgSkipped (prevExtSndId + 1) (extSndId - 1)
          | internalPrevMsgHash /= receivedPrevMsgHash = MsgError MsgBadHash
          | otherwise = MsgError MsgDuplicate -- this case is not possible

confirmQueue :: forall m. AgentMonad m => AgentClient -> ConnId -> SndQueue -> ConnInfo -> Maybe (CR.E2ERatchetParams 'C.X448) -> m ()
confirmQueue c connId sq connInfo e2eEncryption = do
  _ <- withStore (`updateSndIds` connId)
  msg <- mkConfirmation
  sendConfirmation c sq msg
  withStore $ \st -> setSndQueueStatus st sq Confirmed
  where
    mkConfirmation :: m MsgBody
    mkConfirmation = do
      encConnInfo <- agentRatchetEncrypt connId (smpEncode $ AgentConnInfo connInfo) e2eEncConnInfoLength
      pure . smpEncode $ AgentConfirmation {agentVersion = smpAgentVersion, e2eEncryption, encConnInfo}

enqueueConfirmation :: forall m. AgentMonad m => AgentClient -> ConnId -> SndQueue -> ConnInfo -> Maybe (CR.E2ERatchetParams 'C.X448) -> m ()
enqueueConfirmation c connId sq connInfo e2eEncryption = do
  resumeMsgDelivery c connId sq
  msgId <- storeConfirmation
  queuePendingMsgs c connId sq [msgId]
  where
    storeConfirmation :: m InternalId
    storeConfirmation = do
      internalTs <- liftIO getCurrentTime
      (internalId, internalSndId, prevMsgHash) <- withStore (`updateSndIds` connId)
      let agentMsg = AgentConnInfo connInfo
          agentMsgStr = smpEncode agentMsg
          internalHash = C.sha256Hash agentMsgStr
      encConnInfo <- agentRatchetEncrypt connId agentMsgStr e2eEncConnInfoLength
      let msgBody = smpEncode $ AgentConfirmation {agentVersion = smpAgentVersion, e2eEncryption, encConnInfo}
          msgType = agentMessageType agentMsg
          msgData = SndMsgData {internalId, internalSndId, internalTs, msgType, msgBody, internalHash, prevMsgHash}
      withStore $ \st -> createSndMsg st connId msgData
      pure internalId

-- encoded AgentMessage -> encoded EncAgentMessage
agentRatchetEncrypt :: AgentMonad m => ConnId -> ByteString -> Int -> m ByteString
agentRatchetEncrypt connId msg paddedLen = do
  rc <- withStore $ \st -> getRatchet st connId
  (encMsg, rc') <- liftError cryptoError $ CR.rcEncrypt rc paddedLen msg
  withStore $ \st -> updateRatchet st connId rc' CR.SMDNoChange
  pure encMsg

-- encoded EncAgentMessage -> encoded AgentMessage
agentRatchetDecrypt :: AgentMonad m => ConnId -> ByteString -> m ByteString
agentRatchetDecrypt connId encAgentMsg = do
  (rc, skipped) <- withStore $ \st ->
    (,) <$> getRatchet st connId <*> getSkippedMsgKeys st connId
  (agentMsgBody_, rc', skippedDiff) <- liftError cryptoError $ CR.rcDecrypt rc skipped encAgentMsg
  withStore $ \st -> updateRatchet st connId rc' skippedDiff
  liftEither $ first cryptoError agentMsgBody_

notifyConnected :: AgentMonad m => AgentClient -> ConnId -> m ()
notifyConnected c connId = atomically $ writeTBQueue (subQ c) ("", connId, CON)

newSndQueue :: (MonadUnliftIO m, MonadReader Env m) => Compatible SMPQueueInfo -> m SndQueue
newSndQueue qInfo =
  asks (cmdSignAlg . config) >>= \case
    C.SignAlg a -> newSndQueue_ a qInfo

newSndQueue_ ::
  (C.SignatureAlgorithm a, C.AlgorithmI a, MonadUnliftIO m) =>
  C.SAlgorithm a ->
  Compatible SMPQueueInfo ->
  m SndQueue
newSndQueue_ a (Compatible (SMPQueueInfo _clientVersion smpServer senderId rcvE2ePubDhKey)) = do
  -- this function assumes clientVersion is compatible - it was tested before
  (sndPublicKey, sndPrivateKey) <- liftIO $ C.generateSignatureKeyPair a
  (e2ePubKey, e2ePrivKey) <- liftIO C.generateKeyPair'
  pure
    SndQueue
      { server = smpServer,
        sndId = senderId,
        sndPublicKey = Just sndPublicKey,
        sndPrivateKey,
        e2eDhSecret = C.dh' rcvE2ePubDhKey e2ePrivKey,
        e2ePubKey = Just e2ePubKey,
        status = New
      }<|MERGE_RESOLUTION|>--- conflicted
+++ resolved
@@ -82,11 +82,7 @@
 import Simplex.Messaging.Agent.RetryInterval
 import Simplex.Messaging.Agent.Store
 import Simplex.Messaging.Agent.Store.SQLite (SQLiteStore)
-<<<<<<< HEAD
-import Simplex.Messaging.Client (ServerTransmission)
-=======
-import Simplex.Messaging.Client (SMPClient (..), SMPServerTransmission)
->>>>>>> d38303d5
+import Simplex.Messaging.Client (ProtocolClient (..), ServerTransmission)
 import qualified Simplex.Messaging.Crypto as C
 import qualified Simplex.Messaging.Crypto.Ratchet as CR
 import Simplex.Messaging.Encoding
@@ -620,13 +616,8 @@
     Left e -> liftIO $ print e
     Right _ -> return ()
 
-<<<<<<< HEAD
 processSMPTransmission :: forall m. AgentMonad m => AgentClient -> ServerTransmission BrokerMsg -> m ()
-processSMPTransmission c@AgentClient {subQ} (srv, rId, cmd) = do
-=======
-processSMPTransmission :: forall m. AgentMonad m => AgentClient -> SMPServerTransmission -> m ()
 processSMPTransmission c@AgentClient {smpClients, subQ} (srv, sessId, rId, cmd) = do
->>>>>>> d38303d5
   withStore (\st -> getRcvConn st srv rId) >>= \case
     SomeConn SCDuplex (DuplexConnection cData rq _) -> processSMP SCDuplex cData rq
     SomeConn SCRcv (RcvConnection cData rq) -> processSMP SCRcv cData rq

--- conflicted
+++ resolved
@@ -1113,13 +1113,8 @@
     let sqs' = filter isActiveSndQ sqs
     pure $ Right ((msgId, pqSecr), if null sqs' then Nothing else Just (cData, sqs', msgId))
   where
-<<<<<<< HEAD
-    storeSentMsg :: DB.Connection -> Version -> (ConnData, NonEmpty SndQueue, MsgFlags, AMessage) -> IO (Either AgentErrorType ((ConnData, NonEmpty SndQueue, MsgFlags, AMessage), InternalId, CR.PQEncryption))
+    storeSentMsg :: DB.Connection -> VersionSMPA -> (ConnData, NonEmpty SndQueue, MsgFlags, AMessage) -> IO (Either AgentErrorType ((ConnData, NonEmpty SndQueue, MsgFlags, AMessage), InternalId, CR.PQEncryption))
     storeSentMsg db agentVersion req@(ConnData {connId, connAgentVersion = v}, sq :| _, msgFlags, aMessage) = fmap (first storeError) $ runExceptT $ do
-=======
-    storeSentMsg :: DB.Connection -> VersionSMPA -> (ConnData, NonEmpty SndQueue, MsgFlags, AMessage) -> IO (Either AgentErrorType ((ConnData, NonEmpty SndQueue, MsgFlags, AMessage), InternalId, CR.PQEncryption))
-    storeSentMsg db agentVersion req@(ConnData {connId}, sq :| _, msgFlags, aMessage) = fmap (first storeError) $ runExceptT $ do
->>>>>>> ba1bfaa5
       internalTs <- liftIO getCurrentTime
       (internalId, internalSndId, prevMsgHash) <- liftIO $ updateSndIds db connId
       let privHeader = APrivHeader (unSndId internalSndId) prevMsgHash
@@ -2435,13 +2430,8 @@
   storeConfirmation c cData sq e2eEncryption_ (Just pqEnc) =<< mkAgentConfirmation c cData sq srv connInfo subMode
   submitPendingMsg c cData sq
 
-<<<<<<< HEAD
-confirmQueue :: forall m. AgentMonad m => Compatible Version -> AgentClient -> ConnData -> SndQueue -> SMPServerWithAuth -> ConnInfo -> Maybe (CR.SndE2ERatchetParams 'C.X448) -> Maybe CR.PQEncryption -> SubscriptionMode -> m ()
+confirmQueue :: forall m. AgentMonad m => Compatible VersionSMPA -> AgentClient -> ConnData -> SndQueue -> SMPServerWithAuth -> ConnInfo -> Maybe (CR.SndE2ERatchetParams 'C.X448) -> Maybe CR.PQEncryption -> SubscriptionMode -> m ()
 confirmQueue (Compatible agentVersion) c cData@ConnData {connId, connAgentVersion = v} sq srv connInfo e2eEncryption_ pqEnc_ subMode = do
-=======
-confirmQueue :: forall m. AgentMonad m => Compatible VersionSMPA -> AgentClient -> ConnData -> SndQueue -> SMPServerWithAuth -> ConnInfo -> Maybe (CR.SndE2ERatchetParams 'C.X448) -> Maybe CR.PQEncryption -> SubscriptionMode -> m ()
-confirmQueue (Compatible agentVersion) c cData@ConnData {connId} sq srv connInfo e2eEncryption_ pqEnc_ subMode = do
->>>>>>> ba1bfaa5
   msg <- mkConfirmation =<< mkAgentConfirmation c cData sq srv connInfo subMode
   sendConfirmation c sq msg
   withStore' c $ \db -> setSndQueueStatus db sq Confirmed

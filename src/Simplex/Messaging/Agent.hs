{-# LANGUAGE ConstraintKinds #-}
{-# LANGUAGE DataKinds #-}
{-# LANGUAGE DuplicateRecordFields #-}
{-# LANGUAGE FlexibleContexts #-}
{-# LANGUAGE FlexibleInstances #-}
{-# LANGUAGE GADTs #-}
{-# LANGUAGE KindSignatures #-}
{-# LANGUAGE LambdaCase #-}
{-# LANGUAGE NamedFieldPuns #-}
{-# LANGUAGE OverloadedLists #-}
{-# LANGUAGE OverloadedStrings #-}
{-# LANGUAGE RankNTypes #-}
{-# LANGUAGE ScopedTypeVariables #-}
{-# LANGUAGE TupleSections #-}

-- |
-- Module      : Simplex.Messaging.Agent
-- Copyright   : (c) simplex.chat
-- License     : AGPL-3
--
-- Maintainer  : chat@simplex.chat
-- Stability   : experimental
-- Portability : non-portable
--
-- This module defines SMP protocol agent with SQLite persistence.
--
-- See https://github.com/simplex-chat/simplexmq/blob/master/protocol/agent-protocol.md
module Simplex.Messaging.Agent
  ( -- * queue-based SMP agent
    getAgentClient,
    runAgentClient,

    -- * SMP agent functional API
    AgentClient (..),
    AgentMonad,
    AgentErrorMonad,
    getSMPAgentClient,
    disconnectAgentClient,
    resumeAgentClient,
    withAgentLock,
    createConnection,
    joinConnection,
    allowConnection,
    acceptContact,
    rejectContact,
    subscribeConnection,
    resubscribeConnection,
    sendMessage,
    ackMessage,
    suspendConnection,
    deleteConnection,
    setSMPServers,
    setNtfServers,
    registerNtfToken,
    verifyNtfToken,
    enableNtfCron,
    checkNtfToken,
    deleteNtfToken,
    setAgentPhase,
    logConnection,
  )
where

import Control.Concurrent.STM (stateTVar)
import Control.Logger.Simple (logInfo, showText)
import Control.Monad.Except
import Control.Monad.IO.Unlift (MonadUnliftIO)
import Control.Monad.Reader
import Crypto.Random (MonadRandom)
import Data.Bifunctor (bimap, first, second)
import Data.ByteString.Char8 (ByteString)
import Data.Composition ((.:), (.:.))
import Data.Functor (($>))
import Data.List.NonEmpty (NonEmpty (..))
import qualified Data.List.NonEmpty as L
import qualified Data.Map.Strict as M
import Data.Maybe (isJust)
import qualified Data.Text as T
import Data.Time.Clock
import Data.Time.Clock.System (systemToUTCTime)
import Data.Word (Word16)
import Simplex.Messaging.Agent.Client
import Simplex.Messaging.Agent.Env.SQLite
import Simplex.Messaging.Agent.NtfSubSupervisor
import Simplex.Messaging.Agent.Protocol
import Simplex.Messaging.Agent.RetryInterval
import Simplex.Messaging.Agent.Store
import Simplex.Messaging.Agent.Store.SQLite (AgentStoreMonad, SQLiteStore)
import Simplex.Messaging.Client (ProtocolClient (..), ServerTransmission)
import qualified Simplex.Messaging.Crypto as C
import qualified Simplex.Messaging.Crypto.Ratchet as CR
import Simplex.Messaging.Encoding
import Simplex.Messaging.Notifications.Client
import Simplex.Messaging.Notifications.Protocol (DeviceToken, NtfRegCode (NtfRegCode), NtfTknStatus (..))
import Simplex.Messaging.Parsers (parse)
import Simplex.Messaging.Protocol (BrokerMsg, ErrorType (AUTH), MsgBody, MsgFlags)
import qualified Simplex.Messaging.Protocol as SMP
import qualified Simplex.Messaging.TMap as TM
import Simplex.Messaging.Util (bshow, liftError, tryError, unlessM, ($>>=))
import Simplex.Messaging.Version
import System.Random (randomR)
import UnliftIO.Async (async, race_)
import UnliftIO.Concurrent (forkFinally)
import qualified UnliftIO.Exception as E
import UnliftIO.STM

-- | Creates an SMP agent client instance
getSMPAgentClient :: (MonadRandom m, MonadUnliftIO m) => AgentConfig -> InitialAgentServers -> m AgentClient
getSMPAgentClient cfg initServers = newSMPAgentEnv cfg >>= runReaderT runAgent
  where
    runAgent = do
      c <- getAgentClient initServers
      void $ race_ (subscriber c) (runNtfSupervisor c) `forkFinally` const (disconnectAgentClient c)
      pure c

disconnectAgentClient :: MonadUnliftIO m => AgentClient -> m ()
disconnectAgentClient c@AgentClient {agentEnv = Env {ntfSupervisor = ns}} = do
  closeAgentClient c
  liftIO $ closeNtfSupervisor ns
  logConnection c False

resumeAgentClient :: MonadIO m => AgentClient -> m ()
resumeAgentClient c = atomically $ writeTVar (active c) True

-- |
type AgentErrorMonad m = (MonadUnliftIO m, MonadError AgentErrorType m)

-- | Create SMP agent connection (NEW command)
createConnection :: AgentErrorMonad m => AgentClient -> SConnectionMode c -> m (ConnId, ConnectionRequestUri c)
createConnection c cMode = withAgentEnv c $ newConn c "" cMode

-- | Join SMP agent connection (JOIN command)
joinConnection :: AgentErrorMonad m => AgentClient -> ConnectionRequestUri c -> ConnInfo -> m ConnId
joinConnection c = withAgentEnv c .: joinConn c ""

-- | Allow connection to continue after CONF notification (LET command)
allowConnection :: AgentErrorMonad m => AgentClient -> ConnId -> ConfirmationId -> ConnInfo -> m ()
allowConnection c = withAgentEnv c .:. allowConnection' c

-- | Accept contact after REQ notification (ACPT command)
acceptContact :: AgentErrorMonad m => AgentClient -> ConfirmationId -> ConnInfo -> m ConnId
acceptContact c = withAgentEnv c .: acceptContact' c ""

-- | Reject contact (RJCT command)
rejectContact :: AgentErrorMonad m => AgentClient -> ConnId -> ConfirmationId -> m ()
rejectContact c = withAgentEnv c .: rejectContact' c

-- | Subscribe to receive connection messages (SUB command)
subscribeConnection :: AgentErrorMonad m => AgentClient -> ConnId -> m ()
subscribeConnection c = withAgentEnv c . subscribeConnection' c

resubscribeConnection :: AgentErrorMonad m => AgentClient -> ConnId -> m ()
resubscribeConnection c = withAgentEnv c . resubscribeConnection' c

-- | Send message to the connection (SEND command)
sendMessage :: AgentErrorMonad m => AgentClient -> ConnId -> MsgFlags -> MsgBody -> m AgentMsgId
sendMessage c = withAgentEnv c .:. sendMessage' c

ackMessage :: AgentErrorMonad m => AgentClient -> ConnId -> AgentMsgId -> m ()
ackMessage c = withAgentEnv c .: ackMessage' c

-- | Suspend SMP agent connection (OFF command)
suspendConnection :: AgentErrorMonad m => AgentClient -> ConnId -> m ()
suspendConnection c = withAgentEnv c . suspendConnection' c

-- | Delete SMP agent connection (DEL command)
deleteConnection :: AgentErrorMonad m => AgentClient -> ConnId -> m ()
deleteConnection c = withAgentEnv c . deleteConnection' c

-- | Change servers to be used for creating new queues
setSMPServers :: AgentErrorMonad m => AgentClient -> NonEmpty SMPServer -> m ()
setSMPServers c = withAgentEnv c . setSMPServers' c

setNtfServers :: AgentErrorMonad m => AgentClient -> [NtfServer] -> m ()
setNtfServers c = withAgentEnv c . setNtfServers' c

-- | Register device notifications token
registerNtfToken :: AgentErrorMonad m => AgentClient -> DeviceToken -> m NtfTknStatus
registerNtfToken c = withAgentEnv c . registerNtfToken' c

-- | Verify device notifications token
verifyNtfToken :: AgentErrorMonad m => AgentClient -> DeviceToken -> ByteString -> C.CbNonce -> m ()
verifyNtfToken c = withAgentEnv c .:. verifyNtfToken' c

-- | Enable/disable periodic notifications
enableNtfCron :: AgentErrorMonad m => AgentClient -> DeviceToken -> Word16 -> m ()
enableNtfCron c = withAgentEnv c .: enableNtfCron' c

checkNtfToken :: AgentErrorMonad m => AgentClient -> DeviceToken -> m NtfTknStatus
checkNtfToken c = withAgentEnv c . checkNtfToken' c

deleteNtfToken :: AgentErrorMonad m => AgentClient -> DeviceToken -> m ()
deleteNtfToken c = withAgentEnv c . deleteNtfToken' c

setAgentPhase :: AgentErrorMonad m => AgentClient -> AgentPhase -> m ()
setAgentPhase c = withAgentEnv c . setAgentPhase' c

withAgentEnv :: AgentClient -> ReaderT Env m a -> m a
withAgentEnv c = (`runReaderT` agentEnv c)

-- withAgentClient :: AgentErrorMonad m => AgentClient -> ReaderT Env m a -> m a
-- withAgentClient c = withAgentLock c . withAgentEnv c

-- | Creates an SMP agent client instance that receives commands and sends responses via 'TBQueue's.
getAgentClient :: (MonadUnliftIO m, MonadReader Env m) => InitialAgentServers -> m AgentClient
getAgentClient initServers = ask >>= atomically . newAgentClient initServers

logConnection :: MonadUnliftIO m => AgentClient -> Bool -> m ()
logConnection c connected =
  let event = if connected then "connected to" else "disconnected from"
   in logInfo $ T.unwords ["client", showText (clientId c), event, "Agent"]

-- | Runs an SMP agent instance that receives commands and sends responses via 'TBQueue's.
runAgentClient :: (MonadUnliftIO m, MonadReader Env m) => AgentClient -> m ()
runAgentClient c = race_ (subscriber c) (client c)

client :: forall m. (MonadUnliftIO m, MonadReader Env m) => AgentClient -> m ()
client c@AgentClient {rcvQ, subQ} = forever $ do
  (corrId, connId, cmd) <- atomically $ readTBQueue rcvQ
  withAgentLock c (runExceptT $ processCommand c (connId, cmd))
    >>= atomically . writeTBQueue subQ . \case
      Left e -> (corrId, connId, ERR e)
      Right (connId', resp) -> (corrId, connId', resp)

-- | execute any SMP agent command
processCommand :: forall m. AgentMonad m => AgentClient -> (ConnId, ACommand 'Client) -> m (ConnId, ACommand 'Agent)
processCommand c (connId, cmd) = case cmd of
  NEW (ACM cMode) -> second (INV . ACR cMode) <$> newConn c connId cMode
  JOIN (ACR _ cReq) connInfo -> (,OK) <$> joinConn c connId cReq connInfo
  LET confId ownCInfo -> allowConnection' c connId confId ownCInfo $> (connId, OK)
  ACPT invId ownCInfo -> (,OK) <$> acceptContact' c connId invId ownCInfo
  RJCT invId -> rejectContact' c connId invId $> (connId, OK)
  SUB -> subscribeConnection' c connId $> (connId, OK)
  SEND msgFlags msgBody -> (connId,) . MID <$> sendMessage' c connId msgFlags msgBody
  ACK msgId -> ackMessage' c connId msgId $> (connId, OK)
  OFF -> suspendConnection' c connId $> (connId, OK)
  DEL -> deleteConnection' c connId $> (connId, OK)

newConn :: AgentMonad m => AgentClient -> ConnId -> SConnectionMode c -> m (ConnId, ConnectionRequestUri c)
newConn c connId cMode = do
  srv <- getSMPServer c
  (rq, qUri) <- newRcvQueueNtf c srv connId
  g <- asks idsDrg
  agentVersion <- asks $ smpAgentVersion . config
  let cData = ConnData {connId, connAgentVersion = agentVersion, duplexHandshake = Nothing} -- connection mode is determined by the accepting agent
  connId' <- withStore c $ \st -> createRcvConn st g cData rq cMode
  addSubscription c rq connId'
  ns <- asks ntfSupervisor
  atomically $ sendNtfSubCommand ns (connId, NSCCreate)
  aVRange <- asks $ smpAgentVRange . config
  let crData = ConnReqUriData simplexChat aVRange [qUri]
  case cMode of
    SCMContact -> pure (connId', CRContactUri crData)
    SCMInvitation -> do
      (pk1, pk2, e2eRcvParams) <- liftIO $ CR.generateE2EParams CR.e2eEncryptVersion
      withStore c $ \st -> createRatchetX3dhKeys st connId' pk1 pk2
      pure (connId', CRInvitationUri crData $ toVersionRangeT e2eRcvParams CR.e2eEncryptVRange)

joinConn :: AgentMonad m => AgentClient -> ConnId -> ConnectionRequestUri c -> ConnInfo -> m ConnId
joinConn c connId (CRInvitationUri (ConnReqUriData _ agentVRange (qUri :| _)) e2eRcvParamsUri) cInfo = do
  aVRange <- asks $ smpAgentVRange . config
  case ( qUri `compatibleVersion` SMP.smpClientVRange,
         e2eRcvParamsUri `compatibleVersion` CR.e2eEncryptVRange,
         agentVRange `compatibleVersion` aVRange
       ) of
    (Just qInfo, Just (Compatible e2eRcvParams@(CR.E2ERatchetParams _ _ rcDHRr)), Just aVersion@(Compatible connAgentVersion)) -> do
      -- TODO in agent v2 - use found compatible version rather than current
      (pk1, pk2, e2eSndParams) <- liftIO . CR.generateE2EParams $ version e2eRcvParams
      (_, rcDHRs) <- liftIO C.generateKeyPair'
      let rc = CR.initSndRatchet rcDHRr rcDHRs $ CR.x3dhSnd pk1 pk2 e2eRcvParams
      sq <- newSndQueue qInfo
      g <- asks idsDrg
      let duplexHS = connAgentVersion /= 1
          cData = ConnData {connId, connAgentVersion, duplexHandshake = Just duplexHS}
      connId' <- withStore c $ \st -> do
        connId' <- createSndConn st g cData sq
        createRatchet st connId' rc
        pure connId'
      let cData' = (cData :: ConnData) {connId = connId'}
      tryError (confirmQueue aVersion c connId' sq cInfo $ Just e2eSndParams) >>= \case
        Right _ -> do
          unless duplexHS . void $ enqueueMessage c cData' sq SMP.noMsgFlags HELLO
          pure connId'
        Left e -> do
          -- TODO recovery for failure on network timeout, see rfcs/2022-04-20-smp-conf-timeout-recovery.md
          withStore c (`deleteConn` connId')
          throwError e
    _ -> throwError $ AGENT A_VERSION
joinConn c connId (CRContactUri (ConnReqUriData _ agentVRange (qUri :| _))) cInfo = do
  aVRange <- asks $ smpAgentVRange . config
  case ( qUri `compatibleVersion` SMP.smpClientVRange,
         agentVRange `compatibleVersion` aVRange
       ) of
    (Just qInfo, Just _) -> do
      -- TODO in agent v2 - use found compatible version rather than current
      (connId', cReq) <- newConn c connId SCMInvitation
      sendInvitation c qInfo cReq cInfo
      pure connId'
    _ -> throwError $ AGENT A_VERSION

createReplyQueue :: AgentMonad m => AgentClient -> ConnId -> m SMPQueueInfo
createReplyQueue c connId = do
  srv <- getSMPServer c
  (rq, qUri) <- newRcvQueueNtf c srv connId
  -- TODO reply queue version should be the same as send queue, ignoring it in v1
  let qInfo = toVersionT qUri SMP.smpClientVersion
  addSubscription c rq connId
  withStore c $ \st -> upgradeSndConnToDuplex st connId rq
  pure qInfo

-- | Approve confirmation (LET command) in Reader monad
allowConnection' :: AgentMonad m => AgentClient -> ConnId -> ConfirmationId -> ConnInfo -> m ()
allowConnection' c connId confId ownConnInfo = do
  withStore c (`getConn` connId) >>= \case
    SomeConn _ (RcvConnection cData rq) -> do
      AcceptedConfirmation {senderConf, ratchetState} <- withStore c $ \st -> acceptConfirmation st confId ownConnInfo
      withStore c $ \st -> createRatchet st connId ratchetState
      processConfirmation c rq senderConf
      mapM_ (connectReplyQueues c cData ownConnInfo) (L.nonEmpty $ smpReplyQueues senderConf)
    _ -> throwError $ CMD PROHIBITED

-- | Accept contact (ACPT command) in Reader monad
acceptContact' :: AgentMonad m => AgentClient -> ConnId -> InvitationId -> ConnInfo -> m ConnId
acceptContact' c connId invId ownConnInfo = do
  Invitation {contactConnId, connReq} <- withStore c (`getInvitation` invId)
  withStore c (`getConn` contactConnId) >>= \case
    SomeConn _ ContactConnection {} -> do
      withStore c $ \st -> acceptInvitation st invId ownConnInfo
      joinConn c connId connReq ownConnInfo
    _ -> throwError $ CMD PROHIBITED

-- | Reject contact (RJCT command) in Reader monad
rejectContact' :: AgentMonad m => AgentClient -> ConnId -> InvitationId -> m ()
rejectContact' c contactConnId invId =
  withStore c $ \st -> deleteInvitation st contactConnId invId

processConfirmation :: AgentMonad m => AgentClient -> RcvQueue -> SMPConfirmation -> m ()
processConfirmation c rq@RcvQueue {e2ePrivKey} SMPConfirmation {senderKey, e2ePubKey} = do
  let dhSecret = C.dh' e2ePubKey e2ePrivKey
  withStore c $ \st -> setRcvQueueConfirmedE2E st rq dhSecret
  secureQueue c rq senderKey
  withStore c $ \st -> setRcvQueueStatus st rq Secured

-- | Subscribe to receive connection messages (SUB command) in Reader monad
subscribeConnection' :: forall m. AgentMonad m => AgentClient -> ConnId -> m ()
subscribeConnection' c connId =
  withStore c (`getConn` connId) >>= \case
    SomeConn _ (DuplexConnection cData rq sq) -> do
      resumeMsgDelivery c cData sq
      subscribe rq
    SomeConn _ (SndConnection cData sq) -> do
      resumeMsgDelivery c cData sq
      case status (sq :: SndQueue) of
        Confirmed -> pure ()
        Active -> throwError $ CONN SIMPLEX
        _ -> throwError $ INTERNAL "unexpected queue status"
    SomeConn _ (RcvConnection _ rq) -> subscribe rq
    SomeConn _ (ContactConnection _ rq) -> subscribe rq
  where
    subscribe :: RcvQueue -> m ()
    subscribe rq = do
      subscribeQueue c rq connId
      ns <- asks ntfSupervisor
      atomically $ sendNtfSubCommand ns (connId, NSCCreate)

resubscribeConnection' :: forall m. AgentMonad m => AgentClient -> ConnId -> m ()
resubscribeConnection' c connId =
  unlessM
    (atomically $ hasActiveSubscription c connId)
    (subscribeConnection' c connId)

-- | Send message to the connection (SEND command) in Reader monad
sendMessage' :: forall m. AgentMonad m => AgentClient -> ConnId -> MsgFlags -> MsgBody -> m AgentMsgId
sendMessage' c connId msgFlags msg =
  withStore c (`getConn` connId) >>= \case
    SomeConn _ (DuplexConnection cData _ sq) -> enqueueMsg cData sq
    SomeConn _ (SndConnection cData sq) -> enqueueMsg cData sq
    _ -> throwError $ CONN SIMPLEX
  where
    enqueueMsg :: ConnData -> SndQueue -> m AgentMsgId
    enqueueMsg cData sq = enqueueMessage c cData sq msgFlags $ A_MSG msg

enqueueMessage :: forall m. AgentMonad m => AgentClient -> ConnData -> SndQueue -> MsgFlags -> AMessage -> m AgentMsgId
enqueueMessage c cData@ConnData {connId, connAgentVersion} sq msgFlags aMessage = do
  resumeMsgDelivery c cData sq
  msgId <- storeSentMsg
  queuePendingMsgs c connId sq [msgId]
  pure $ unId msgId
  where
    storeSentMsg :: m InternalId
    storeSentMsg = withStore c $ \st -> do
      internalTs <- liftIO getCurrentTime
      (internalId, internalSndId, prevMsgHash) <- updateSndIds st connId
      let privHeader = APrivHeader (unSndId internalSndId) prevMsgHash
          agentMsg = AgentMessage privHeader aMessage
          agentMsgStr = smpEncode agentMsg
          internalHash = C.sha256Hash agentMsgStr
      encAgentMessage <- agentRatchetEncrypt st connId agentMsgStr e2eEncUserMsgLength
      let msgBody = smpEncode $ AgentMsgEnvelope {agentVersion = connAgentVersion, encAgentMessage}
          msgType = agentMessageType agentMsg
          msgData = SndMsgData {internalId, internalSndId, internalTs, msgType, msgFlags, msgBody, internalHash, prevMsgHash}
      createSndMsg st connId msgData
      pure internalId

resumeMsgDelivery :: forall m. AgentMonad m => AgentClient -> ConnData -> SndQueue -> m ()
resumeMsgDelivery c cData@ConnData {connId} sq@SndQueue {server, sndId} = do
  let qKey = (connId, server, sndId)
  unlessM (queueDelivering qKey) $
    async (runSmpQueueMsgDelivery c cData sq)
      >>= \a -> atomically (TM.insert qKey a $ smpQueueMsgDeliveries c)
  unlessM connQueued $
    withStore c (`getPendingMsgs` connId)
      >>= queuePendingMsgs c connId sq
  where
    queueDelivering qKey = atomically $ TM.member qKey (smpQueueMsgDeliveries c)
    connQueued = atomically $ isJust <$> TM.lookupInsert connId True (connMsgsQueued c)

queuePendingMsgs :: AgentMonad m => AgentClient -> ConnId -> SndQueue -> [InternalId] -> m ()
queuePendingMsgs c connId sq msgIds = atomically $ do
  q <- getPendingMsgQ c connId sq
  mapM_ (writeTQueue q) msgIds

getPendingMsgQ :: AgentClient -> ConnId -> SndQueue -> STM (TQueue InternalId)
getPendingMsgQ c connId SndQueue {server, sndId} = do
  let qKey = (connId, server, sndId)
  maybe (newMsgQueue qKey) pure =<< TM.lookup qKey (smpQueueMsgQueues c)
  where
    newMsgQueue qKey = do
      mq <- newTQueue
      TM.insert qKey mq $ smpQueueMsgQueues c
      pure mq

runSmpQueueMsgDelivery :: forall m. AgentMonad m => AgentClient -> ConnData -> SndQueue -> m ()
runSmpQueueMsgDelivery c@AgentClient {subQ} cData@ConnData {connId, duplexHandshake} sq = do
  mq <- atomically $ getPendingMsgQ c connId sq
  ri <- asks $ reconnectInterval . config
  forever $ do
    atomically $ endAgentOperation c AONetwork
    msgId <- atomically $ readTQueue mq
    atomically $ beginAgentOperation c AONetwork
    let mId = unId msgId
    withStore c (\st -> E.try $ getPendingMsgData st connId msgId) >>= \case
      Left (e :: E.SomeException) ->
        notify $ MERR mId (INTERNAL $ show e)
      Right (rq_, PendingMsgData {msgType, msgBody, msgFlags, internalTs}) ->
        withRetryInterval ri $ \loop -> do
          resp <- tryError $ case msgType of
            AM_CONN_INFO -> sendConfirmation c sq msgBody
            _ -> sendAgentMessage c sq msgFlags msgBody
          case resp of
            Left e -> do
              let err = if msgType == AM_CONN_INFO then ERR e else MERR mId e
              case e of
                SMP SMP.QUOTA -> case msgType of
                  AM_CONN_INFO -> connError msgId NOT_AVAILABLE
                  AM_CONN_INFO_REPLY -> connError msgId NOT_AVAILABLE
                  _ -> retrySending loop
                SMP SMP.AUTH -> case msgType of
                  AM_CONN_INFO -> connError msgId NOT_AVAILABLE
                  AM_CONN_INFO_REPLY -> connError msgId NOT_AVAILABLE
                  AM_HELLO_
                    -- in duplexHandshake mode (v2) HELLO is only sent once, without retrying,
                    -- because the queue must be secured by the time the confirmation or the first HELLO is received
                    | duplexHandshake == Just True -> connErr
                    | otherwise -> do
                      helloTimeout <- asks $ helloTimeout . config
                      currentTime <- liftIO getCurrentTime
                      if diffUTCTime currentTime internalTs > helloTimeout
                        then connErr
                        else retrySending loop
                    where
                      connErr = case rq_ of
                        -- party initiating connection
                        Just _ -> connError msgId NOT_AVAILABLE
                        -- party joining connection
                        _ -> connError msgId NOT_ACCEPTED
                  AM_REPLY_ -> notifyDel msgId $ ERR e
                  AM_A_MSG_ -> notifyDel msgId $ MERR mId e
                SMP (SMP.CMD _) -> notifyDel msgId err
                SMP SMP.LARGE_MSG -> notifyDel msgId err
                SMP {} -> notify err >> retrySending loop
                _ -> retrySending loop
            Right () -> do
              case msgType of
                AM_CONN_INFO -> do
                  withStore c $ \st -> setSndQueueStatus st sq Confirmed
                  when (isJust rq_) $ withStore c (`removeConfirmations` connId)
                  -- TODO possibly notification flag should be ON for one of the parties, to result in contact connected notification
                  unless (duplexHandshake == Just True) . void $ enqueueMessage c cData sq SMP.noMsgFlags HELLO
                AM_HELLO_ -> do
                  withStore c $ \st -> setSndQueueStatus st sq Active
                  case rq_ of
                    -- party initiating connection (in v1)
                    Just RcvQueue {status} ->
                      -- TODO it is unclear why subscribeQueue was needed here,
                      -- message delivery can only be enabled for queues that were created in the current session or subscribed
                      -- subscribeQueue c rq connId
                      --
                      -- If initiating party were to send CON to the user without waiting for reply HELLO (to reduce handshake time),
                      -- it would lead to the non-deterministic internal ID of the first sent message, at to some other race conditions,
                      -- because it can be sent before HELLO is received
                      -- With `status == Aclive` condition, CON is sent here only by the accepting party, that previously received HELLO
                      when (status == Active) $ notify CON
                    -- Party joining connection sends REPLY after HELLO in v1,
                    -- it is an error to send REPLY in duplexHandshake mode (v2),
                    -- and this branch should never be reached as receive is created before the confirmation,
                    -- so the condition is not necessary here, strictly speaking.
                    _ -> unless (duplexHandshake == Just True) $ do
                      qInfo <- createReplyQueue c connId
                      void . enqueueMessage c cData sq SMP.noMsgFlags $ REPLY [qInfo]
                AM_A_MSG_ -> notify $ SENT mId
                _ -> pure ()
              delMsg msgId
  where
    delMsg :: InternalId -> m ()
    delMsg msgId = withStore c $ \st -> deleteMsg st connId msgId
    notify :: ACommand 'Agent -> m ()
    notify cmd = atomically $ writeTBQueue subQ ("", connId, cmd)
    notifyDel :: InternalId -> ACommand 'Agent -> m ()
    notifyDel msgId cmd = notify cmd >> delMsg msgId
    connError msgId = notifyDel msgId . ERR . CONN
    retrySending loop = do
      atomically $ do
        endAgentOperation c AONetwork
        beginAgentOperation c AONetwork
      loop

ackMessage' :: forall m. AgentMonad m => AgentClient -> ConnId -> AgentMsgId -> m ()
ackMessage' c connId msgId = do
  withStore c (`getConn` connId) >>= \case
    SomeConn _ (DuplexConnection _ rq _) -> ack rq
    SomeConn _ (RcvConnection _ rq) -> ack rq
    _ -> throwError $ CONN SIMPLEX
  where
    ack :: RcvQueue -> m ()
    ack rq = do
      let mId = InternalId msgId
      srvMsgId <- withStore c $ \st -> setMsgUserAck st connId mId
      sendAck c rq srvMsgId `catchError` \case
        SMP SMP.NO_MSG -> pure ()
        e -> throwError e
      withStore c $ \st -> deleteMsg st connId mId

-- | Suspend SMP agent connection (OFF command) in Reader monad
suspendConnection' :: AgentMonad m => AgentClient -> ConnId -> m ()
suspendConnection' c connId =
  withStore c (`getConn` connId) >>= \case
    SomeConn _ (DuplexConnection _ rq _) -> suspendQueue c rq
    SomeConn _ (RcvConnection _ rq) -> suspendQueue c rq
    _ -> throwError $ CONN SIMPLEX

-- | Delete SMP agent connection (DEL command) in Reader monad
deleteConnection' :: forall m. AgentMonad m => AgentClient -> ConnId -> m ()
deleteConnection' c connId =
  withStore c (`getConn` connId) >>= \case
    SomeConn _ (DuplexConnection _ rq _) -> delete rq
    SomeConn _ (RcvConnection _ rq) -> delete rq
    SomeConn _ (ContactConnection _ rq) -> delete rq
    SomeConn _ (SndConnection _ _) -> withStore c (`deleteConn` connId)
  where
    delete :: RcvQueue -> m ()
    delete rq = do
      deleteQueue c rq
      ns <- asks ntfSupervisor
      atomically $ do
        removeSubscription c connId
<<<<<<< HEAD
        sendNtfSubCommand ns (connId, NSCDelete)
      withStore (`deleteConn` connId)
=======
        sendNtfSubCommand ns (rq, NSCDelete)
      withStore c (`deleteConn` connId)
>>>>>>> 68c2682e

-- | Change servers to be used for creating new queues, in Reader monad
setSMPServers' :: AgentMonad m => AgentClient -> NonEmpty SMPServer -> m ()
setSMPServers' c servers = do
  atomically $ writeTVar (smpServers c) servers

registerNtfToken' :: forall m. AgentMonad m => AgentClient -> DeviceToken -> m NtfTknStatus
registerNtfToken' c deviceToken =
  withStore c (`getDeviceNtfToken` deviceToken) >>= \case
    (Just tkn@NtfToken {ntfTokenId, ntfTknStatus, ntfTknAction}, prevTokens) -> do
      mapM_ (deleteToken_ c) prevTokens
      ns <- asks ntfSupervisor
      case (ntfTokenId, ntfTknAction) of
        (Nothing, Just NTARegister) -> registerToken tkn $> NTRegistered
        -- TODO minimal time before repeat registration
        (Just _, Nothing) -> when (ntfTknStatus == NTRegistered) (registerToken tkn) $> NTRegistered
        (Just tknId, Just (NTAVerify code)) ->
          t tkn (NTActive, Just NTACheck) $ agentNtfVerifyToken c tknId tkn code
        (Just tknId, Just (NTACron interval)) ->
          t tkn (cronSuccess interval) $ agentNtfEnableCron c tknId tkn interval
        (Just _tknId, Just NTACheck) -> do
          if ntfTknStatus == NTActive
            then initializeNtfSubQ c tkn
            else atomically $ nsUpdateToken ns tkn
          pure ntfTknStatus -- TODO
          -- agentNtfCheckToken c tknId tkn >>= \case
        (Just tknId, Just NTADelete) -> do
          agentNtfDeleteToken c tknId tkn
          withStore c $ \st -> removeNtfToken st tkn
          atomically $ nsRemoveNtfToken ns
          pure NTExpired
        _ -> pure ntfTknStatus
    _ ->
      getNtfServer c >>= \case
        Just ntfServer ->
          asks (cmdSignAlg . config) >>= \case
            C.SignAlg a -> do
              tknKeys <- liftIO $ C.generateSignatureKeyPair a
              dhKeys <- liftIO C.generateKeyPair'
              let tkn = newNtfToken deviceToken ntfServer tknKeys dhKeys
              withStore c $ \st -> createNtfToken st tkn
              registerToken tkn
              pure NTRegistered
        _ -> throwError $ CMD PROHIBITED
  where
    t tkn = withToken c tkn Nothing
    registerToken :: NtfToken -> m ()
    registerToken tkn@NtfToken {ntfPubKey, ntfDhKeys = (pubDhKey, privDhKey)} = do
      (tknId, srvPubDhKey) <- agentNtfRegisterToken c tkn ntfPubKey pubDhKey
      let dhSecret = C.dh' srvPubDhKey privDhKey
      withStore c $ \st -> updateNtfTokenRegistration st tkn tknId dhSecret
      ns <- asks ntfSupervisor
      atomically $ nsUpdateToken ns tkn

-- TODO decrypt verification code
verifyNtfToken' :: AgentMonad m => AgentClient -> DeviceToken -> ByteString -> C.CbNonce -> m ()
verifyNtfToken' c deviceToken code nonce =
  withStore c (`getDeviceNtfToken` deviceToken) >>= \case
    (Just tkn@NtfToken {ntfTokenId = Just tknId, ntfDhSecret = Just dhSecret}, _) -> do
      code' <- liftEither . bimap cryptoError NtfRegCode $ C.cbDecrypt dhSecret nonce code
      void . withToken c tkn (Just (NTConfirmed, NTAVerify code')) (NTActive, Just NTACheck) $ do
        agentNtfVerifyToken c tknId tkn code'
    _ -> throwError $ CMD PROHIBITED

enableNtfCron' :: AgentMonad m => AgentClient -> DeviceToken -> Word16 -> m ()
enableNtfCron' c deviceToken interval = do
  when (interval < 20) . throwError $ CMD PROHIBITED
  withStore c (`getDeviceNtfToken` deviceToken) >>= \case
    (Just tkn@NtfToken {ntfTokenId = Just tknId, ntfTknStatus = NTActive}, _) ->
      void . withToken c tkn (Just (NTActive, NTACron interval)) (cronSuccess interval) $
        agentNtfEnableCron c tknId tkn interval
    _ -> throwError $ CMD PROHIBITED

cronSuccess :: Word16 -> (NtfTknStatus, Maybe NtfTknAction)
cronSuccess interval
  | interval == 0 = (NTActive, Just NTACheck)
  | otherwise = (NTActive, Just $ NTACron interval)

checkNtfToken' :: AgentMonad m => AgentClient -> DeviceToken -> m NtfTknStatus
checkNtfToken' c deviceToken =
  withStore c (`getDeviceNtfToken` deviceToken) >>= \case
    (Just tkn@NtfToken {ntfTokenId = Just tknId}, _) -> agentNtfCheckToken c tknId tkn
    _ -> throwError $ CMD PROHIBITED

deleteNtfToken' :: AgentMonad m => AgentClient -> DeviceToken -> m ()
deleteNtfToken' c deviceToken =
  withStore c (`getDeviceNtfToken` deviceToken) >>= \case
    (Just tkn, _) -> deleteToken_ c tkn
    _ -> throwError $ CMD PROHIBITED

deleteToken_ :: AgentMonad m => AgentClient -> NtfToken -> m ()
deleteToken_ c tkn@NtfToken {ntfTokenId, ntfTknStatus} = do
  ns <- asks ntfSupervisor
  forM_ ntfTokenId $ \tknId -> do
    let ntfTknAction = Just NTADelete
    withStore c $ \st -> updateNtfToken st tkn ntfTknStatus ntfTknAction
    atomically $ nsUpdateToken ns tkn {ntfTknStatus, ntfTknAction}
    agentNtfDeleteToken c tknId tkn `catchError` \case
      NTF AUTH -> pure ()
      e -> throwError e
  withStore c $ \st -> removeNtfToken st tkn
  atomically $ nsRemoveNtfToken ns

withToken :: AgentMonad m => AgentClient -> NtfToken -> Maybe (NtfTknStatus, NtfTknAction) -> (NtfTknStatus, Maybe NtfTknAction) -> m a -> m NtfTknStatus
withToken c tkn@NtfToken {deviceToken} from_ (toStatus, toAction_) f = do
  ns <- asks ntfSupervisor
  forM_ from_ $ \(status, action) -> do
    withStore c $ \st -> updateNtfToken st tkn status (Just action)
    atomically $ nsUpdateToken ns tkn {ntfTknStatus = status, ntfTknAction = Just action}
  tryError f >>= \case
    Right _ -> do
      withStore c $ \st -> updateNtfToken st tkn toStatus toAction_
      let updatedToken = tkn {ntfTknStatus = toStatus, ntfTknAction = toAction_}
      if toStatus == NTActive
        then initializeNtfSubQ c updatedToken
        else atomically $ nsUpdateToken ns updatedToken
      pure toStatus
    Left e@(NTF AUTH) -> do
      withStore c $ \st -> removeNtfToken st tkn
      atomically $ nsRemoveNtfToken ns
      void $ registerNtfToken' c deviceToken
      throwError e
    Left e -> throwError e

initializeNtfSubQ :: AgentMonad m => AgentClient -> NtfToken -> m ()
initializeNtfSubQ c tkn = do
  ns <- asks ntfSupervisor
  connIds <- atomically $ do
    nsUpdateToken ns tkn
    getSubscriptions c
<<<<<<< HEAD
  forM_ connIds $ \connId -> atomically $ sendNtfSubCommand ns (connId, NSCCreate)
=======
  forM_ connIds $ \connId -> do
    rq <- withStore c $ \st -> getRcvQueue st connId
    atomically $ sendNtfSubCommand ns (rq, NSCCreate)
>>>>>>> 68c2682e

-- TODO
-- There should probably be another function to cancel all subscriptions that would flush the queue first,
-- so that superwisor stops processing pending commands?
-- It is an optimization, but I am thinking how it would behave if a user were to flip on/off quickly several times.

setNtfServers' :: AgentMonad m => AgentClient -> [NtfServer] -> m ()
setNtfServers' c = atomically . writeTVar (ntfServers c)

setAgentPhase' :: AgentMonad m => AgentClient -> AgentPhase -> m ()
setAgentPhase' c p = do
  aPhase <- asks agentPhase
  atomically $ do
    writeTVar aPhase (p, False)
    notifyAgentPhaseChanged c

getSMPServer :: AgentMonad m => AgentClient -> m SMPServer
getSMPServer c = do
  smpServers <- readTVarIO $ smpServers c
  case smpServers of
    srv :| [] -> pure srv
    servers -> do
      gen <- asks randomServer
      atomically . stateTVar gen $
        first (servers L.!!) . randomR (0, L.length servers - 1)

subscriber :: (MonadUnliftIO m, MonadReader Env m) => AgentClient -> m ()
subscriber c@AgentClient {msgQ} = forever $ do
  atomically $ endAgentOperation c AONetwork
  t <- atomically $ readTBQueue msgQ
  atomically $ beginAgentOperation c AONetwork
  withAgentLock c (runExceptT $ processSMPTransmission c t) >>= \case
    Left e -> liftIO $ print e
    Right _ -> return ()

processSMPTransmission :: forall m. AgentMonad m => AgentClient -> ServerTransmission BrokerMsg -> m ()
processSMPTransmission c@AgentClient {smpClients, subQ} (srv, sessId, rId, cmd) =
  withStore c (\st -> getRcvConn st srv rId) >>= \case
    SomeConn _ conn@(DuplexConnection cData rq _) -> processSMP conn cData rq
    SomeConn _ conn@(RcvConnection cData rq) -> processSMP conn cData rq
    SomeConn _ conn@(ContactConnection cData rq) -> processSMP conn cData rq
    _ -> atomically $ writeTBQueue subQ ("", "", ERR $ CONN NOT_FOUND)
  where
    processSMP :: Connection c -> ConnData -> RcvQueue -> m ()
    processSMP conn cData@ConnData {connId, duplexHandshake} rq@RcvQueue {rcvDhSecret, e2ePrivKey, e2eDhSecret, status} =
      case cmd of
        SMP.MSG srvMsgId srvTs msgFlags msgBody' -> handleNotifyAck $ do
          -- TODO deduplicate with previously received
          msgBody <- agentCbDecrypt rcvDhSecret (C.cbNonce srvMsgId) msgBody'
          clientMsg@SMP.ClientMsgEnvelope {cmHeader = SMP.PubHeader phVer e2ePubKey_} <-
            parseMessage msgBody
          unless (phVer `isCompatible` SMP.smpClientVRange) . throwError $ AGENT A_VERSION
          case (e2eDhSecret, e2ePubKey_) of
            (Nothing, Just e2ePubKey) -> do
              let e2eDh = C.dh' e2ePubKey e2ePrivKey
              decryptClientMessage e2eDh clientMsg >>= \case
                (SMP.PHConfirmation senderKey, AgentConfirmation {e2eEncryption, encConnInfo, agentVersion}) ->
                  smpConfirmation senderKey e2ePubKey e2eEncryption encConnInfo agentVersion >> ack
                (SMP.PHEmpty, AgentInvitation {connReq, connInfo}) ->
                  smpInvitation connReq connInfo >> ack
                _ -> prohibited >> ack
            (Just e2eDh, Nothing) -> do
              decryptClientMessage e2eDh clientMsg >>= \case
                (SMP.PHEmpty, AgentMsgEnvelope _ encAgentMsg) ->
                  tryError agentClientMsg >>= \case
                    Right (Just (msgId, msgMeta, aMessage)) -> case aMessage of
                      HELLO -> helloMsg >> ack >> withStore c (\st -> deleteMsg st connId msgId)
                      REPLY cReq -> replyMsg cReq >> ack >> withStore c (\st -> deleteMsg st connId msgId)
                      -- note that there is no ACK sent for A_MSG, it is sent with agent's user ACK command
                      A_MSG body -> do
                        logServer "<--" c srv rId "MSG <MSG>"
                        notify $ MSG msgMeta msgFlags body
                    Right _ -> prohibited >> ack
                    Left e@(AGENT A_DUPLICATE) -> do
                      withStore c (\st -> getLastMsg st connId srvMsgId) >>= \case
                        Just RcvMsg {internalId, msgMeta, msgBody = agentMsgBody, userAck}
                          | userAck -> do
                            ack
                            withStore c $ \st -> deleteMsg st connId internalId
                          | otherwise -> do
                            liftEither (parse smpP (AGENT A_MESSAGE) agentMsgBody) >>= \case
                              AgentMessage _ (A_MSG body) -> do
                                logServer "<--" c srv rId "MSG <MSG>"
                                notify $ MSG msgMeta msgFlags body
                              _ -> pure ()
                        _ -> throwError e
                    Left e -> throwError e
                  where
                    agentClientMsg :: m (Maybe (InternalId, MsgMeta, AMessage))
                    agentClientMsg = withStore c $ \st -> do
                      agentMsgBody <- agentRatchetDecrypt st connId encAgentMsg
                      liftEither (parse smpP (SEAgentError $ AGENT A_MESSAGE) agentMsgBody) >>= \case
                        agentMsg@(AgentMessage APrivHeader {sndMsgId, prevMsgHash} aMessage) -> do
                          let msgType = agentMessageType agentMsg
                              internalHash = C.sha256Hash agentMsgBody
                          internalTs <- liftIO getCurrentTime
                          (internalId, internalRcvId, prevExtSndId, prevRcvMsgHash) <- updateRcvIds st connId
                          let integrity = checkMsgIntegrity prevExtSndId sndMsgId prevRcvMsgHash prevMsgHash
                              recipient = (unId internalId, internalTs)
                              broker = (srvMsgId, systemToUTCTime srvTs)
                              msgMeta = MsgMeta {integrity, recipient, broker, sndMsgId}
                              rcvMsg = RcvMsgData {msgMeta, msgType, msgFlags, msgBody = agentMsgBody, internalRcvId, internalHash, externalPrevSndHash = prevMsgHash}
                          createRcvMsg st connId rcvMsg
                          pure $ Just (internalId, msgMeta, aMessage)
                        _ -> pure Nothing
                _ -> prohibited >> ack
            _ -> prohibited >> ack
          where
            ack :: m ()
            ack =
              sendAck c rq srvMsgId `catchError` \case
                SMP SMP.NO_MSG -> pure ()
                e -> throwError e
            handleNotifyAck :: m () -> m ()
            handleNotifyAck m = m `catchError` \e -> notify (ERR e) >> ack
        SMP.END ->
          atomically (TM.lookup srv smpClients $>>= tryReadTMVar >>= processEND)
            >>= logServer "<--" c srv rId
          where
            processEND = \case
              Just (Right clnt)
                | sessId == sessionId clnt -> do
                  removeSubscription c connId
                  writeTBQueue subQ ("", connId, END)
                  pure "END"
                | otherwise -> ignored
              _ -> ignored
            ignored = pure "END from disconnected client - ignored"
        _ -> do
          logServer "<--" c srv rId $ "unexpected: " <> bshow cmd
          notify . ERR $ BROKER UNEXPECTED
      where
        notify :: ACommand 'Agent -> m ()
        notify msg = atomically $ writeTBQueue subQ ("", connId, msg)

        prohibited :: m ()
        prohibited = notify . ERR $ AGENT A_PROHIBITED

        decryptClientMessage :: C.DhSecretX25519 -> SMP.ClientMsgEnvelope -> m (SMP.PrivHeader, AgentMsgEnvelope)
        decryptClientMessage e2eDh SMP.ClientMsgEnvelope {cmNonce, cmEncBody} = do
          clientMsg <- agentCbDecrypt e2eDh cmNonce cmEncBody
          SMP.ClientMessage privHeader clientBody <- parseMessage clientMsg
          agentEnvelope <- parseMessage clientBody
          -- Version check is removed here, because when connecting via v1 contact address the agent still sends v2 message,
          -- to allow duplexHandshake mode, in case the receiving agent was updated to v2 after the address was created.
          -- aVRange <- asks $ smpAgentVRange . config
          -- if agentVersion agentEnvelope `isCompatible` aVRange
          --   then pure (privHeader, agentEnvelope)
          --   else throwError $ AGENT A_VERSION
          pure (privHeader, agentEnvelope)

        parseMessage :: Encoding a => ByteString -> m a
        parseMessage = liftEither . parse smpP (AGENT A_MESSAGE)

        smpConfirmation :: C.APublicVerifyKey -> C.PublicKeyX25519 -> Maybe (CR.E2ERatchetParams 'C.X448) -> ByteString -> Version -> m ()
        smpConfirmation senderKey e2ePubKey e2eEncryption encConnInfo agentVersion = do
          logServer "<--" c srv rId "MSG <CONF>"
          aVRange <- asks $ smpAgentVRange . config
          unless (agentVersion `isCompatible` aVRange) . throwError $ AGENT A_VERSION
          case status of
            New -> case (conn, e2eEncryption) of
              -- party initiating connection
              (RcvConnection {}, Just e2eSndParams) -> do
                (pk1, rcDHRs) <- withStore c $ \st -> getRatchetX3dhKeys st connId
                let rc = CR.initRcvRatchet rcDHRs $ CR.x3dhRcv pk1 rcDHRs e2eSndParams
                (agentMsgBody_, rc', skipped) <- liftError cryptoError $ CR.rcDecrypt rc M.empty encConnInfo
                case (agentMsgBody_, skipped) of
                  (Right agentMsgBody, CR.SMDNoChange) ->
                    parseMessage agentMsgBody >>= \case
                      AgentConnInfo connInfo ->
                        processConf connInfo SMPConfirmation {senderKey, e2ePubKey, connInfo, smpReplyQueues = []} False
                      AgentConnInfoReply smpQueues connInfo -> do
                        processConf connInfo SMPConfirmation {senderKey, e2ePubKey, connInfo, smpReplyQueues = L.toList smpQueues} True
                      _ -> prohibited
                    where
                      processConf connInfo senderConf duplexHS = do
                        let newConfirmation = NewConfirmation {connId, senderConf, ratchetState = rc'}
                        g <- asks idsDrg
                        confId <- withStore c $ \st -> do
                          setHandshakeVersion st connId agentVersion duplexHS
                          createConfirmation st g newConfirmation
                        notify $ CONF confId connInfo
                  _ -> prohibited
              -- party accepting connection
              (DuplexConnection _ _ sq, Nothing) -> do
                withStore c (\st -> agentRatchetDecrypt st connId encConnInfo) >>= parseMessage >>= \case
                  AgentConnInfo connInfo -> do
                    notify $ INFO connInfo
                    processConfirmation c rq $ SMPConfirmation {senderKey, e2ePubKey, connInfo, smpReplyQueues = []}
                    when (duplexHandshake == Just True) $ enqueueDuplexHello sq
                  _ -> prohibited
              _ -> prohibited
            _ -> prohibited

        helloMsg :: m ()
        helloMsg = do
          logServer "<--" c srv rId "MSG <HELLO>"
          case status of
            Active -> prohibited
            _ -> do
              withStore c $ \st -> setRcvQueueStatus st rq Active
              case conn of
                DuplexConnection _ _ sq@SndQueue {status = sndStatus}
                  -- `sndStatus == Active` when HELLO was previously sent, and this is the reply HELLO
                  -- this branch is executed by the accepting party in duplexHandshake mode (v2)
                  -- and by the initiating party in v1
                  -- Also see comment where HELLO is sent.
                  | sndStatus == Active -> atomically $ writeTBQueue subQ ("", connId, CON)
                  | duplexHandshake == Just True -> enqueueDuplexHello sq
                  | otherwise -> pure ()
                _ -> pure ()

        enqueueDuplexHello :: SndQueue -> m ()
        enqueueDuplexHello sq = void $ enqueueMessage c cData sq SMP.MsgFlags {notification = True} HELLO

        replyMsg :: L.NonEmpty SMPQueueInfo -> m ()
        replyMsg smpQueues = do
          logServer "<--" c srv rId "MSG <REPLY>"
          case duplexHandshake of
            Just True -> prohibited
            _ -> case conn of
              RcvConnection {} -> do
                AcceptedConfirmation {ownConnInfo} <- withStore c (`getAcceptedConfirmation` connId)
                connectReplyQueues c cData ownConnInfo smpQueues `catchError` (notify . ERR)
              _ -> prohibited

        smpInvitation :: ConnectionRequestUri 'CMInvitation -> ConnInfo -> m ()
        smpInvitation connReq cInfo = do
          logServer "<--" c srv rId "MSG <KEY>"
          case conn of
            ContactConnection {} -> do
              g <- asks idsDrg
              let newInv = NewInvitation {contactConnId = connId, connReq, recipientConnInfo = cInfo}
              invId <- withStore c $ \st -> createInvitation st g newInv
              notify $ REQ invId cInfo
            _ -> prohibited

        checkMsgIntegrity :: PrevExternalSndId -> ExternalSndId -> PrevRcvMsgHash -> ByteString -> MsgIntegrity
        checkMsgIntegrity prevExtSndId extSndId internalPrevMsgHash receivedPrevMsgHash
          | extSndId == prevExtSndId + 1 && internalPrevMsgHash == receivedPrevMsgHash = MsgOk
          | extSndId < prevExtSndId = MsgError $ MsgBadId extSndId
          | extSndId == prevExtSndId = MsgError MsgDuplicate -- ? deduplicate
          | extSndId > prevExtSndId + 1 = MsgError $ MsgSkipped (prevExtSndId + 1) (extSndId - 1)
          | internalPrevMsgHash /= receivedPrevMsgHash = MsgError MsgBadHash
          | otherwise = MsgError MsgDuplicate -- this case is not possible

connectReplyQueues :: AgentMonad m => AgentClient -> ConnData -> ConnInfo -> L.NonEmpty SMPQueueInfo -> m ()
connectReplyQueues c cData@ConnData {connId} ownConnInfo (qInfo :| _) = do
  -- TODO make this proof on receiving confirmation too
  case qInfo `proveCompatible` SMP.smpClientVRange of
    Nothing -> throwError $ AGENT A_VERSION
    Just qInfo' -> do
      sq <- newSndQueue qInfo'
      withStore c $ \st -> upgradeRcvConnToDuplex st connId sq
      enqueueConfirmation c cData sq ownConnInfo Nothing

confirmQueue :: forall m. AgentMonad m => Compatible Version -> AgentClient -> ConnId -> SndQueue -> ConnInfo -> Maybe (CR.E2ERatchetParams 'C.X448) -> m ()
confirmQueue (Compatible agentVersion) c connId sq connInfo e2eEncryption = do
  aMessage <- mkAgentMessage agentVersion
  msg <- mkConfirmation aMessage
  sendConfirmation c sq msg
  withStore c $ \st -> setSndQueueStatus st sq Confirmed
  where
    mkConfirmation :: AgentMessage -> m MsgBody
    mkConfirmation aMessage = withStore c $ \st -> do
      void $ updateSndIds st connId
      encConnInfo <- agentRatchetEncrypt st connId (smpEncode aMessage) e2eEncConnInfoLength
      pure . smpEncode $ AgentConfirmation {agentVersion, e2eEncryption, encConnInfo}
    mkAgentMessage :: Version -> m AgentMessage
    mkAgentMessage 1 = pure $ AgentConnInfo connInfo
    mkAgentMessage _ = do
      qInfo <- createReplyQueue c connId
      pure $ AgentConnInfoReply (qInfo :| []) connInfo

enqueueConfirmation :: forall m. AgentMonad m => AgentClient -> ConnData -> SndQueue -> ConnInfo -> Maybe (CR.E2ERatchetParams 'C.X448) -> m ()
enqueueConfirmation c cData@ConnData {connId, connAgentVersion} sq connInfo e2eEncryption = do
  resumeMsgDelivery c cData sq
  msgId <- storeConfirmation
  queuePendingMsgs c connId sq [msgId]
  where
    storeConfirmation :: m InternalId
    storeConfirmation = withStore c $ \st -> do
      internalTs <- liftIO getCurrentTime
      (internalId, internalSndId, prevMsgHash) <- updateSndIds st connId
      let agentMsg = AgentConnInfo connInfo
          agentMsgStr = smpEncode agentMsg
          internalHash = C.sha256Hash agentMsgStr
      encConnInfo <- agentRatchetEncrypt st connId agentMsgStr e2eEncConnInfoLength
      let msgBody = smpEncode $ AgentConfirmation {agentVersion = connAgentVersion, e2eEncryption, encConnInfo}
          msgType = agentMessageType agentMsg
          msgData = SndMsgData {internalId, internalSndId, internalTs, msgType, msgBody, msgFlags = SMP.MsgFlags {notification = True}, internalHash, prevMsgHash}
      createSndMsg st connId msgData
      pure internalId

-- encoded AgentMessage -> encoded EncAgentMessage
agentRatchetEncrypt :: AgentStoreMonad m => SQLiteStore -> ConnId -> ByteString -> Int -> m ByteString
agentRatchetEncrypt st connId msg paddedLen = do
  rc <- getRatchet st connId
  (encMsg, rc') <- liftError (SEAgentError . cryptoError) $ CR.rcEncrypt rc paddedLen msg
  updateRatchet st connId rc' CR.SMDNoChange
  pure encMsg

-- encoded EncAgentMessage -> encoded AgentMessage
agentRatchetDecrypt :: AgentStoreMonad m => SQLiteStore -> ConnId -> ByteString -> m ByteString
agentRatchetDecrypt st connId encAgentMsg = do
  rc <- getRatchet st connId
  skipped <- getSkippedMsgKeys st connId
  (agentMsgBody_, rc', skippedDiff) <- liftError (SEAgentError . cryptoError) $ CR.rcDecrypt rc skipped encAgentMsg
  updateRatchet st connId rc' skippedDiff
  liftEither $ first (SEAgentError . cryptoError) agentMsgBody_

newRcvQueueNtf :: AgentMonad m => AgentClient -> SMPServer -> ConnId -> m (RcvQueue, SMPQueueUri)
newRcvQueueNtf c srv connId = do
  (rq, qUri) <- newRcvQueue c srv
  ns <- asks ntfSupervisor
  atomically $ sendNtfSubCommand ns (connId, NSCCreate)
  pure (rq, qUri)

newSndQueue :: (MonadUnliftIO m, MonadReader Env m) => Compatible SMPQueueInfo -> m SndQueue
newSndQueue qInfo =
  asks (cmdSignAlg . config) >>= \case
    C.SignAlg a -> newSndQueue_ a qInfo

newSndQueue_ ::
  (C.SignatureAlgorithm a, C.AlgorithmI a, MonadUnliftIO m) =>
  C.SAlgorithm a ->
  Compatible SMPQueueInfo ->
  m SndQueue
newSndQueue_ a (Compatible (SMPQueueInfo _clientVersion smpServer senderId rcvE2ePubDhKey)) = do
  -- this function assumes clientVersion is compatible - it was tested before
  (sndPublicKey, sndPrivateKey) <- liftIO $ C.generateSignatureKeyPair a
  (e2ePubKey, e2ePrivKey) <- liftIO C.generateKeyPair'
  pure
    SndQueue
      { server = smpServer,
        sndId = senderId,
        sndPublicKey = Just sndPublicKey,
        sndPrivateKey,
        e2eDhSecret = C.dh' rcvE2ePubDhKey e2ePrivKey,
        e2ePubKey = Just e2ePubKey,
        status = New
      }<|MERGE_RESOLUTION|>--- conflicted
+++ resolved
@@ -564,13 +564,8 @@
       ns <- asks ntfSupervisor
       atomically $ do
         removeSubscription c connId
-<<<<<<< HEAD
         sendNtfSubCommand ns (connId, NSCDelete)
-      withStore (`deleteConn` connId)
-=======
-        sendNtfSubCommand ns (rq, NSCDelete)
       withStore c (`deleteConn` connId)
->>>>>>> 68c2682e
 
 -- | Change servers to be used for creating new queues, in Reader monad
 setSMPServers' :: AgentMonad m => AgentClient -> NonEmpty SMPServer -> m ()
@@ -701,13 +696,7 @@
   connIds <- atomically $ do
     nsUpdateToken ns tkn
     getSubscriptions c
-<<<<<<< HEAD
   forM_ connIds $ \connId -> atomically $ sendNtfSubCommand ns (connId, NSCCreate)
-=======
-  forM_ connIds $ \connId -> do
-    rq <- withStore c $ \st -> getRcvQueue st connId
-    atomically $ sendNtfSubCommand ns (rq, NSCCreate)
->>>>>>> 68c2682e
 
 -- TODO
 -- There should probably be another function to cancel all subscriptions that would flush the queue first,

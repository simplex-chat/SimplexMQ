--- conflicted
+++ resolved
@@ -751,13 +751,9 @@
     (SCMContact, CR.IKUsePQ) -> throwE $ CMD PROHIBITED "newRcvConnSrv"
     _ -> pure ()
   AgentConfig {smpClientVRange, smpAgentVRange, e2eEncryptVRange} <- asks config
-<<<<<<< HEAD
   let sndSecure = case cMode of SCMInvitation -> True; SCMContact -> False
-  (rq, qUri, tSess, sessId) <- newRcvQueue c userId connId srv smpClientVRange subMode sndSecure `catchAgentError` \e -> liftIO (print e) >> throwE e
-=======
-  (rq, qUri, tSess, sessId) <- newRcvQueue c userId connId srvWithAuth smpClientVRange subMode `catchAgentError` \e -> liftIO (print e) >> throwE e
+  (rq, qUri, tSess, sessId) <- newRcvQueue c userId connId srvWithAuth smpClientVRange subMode sndSecure `catchAgentError` \e -> liftIO (print e) >> throwE e
   atomically $ incSMPServerStat c userId srv connCreated
->>>>>>> c7886926
   rq' <- withStore c $ \db -> updateNewConnRcv db connId rq
   lift . when (subMode == SMSubscribe) $ addNewQueueSubscription c rq' tSess sessId
   when enableNtfs $ do
@@ -1361,37 +1357,6 @@
             Left e -> do
               let err = if msgType == AM_A_MSG_ then MERR mId e else ERR e
               case e of
-<<<<<<< HEAD
-                SMP _ SMP.QUOTA -> case msgType of
-                  AM_CONN_INFO -> connError msgId NOT_AVAILABLE
-                  AM_CONN_INFO_REPLY -> connError msgId NOT_AVAILABLE
-                  _ -> do
-                    expireTs <- addUTCTime (-quotaExceededTimeout) <$> liftIO getCurrentTime
-                    if internalTs < expireTs
-                      then notifyDelMsgs msgId e expireTs
-                      else do
-                        notify $ MWARN (unId msgId) e
-                        retrySndMsg RISlow
-                SMP _ SMP.AUTH -> case msgType of
-                  AM_CONN_INFO -> connError msgId NOT_AVAILABLE
-                  AM_CONN_INFO_REPLY -> connError msgId NOT_AVAILABLE
-                  AM_RATCHET_INFO -> connError msgId NOT_AVAILABLE
-                  -- in duplexHandshake mode (v2) HELLO is only sent once, without retrying,
-                  -- because the queue must be secured by the time the confirmation or the first HELLO is received
-                  AM_HELLO_ -> case rq_ of
-                    -- party initiating connection
-                    Just _ -> connError msgId NOT_AVAILABLE
-                    -- party joining connection
-                    _ -> connError msgId NOT_ACCEPTED
-                  AM_A_MSG_ -> notifyDel msgId err
-                  AM_A_RCVD_ -> notifyDel msgId err
-                  AM_QCONT_ -> notifyDel msgId err
-                  AM_QADD_ -> qError msgId "QADD: AUTH"
-                  AM_QKEY_ -> qError msgId "QKEY: AUTH"
-                  AM_QUSE_ -> qError msgId "QUSE: AUTH"
-                  AM_QTEST_ -> qError msgId "QTEST: AUTH"
-                  AM_EREADY_ -> notifyDel msgId err
-=======
                 SMP _ SMP.QUOTA -> do
                   atomically $ incSMPServerStat c userId server sentQuotaErrs
                   case msgType of
@@ -1417,7 +1382,6 @@
                       Just _ -> connError msgId NOT_AVAILABLE
                       -- party joining connection
                       _ -> connError msgId NOT_ACCEPTED
-                    AM_REPLY_ -> notifyDel msgId err
                     AM_A_MSG_ -> notifyDel msgId err
                     AM_A_RCVD_ -> notifyDel msgId err
                     AM_QCONT_ -> notifyDel msgId err
@@ -1426,7 +1390,6 @@
                     AM_QUSE_ -> qError msgId "QUSE: AUTH"
                     AM_QTEST_ -> qError msgId "QTEST: AUTH"
                     AM_EREADY_ -> notifyDel msgId err
->>>>>>> c7886926
                 _
                   -- for other operations BROKER HOST is treated as a permanent error (e.g., when connecting to the server),
                   -- the message sending would be retried

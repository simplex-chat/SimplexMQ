{-# LANGUAGE ConstraintKinds #-}
{-# LANGUAGE DataKinds #-}
{-# LANGUAGE DuplicateRecordFields #-}
{-# LANGUAGE FlexibleContexts #-}
{-# LANGUAGE FlexibleInstances #-}
{-# LANGUAGE GADTs #-}
{-# LANGUAGE LambdaCase #-}
{-# LANGUAGE NamedFieldPuns #-}
{-# LANGUAGE NumericUnderscores #-}
{-# LANGUAGE OverloadedStrings #-}
{-# LANGUAGE RankNTypes #-}
{-# LANGUAGE ScopedTypeVariables #-}
{-# LANGUAGE TupleSections #-}

-- |
-- Module      : Simplex.Messaging.Agent
-- Copyright   : (c) simplex.chat
-- License     : AGPL-3
--
-- Maintainer  : chat@simplex.chat
-- Stability   : experimental
-- Portability : non-portable
--
-- This module defines SMP protocol agent with SQLite persistence.
--
-- See https://github.com/simplex-chat/simplexmq/blob/master/protocol/agent-protocol.md
module Simplex.Messaging.Agent
  ( -- * SMP agent over TCP
    runSMPAgent,
    runSMPAgentBlocking,

    -- * queue-based SMP agent
    getAgentClient,
    runAgentClient,

    -- * SMP agent functional API
    AgentClient (..),
    AgentMonad,
    AgentErrorMonad,
    getSMPAgentClient,
    createConnection,
    joinConnection,
    allowConnection,
    sendIntroduction,
    acceptInvitation,
    subscribeConnection,
    sendMessage,
    suspendConnection,
    deleteConnection,
    createConnection',
    joinConnection',
    allowConnection',
    sendIntroduction',
    acceptInvitation',
    subscribeConnection',
    sendMessage',
    suspendConnection',
    deleteConnection',
  )
where

import Control.Concurrent.STM (stateTVar)
import Control.Logger.Simple (logInfo, showText)
import Control.Monad.Except
import Control.Monad.IO.Unlift (MonadUnliftIO)
import Control.Monad.Reader
import Crypto.Random (MonadRandom)
import Data.Bifunctor (second)
import Data.ByteString.Char8 (ByteString)
import qualified Data.ByteString.Char8 as B
import Data.Composition ((.:), (.:.))
import Data.Functor (($>))
import Data.List.NonEmpty (NonEmpty (..))
import qualified Data.List.NonEmpty as L
import qualified Data.Text as T
import Data.Text.Encoding (decodeUtf8)
import Data.Time.Clock
import Database.SQLite.Simple (SQLError)
import Simplex.Messaging.Agent.Client
import Simplex.Messaging.Agent.Env.SQLite
import Simplex.Messaging.Agent.Protocol
import Simplex.Messaging.Agent.Store
import Simplex.Messaging.Agent.Store.SQLite (SQLiteStore)
import Simplex.Messaging.Client (SMPServerTransmission)
import qualified Simplex.Messaging.Crypto as C
import Simplex.Messaging.Protocol (MsgBody, SenderPublicKey)
import qualified Simplex.Messaging.Protocol as SMP
import Simplex.Messaging.Transport (ATransport (..), TProxy, Transport (..), runTransportServer)
import Simplex.Messaging.Util (bshow)
import System.Random (randomR)
import UnliftIO.Async (async, race_)
import qualified UnliftIO.Exception as E
import UnliftIO.STM

-- | Runs an SMP agent as a TCP service using passed configuration.
--
-- See a full agent executable here: https://github.com/simplex-chat/simplexmq/blob/master/apps/smp-agent/Main.hs
runSMPAgent :: (MonadRandom m, MonadUnliftIO m) => ATransport -> AgentConfig -> m ()
runSMPAgent t cfg = do
  started <- newEmptyTMVarIO
  runSMPAgentBlocking t started cfg

-- | Runs an SMP agent as a TCP service using passed configuration with signalling.
--
-- This function uses passed TMVar to signal when the server is ready to accept TCP requests (True)
-- and when it is disconnected from the TCP socket once the server thread is killed (False).
runSMPAgentBlocking :: (MonadRandom m, MonadUnliftIO m) => ATransport -> TMVar Bool -> AgentConfig -> m ()
runSMPAgentBlocking (ATransport t) started cfg@AgentConfig {tcpPort} = runReaderT (smpAgent t) =<< newSMPAgentEnv cfg
  where
    smpAgent :: forall c m'. (Transport c, MonadUnliftIO m', MonadReader Env m') => TProxy c -> m' ()
    smpAgent _ = runTransportServer started tcpPort $ \(h :: c) -> do
      liftIO $ putLn h "Welcome to SMP v0.3.2 agent"
      c <- getAgentClient
      logConnection c True
      race_ (connectClient h c) (runAgentClient c)
        `E.finally` disconnectAgentClient c

-- | Creates an SMP agent client instance
getSMPAgentClient :: (MonadRandom m, MonadUnliftIO m) => AgentConfig -> m AgentClient
getSMPAgentClient cfg = newSMPAgentEnv cfg >>= runReaderT runAgent
  where
    runAgent = do
      c <- getAgentClient
      action <- async $ subscriber c `E.finally` disconnectAgentClient c
      pure c {smpSubscriber = action}

disconnectAgentClient :: MonadUnliftIO m => AgentClient -> m ()
disconnectAgentClient c = closeAgentClient c >> logConnection c False

-- |
type AgentErrorMonad m = (MonadUnliftIO m, MonadError AgentErrorType m)

-- | Create SMP agent connection (NEW command) in Reader monad
createConnection' :: AgentMonad m => AgentClient -> m (ConnId, SMPQueueInfo)
createConnection' c = newConn c "" Nothing 0

-- | Create SMP agent connection (NEW command)
createConnection :: AgentErrorMonad m => AgentClient -> m (ConnId, SMPQueueInfo)
createConnection c = (`runReaderT` agentEnv c) $ createConnection' c

-- | Join SMP agent connection (JOIN command) in Reader monad
<<<<<<< HEAD
joinConnection' :: AgentMonad m => AgentClient -> SMPQueueInfo -> m ConnId
joinConnection' c qInfo = joinConn c "" qInfo (ReplyMode On) Nothing 0

-- | Join SMP agent connection (JOIN command)
joinConnection :: AgentErrorMonad m => AgentClient -> SMPQueueInfo -> m ConnId
joinConnection c = (`runReaderT` agentEnv c) . joinConnection' c
=======
joinConnection' :: AgentMonad m => AgentClient -> Maybe ConnId -> SMPQueueInfo -> ConnInfo -> m ConnId
joinConnection' c connId qInfo cInfo = joinConn c (fromMaybe "" connId) qInfo cInfo Nothing 0

-- | Join SMP agent connection (JOIN command)
joinConnection :: AgentErrorMonad m => AgentClient -> Maybe ConnId -> SMPQueueInfo -> ConnInfo -> m ConnId
joinConnection c = (`runReaderT` agentEnv c) .:. joinConnection' c

-- | Approve confirmation (LET command)
allowConnection :: AgentErrorMonad m => AgentClient -> ConnId -> ConfirmationId -> ConnInfo -> m ()
allowConnection c = (`runReaderT` agentEnv c) .:. allowConnection' c
>>>>>>> 3d9ceff6

-- | Accept invitation (ACPT command) in Reader monad
acceptInvitation' :: AgentMonad m => AgentClient -> InvitationId -> ConnInfo -> m ConnId
acceptInvitation' c = acceptInv c ""

-- | Accept invitation (ACPT command)
acceptInvitation :: AgentErrorMonad m => AgentClient -> InvitationId -> ConnInfo -> m ConnId
acceptInvitation c = (`runReaderT` agentEnv c) .: acceptInvitation' c

-- | Send introduction of the second connection the first (INTRO command)
sendIntroduction :: AgentErrorMonad m => AgentClient -> ConnId -> ConnId -> ConnInfo -> m ()
sendIntroduction c = (`runReaderT` agentEnv c) .:. sendIntroduction' c

-- | Subscribe to receive connection messages (SUB command)
subscribeConnection :: AgentErrorMonad m => AgentClient -> ConnId -> m ()
subscribeConnection c = (`runReaderT` agentEnv c) . subscribeConnection' c

-- | Send message to the connection (SEND command)
sendMessage :: AgentErrorMonad m => AgentClient -> ConnId -> MsgBody -> m InternalId
sendMessage c = (`runReaderT` agentEnv c) .: sendMessage' c

-- | Suspend SMP agent connection (OFF command)
suspendConnection :: AgentErrorMonad m => AgentClient -> ConnId -> m ()
suspendConnection c = (`runReaderT` agentEnv c) . suspendConnection' c

-- | Delete SMP agent connection (DEL command)
deleteConnection :: AgentErrorMonad m => AgentClient -> ConnId -> m ()
deleteConnection c = (`runReaderT` agentEnv c) . deleteConnection' c

-- | Creates an SMP agent client instance that receives commands and sends responses via 'TBQueue's.
getAgentClient :: (MonadUnliftIO m, MonadReader Env m) => m AgentClient
getAgentClient = ask >>= atomically . newAgentClient

connectClient :: Transport c => MonadUnliftIO m => c -> AgentClient -> m ()
connectClient h c = race_ (send h c) (receive h c)

logConnection :: MonadUnliftIO m => AgentClient -> Bool -> m ()
logConnection c connected =
  let event = if connected then "connected to" else "disconnected from"
   in logInfo $ T.unwords ["client", showText (clientId c), event, "Agent"]

-- | Runs an SMP agent instance that receives commands and sends responses via 'TBQueue's.
runAgentClient :: (MonadUnliftIO m, MonadReader Env m) => AgentClient -> m ()
runAgentClient c = race_ (subscriber c) (client c)

receive :: forall c m. (Transport c, MonadUnliftIO m) => c -> AgentClient -> m ()
receive h c@AgentClient {rcvQ, subQ} = forever $ do
  (corrId, connId, cmdOrErr) <- tGet SClient h
  case cmdOrErr of
    Right cmd -> write rcvQ (corrId, connId, cmd)
    Left e -> write subQ (corrId, connId, ERR e)
  where
    write :: TBQueue (ATransmission p) -> ATransmission p -> m ()
    write q t = do
      logClient c "-->" t
      atomically $ writeTBQueue q t

send :: (Transport c, MonadUnliftIO m) => c -> AgentClient -> m ()
send h c@AgentClient {subQ} = forever $ do
  t <- atomically $ readTBQueue subQ
  tPut h t
  logClient c "<--" t

logClient :: MonadUnliftIO m => AgentClient -> ByteString -> ATransmission a -> m ()
logClient AgentClient {clientId} dir (corrId, connId, cmd) = do
  logInfo . decodeUtf8 $ B.unwords [bshow clientId, dir, "A :", corrId, connId, B.takeWhile (/= ' ') $ serializeCommand cmd]

client :: forall m. (MonadUnliftIO m, MonadReader Env m) => AgentClient -> m ()
client c@AgentClient {rcvQ, subQ} = forever $ do
  (corrId, connId, cmd) <- atomically $ readTBQueue rcvQ
  runExceptT (processCommand c (connId, cmd))
    >>= atomically . writeTBQueue subQ . \case
      Left e -> (corrId, connId, ERR e)
      Right (connId', resp) -> (corrId, connId', resp)

withStore ::
  AgentMonad m =>
  (forall m'. (MonadUnliftIO m', MonadError StoreError m') => SQLiteStore -> m' a) ->
  m a
withStore action = do
  st <- asks store
  runExceptT (action st `E.catch` handleInternal) >>= \case
    Right c -> return c
    Left e -> throwError $ storeError e
  where
    -- TODO when parsing exception happens in store, the agent hangs;
    -- changing SQLError to SomeException does not help
    handleInternal :: (MonadError StoreError m') => SQLError -> m' a
    handleInternal e = throwError . SEInternal $ bshow e
    storeError :: StoreError -> AgentErrorType
    storeError = \case
      SEConnNotFound -> CONN NOT_FOUND
      SEConnDuplicate -> CONN DUPLICATE
      SEBadConnType CRcv -> CONN SIMPLEX
      SEBadConnType CSnd -> CONN SIMPLEX
      e -> INTERNAL $ show e

-- | execute any SMP agent command
processCommand :: forall m. AgentMonad m => AgentClient -> (ConnId, ACommand 'Client) -> m (ConnId, ACommand 'Agent)
processCommand c (connId, cmd) = case cmd of
  NEW -> second INV <$> newConn c connId Nothing 0
  JOIN smpQueueInfo connInfo -> (,OK) <$> joinConn c connId smpQueueInfo connInfo Nothing 0
  LET confId ownConnInfo -> allowConnection' c connId confId ownConnInfo $> (connId, OK)
  INTRO reConnId reInfo -> sendIntroduction' c connId reConnId reInfo $> (connId, OK)
  ACPT invId connInfo -> (,OK) <$> acceptInv c connId invId connInfo
  SUB -> subscribeConnection' c connId $> (connId, OK)
  SEND msgBody -> (connId,) . SENT . unId <$> sendMessage' c connId msgBody
  OFF -> suspendConnection' c connId $> (connId, OK)
  DEL -> deleteConnection' c connId $> (connId, OK)

newConn :: AgentMonad m => AgentClient -> ConnId -> Maybe InvitationId -> Int -> m (ConnId, SMPQueueInfo)
newConn c connId viaInv connLevel = do
  srv <- getSMPServer
  (rq, qInfo) <- newRcvQueue c srv
  g <- asks idsDrg
  let cData = ConnData {connId, viaInv, connLevel}
  connId' <- withStore $ \st -> createRcvConn st g cData rq
  addSubscription c rq connId'
  pure (connId', qInfo)

minute :: Int
minute = 60_000_000

onlineInterval :: RetryInterval
onlineInterval =
  RetryInterval
    { initialInterval = 1_000_000,
      increaseAfter = minute,
      maxInterval = 10 * minute
    }

resumeInterval :: RetryInterval
resumeInterval =
  RetryInterval
    { initialInterval = 5_000_000,
      increaseAfter = 0,
      maxInterval = 10 * minute
    }

joinConn :: AgentMonad m => AgentClient -> ConnId -> SMPQueueInfo -> ConnInfo -> Maybe InvitationId -> Int -> m ConnId
joinConn c connId qInfo cInfo viaInv connLevel = do
  (sq, senderKey, verifyKey) <- newSndQueue qInfo
  g <- asks idsDrg
  let cData = ConnData {connId, viaInv, connLevel}
  connId' <- withStore $ \st -> createSndConn st g cData sq
  confirmQueue c sq senderKey cInfo
  activateQueueJoining c connId' sq verifyKey onlineInterval
  pure connId'

activateQueueJoining :: forall m. AgentMonad m => AgentClient -> ConnId -> SndQueue -> VerificationKey -> RetryInterval -> m ()
activateQueueJoining c connId sq verifyKey retryInterval =
  activateQueue c connId sq verifyKey retryInterval createReplyQueue
  where
    createReplyQueue :: m ()
    createReplyQueue = do
      srv <- getSMPServer
      (rq, qInfo') <- newRcvQueue c srv
      addSubscription c rq connId
      withStore $ \st -> upgradeSndConnToDuplex st connId rq
      sendControlMessage c sq $ REPLY qInfo'

-- | Approve confirmation (LET command) in Reader monad
allowConnection' :: AgentMonad m => AgentClient -> ConnId -> ConfirmationId -> ConnInfo -> m ()
allowConnection' c connId confId ownConnInfo =
  withStore (`getConn` connId) >>= \case
    SomeConn SCRcv (RcvConnection _ rq) -> do
      AcceptedConfirmation {senderKey} <- withStore $ \st -> acceptConfirmation st confId ownConnInfo
      processConfirmation c rq senderKey
    _ -> throwError $ CMD PROHIBITED

processConfirmation :: AgentMonad m => AgentClient -> RcvQueue -> SenderPublicKey -> m ()
processConfirmation c rq sndKey = do
  withStore $ \st -> setRcvQueueStatus st rq Confirmed
  secureQueue c rq sndKey
  withStore $ \st -> setRcvQueueStatus st rq Secured

-- | Send introduction of the second connection the first (INTRO command) in Reader monad
sendIntroduction' :: AgentMonad m => AgentClient -> ConnId -> ConnId -> ConnInfo -> m ()
sendIntroduction' c toConn reConn reInfo =
  withStore (\st -> (,) <$> getConn st toConn <*> getConn st reConn) >>= \case
    (SomeConn _ (DuplexConnection _ _ sq), SomeConn _ DuplexConnection {}) -> do
      g <- asks idsDrg
      introId <- withStore $ \st -> createIntro st g NewIntroduction {toConn, reConn, reInfo}
      sendControlMessage c sq $ A_INTRO introId reInfo
    _ -> throwError $ CONN SIMPLEX

acceptInv :: AgentMonad m => AgentClient -> ConnId -> InvitationId -> ConnInfo -> m ConnId
acceptInv c connId invId connInfo =
  withStore (`getInvitation` invId) >>= \case
    Invitation {viaConn, qInfo, externalIntroId, status = InvNew} ->
      withStore (`getConn` viaConn) >>= \case
        SomeConn _ (DuplexConnection ConnData {connLevel} _ sq) -> case qInfo of
          Nothing -> do
            (connId', qInfo') <- newConn c connId (Just invId) (connLevel + 1)
            withStore $ \st -> addInvitationConn st invId connId'
            sendControlMessage c sq $ A_INV externalIntroId qInfo' connInfo
            pure connId'
          Just qInfo' -> do
            -- TODO remove invitations from protocol
            connId' <- joinConn c connId qInfo' connInfo (Just invId) (connLevel + 1)
            withStore $ \st -> addInvitationConn st invId connId'
            pure connId'
        _ -> throwError $ CONN SIMPLEX
    _ -> throwError $ CMD PROHIBITED

-- | Subscribe to receive connection messages (SUB command) in Reader monad
subscribeConnection' :: forall m. AgentMonad m => AgentClient -> ConnId -> m ()
subscribeConnection' c connId =
  withStore (`getConn` connId) >>= \case
    SomeConn _ (DuplexConnection _ rq sq) -> case status (sq :: SndQueue) of
      Confirmed -> withVerifyKey sq $ \sndKey -> do
        secureQueue c rq sndKey
        withStore $ \st -> setRcvQueueStatus st rq Secured
        activateSecuredQueue rq sq sndKey
      Secured -> withVerifyKey sq $ activateSecuredQueue rq sq
      Active -> subscribeQueue c rq connId
      _ -> throwError $ INTERNAL "unexpected queue status"
    SomeConn _ (SndConnection _ sq) -> case status (sq :: SndQueue) of
      Confirmed -> withVerifyKey sq $ \sndKey ->
        activateQueueJoining c connId sq sndKey resumeInterval
      Active -> throwError $ CONN SIMPLEX
      _ -> throwError $ INTERNAL "unexpected queue status"
    SomeConn _ (RcvConnection _ rq) -> subscribeQueue c rq connId
  where
    withVerifyKey :: SndQueue -> (C.PublicKey -> m ()) -> m ()
    withVerifyKey sq action =
      let err = throwError $ INTERNAL "missing send queue public key"
       in maybe err action . C.publicKey $ sndPrivateKey sq
    activateSecuredQueue :: RcvQueue -> SndQueue -> C.PublicKey -> m ()
    activateSecuredQueue rq sq sndKey = do
      activateQueueInitiating c connId sq sndKey resumeInterval
      subscribeQueue c rq connId

-- | Send message to the connection (SEND command) in Reader monad
sendMessage' :: forall m. AgentMonad m => AgentClient -> ConnId -> MsgBody -> m InternalId
sendMessage' c connId msgBody =
  withStore (`getConn` connId) >>= \case
    SomeConn _ (DuplexConnection _ _ sq) -> sendMsg_ sq
    SomeConn _ (SndConnection _ sq) -> sendMsg_ sq
    _ -> throwError $ CONN SIMPLEX
  where
    sendMsg_ :: SndQueue -> m InternalId
    sendMsg_ sq = do
      internalTs <- liftIO getCurrentTime
      (internalId, internalSndId, previousMsgHash) <- withStore (`updateSndIds` connId)
      let msgStr =
            serializeSMPMessage
              SMPMessage
                { senderMsgId = unSndId internalSndId,
                  senderTimestamp = internalTs,
                  previousMsgHash,
                  agentMessage = A_MSG msgBody
                }
          msgHash = C.sha256Hash msgStr
      withStore $ \st ->
        createSndMsg st connId $
          SndMsgData {internalId, internalSndId, internalTs, msgBody, internalHash = msgHash}
      sendAgentMessage c sq msgStr
      pure internalId

-- | Suspend SMP agent connection (OFF command) in Reader monad
suspendConnection' :: AgentMonad m => AgentClient -> ConnId -> m ()
suspendConnection' c connId =
  withStore (`getConn` connId) >>= \case
    SomeConn _ (DuplexConnection _ rq _) -> suspendQueue c rq
    SomeConn _ (RcvConnection _ rq) -> suspendQueue c rq
    _ -> throwError $ CONN SIMPLEX

-- | Delete SMP agent connection (DEL command) in Reader monad
deleteConnection' :: forall m. AgentMonad m => AgentClient -> ConnId -> m ()
deleteConnection' c connId =
  withStore (`getConn` connId) >>= \case
    SomeConn _ (DuplexConnection _ rq _) -> delete rq
    SomeConn _ (RcvConnection _ rq) -> delete rq
    _ -> withStore (`deleteConn` connId)
  where
    delete :: RcvQueue -> m ()
    delete rq = do
      deleteQueue c rq
      removeSubscription c connId
      withStore (`deleteConn` connId)

getSMPServer :: AgentMonad m => m SMPServer
getSMPServer =
  asks (smpServers . config) >>= \case
    srv :| [] -> pure srv
    servers -> do
      gen <- asks randomServer
      i <- atomically . stateTVar gen $ randomR (0, L.length servers - 1)
      pure $ servers L.!! i

sendControlMessage :: AgentMonad m => AgentClient -> SndQueue -> AMessage -> m ()
sendControlMessage c sq agentMessage = do
  senderTimestamp <- liftIO getCurrentTime
  sendAgentMessage c sq . serializeSMPMessage $
    SMPMessage
      { senderMsgId = 0,
        senderTimestamp,
        previousMsgHash = "",
        agentMessage
      }

subscriber :: (MonadUnliftIO m, MonadReader Env m) => AgentClient -> m ()
subscriber c@AgentClient {msgQ} = forever $ do
  t <- atomically $ readTBQueue msgQ
  runExceptT (processSMPTransmission c t) >>= \case
    Left e -> liftIO $ print e
    Right _ -> return ()

processSMPTransmission :: forall m. AgentMonad m => AgentClient -> SMPServerTransmission -> m ()
processSMPTransmission c@AgentClient {subQ} (srv, rId, cmd) = do
  withStore (\st -> getRcvConn st srv rId) >>= \case
    SomeConn SCDuplex (DuplexConnection cData rq _) -> processSMP SCDuplex cData rq
    SomeConn SCRcv (RcvConnection cData rq) -> processSMP SCRcv cData rq
    _ -> atomically $ writeTBQueue subQ ("", "", ERR $ CONN NOT_FOUND)
  where
    processSMP :: SConnType c -> ConnData -> RcvQueue -> m ()
    processSMP cType ConnData {connId} rq@RcvQueue {status} =
      case cmd of
        SMP.MSG srvMsgId srvTs msgBody -> do
          -- TODO deduplicate with previously received
          msg <- decryptAndVerify rq msgBody
          let msgHash = C.sha256Hash msg
          case parseSMPMessage msg of
            Left e -> notify $ ERR e
            Right (SMPConfirmation senderKey cInfo) -> smpConfirmation senderKey cInfo
            Right SMPMessage {agentMessage, senderMsgId, senderTimestamp, previousMsgHash} ->
              case agentMessage of
                HELLO verifyKey _ -> helloMsg verifyKey msgBody
                REPLY qInfo -> replyMsg qInfo
                A_MSG body -> agentClientMsg previousMsgHash (senderMsgId, senderTimestamp) (srvMsgId, srvTs) body msgHash
                A_INTRO introId cInfo -> introMsg introId cInfo
                A_INV introId qInfo cInfo -> invMsg introId qInfo cInfo
                A_REQ introId qInfo cInfo -> reqMsg introId qInfo cInfo
                A_CON introId -> conMsg introId
          sendAck c rq
          return ()
        SMP.END -> do
          removeSubscription c connId
          logServer "<--" c srv rId "END"
          notify END
        _ -> do
          logServer "<--" c srv rId $ "unexpected: " <> bshow cmd
          notify . ERR $ BROKER UNEXPECTED
      where
        notify :: ACommand 'Agent -> m ()
        notify msg = atomically $ writeTBQueue subQ ("", connId, msg)

        prohibited :: m ()
        prohibited = notify . ERR $ AGENT A_PROHIBITED

        smpConfirmation :: SenderPublicKey -> ConnInfo -> m ()
        smpConfirmation senderKey cInfo = do
          logServer "<--" c srv rId "MSG <KEY>"
          case status of
            New -> case cType of
              SCRcv -> do
                g <- asks idsDrg
                let newConfirmation = NewConfirmation {connId, senderKey, senderConnInfo = cInfo}
                confId <- withStore $ \st -> createConfirmation st g newConfirmation
                notify $ CONF confId cInfo
              SCDuplex -> do
                notify $ INFO cInfo
                processConfirmation c rq senderKey
              _ -> prohibited
            _ -> prohibited

        helloMsg :: SenderPublicKey -> ByteString -> m ()
        helloMsg verifyKey msgBody = do
          logServer "<--" c srv rId "MSG <HELLO>"
          case status of
            Active -> prohibited
            _ -> do
              void $ verifyMessage (Just verifyKey) msgBody
              withStore $ \st -> setRcvQueueActive st rq verifyKey
              case cType of
                SCDuplex -> notifyConnected c connId
                _ -> pure ()

        replyMsg :: SMPQueueInfo -> m ()
        replyMsg qInfo = do
          logServer "<--" c srv rId "MSG <REPLY>"
          case cType of
            SCRcv -> do
              AcceptedConfirmation {ownConnInfo} <- withStore (`getAcceptedConfirmation` connId)
              (sq, senderKey, verifyKey) <- newSndQueue qInfo
              withStore $ \st -> upgradeRcvConnToDuplex st connId sq
              confirmQueue c sq senderKey ownConnInfo
              withStore (`removeConfirmations` connId)
              activateQueueInitiating c connId sq verifyKey onlineInterval
            _ -> prohibited

        introMsg :: IntroId -> ConnInfo -> m ()
        introMsg introId reInfo = do
          logServer "<--" c srv rId "MSG <INTRO>"
          case cType of
            SCDuplex -> createInv introId Nothing reInfo
            _ -> prohibited

        invMsg :: IntroId -> SMPQueueInfo -> ConnInfo -> m ()
        invMsg introId qInfo toInfo = do
          logServer "<--" c srv rId "MSG <INV>"
          case cType of
            SCDuplex ->
              withStore (`getIntro` introId) >>= \case
                Introduction {toConn, toStatus = IntroNew, reConn, reStatus = IntroNew}
                  | toConn /= connId -> prohibited
                  | otherwise ->
                    withStore (\st -> addIntroInvitation st introId toInfo qInfo >> getConn st reConn) >>= \case
                      SomeConn _ (DuplexConnection _ _ sq) -> do
                        sendControlMessage c sq $ A_REQ introId qInfo toInfo
                        withStore $ \st -> setIntroReStatus st introId IntroInv
                      _ -> prohibited
                _ -> prohibited
            _ -> prohibited

        reqMsg :: IntroId -> SMPQueueInfo -> ConnInfo -> m ()
        reqMsg introId qInfo connInfo = do
          logServer "<--" c srv rId "MSG <REQ>"
          case cType of
            SCDuplex -> createInv introId (Just qInfo) connInfo
            _ -> prohibited

        createInv :: IntroId -> Maybe SMPQueueInfo -> ConnInfo -> m ()
        createInv externalIntroId qInfo connInfo = do
          g <- asks idsDrg
          let newInv = NewInvitation {viaConn = connId, externalIntroId, connInfo, qInfo}
          invId <- withStore $ \st -> createInvitation st g newInv
          notify $ REQ invId connInfo

        conMsg :: IntroId -> m ()
        conMsg introId = do
          logServer "<--" c srv rId "MSG <CON>"
          withStore (`getIntro` introId) >>= \case
            Introduction {toConn, toStatus, reConn, reStatus}
              | toConn == connId && toStatus == IntroInv -> do
                withStore $ \st -> setIntroToStatus st introId IntroCon
                when (reStatus == IntroCon) $ sendConMsg toConn reConn
              | reConn == connId && reStatus == IntroInv -> do
                withStore $ \st -> setIntroReStatus st introId IntroCon
                when (toStatus == IntroCon) $ sendConMsg toConn reConn
              | otherwise -> prohibited
          where
            sendConMsg :: ConnId -> ConnId -> m ()
            sendConMsg toConn reConn = atomically $ writeTBQueue subQ ("", toConn, ICON reConn)

        agentClientMsg :: PrevRcvMsgHash -> (ExternalSndId, ExternalSndTs) -> (BrokerId, BrokerTs) -> MsgBody -> MsgHash -> m ()
        agentClientMsg externalPrevSndHash sender broker msgBody internalHash = do
          logServer "<--" c srv rId "MSG <MSG>"
          case status of
            Active -> do
              internalTs <- liftIO getCurrentTime
              (internalId, internalRcvId, prevExtSndId, prevRcvMsgHash) <- withStore (`updateRcvIds` connId)
              let integrity = checkMsgIntegrity prevExtSndId (fst sender) prevRcvMsgHash externalPrevSndHash
                  recipient = (unId internalId, internalTs)
                  msgMeta = MsgMeta {integrity, recipient, sender, broker}
                  rcvMsg = RcvMsgData {msgMeta, msgBody, internalRcvId, internalHash, externalPrevSndHash}
              withStore $ \st -> createRcvMsg st connId rcvMsg
              notify $ MSG msgMeta msgBody
            _ -> prohibited

        checkMsgIntegrity :: PrevExternalSndId -> ExternalSndId -> PrevRcvMsgHash -> ByteString -> MsgIntegrity
        checkMsgIntegrity prevExtSndId extSndId internalPrevMsgHash receivedPrevMsgHash
          | extSndId == prevExtSndId + 1 && internalPrevMsgHash == receivedPrevMsgHash = MsgOk
          | extSndId < prevExtSndId = MsgError $ MsgBadId extSndId
          | extSndId == prevExtSndId = MsgError MsgDuplicate -- ? deduplicate
          | extSndId > prevExtSndId + 1 = MsgError $ MsgSkipped (prevExtSndId + 1) (extSndId - 1)
          | internalPrevMsgHash /= receivedPrevMsgHash = MsgError MsgBadHash
          | otherwise = MsgError MsgDuplicate -- this case is not possible

confirmQueue :: AgentMonad m => AgentClient -> SndQueue -> SenderPublicKey -> ConnInfo -> m ()
confirmQueue c sq senderKey cInfo = do
  sendConfirmation c sq senderKey cInfo
  withStore $ \st -> setSndQueueStatus st sq Confirmed

activateQueueInitiating :: AgentMonad m => AgentClient -> ConnId -> SndQueue -> VerificationKey -> RetryInterval -> m ()
activateQueueInitiating c connId sq verifyKey retryInterval =
  activateQueue c connId sq verifyKey retryInterval $ notifyConnected c connId

activateQueue :: forall m. AgentMonad m => AgentClient -> ConnId -> SndQueue -> VerificationKey -> RetryInterval -> m () -> m ()
activateQueue c connId sq verifyKey retryInterval afterActivation =
  getActivation c connId >>= \case
    Nothing -> async runActivation >>= addActivation c connId
    Just _ -> pure ()
  where
    runActivation :: m ()
    runActivation = do
      sendHello c sq verifyKey retryInterval
      withStore $ \st -> setSndQueueStatus st sq Active
      removeActivation c connId
      removeVerificationKey
      afterActivation
    removeVerificationKey :: m ()
    removeVerificationKey =
      let safeSignKey = C.removePublicKey $ signKey sq
       in withStore $ \st -> updateSignKey st sq safeSignKey

notifyConnected :: AgentMonad m => AgentClient -> ConnId -> m ()
notifyConnected c connId = do
  withStore (`getConnInvitation` connId) >>= \case
    Just (Invitation {invId, externalIntroId}, DuplexConnection _ _ sq) -> do
      withStore $ \st -> setInvitationStatus st invId InvCon
      sendControlMessage c sq $ A_CON externalIntroId
    _ -> pure ()
  atomically $ writeTBQueue (subQ c) ("", connId, CON)

newSndQueue ::
  (MonadUnliftIO m, MonadReader Env m) => SMPQueueInfo -> m (SndQueue, SenderPublicKey, VerificationKey)
newSndQueue (SMPQueueInfo smpServer senderId encryptKey) = do
  size <- asks $ rsaKeySize . config
  (senderKey, sndPrivateKey) <- liftIO $ C.generateKeyPair size
  (verifyKey, signKey) <- liftIO $ C.generateKeyPair size
  let sndQueue =
        SndQueue
          { server = smpServer,
            sndId = senderId,
            sndPrivateKey,
            encryptKey,
            signKey,
            status = New
          }
  return (sndQueue, senderKey, verifyKey)<|MERGE_RESOLUTION|>--- conflicted
+++ resolved
@@ -139,25 +139,16 @@
 createConnection c = (`runReaderT` agentEnv c) $ createConnection' c
 
 -- | Join SMP agent connection (JOIN command) in Reader monad
-<<<<<<< HEAD
-joinConnection' :: AgentMonad m => AgentClient -> SMPQueueInfo -> m ConnId
-joinConnection' c qInfo = joinConn c "" qInfo (ReplyMode On) Nothing 0
+joinConnection' :: AgentMonad m => AgentClient -> SMPQueueInfo -> ConnInfo -> m ConnId
+joinConnection' c qInfo cInfo = joinConn c "" qInfo cInfo Nothing 0
 
 -- | Join SMP agent connection (JOIN command)
-joinConnection :: AgentErrorMonad m => AgentClient -> SMPQueueInfo -> m ConnId
-joinConnection c = (`runReaderT` agentEnv c) . joinConnection' c
-=======
-joinConnection' :: AgentMonad m => AgentClient -> Maybe ConnId -> SMPQueueInfo -> ConnInfo -> m ConnId
-joinConnection' c connId qInfo cInfo = joinConn c (fromMaybe "" connId) qInfo cInfo Nothing 0
-
--- | Join SMP agent connection (JOIN command)
-joinConnection :: AgentErrorMonad m => AgentClient -> Maybe ConnId -> SMPQueueInfo -> ConnInfo -> m ConnId
-joinConnection c = (`runReaderT` agentEnv c) .:. joinConnection' c
+joinConnection :: AgentErrorMonad m => AgentClient -> SMPQueueInfo -> ConnInfo -> m ConnId
+joinConnection c = (`runReaderT` agentEnv c) .: joinConnection' c
 
 -- | Approve confirmation (LET command)
 allowConnection :: AgentErrorMonad m => AgentClient -> ConnId -> ConfirmationId -> ConnInfo -> m ()
 allowConnection c = (`runReaderT` agentEnv c) .:. allowConnection' c
->>>>>>> 3d9ceff6
 
 -- | Accept invitation (ACPT command) in Reader monad
 acceptInvitation' :: AgentMonad m => AgentClient -> InvitationId -> ConnInfo -> m ConnId

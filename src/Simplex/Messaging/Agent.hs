{-# LANGUAGE ConstraintKinds #-}
{-# LANGUAGE DataKinds #-}
{-# LANGUAGE DuplicateRecordFields #-}
{-# LANGUAGE FlexibleContexts #-}
{-# LANGUAGE FlexibleInstances #-}
{-# LANGUAGE GADTs #-}
{-# LANGUAGE KindSignatures #-}
{-# LANGUAGE LambdaCase #-}
{-# LANGUAGE NamedFieldPuns #-}
{-# LANGUAGE OverloadedLists #-}
{-# LANGUAGE OverloadedStrings #-}
{-# LANGUAGE PatternSynonyms #-}
{-# LANGUAGE RankNTypes #-}
{-# LANGUAGE ScopedTypeVariables #-}
{-# LANGUAGE TupleSections #-}
{-# LANGUAGE TypeApplications #-}
{-# OPTIONS_GHC -fno-warn-ambiguous-fields #-}

-- |
-- Module      : Simplex.Messaging.Agent
-- Copyright   : (c) simplex.chat
-- License     : AGPL-3
--
-- Maintainer  : chat@simplex.chat
-- Stability   : experimental
-- Portability : non-portable
--
-- This module defines SMP protocol agent with SQLite persistence.
--
-- See https://github.com/simplex-chat/simplexmq/blob/master/protocol/agent-protocol.md
module Simplex.Messaging.Agent
  ( -- * queue-based SMP agent
    runAgentClient,

    -- * SMP agent functional API
    AgentClient (..),
    AE,
    SubscriptionsInfo (..),
    getSMPAgentClient,
    getSMPAgentClient_,
    disconnectAgentClient,
    disposeAgentClient,
    resumeAgentClient,
    withConnLock,
    withInvLock,
    createUser,
    deleteUser,
    connRequestPQSupport,
    createConnectionAsync,
    joinConnectionAsync,
    allowConnectionAsync,
    acceptContactAsync,
    ackMessageAsync,
    switchConnectionAsync,
    deleteConnectionAsync,
    deleteConnectionsAsync,
    createConnection,
    prepareConnectionToJoin,
    joinConnection,
    allowConnection,
    acceptContact,
    rejectContact,
    subscribeConnection,
    subscribeConnections,
    getConnectionMessage,
    getNotificationMessage,
    resubscribeConnection,
    resubscribeConnections,
    sendMessage,
    sendMessages,
    sendMessagesB,
    ackMessage,
    switchConnection,
    abortConnectionSwitch,
    synchronizeRatchet,
    suspendConnection,
    deleteConnection,
    deleteConnections,
    getConnectionServers,
    getConnectionRatchetAdHash,
    setProtocolServers,
    testProtocolServer,
    setNtfServers,
    setNetworkConfig,
    getNetworkConfig,
    setUserNetworkInfo,
    reconnectAllServers,
    registerNtfToken,
    verifyNtfToken,
    checkNtfToken,
    deleteNtfToken,
    getNtfToken,
    getNtfTokenData,
    toggleConnectionNtfs,
    xftpStartWorkers,
    xftpReceiveFile,
    xftpDeleteRcvFile,
    xftpDeleteRcvFiles,
    xftpSendFile,
    xftpSendDescription,
    xftpDeleteSndFileInternal,
    xftpDeleteSndFilesInternal,
    xftpDeleteSndFileRemote,
    xftpDeleteSndFilesRemote,
    rcNewHostPairing,
    rcConnectHost,
    rcConnectCtrl,
    rcDiscoverCtrl,
    foregroundAgent,
    suspendAgent,
    execAgentStoreSQL,
    getAgentMigrations,
    debugAgentLocks,
    getAgentStats,
    resetAgentStats,
    getMsgCounts,
    getAgentSubscriptions,
    logConnection,
  )
where

import Control.Logger.Simple (logError, logInfo, showText)
import Control.Monad
import Control.Monad.Except
import Control.Monad.Reader
import Crypto.Random (ChaChaDRG)
import qualified Data.Aeson as J
import Data.Bifunctor (bimap, first, second)
import Data.ByteString.Char8 (ByteString)
import qualified Data.ByteString.Char8 as B
import Data.Composition ((.:), (.:.), (.::), (.::.))
import Data.Either (isRight, rights)
import Data.Foldable (foldl', toList)
import Data.Functor (($>))
import Data.Functor.Identity
import Data.List (find)
import Data.List.NonEmpty (NonEmpty (..))
import qualified Data.List.NonEmpty as L
import Data.Map.Strict (Map)
import qualified Data.Map.Strict as M
import Data.Maybe (catMaybes, fromMaybe, isJust, isNothing, mapMaybe)
import Data.Text (Text)
import qualified Data.Text as T
import Data.Time.Clock
import Data.Time.Clock.System (systemToUTCTime)
import Data.Traversable (mapAccumL)
import Data.Word (Word16)
import Simplex.FileTransfer.Agent (closeXFTPAgent, deleteSndFileInternal, deleteSndFileRemote, deleteSndFilesInternal, deleteSndFilesRemote, startXFTPWorkers, toFSFilePath, xftpDeleteRcvFile', xftpDeleteRcvFiles', xftpReceiveFile', xftpSendDescription', xftpSendFile')
import Simplex.FileTransfer.Description (ValidFileDescription)
import Simplex.FileTransfer.Protocol (FileParty (..))
import Simplex.FileTransfer.Util (removePath)
import Simplex.Messaging.Agent.Client
import Simplex.Messaging.Agent.Env.SQLite
import Simplex.Messaging.Agent.Lock (withLock, withLock')
import Simplex.Messaging.Agent.NtfSubSupervisor
import Simplex.Messaging.Agent.Protocol
import Simplex.Messaging.Agent.RetryInterval
import Simplex.Messaging.Agent.Store
import Simplex.Messaging.Agent.Store.SQLite
import qualified Simplex.Messaging.Agent.Store.SQLite.DB as DB
import qualified Simplex.Messaging.Agent.Store.SQLite.Migrations as Migrations
import Simplex.Messaging.Client (ProtocolClient (..), SMPClientError, ServerTransmission (..), ServerTransmissionBatch, temporaryClientError, unexpectedResponse)
import qualified Simplex.Messaging.Crypto as C
import Simplex.Messaging.Crypto.File (CryptoFile, CryptoFileArgs)
import Simplex.Messaging.Crypto.Ratchet (PQEncryption, PQSupport (..), pattern PQEncOff, pattern PQEncOn, pattern PQSupportOff, pattern PQSupportOn)
import qualified Simplex.Messaging.Crypto.Ratchet as CR
import Simplex.Messaging.Encoding
import Simplex.Messaging.Encoding.String
import Simplex.Messaging.Notifications.Protocol (DeviceToken, NtfRegCode (NtfRegCode), NtfTknStatus (..), NtfTokenId)
import Simplex.Messaging.Notifications.Server.Push.APNS (PNMessageData (..))
import Simplex.Messaging.Notifications.Types
import Simplex.Messaging.Parsers (parse)
import Simplex.Messaging.Protocol (BrokerMsg, Cmd (..), EntityId, ErrorType (AUTH), MsgBody, MsgFlags (..), NtfServer, ProtoServerWithAuth, ProtocolTypeI (..), SMPMsgMeta, SParty (..), SProtocolType (..), SndPublicAuthKey, SubscriptionMode (..), UserProtocol, VersionSMPC, XFTPServerWithAuth)
import qualified Simplex.Messaging.Protocol as SMP
import Simplex.Messaging.ServiceScheme (ServiceScheme (..))
import qualified Simplex.Messaging.TMap as TM
import Simplex.Messaging.Transport (SMPVersion, THandleParams (sessionId))
import Simplex.Messaging.Util
import Simplex.Messaging.Version
import Simplex.RemoteControl.Client
import Simplex.RemoteControl.Invitation
import Simplex.RemoteControl.Types
import System.Mem.Weak (deRefWeak)
import UnliftIO.Async (race_)
import UnliftIO.Concurrent (forkFinally, forkIO, killThread, mkWeakThreadId, threadDelay)
import qualified UnliftIO.Exception as E
import UnliftIO.STM

-- import GHC.Conc (unsafeIOToSTM)

type AE a = ExceptT AgentErrorType IO a

-- | Creates an SMP agent client instance
getSMPAgentClient :: AgentConfig -> InitialAgentServers -> SQLiteStore -> Bool -> IO AgentClient
getSMPAgentClient = getSMPAgentClient_ 1
{-# INLINE getSMPAgentClient #-}

getSMPAgentClient_ :: Int -> AgentConfig -> InitialAgentServers -> SQLiteStore -> Bool -> IO AgentClient
getSMPAgentClient_ clientId cfg initServers store backgroundMode =
  liftIO $ newSMPAgentEnv cfg store >>= runReaderT runAgent
  where
    runAgent = do
      c@AgentClient {acThread} <- atomically . newAgentClient clientId initServers =<< ask
      t <- runAgentThreads c `forkFinally` const (liftIO $ disconnectAgentClient c)
      atomically . writeTVar acThread . Just =<< mkWeakThreadId t
      pure c
    runAgentThreads c
      | backgroundMode = run c "subscriber" $ subscriber c
      | otherwise =
          raceAny_
            [ run c "subscriber" $ subscriber c,
              run c "runNtfSupervisor" $ runNtfSupervisor c,
              run c "cleanupManager" $ cleanupManager c
            ]
    run AgentClient {subQ, acThread} name a =
      a `E.catchAny` \e -> whenM (isJust <$> readTVarIO acThread) $ do
        logError $ "Agent thread " <> name <> " crashed: " <> tshow e
        atomically $ writeTBQueue subQ ("", "", APC SAEConn $ ERR $ CRITICAL True $ show e)

disconnectAgentClient :: AgentClient -> IO ()
disconnectAgentClient c@AgentClient {agentEnv = Env {ntfSupervisor = ns, xftpAgent = xa}} = do
  closeAgentClient c
  closeNtfSupervisor ns
  closeXFTPAgent xa
  logConnection c False

-- only used in the tests
disposeAgentClient :: AgentClient -> IO ()
disposeAgentClient c@AgentClient {acThread, agentEnv = Env {store}} = do
  t_ <- atomically (swapTVar acThread Nothing) $>>= (liftIO . deRefWeak)
  disconnectAgentClient c
  mapM_ killThread t_
  liftIO $ closeSQLiteStore store

resumeAgentClient :: AgentClient -> IO ()
resumeAgentClient c = atomically $ writeTVar (active c) True
{-# INLINE resumeAgentClient #-}

createUser :: AgentClient -> NonEmpty SMPServerWithAuth -> NonEmpty XFTPServerWithAuth -> AE UserId
createUser c = withAgentEnv c .: createUser' c
{-# INLINE createUser #-}

-- | Delete user record optionally deleting all user's connections on SMP servers
deleteUser :: AgentClient -> UserId -> Bool -> AE ()
deleteUser c = withAgentEnv c .: deleteUser' c
{-# INLINE deleteUser #-}

-- | Create SMP agent connection (NEW command) asynchronously, synchronous response is new connection id
createConnectionAsync :: ConnectionModeI c => AgentClient -> UserId -> ACorrId -> Bool -> SConnectionMode c -> CR.InitialKeys -> SubscriptionMode -> AE ConnId
createConnectionAsync c userId aCorrId enableNtfs = withAgentEnv c .:. newConnAsync c userId aCorrId enableNtfs
{-# INLINE createConnectionAsync #-}

-- | Join SMP agent connection (JOIN command) asynchronously, synchronous response is new connection id
joinConnectionAsync :: AgentClient -> UserId -> ACorrId -> Bool -> ConnectionRequestUri c -> ConnInfo -> PQSupport -> SubscriptionMode -> AE ConnId
joinConnectionAsync c userId aCorrId enableNtfs = withAgentEnv c .:: joinConnAsync c userId aCorrId enableNtfs
{-# INLINE joinConnectionAsync #-}

-- | Allow connection to continue after CONF notification (LET command), no synchronous response
allowConnectionAsync :: AgentClient -> ACorrId -> ConnId -> ConfirmationId -> ConnInfo -> AE ()
allowConnectionAsync c = withAgentEnv c .:: allowConnectionAsync' c
{-# INLINE allowConnectionAsync #-}

-- | Accept contact after REQ notification (ACPT command) asynchronously, synchronous response is new connection id
acceptContactAsync :: AgentClient -> ACorrId -> Bool -> ConfirmationId -> ConnInfo -> PQSupport -> SubscriptionMode -> AE ConnId
acceptContactAsync c aCorrId enableNtfs = withAgentEnv c .:: acceptContactAsync' c aCorrId enableNtfs
{-# INLINE acceptContactAsync #-}

-- | Acknowledge message (ACK command) asynchronously, no synchronous response
ackMessageAsync :: AgentClient -> ACorrId -> ConnId -> AgentMsgId -> Maybe MsgReceiptInfo -> AE ()
ackMessageAsync c = withAgentEnv c .:: ackMessageAsync' c
{-# INLINE ackMessageAsync #-}

-- | Switch connection to the new receive queue
switchConnectionAsync :: AgentClient -> ACorrId -> ConnId -> AE ConnectionStats
switchConnectionAsync c = withAgentEnv c .: switchConnectionAsync' c
{-# INLINE switchConnectionAsync #-}

-- | Delete SMP agent connection (DEL command) asynchronously, no synchronous response
deleteConnectionAsync :: AgentClient -> Bool -> ConnId -> AE ()
deleteConnectionAsync c waitDelivery = withAgentEnv c . deleteConnectionAsync' c waitDelivery
{-# INLINE deleteConnectionAsync #-}

-- | Delete SMP agent connections using batch commands asynchronously, no synchronous response
deleteConnectionsAsync :: AgentClient -> Bool -> [ConnId] -> AE ()
deleteConnectionsAsync c waitDelivery = withAgentEnv c . deleteConnectionsAsync' c waitDelivery
{-# INLINE deleteConnectionsAsync #-}

-- | Create SMP agent connection (NEW command)
createConnection :: AgentClient -> UserId -> Bool -> SConnectionMode c -> Maybe CRClientData -> CR.InitialKeys -> SubscriptionMode -> AE (ConnId, ConnectionRequestUri c)
createConnection c userId enableNtfs = withAgentEnv c .:: newConn c userId "" enableNtfs
{-# INLINE createConnection #-}

-- | Create SMP agent connection without queue (to be joined with joinConnection passing connection ID).
-- This method is required to prevent race condition when confirmation from peer is received before
-- the caller of joinConnection saves connection ID to the database.
-- Instead of it we could send confirmation asynchronously, but then it would be harder to report
-- "link deleted" (SMP AUTH) interactively, so this approach is simpler overall.
prepareConnectionToJoin :: AgentClient -> UserId -> Bool -> ConnectionRequestUri c -> PQSupport -> AE ConnId
prepareConnectionToJoin c userId enableNtfs = withAgentEnv c .: newConnToJoin c userId "" enableNtfs

-- | Join SMP agent connection (JOIN command).
joinConnection :: AgentClient -> UserId -> Maybe ConnId -> Bool -> ConnectionRequestUri c -> ConnInfo -> PQSupport -> SubscriptionMode -> AE ConnId
joinConnection c userId Nothing enableNtfs = withAgentEnv c .:: joinConn c userId "" False enableNtfs
joinConnection c userId (Just connId) enableNtfs = withAgentEnv c .:: joinConn c userId connId True enableNtfs
{-# INLINE joinConnection #-}

-- | Allow connection to continue after CONF notification (LET command)
allowConnection :: AgentClient -> ConnId -> ConfirmationId -> ConnInfo -> AE ()
allowConnection c = withAgentEnv c .:. allowConnection' c
{-# INLINE allowConnection #-}

-- | Accept contact after REQ notification (ACPT command)
acceptContact :: AgentClient -> Bool -> ConfirmationId -> ConnInfo -> PQSupport -> SubscriptionMode -> AE ConnId
acceptContact c enableNtfs = withAgentEnv c .:: acceptContact' c "" enableNtfs
{-# INLINE acceptContact #-}

-- | Reject contact (RJCT command)
rejectContact :: AgentClient -> ConnId -> ConfirmationId -> AE ()
rejectContact c = withAgentEnv c .: rejectContact' c
{-# INLINE rejectContact #-}

-- | Subscribe to receive connection messages (SUB command)
subscribeConnection :: AgentClient -> ConnId -> AE ()
subscribeConnection c = withAgentEnv c . subscribeConnection' c
{-# INLINE subscribeConnection #-}

-- | Subscribe to receive connection messages from multiple connections, batching commands when possible
subscribeConnections :: AgentClient -> [ConnId] -> AE (Map ConnId (Either AgentErrorType ()))
subscribeConnections c = withAgentEnv c . subscribeConnections' c
{-# INLINE subscribeConnections #-}

-- | Get connection message (GET command)
getConnectionMessage :: AgentClient -> ConnId -> AE (Maybe SMPMsgMeta)
getConnectionMessage c = withAgentEnv c . getConnectionMessage' c
{-# INLINE getConnectionMessage #-}

-- | Get connection message for received notification
getNotificationMessage :: AgentClient -> C.CbNonce -> ByteString -> AE (NotificationInfo, [SMPMsgMeta])
getNotificationMessage c = withAgentEnv c .: getNotificationMessage' c
{-# INLINE getNotificationMessage #-}

resubscribeConnection :: AgentClient -> ConnId -> AE ()
resubscribeConnection c = withAgentEnv c . resubscribeConnection' c
{-# INLINE resubscribeConnection #-}

resubscribeConnections :: AgentClient -> [ConnId] -> AE (Map ConnId (Either AgentErrorType ()))
resubscribeConnections c = withAgentEnv c . resubscribeConnections' c
{-# INLINE resubscribeConnections #-}

-- | Send message to the connection (SEND command)
sendMessage :: AgentClient -> ConnId -> PQEncryption -> MsgFlags -> MsgBody -> AE (AgentMsgId, PQEncryption)
sendMessage c = withAgentEnv c .:: sendMessage' c
{-# INLINE sendMessage #-}

type MsgReq = (ConnId, PQEncryption, MsgFlags, MsgBody)

-- | Send multiple messages to different connections (SEND command)
sendMessages :: AgentClient -> [MsgReq] -> IO [Either AgentErrorType (AgentMsgId, PQEncryption)]
sendMessages c = withAgentEnv' c . sendMessages' c
{-# INLINE sendMessages #-}

sendMessagesB :: Traversable t => AgentClient -> t (Either AgentErrorType MsgReq) -> IO (t (Either AgentErrorType (AgentMsgId, PQEncryption)))
sendMessagesB c = withAgentEnv' c . sendMessagesB' c
{-# INLINE sendMessagesB #-}

ackMessage :: AgentClient -> ConnId -> AgentMsgId -> Maybe MsgReceiptInfo -> AE ()
ackMessage c = withAgentEnv c .:. ackMessage' c
{-# INLINE ackMessage #-}

-- | Switch connection to the new receive queue
switchConnection :: AgentClient -> ConnId -> AE ConnectionStats
switchConnection c = withAgentEnv c . switchConnection' c
{-# INLINE switchConnection #-}

-- | Abort switching connection to the new receive queue
abortConnectionSwitch :: AgentClient -> ConnId -> AE ConnectionStats
abortConnectionSwitch c = withAgentEnv c . abortConnectionSwitch' c
{-# INLINE abortConnectionSwitch #-}

-- | Re-synchronize connection ratchet keys
synchronizeRatchet :: AgentClient -> ConnId -> PQSupport -> Bool -> AE ConnectionStats
synchronizeRatchet c = withAgentEnv c .:. synchronizeRatchet' c
{-# INLINE synchronizeRatchet #-}

-- | Suspend SMP agent connection (OFF command)
suspendConnection :: AgentClient -> ConnId -> AE ()
suspendConnection c = withAgentEnv c . suspendConnection' c
{-# INLINE suspendConnection #-}

-- | Delete SMP agent connection (DEL command)
deleteConnection :: AgentClient -> ConnId -> AE ()
deleteConnection c = withAgentEnv c . deleteConnection' c
{-# INLINE deleteConnection #-}

-- | Delete multiple connections, batching commands when possible
deleteConnections :: AgentClient -> [ConnId] -> AE (Map ConnId (Either AgentErrorType ()))
deleteConnections c = withAgentEnv c . deleteConnections' c
{-# INLINE deleteConnections #-}

-- | get servers used for connection
getConnectionServers :: AgentClient -> ConnId -> AE ConnectionStats
getConnectionServers c = withAgentEnv c . getConnectionServers' c
{-# INLINE getConnectionServers #-}

-- | get connection ratchet associated data hash for verification (should match peer AD hash)
getConnectionRatchetAdHash :: AgentClient -> ConnId -> AE ByteString
getConnectionRatchetAdHash c = withAgentEnv c . getConnectionRatchetAdHash' c
{-# INLINE getConnectionRatchetAdHash #-}

-- | Test protocol server
testProtocolServer :: forall p. ProtocolTypeI p => AgentClient -> UserId -> ProtoServerWithAuth p -> IO (Maybe ProtocolTestFailure)
testProtocolServer c userId srv = withAgentEnv' c $ case protocolTypeI @p of
  SPSMP -> runSMPServerTest c userId srv
  SPXFTP -> runXFTPServerTest c userId srv
  SPNTF -> runNTFServerTest c userId srv

-- | set SOCKS5 proxy on/off and optionally set TCP timeouts for fast network
setNetworkConfig :: AgentClient -> NetworkConfig -> IO ()
setNetworkConfig c@AgentClient {useNetworkConfig} cfg' = do
  changed <- atomically $ do
    (_, cfg) <- readTVar useNetworkConfig
    if cfg == cfg'
      then pure False
      else True <$ (writeTVar useNetworkConfig $! (slowNetworkConfig cfg', cfg'))
  when changed $ reconnectAllServers c

-- returns fast network config
getNetworkConfig :: AgentClient -> IO NetworkConfig
getNetworkConfig = fmap snd . readTVarIO . useNetworkConfig
{-# INLINE getNetworkConfig #-}

setUserNetworkInfo :: AgentClient -> UserNetworkInfo -> IO ()
setUserNetworkInfo c@AgentClient {userNetworkInfo, userNetworkUpdated} ni = withAgentEnv' c $ do
  ts' <- liftIO getCurrentTime
  i <- asks $ userOfflineDelay . config
  -- if network offline event happens in less than `userOfflineDelay` after the previous event, it is ignored
  atomically . whenM ((isOnline ni ||) <$> notRecentlyChanged ts' i) $ do
    writeTVar userNetworkInfo ni
    writeTVar userNetworkUpdated $ Just ts'
  where
    notRecentlyChanged ts' i =
      maybe True (\ts -> diffUTCTime ts' ts > i) <$> readTVar userNetworkUpdated

reconnectAllServers :: AgentClient -> IO ()
reconnectAllServers c = do
  reconnectServerClients c smpClients
  reconnectServerClients c xftpClients
  reconnectServerClients c ntfClients

-- | Register device notifications token
registerNtfToken :: AgentClient -> DeviceToken -> NotificationsMode -> AE NtfTknStatus
registerNtfToken c = withAgentEnv c .: registerNtfToken' c
{-# INLINE registerNtfToken #-}

-- | Verify device notifications token
verifyNtfToken :: AgentClient -> DeviceToken -> C.CbNonce -> ByteString -> AE ()
verifyNtfToken c = withAgentEnv c .:. verifyNtfToken' c
{-# INLINE verifyNtfToken #-}

checkNtfToken :: AgentClient -> DeviceToken -> AE NtfTknStatus
checkNtfToken c = withAgentEnv c . checkNtfToken' c
{-# INLINE checkNtfToken #-}

deleteNtfToken :: AgentClient -> DeviceToken -> AE ()
deleteNtfToken c = withAgentEnv c . deleteNtfToken' c
{-# INLINE deleteNtfToken #-}

getNtfToken :: AgentClient -> AE (DeviceToken, NtfTknStatus, NotificationsMode, NtfServer)
getNtfToken c = withAgentEnv c $ getNtfToken' c
{-# INLINE getNtfToken #-}

getNtfTokenData :: AgentClient -> AE NtfToken
getNtfTokenData c = withAgentEnv c $ getNtfTokenData' c
{-# INLINE getNtfTokenData #-}

-- | Set connection notifications on/off
toggleConnectionNtfs :: AgentClient -> ConnId -> Bool -> AE ()
toggleConnectionNtfs c = withAgentEnv c .: toggleConnectionNtfs' c
{-# INLINE toggleConnectionNtfs #-}

xftpStartWorkers :: AgentClient -> Maybe FilePath -> AE ()
xftpStartWorkers c = withAgentEnv c . startXFTPWorkers c
{-# INLINE xftpStartWorkers #-}

-- | Receive XFTP file
xftpReceiveFile :: AgentClient -> UserId -> ValidFileDescription 'FRecipient -> Maybe CryptoFileArgs -> AE RcvFileId
xftpReceiveFile c = withAgentEnv c .:. xftpReceiveFile' c
{-# INLINE xftpReceiveFile #-}

-- | Delete XFTP rcv file (deletes work files from file system and db records)
xftpDeleteRcvFile :: AgentClient -> RcvFileId -> IO ()
xftpDeleteRcvFile c = withAgentEnv' c . xftpDeleteRcvFile' c
{-# INLINE xftpDeleteRcvFile #-}

-- | Delete multiple rcv files, batching operations when possible (deletes work files from file system and db records)
xftpDeleteRcvFiles :: AgentClient -> [RcvFileId] -> IO ()
xftpDeleteRcvFiles c = withAgentEnv' c . xftpDeleteRcvFiles' c
{-# INLINE xftpDeleteRcvFiles #-}

-- | Send XFTP file
xftpSendFile :: AgentClient -> UserId -> CryptoFile -> Int -> AE SndFileId
xftpSendFile c = withAgentEnv c .:. xftpSendFile' c
{-# INLINE xftpSendFile #-}

-- | Send XFTP file
xftpSendDescription :: AgentClient -> UserId -> ValidFileDescription 'FRecipient -> Int -> AE SndFileId
xftpSendDescription c = withAgentEnv c .:. xftpSendDescription' c
{-# INLINE xftpSendDescription #-}

-- | Delete XFTP snd file internally (deletes work files from file system and db records)
xftpDeleteSndFileInternal :: AgentClient -> SndFileId -> IO ()
xftpDeleteSndFileInternal c = withAgentEnv' c . deleteSndFileInternal c
{-# INLINE xftpDeleteSndFileInternal #-}

-- | Delete multiple snd files internally, batching operations when possible (deletes work files from file system and db records)
xftpDeleteSndFilesInternal :: AgentClient -> [SndFileId] -> IO ()
xftpDeleteSndFilesInternal c = withAgentEnv' c . deleteSndFilesInternal c
{-# INLINE xftpDeleteSndFilesInternal #-}

-- | Delete XFTP snd file chunks on servers
xftpDeleteSndFileRemote :: AgentClient -> UserId -> SndFileId -> ValidFileDescription 'FSender -> IO ()
xftpDeleteSndFileRemote c = withAgentEnv' c .:. deleteSndFileRemote c
{-# INLINE xftpDeleteSndFileRemote #-}

-- | Delete XFTP snd file chunks on servers for multiple snd files, batching operations when possible
xftpDeleteSndFilesRemote :: AgentClient -> UserId -> [(SndFileId, ValidFileDescription 'FSender)] -> IO ()
xftpDeleteSndFilesRemote c = withAgentEnv' c .: deleteSndFilesRemote c
{-# INLINE xftpDeleteSndFilesRemote #-}

-- | Create new remote host pairing
rcNewHostPairing :: AgentClient -> IO RCHostPairing
rcNewHostPairing AgentClient {agentEnv = Env {random}} = newRCHostPairing random
{-# INLINE rcNewHostPairing #-}

-- | start TLS server for remote host with optional multicast
rcConnectHost :: AgentClient -> RCHostPairing -> J.Value -> Bool -> Maybe RCCtrlAddress -> Maybe Word16 -> AE RCHostConnection
rcConnectHost AgentClient {agentEnv = Env {random}} = withExceptT RCP .::. connectRCHost random
{-# INLINE rcConnectHost #-}

-- | connect to remote controller via URI
rcConnectCtrl :: AgentClient -> RCVerifiedInvitation -> Maybe RCCtrlPairing -> J.Value -> AE RCCtrlConnection
rcConnectCtrl AgentClient {agentEnv = Env {random}} = withExceptT RCP .:. connectRCCtrl random
{-# INLINE rcConnectCtrl #-}

-- | connect to known remote controller via multicast
rcDiscoverCtrl :: AgentClient -> NonEmpty RCCtrlPairing -> AE (RCCtrlPairing, RCVerifiedInvitation)
rcDiscoverCtrl AgentClient {agentEnv = Env {multicastSubscribers = subs}} = withExceptT RCP . discoverRCCtrl subs
{-# INLINE rcDiscoverCtrl #-}

getAgentStats :: AgentClient -> IO [(AgentStatsKey, Int)]
getAgentStats c = readTVarIO (agentStats c) >>= mapM (\(k, cnt) -> (k,) <$> readTVarIO cnt) . M.assocs

resetAgentStats :: AgentClient -> IO ()
resetAgentStats = atomically . TM.clear . agentStats
{-# INLINE resetAgentStats #-}

getMsgCounts :: AgentClient -> IO [(ConnId, (Int, Int))] -- (total, duplicates)
getMsgCounts c = readTVarIO (msgCounts c) >>= mapM (\(connId, cnt) -> (connId,) <$> readTVarIO cnt) . M.assocs

withAgentEnv' :: AgentClient -> AM' a -> IO a
withAgentEnv' c = (`runReaderT` agentEnv c)
{-# INLINE withAgentEnv' #-}

withAgentEnv :: AgentClient -> AM a -> AE a
withAgentEnv c a = ExceptT $ runExceptT a `runReaderT` agentEnv c
{-# INLINE withAgentEnv #-}

logConnection :: AgentClient -> Bool -> IO ()
logConnection c connected =
  let event = if connected then "connected to" else "disconnected from"
   in logInfo $ T.unwords ["client", showText (clientId c), event, "Agent"]

-- | Runs an SMP agent instance that receives commands and sends responses via 'TBQueue's.
runAgentClient :: AgentClient -> AM' ()
runAgentClient c = race_ (subscriber c) (client c)
{-# INLINE runAgentClient #-}

client :: AgentClient -> AM' ()
client c@AgentClient {rcvQ, subQ} = forever $ do
  (corrId, entId, cmd) <- atomically $ readTBQueue rcvQ
  runExceptT (processCommand c (entId, cmd))
    >>= atomically . writeTBQueue subQ . \case
      Left e -> (corrId, entId, APC SAEConn $ ERR e)
      Right (entId', resp) -> (corrId, entId', resp)

-- | execute any SMP agent command
processCommand :: AgentClient -> (EntityId, APartyCmd 'Client) -> AM (EntityId, APartyCmd 'Agent)
processCommand c (connId, APC e cmd) =
  second (APC e) <$> case cmd of
    NEW enableNtfs (ACM cMode) pqIK subMode -> second (INV . ACR cMode) <$> newConn c userId connId enableNtfs cMode Nothing pqIK subMode
    JOIN enableNtfs (ACR _ cReq) pqEnc subMode connInfo -> (,OK) <$> joinConn c userId connId False enableNtfs cReq connInfo pqEnc subMode
    LET confId ownCInfo -> allowConnection' c connId confId ownCInfo $> (connId, OK)
    ACPT invId pqEnc ownCInfo -> (,OK) <$> acceptContact' c connId True invId ownCInfo pqEnc SMSubscribe
    RJCT invId -> rejectContact' c connId invId $> (connId, OK)
    SUB -> subscribeConnection' c connId $> (connId, OK)
    SEND pqEnc msgFlags msgBody -> (connId,) . uncurry MID <$> sendMessage' c connId pqEnc msgFlags msgBody
    ACK msgId rcptInfo_ -> ackMessage' c connId msgId rcptInfo_ $> (connId, OK)
    SWCH -> switchConnection' c connId $> (connId, OK)
    OFF -> suspendConnection' c connId $> (connId, OK)
    DEL -> deleteConnection' c connId $> (connId, OK)
    CHK -> (connId,) . STAT <$> getConnectionServers' c connId
  where
    -- command interface does not support different users
    userId :: UserId
    userId = 1

createUser' :: AgentClient -> NonEmpty SMPServerWithAuth -> NonEmpty XFTPServerWithAuth -> AM UserId
createUser' c smp xftp = do
  userId <- withStore' c createUserRecord
  atomically $ TM.insert userId smp $ smpServers c
  atomically $ TM.insert userId xftp $ xftpServers c
  pure userId

deleteUser' :: AgentClient -> UserId -> Bool -> AM ()
deleteUser' c userId delSMPQueues = do
  if delSMPQueues
    then withStore c (`setUserDeleted` userId) >>= deleteConnectionsAsync_ delUser c False
    else withStore c (`deleteUserRecord` userId)
  atomically $ TM.delete userId $ smpServers c
  where
    delUser =
      whenM (withStore' c (`deleteUserWithoutConns` userId)) . atomically $
        writeTBQueue (subQ c) ("", "", APC SAENone $ DEL_USER userId)

newConnAsync :: ConnectionModeI c => AgentClient -> UserId -> ACorrId -> Bool -> SConnectionMode c -> CR.InitialKeys -> SubscriptionMode -> AM ConnId
newConnAsync c userId corrId enableNtfs cMode pqInitKeys subMode = do
  connId <- newConnNoQueues c userId "" enableNtfs cMode (CR.connPQEncryption pqInitKeys)
  enqueueCommand c corrId connId Nothing $ AClientCommand $ APC SAEConn $ NEW enableNtfs (ACM cMode) pqInitKeys subMode
  pure connId

newConnNoQueues :: AgentClient -> UserId -> ConnId -> Bool -> SConnectionMode c -> PQSupport -> AM ConnId
newConnNoQueues c userId connId enableNtfs cMode pqSupport = do
  g <- asks random
  connAgentVersion <- asks $ maxVersion . smpAgentVRange . config
  let cData = ConnData {userId, connId, connAgentVersion, enableNtfs, lastExternalSndId = 0, deleted = False, ratchetSyncState = RSOk, pqSupport}
  withStore c $ \db -> createNewConn db g cData cMode

joinConnAsync :: AgentClient -> UserId -> ACorrId -> Bool -> ConnectionRequestUri c -> ConnInfo -> PQSupport -> SubscriptionMode -> AM ConnId
joinConnAsync c userId corrId enableNtfs cReqUri@CRInvitationUri {} cInfo pqSup subMode = do
  withInvLock c (strEncode cReqUri) "joinConnAsync" $ do
    lift (compatibleInvitationUri cReqUri) >>= \case
      Just (_, Compatible (CR.E2ERatchetParams v _ _ _), Compatible connAgentVersion) -> do
        g <- asks random
        let pqSupport = pqSup `CR.pqSupportAnd` versionPQSupport_ connAgentVersion (Just v)
            cData = ConnData {userId, connId = "", connAgentVersion, enableNtfs, lastExternalSndId = 0, deleted = False, ratchetSyncState = RSOk, pqSupport}
        connId <- withStore c $ \db -> createNewConn db g cData SCMInvitation
        enqueueCommand c corrId connId Nothing $ AClientCommand $ APC SAEConn $ JOIN enableNtfs (ACR sConnectionMode cReqUri) pqSupport subMode cInfo
        pure connId
      Nothing -> throwError $ AGENT A_VERSION
joinConnAsync _c _userId _corrId _enableNtfs (CRContactUri _) _subMode _cInfo _pqEncryption =
  throwError $ CMD PROHIBITED

allowConnectionAsync' :: AgentClient -> ACorrId -> ConnId -> ConfirmationId -> ConnInfo -> AM ()
allowConnectionAsync' c corrId connId confId ownConnInfo =
  withStore c (`getConn` connId) >>= \case
    SomeConn _ (RcvConnection _ RcvQueue {server}) ->
      enqueueCommand c corrId connId (Just server) $ AClientCommand $ APC SAEConn $ LET confId ownConnInfo
    _ -> throwError $ CMD PROHIBITED

acceptContactAsync' :: AgentClient -> ACorrId -> Bool -> InvitationId -> ConnInfo -> PQSupport -> SubscriptionMode -> AM ConnId
acceptContactAsync' c corrId enableNtfs invId ownConnInfo pqSupport subMode = do
  Invitation {contactConnId, connReq} <- withStore c (`getInvitation` invId)
  withStore c (`getConn` contactConnId) >>= \case
    SomeConn _ (ContactConnection ConnData {userId} _) -> do
      withStore' c $ \db -> acceptInvitation db invId ownConnInfo
      joinConnAsync c userId corrId enableNtfs connReq ownConnInfo pqSupport subMode `catchAgentError` \err -> do
        withStore' c (`unacceptInvitation` invId)
        throwError err
    _ -> throwError $ CMD PROHIBITED

ackMessageAsync' :: AgentClient -> ACorrId -> ConnId -> AgentMsgId -> Maybe MsgReceiptInfo -> AM ()
ackMessageAsync' c corrId connId msgId rcptInfo_ = do
  SomeConn cType _ <- withStore c (`getConn` connId)
  case cType of
    SCDuplex -> enqueueAck
    SCRcv -> enqueueAck
    SCSnd -> throwError $ CONN SIMPLEX
    SCContact -> throwError $ CMD PROHIBITED
    SCNew -> throwError $ CMD PROHIBITED
  where
    enqueueAck :: AM ()
    enqueueAck = do
      let mId = InternalId msgId
      RcvMsg {msgType} <- withStore c $ \db -> getRcvMsg db connId mId
      when (isJust rcptInfo_ && msgType /= AM_A_MSG_) $ throwError $ CMD PROHIBITED
      (RcvQueue {server}, _) <- withStore c $ \db -> setMsgUserAck db connId mId
      enqueueCommand c corrId connId (Just server) . AClientCommand $ APC SAEConn $ ACK msgId rcptInfo_

deleteConnectionAsync' :: AgentClient -> Bool -> ConnId -> AM ()
deleteConnectionAsync' c waitDelivery connId = deleteConnectionsAsync' c waitDelivery [connId]
{-# INLINE deleteConnectionAsync' #-}

deleteConnectionsAsync' :: AgentClient -> Bool -> [ConnId] -> AM ()
deleteConnectionsAsync' = deleteConnectionsAsync_ $ pure ()
{-# INLINE deleteConnectionsAsync' #-}

deleteConnectionsAsync_ :: AM () -> AgentClient -> Bool -> [ConnId] -> AM ()
deleteConnectionsAsync_ onSuccess c waitDelivery connIds = case connIds of
  [] -> onSuccess
  _ -> do
    (_, rqs, connIds') <- prepareDeleteConnections_ getConns c waitDelivery connIds
    withStore' c $ \db -> forM_ connIds' $ setConnDeleted db waitDelivery
    void . lift . forkIO $
      withLock' (deleteLock c) "deleteConnectionsAsync" $
        deleteConnQueues c waitDelivery True rqs >> void (runExceptT onSuccess)

-- | Add connection to the new receive queue
switchConnectionAsync' :: AgentClient -> ACorrId -> ConnId -> AM ConnectionStats
switchConnectionAsync' c corrId connId =
  withConnLock c connId "switchConnectionAsync" $
    withStore c (`getConn` connId) >>= \case
      SomeConn _ (DuplexConnection cData rqs@(rq :| _rqs) sqs)
        | isJust (switchingRQ rqs) -> throwError $ CMD PROHIBITED
        | otherwise -> do
            when (ratchetSyncSendProhibited cData) $ throwError $ CMD PROHIBITED
            rq1 <- withStore' c $ \db -> setRcvSwitchStatus db rq $ Just RSSwitchStarted
            enqueueCommand c corrId connId Nothing $ AClientCommand $ APC SAEConn SWCH
            let rqs' = updatedQs rq1 rqs
            pure . connectionStats $ DuplexConnection cData rqs' sqs
      _ -> throwError $ CMD PROHIBITED

newConn :: AgentClient -> UserId -> ConnId -> Bool -> SConnectionMode c -> Maybe CRClientData -> CR.InitialKeys -> SubscriptionMode -> AM (ConnId, ConnectionRequestUri c)
newConn c userId connId enableNtfs cMode clientData pqInitKeys subMode =
  getSMPServer c userId >>= newConnSrv c userId connId False enableNtfs cMode clientData pqInitKeys subMode

newConnSrv :: AgentClient -> UserId -> ConnId -> Bool -> Bool -> SConnectionMode c -> Maybe CRClientData -> CR.InitialKeys -> SubscriptionMode -> SMPServerWithAuth -> AM (ConnId, ConnectionRequestUri c)
newConnSrv c userId connId hasNewConn enableNtfs cMode clientData pqInitKeys subMode srv = do
  connId' <-
    if hasNewConn
      then pure connId
      else newConnNoQueues c userId connId enableNtfs cMode (CR.connPQEncryption pqInitKeys)
  newRcvConnSrv c userId connId' enableNtfs cMode clientData pqInitKeys subMode srv

newRcvConnSrv :: AgentClient -> UserId -> ConnId -> Bool -> SConnectionMode c -> Maybe CRClientData -> CR.InitialKeys -> SubscriptionMode -> SMPServerWithAuth -> AM (ConnId, ConnectionRequestUri c)
newRcvConnSrv c userId connId enableNtfs cMode clientData pqInitKeys subMode srv = do
  case (cMode, pqInitKeys) of
    (SCMContact, CR.IKUsePQ) -> throwError $ CMD PROHIBITED
    _ -> pure ()
  AgentConfig {smpClientVRange, smpAgentVRange, e2eEncryptVRange} <- asks config
  (rq, qUri, tSess, sessId) <- newRcvQueue c userId connId srv smpClientVRange subMode `catchAgentError` \e -> liftIO (print e) >> throwError e
  rq' <- withStore c $ \db -> updateNewConnRcv db connId rq
  lift . when (subMode == SMSubscribe) $ addNewQueueSubscription c rq' tSess sessId
  when enableNtfs $ do
    ns <- asks ntfSupervisor
    atomically $ sendNtfSubCommand ns (connId, NSCCreate)
  let crData = ConnReqUriData SSSimplex smpAgentVRange [qUri] clientData
  case cMode of
    SCMContact -> pure (connId, CRContactUri crData)
    SCMInvitation -> do
      g <- asks random
      (pk1, pk2, pKem, e2eRcvParams) <- liftIO $ CR.generateRcvE2EParams g (maxVersion e2eEncryptVRange) (CR.initialPQEncryption pqInitKeys)
      withStore' c $ \db -> createRatchetX3dhKeys db connId pk1 pk2 pKem
      pure (connId, CRInvitationUri crData $ toVersionRangeT e2eRcvParams e2eEncryptVRange)

newConnToJoin :: forall c. AgentClient -> UserId -> ConnId -> Bool -> ConnectionRequestUri c -> PQSupport -> AM ConnId
newConnToJoin c userId connId enableNtfs cReq pqSup = case cReq of
  CRInvitationUri {} ->
    lift (compatibleInvitationUri cReq) >>= \case
      Just (_, (Compatible (CR.E2ERatchetParams v _ _ _)), aVersion) -> create aVersion (Just v)
      Nothing -> throwError $ AGENT A_VERSION
  CRContactUri {} ->
    lift (compatibleContactUri cReq) >>= \case
      Just (_, aVersion) -> create aVersion Nothing
      Nothing -> throwError $ AGENT A_VERSION
  where
    create :: Compatible VersionSMPA -> Maybe CR.VersionE2E -> AM ConnId
    create (Compatible connAgentVersion) e2eV_ = do
      g <- asks random
      let pqSupport = pqSup `CR.pqSupportAnd` versionPQSupport_ connAgentVersion e2eV_
          cData = ConnData {userId, connId, connAgentVersion, enableNtfs, lastExternalSndId = 0, deleted = False, ratchetSyncState = RSOk, pqSupport}
      withStore c $ \db -> createNewConn db g cData SCMInvitation

joinConn :: AgentClient -> UserId -> ConnId -> Bool -> Bool -> ConnectionRequestUri c -> ConnInfo -> PQSupport -> SubscriptionMode -> AM ConnId
joinConn c userId connId hasNewConn enableNtfs cReq cInfo pqSupport subMode = do
  srv <- case cReq of
    CRInvitationUri ConnReqUriData {crSmpQueues = q :| _} _ ->
      getNextServer c userId [qServer q]
    _ -> getSMPServer c userId
  joinConnSrv c userId connId hasNewConn enableNtfs cReq cInfo pqSupport subMode srv

startJoinInvitation :: UserId -> ConnId -> Bool -> ConnectionRequestUri 'CMInvitation -> PQSupport -> AM (ConnData, NewSndQueue, CR.Ratchet 'C.X448, CR.SndE2ERatchetParams 'C.X448)
startJoinInvitation userId connId enableNtfs cReqUri pqSup =
  lift (compatibleInvitationUri cReqUri) >>= \case
    Just (qInfo, (Compatible e2eRcvParams@(CR.E2ERatchetParams v _ rcDHRr kem_)), Compatible connAgentVersion) -> do
      g <- asks random
      let pqSupport = pqSup `CR.pqSupportAnd` versionPQSupport_ connAgentVersion (Just v)
      (pk1, pk2, pKem, e2eSndParams) <- liftIO $ CR.generateSndE2EParams g v (CR.replyKEM_ v kem_ pqSupport)
      (_, rcDHRs) <- atomically $ C.generateKeyPair g
      rcParams <- liftEitherWith cryptoError $ CR.pqX3dhSnd pk1 pk2 pKem e2eRcvParams
      maxSupported <- asks $ maxVersion . e2eEncryptVRange . config
      let rcVs = CR.RatchetVersions {current = v, maxSupported}
          rc = CR.initSndRatchet rcVs rcDHRr rcDHRs rcParams
      q <- lift $ newSndQueue userId "" qInfo
      let cData = ConnData {userId, connId, connAgentVersion, enableNtfs, lastExternalSndId = 0, deleted = False, ratchetSyncState = RSOk, pqSupport}
      pure (cData, q, rc, e2eSndParams)
    Nothing -> throwError $ AGENT A_VERSION

connRequestPQSupport :: AgentClient -> PQSupport -> ConnectionRequestUri c -> IO (Maybe (VersionSMPA, PQSupport))
connRequestPQSupport c pqSup cReq = withAgentEnv' c $ case cReq of
  CRInvitationUri {} -> invPQSupported <$$> compatibleInvitationUri cReq
    where
      invPQSupported (_, Compatible (CR.E2ERatchetParams e2eV _ _ _), Compatible agentV) = (agentV, pqSup `CR.pqSupportAnd` versionPQSupport_ agentV (Just e2eV))
  CRContactUri {} -> ctPQSupported <$$> compatibleContactUri cReq
    where
      ctPQSupported (_, Compatible agentV) = (agentV, pqSup `CR.pqSupportAnd` versionPQSupport_ agentV Nothing)

compatibleInvitationUri :: ConnectionRequestUri 'CMInvitation -> AM' (Maybe (Compatible SMPQueueInfo, Compatible (CR.RcvE2ERatchetParams 'C.X448), Compatible VersionSMPA))
compatibleInvitationUri (CRInvitationUri ConnReqUriData {crAgentVRange, crSmpQueues = (qUri :| _)} e2eRcvParamsUri) = do
  AgentConfig {smpClientVRange, smpAgentVRange, e2eEncryptVRange} <- asks config
  pure $
    (,,)
      <$> (qUri `compatibleVersion` smpClientVRange)
      <*> (e2eRcvParamsUri `compatibleVersion` e2eEncryptVRange)
      <*> (crAgentVRange `compatibleVersion` smpAgentVRange)

compatibleContactUri :: ConnectionRequestUri 'CMContact -> AM' (Maybe (Compatible SMPQueueInfo, Compatible VersionSMPA))
compatibleContactUri (CRContactUri ConnReqUriData {crAgentVRange, crSmpQueues = (qUri :| _)}) = do
  AgentConfig {smpClientVRange, smpAgentVRange} <- asks config
  pure $
    (,)
      <$> (qUri `compatibleVersion` smpClientVRange)
      <*> (crAgentVRange `compatibleVersion` smpAgentVRange)

versionPQSupport_ :: VersionSMPA -> Maybe CR.VersionE2E -> PQSupport
versionPQSupport_ agentV e2eV_ = PQSupport $ agentV >= pqdrSMPAgentVersion && maybe True (>= CR.pqRatchetE2EEncryptVersion) e2eV_
{-# INLINE versionPQSupport_ #-}

joinConnSrv :: AgentClient -> UserId -> ConnId -> Bool -> Bool -> ConnectionRequestUri c -> ConnInfo -> PQSupport -> SubscriptionMode -> SMPServerWithAuth -> AM ConnId
joinConnSrv c userId connId hasNewConn enableNtfs inv@CRInvitationUri {} cInfo pqSup subMode srv =
  withInvLock c (strEncode inv) "joinConnSrv" $ do
    (cData, q, rc, e2eSndParams) <- startJoinInvitation userId connId enableNtfs inv pqSup
    g <- asks random
    (connId', sq) <- withStore c $ \db -> runExceptT $ do
      r@(connId', _) <-
        if hasNewConn
          then (connId,) <$> ExceptT (updateNewConnSnd db connId q)
          else ExceptT $ createSndConn db g cData q
      liftIO $ createRatchet db connId' rc
      pure r
    let cData' = (cData :: ConnData) {connId = connId'}
    tryError (confirmQueue c cData' sq srv cInfo (Just e2eSndParams) subMode) >>= \case
      Right _ -> pure connId'
      Left e -> do
        -- possible improvement: recovery for failure on network timeout, see rfcs/2022-04-20-smp-conf-timeout-recovery.md
        void $ withStore' c $ \db -> deleteConn db Nothing connId'
        throwError e
joinConnSrv c userId connId hasNewConn enableNtfs cReqUri@CRContactUri {} cInfo pqSup subMode srv =
  lift (compatibleContactUri cReqUri) >>= \case
    Just (qInfo, vrsn) -> do
      (connId', cReq) <- newConnSrv c userId connId hasNewConn enableNtfs SCMInvitation Nothing (CR.IKNoPQ pqSup) subMode srv
      void $ sendInvitation c userId qInfo vrsn cReq cInfo
      pure connId'
    Nothing -> throwError $ AGENT A_VERSION

joinConnSrvAsync :: AgentClient -> UserId -> ConnId -> Bool -> ConnectionRequestUri c -> ConnInfo -> PQSupport -> SubscriptionMode -> SMPServerWithAuth -> AM ()
joinConnSrvAsync c userId connId enableNtfs inv@CRInvitationUri {} cInfo pqSupport subMode srv = do
  (cData, q, rc, e2eSndParams) <- startJoinInvitation userId connId enableNtfs inv pqSupport
  q' <- withStore c $ \db -> runExceptT $ do
    liftIO $ createRatchet db connId rc
    ExceptT $ updateNewConnSnd db connId q
  confirmQueueAsync c cData q' srv cInfo (Just e2eSndParams) subMode
joinConnSrvAsync _c _userId _connId _enableNtfs (CRContactUri _) _cInfo _subMode _pqSupport _srv = do
  throwError $ CMD PROHIBITED

createReplyQueue :: AgentClient -> ConnData -> SndQueue -> SubscriptionMode -> SMPServerWithAuth -> AM SMPQueueInfo
createReplyQueue c ConnData {userId, connId, enableNtfs} SndQueue {smpClientVersion} subMode srv = do
  (rq, qUri, tSess, sessId) <- newRcvQueue c userId connId srv (versionToRange smpClientVersion) subMode
  let qInfo = toVersionT qUri smpClientVersion
  rq' <- withStore c $ \db -> upgradeSndConnToDuplex db connId rq
  lift . when (subMode == SMSubscribe) $ addNewQueueSubscription c rq' tSess sessId
  when enableNtfs $ do
    ns <- asks ntfSupervisor
    atomically $ sendNtfSubCommand ns (connId, NSCCreate)
  pure qInfo

-- | Approve confirmation (LET command) in Reader monad
allowConnection' :: AgentClient -> ConnId -> ConfirmationId -> ConnInfo -> AM ()
allowConnection' c connId confId ownConnInfo = withConnLock c connId "allowConnection" $ do
  withStore c (`getConn` connId) >>= \case
    SomeConn _ (RcvConnection _ rq@RcvQueue {server, rcvId, e2ePrivKey, smpClientVersion = v}) -> do
      senderKey <- withStore c $ \db -> runExceptT $ do
        AcceptedConfirmation {ratchetState, senderConf = SMPConfirmation {senderKey, e2ePubKey, smpClientVersion = v'}} <- ExceptT $ acceptConfirmation db confId ownConnInfo
        liftIO $ createRatchet db connId ratchetState
        let dhSecret = C.dh' e2ePubKey e2ePrivKey
        liftIO $ setRcvQueueConfirmedE2E db rq dhSecret $ min v v'
        pure senderKey
      enqueueCommand c "" connId (Just server) . AInternalCommand $ ICAllowSecure rcvId senderKey
    _ -> throwError $ CMD PROHIBITED

-- | Accept contact (ACPT command) in Reader monad
acceptContact' :: AgentClient -> ConnId -> Bool -> InvitationId -> ConnInfo -> PQSupport -> SubscriptionMode -> AM ConnId
acceptContact' c connId enableNtfs invId ownConnInfo pqSupport subMode = withConnLock c connId "acceptContact" $ do
  Invitation {contactConnId, connReq} <- withStore c (`getInvitation` invId)
  withStore c (`getConn` contactConnId) >>= \case
    SomeConn _ (ContactConnection ConnData {userId} _) -> do
      withStore' c $ \db -> acceptInvitation db invId ownConnInfo
      joinConn c userId connId False enableNtfs connReq ownConnInfo pqSupport subMode `catchAgentError` \err -> do
        withStore' c (`unacceptInvitation` invId)
        throwError err
    _ -> throwError $ CMD PROHIBITED

-- | Reject contact (RJCT command) in Reader monad
rejectContact' :: AgentClient -> ConnId -> InvitationId -> AM ()
rejectContact' c contactConnId invId =
  withStore c $ \db -> deleteInvitation db contactConnId invId
{-# INLINE rejectContact' #-}

-- | Subscribe to receive connection messages (SUB command) in Reader monad
subscribeConnection' :: AgentClient -> ConnId -> AM ()
subscribeConnection' c connId = toConnResult connId =<< subscribeConnections' c [connId]
{-# INLINE subscribeConnection' #-}

toConnResult :: ConnId -> Map ConnId (Either AgentErrorType ()) -> AM ()
toConnResult connId rs = case M.lookup connId rs of
  Just (Right ()) -> when (M.size rs > 1) $ logError $ T.pack $ "too many results " <> show (M.size rs)
  Just (Left e) -> throwError e
  _ -> throwError $ INTERNAL $ "no result for connection " <> B.unpack connId

type QCmdResult = (QueueStatus, Either AgentErrorType ())

subscribeConnections' :: AgentClient -> [ConnId] -> AM (Map ConnId (Either AgentErrorType ()))
subscribeConnections' _ [] = pure M.empty
subscribeConnections' c connIds = do
  conns :: Map ConnId (Either StoreError SomeConn) <- M.fromList . zip connIds <$> withStore' c (`getConns` connIds)
  let (errs, cs) = M.mapEither id conns
      errs' = M.map (Left . storeError) errs
      (subRs, rcvQs) = M.mapEither rcvQueueOrResult cs
  mapM_ (mapM_ (\(cData, sqs) -> mapM_ (lift . resumeMsgDelivery c cData) sqs) . sndQueue) cs
  mapM_ (resumeConnCmds c) $ M.keys cs
  rcvRs <- lift $ connResults . fst <$> subscribeQueues c (concat $ M.elems rcvQs)
  ns <- asks ntfSupervisor
  tkn <- readTVarIO (ntfTkn ns)
  when (instantNotifications tkn) . void . lift . forkIO . void . runExceptT $ sendNtfCreate ns rcvRs conns
  let rs = M.unions ([errs', subRs, rcvRs] :: [Map ConnId (Either AgentErrorType ())])
  notifyResultError rs
  pure rs
  where
    rcvQueueOrResult :: SomeConn -> Either (Either AgentErrorType ()) [RcvQueue]
    rcvQueueOrResult (SomeConn _ conn) = case conn of
      DuplexConnection _ rqs _ -> Right $ L.toList rqs
      SndConnection _ sq -> Left $ sndSubResult sq
      RcvConnection _ rq -> Right [rq]
      ContactConnection _ rq -> Right [rq]
      NewConnection _ -> Left (Right ())
    sndSubResult :: SndQueue -> Either AgentErrorType ()
    sndSubResult SndQueue {status} = case status of
      Confirmed -> Right ()
      Active -> Left $ CONN SIMPLEX
      _ -> Left $ INTERNAL "unexpected queue status"
    connResults :: [(RcvQueue, Either AgentErrorType ())] -> Map ConnId (Either AgentErrorType ())
    connResults = M.map snd . foldl' addResult M.empty
      where
        -- collects results by connection ID
        addResult :: Map ConnId QCmdResult -> (RcvQueue, Either AgentErrorType ()) -> Map ConnId QCmdResult
        addResult rs (RcvQueue {connId, status}, r) = M.alter (combineRes (status, r)) connId rs
        -- combines two results for one connection, by using only Active queues (if there is at least one Active queue)
        combineRes :: QCmdResult -> Maybe QCmdResult -> Maybe QCmdResult
        combineRes r' (Just r) = Just $ if order r <= order r' then r else r'
        combineRes r' _ = Just r'
        order :: QCmdResult -> Int
        order (Active, Right _) = 1
        order (Active, _) = 2
        order (_, Right _) = 3
        order _ = 4
    sendNtfCreate :: NtfSupervisor -> Map ConnId (Either AgentErrorType ()) -> Map ConnId (Either StoreError SomeConn) -> AM ()
    sendNtfCreate ns rcvRs conns =
      forM_ (M.assocs rcvRs) $ \case
        (connId, Right _) -> forM_ (M.lookup connId conns) $ \case
          Right (SomeConn _ conn) -> do
            let cmd = if enableNtfs $ toConnData conn then NSCCreate else NSCDelete
            atomically $ writeTBQueue (ntfSubQ ns) (connId, cmd)
          _ -> pure ()
        _ -> pure ()
    sndQueue :: SomeConn -> Maybe (ConnData, NonEmpty SndQueue)
    sndQueue (SomeConn _ conn) = case conn of
      DuplexConnection cData _ sqs -> Just (cData, sqs)
      SndConnection cData sq -> Just (cData, [sq])
      _ -> Nothing
    notifyResultError :: Map ConnId (Either AgentErrorType ()) -> AM ()
    notifyResultError rs = do
      let actual = M.size rs
          expected = length connIds
      when (actual /= expected) . atomically $
        writeTBQueue (subQ c) ("", "", APC SAEConn $ ERR $ INTERNAL $ "subscribeConnections result size: " <> show actual <> ", expected " <> show expected)

resubscribeConnection' :: AgentClient -> ConnId -> AM ()
resubscribeConnection' c connId = toConnResult connId =<< resubscribeConnections' c [connId]
{-# INLINE resubscribeConnection' #-}

resubscribeConnections' :: AgentClient -> [ConnId] -> AM (Map ConnId (Either AgentErrorType ()))
resubscribeConnections' _ [] = pure M.empty
resubscribeConnections' c connIds = do
  let r = M.fromList . zip connIds . repeat $ Right ()
  connIds' <- filterM (fmap not . atomically . hasActiveSubscription c) connIds
  -- union is left-biased, so results returned by subscribeConnections' take precedence
  (`M.union` r) <$> subscribeConnections' c connIds'

getConnectionMessage' :: AgentClient -> ConnId -> AM (Maybe SMPMsgMeta)
getConnectionMessage' c connId = do
  whenM (atomically $ hasActiveSubscription c connId) . throwError $ CMD PROHIBITED
  SomeConn _ conn <- withStore c (`getConn` connId)
  case conn of
    DuplexConnection _ (rq :| _) _ -> getQueueMessage c rq
    RcvConnection _ rq -> getQueueMessage c rq
    ContactConnection _ rq -> getQueueMessage c rq
    SndConnection _ _ -> throwError $ CONN SIMPLEX
    NewConnection _ -> throwError $ CMD PROHIBITED

getNotificationMessage' :: AgentClient -> C.CbNonce -> ByteString -> AM (NotificationInfo, [SMPMsgMeta])
getNotificationMessage' c nonce encNtfInfo = do
  withStore' c getActiveNtfToken >>= \case
    Just NtfToken {ntfDhSecret = Just dhSecret} -> do
      ntfData <- agentCbDecrypt dhSecret nonce encNtfInfo
      PNMessageData {smpQueue, ntfTs, nmsgNonce, encNMsgMeta} <- liftEither (parse strP (INTERNAL "error parsing PNMessageData") ntfData)
      (ntfConnId, rcvNtfDhSecret) <- withStore c (`getNtfRcvQueue` smpQueue)
      ntfMsgMeta <- (eitherToMaybe . smpDecode <$> agentCbDecrypt rcvNtfDhSecret nmsgNonce encNMsgMeta) `catchAgentError` \_ -> pure Nothing
      maxMsgs <- asks $ ntfMaxMessages . config
      (NotificationInfo {ntfConnId, ntfTs, ntfMsgMeta},) <$> getNtfMessages ntfConnId ntfMsgMeta maxMsgs
    _ -> throwError $ CMD PROHIBITED
  where
    getNtfMessages ntfConnId nMeta = getMsg
      where
        getMsg 0 = pure []
        getMsg n =
          getConnectionMessage' c ntfConnId >>= \case
            Just m
              | lastMsg m -> pure [m]
              | otherwise -> (m :) <$> getMsg (n - 1)
            Nothing -> pure []
        lastMsg SMP.SMPMsgMeta {msgId, msgTs, msgFlags} = case nMeta of
          Just SMP.NMsgMeta {msgId = msgId', msgTs = msgTs'} -> msgId == msgId' || msgTs > msgTs'
          Nothing -> SMP.notification msgFlags

-- | Send message to the connection (SEND command) in Reader monad
sendMessage' :: AgentClient -> ConnId -> PQEncryption -> MsgFlags -> MsgBody -> AM (AgentMsgId, PQEncryption)
sendMessage' c connId pqEnc msgFlags msg = ExceptT $ runIdentity <$> sendMessagesB' c (Identity (Right (connId, pqEnc, msgFlags, msg)))
{-# INLINE sendMessage' #-}

-- | Send multiple messages to different connections (SEND command) in Reader monad
sendMessages' :: AgentClient -> [MsgReq] -> AM' [Either AgentErrorType (AgentMsgId, PQEncryption)]
sendMessages' c = sendMessagesB' c . map Right
{-# INLINE sendMessages' #-}

sendMessagesB' :: forall t. Traversable t => AgentClient -> t (Either AgentErrorType MsgReq) -> AM' (t (Either AgentErrorType (AgentMsgId, PQEncryption)))
sendMessagesB' c reqs = withConnLocks c connIds "sendMessages" $ do
  reqs' <- withStoreBatch c (\db -> fmap (bindRight $ \req@(connId, _, _, _) -> bimap storeError (req,) <$> getConn db connId) reqs)
  let (toEnable, reqs'') = mapAccumL prepareConn [] reqs'
  void $ withStoreBatch' c $ \db -> map (\connId -> setConnPQSupport db connId PQSupportOn) toEnable
  enqueueMessagesB c reqs''
  where
    prepareConn :: [ConnId] -> Either AgentErrorType (MsgReq, SomeConn) -> ([ConnId], Either AgentErrorType (ConnData, NonEmpty SndQueue, Maybe PQEncryption, MsgFlags, AMessage))
    prepareConn acc (Left e) = (acc, Left e)
    prepareConn acc (Right ((_, pqEnc, msgFlags, msg), SomeConn _ conn)) = case conn of
      DuplexConnection cData _ sqs -> prepareMsg cData sqs
      SndConnection cData sq -> prepareMsg cData [sq]
      _ -> (acc, Left $ CONN SIMPLEX)
      where
        prepareMsg :: ConnData -> NonEmpty SndQueue -> ([ConnId], Either AgentErrorType (ConnData, NonEmpty SndQueue, Maybe PQEncryption, MsgFlags, AMessage))
        prepareMsg cData@ConnData {connId, pqSupport} sqs
          | ratchetSyncSendProhibited cData = (acc, Left $ CMD PROHIBITED)
          -- connection is only updated if PQ encryption was disabled, and now it has to be enabled.
          -- support for PQ encryption (small message envelopes) will not be disabled when message is sent.
          | pqEnc == PQEncOn && pqSupport == PQSupportOff =
              let cData' = cData {pqSupport = PQSupportOn} :: ConnData
               in (connId : acc, Right (cData', sqs, Just pqEnc, msgFlags, A_MSG msg))
          | otherwise = (acc, Right (cData, sqs, Just pqEnc, msgFlags, A_MSG msg))
    connIds = map (\(connId, _, _, _) -> connId) $ rights $ toList reqs

-- / async command processing v v v

enqueueCommand :: AgentClient -> ACorrId -> ConnId -> Maybe SMPServer -> AgentCommand -> AM ()
enqueueCommand c corrId connId server aCommand = do
  withStore c $ \db -> createCommand db corrId connId server aCommand
  lift . void $ getAsyncCmdWorker True c server

resumeSrvCmds :: AgentClient -> Maybe SMPServer -> AM' ()
resumeSrvCmds = void .: getAsyncCmdWorker False
{-# INLINE resumeSrvCmds #-}

resumeConnCmds :: AgentClient -> ConnId -> AM ()
resumeConnCmds c connId =
  unlessM connQueued $
    withStore' c (`getPendingCommandServers` connId)
      >>= mapM_ (lift . resumeSrvCmds c)
  where
    connQueued = atomically $ isJust <$> TM.lookupInsert connId True (connCmdsQueued c)

getAsyncCmdWorker :: Bool -> AgentClient -> Maybe SMPServer -> AM' Worker
getAsyncCmdWorker hasWork c server =
  getAgentWorker "async_cmd" hasWork c server (asyncCmdWorkers c) (runCommandProcessing c server)

runCommandProcessing :: AgentClient -> Maybe SMPServer -> Worker -> AM ()
runCommandProcessing c@AgentClient {subQ} server_ Worker {doWork} = do
  ri <- asks $ messageRetryInterval . config -- different retry interval?
  forever $ do
    atomically $ endAgentOperation c AOSndNetwork
    lift $ waitForWork doWork
    atomically $ throwWhenInactive c
    atomically $ beginAgentOperation c AOSndNetwork
    withWork c doWork (`getPendingServerCommand` server_) $ processCmd (riFast ri)
  where
    processCmd :: RetryInterval -> PendingCommand -> AM ()
    processCmd ri PendingCommand {cmdId, corrId, userId, connId, command} = case command of
      AClientCommand (APC _ cmd) -> case cmd of
        NEW enableNtfs (ACM cMode) pqEnc subMode -> noServer $ do
          usedSrvs <- newTVarIO ([] :: [SMPServer])
          tryCommand . withNextSrv c userId usedSrvs [] $ \srv -> do
            (_, cReq) <- newRcvConnSrv c userId connId enableNtfs cMode Nothing pqEnc subMode srv
            notify $ INV (ACR cMode cReq)
        JOIN enableNtfs (ACR _ cReq@(CRInvitationUri ConnReqUriData {crSmpQueues = q :| _} _)) pqEnc subMode connInfo -> noServer $ do
          let initUsed = [qServer q]
          usedSrvs <- newTVarIO initUsed
          tryCommand . withNextSrv c userId usedSrvs initUsed $ \srv -> do
            joinConnSrvAsync c userId connId enableNtfs cReq connInfo pqEnc subMode srv
            notify OK
        LET confId ownCInfo -> withServer' . tryCommand $ allowConnection' c connId confId ownCInfo >> notify OK
        ACK msgId rcptInfo_ -> withServer' . tryCommand $ ackMessage' c connId msgId rcptInfo_ >> notify OK
        SWCH ->
          noServer . tryCommand . withConnLock c connId "switchConnection" $
            withStore c (`getConn` connId) >>= \case
              SomeConn _ conn@(DuplexConnection _ (replaced :| _rqs) _) ->
                switchDuplexConnection c conn replaced >>= notify . SWITCH QDRcv SPStarted
              _ -> throwError $ CMD PROHIBITED
        DEL -> withServer' . tryCommand $ deleteConnection' c connId >> notify OK
        _ -> notify $ ERR $ INTERNAL $ "unsupported async command " <> show (aCommandTag cmd)
      AInternalCommand cmd -> case cmd of
        ICAckDel rId srvMsgId msgId -> withServer $ \srv -> tryWithLock "ICAckDel" $ ack srv rId srvMsgId >> withStore' c (\db -> deleteMsg db connId msgId)
        ICAck rId srvMsgId -> withServer $ \srv -> tryWithLock "ICAck" $ ack srv rId srvMsgId
        ICAllowSecure _rId senderKey -> withServer' . tryWithLock "ICAllowSecure" $ do
          (SomeConn _ conn, AcceptedConfirmation {senderConf, ownConnInfo}) <-
            withStore c $ \db -> runExceptT $ (,) <$> ExceptT (getConn db connId) <*> ExceptT (getAcceptedConfirmation db connId)
          case conn of
            RcvConnection cData rq -> do
              secure rq senderKey
              mapM_ (connectReplyQueues c cData ownConnInfo) (L.nonEmpty $ smpReplyQueues senderConf)
            _ -> throwError $ INTERNAL $ "incorrect connection type " <> show (internalCmdTag cmd)
        ICDuplexSecure _rId senderKey -> withServer' . tryWithLock "ICDuplexSecure" . withDuplexConn $ \(DuplexConnection cData (rq :| _) (sq :| _)) -> do
          secure rq senderKey
          void $ enqueueMessage c cData sq SMP.MsgFlags {notification = True} HELLO
        -- ICDeleteConn is no longer used, but it can be present in old client databases
        ICDeleteConn -> withStore' c (`deleteCommand` cmdId)
        ICDeleteRcvQueue rId -> withServer $ \srv -> tryWithLock "ICDeleteRcvQueue" $ do
          rq <- withStore c (\db -> getDeletedRcvQueue db connId srv rId)
          deleteQueue c rq
          withStore' c (`deleteConnRcvQueue` rq)
        ICQSecure rId senderKey ->
          withServer $ \srv -> tryWithLock "ICQSecure" . withDuplexConn $ \(DuplexConnection cData rqs sqs) ->
            case find (sameQueue (srv, rId)) rqs of
              Just rq'@RcvQueue {server, sndId, status, dbReplaceQueueId = Just replaceQId} ->
                case find ((replaceQId ==) . dbQId) rqs of
                  Just rq1 -> when (status == Confirmed) $ do
                    secureQueue c rq' senderKey
                    withStore' c $ \db -> setRcvQueueStatus db rq' Secured
                    void . enqueueMessages c cData sqs SMP.noMsgFlags $ QUSE [((server, sndId), True)]
                    rq1' <- withStore' c $ \db -> setRcvSwitchStatus db rq1 $ Just RSSendingQUSE
                    let rqs' = updatedQs rq1' rqs
                        conn' = DuplexConnection cData rqs' sqs
                    notify . SWITCH QDRcv SPSecured $ connectionStats conn'
                  _ -> internalErr "ICQSecure: no switching queue found"
              _ -> internalErr "ICQSecure: queue address not found in connection"
        ICQDelete rId -> do
          withServer $ \srv -> tryWithLock "ICQDelete" . withDuplexConn $ \(DuplexConnection cData rqs sqs) -> do
            case removeQ (srv, rId) rqs of
              Nothing -> internalErr "ICQDelete: queue address not found in connection"
              Just (rq'@RcvQueue {primary}, rq'' : rqs')
                | primary -> internalErr "ICQDelete: cannot delete primary rcv queue"
                | otherwise -> do
                    checkRQSwchStatus rq' RSReceivedMessage
                    tryError (deleteQueue c rq') >>= \case
                      Right () -> finalizeSwitch
                      Left e
                        | temporaryOrHostError e -> throwError e
                        | otherwise -> finalizeSwitch >> throwError e
                where
                  finalizeSwitch = do
                    withStore' c $ \db -> deleteConnRcvQueue db rq'
                    when (enableNtfs cData) $ do
                      ns <- asks ntfSupervisor
                      atomically $ sendNtfSubCommand ns (connId, NSCCreate)
                    let conn' = DuplexConnection cData (rq'' :| rqs') sqs
                    notify $ SWITCH QDRcv SPCompleted $ connectionStats conn'
              _ -> internalErr "ICQDelete: cannot delete the only queue in connection"
        where
          ack srv rId srvMsgId = do
            rq <- withStore c $ \db -> getRcvQueue db connId srv rId
            ackQueueMessage c rq srvMsgId
          secure :: RcvQueue -> SMP.SndPublicAuthKey -> AM ()
          secure rq senderKey = do
            secureQueue c rq senderKey
            withStore' c $ \db -> setRcvQueueStatus db rq Secured
      where
        withServer a = case server_ of
          Just srv -> a srv
          _ -> internalErr "command requires server"
        withServer' = withServer . const
        noServer a = case server_ of
          Nothing -> a
          _ -> internalErr "command requires no server"
        withDuplexConn :: (Connection 'CDuplex -> AM ()) -> AM ()
        withDuplexConn a =
          withStore c (`getConn` connId) >>= \case
            SomeConn _ conn@DuplexConnection {} -> a conn
            _ -> internalErr "command requires duplex connection"
        tryCommand action = withRetryInterval ri $ \_ loop ->
          tryError action >>= \case
            Left e
              | temporaryOrHostError e -> retrySndOp c loop
              | otherwise -> cmdError e
            Right () -> withStore' c (`deleteCommand` cmdId)
        tryWithLock name = tryCommand . withConnLock c connId name
        internalErr s = cmdError $ INTERNAL $ s <> ": " <> show (agentCommandTag command)
        cmdError e = notify (ERR e) >> withStore' c (`deleteCommand` cmdId)
        notify :: forall e. AEntityI e => ACommand 'Agent e -> AM ()
        notify cmd = atomically $ writeTBQueue subQ (corrId, connId, APC (sAEntity @e) cmd)
-- ^ ^ ^ async command processing /

enqueueMessages :: AgentClient -> ConnData -> NonEmpty SndQueue -> MsgFlags -> AMessage -> AM (AgentMsgId, PQEncryption)
enqueueMessages c cData sqs msgFlags aMessage = do
  when (ratchetSyncSendProhibited cData) $ throwError $ INTERNAL "enqueueMessages: ratchet is not synchronized"
  enqueueMessages' c cData sqs msgFlags aMessage

enqueueMessages' :: AgentClient -> ConnData -> NonEmpty SndQueue -> MsgFlags -> AMessage -> AM (AgentMsgId, CR.PQEncryption)
enqueueMessages' c cData sqs msgFlags aMessage =
  ExceptT $ runIdentity <$> enqueueMessagesB c (Identity (Right (cData, sqs, Nothing, msgFlags, aMessage)))
{-# INLINE enqueueMessages' #-}

enqueueMessagesB :: Traversable t => AgentClient -> t (Either AgentErrorType (ConnData, NonEmpty SndQueue, Maybe PQEncryption, MsgFlags, AMessage)) -> AM' (t (Either AgentErrorType (AgentMsgId, PQEncryption)))
enqueueMessagesB c reqs = do
  reqs' <- enqueueMessageB c reqs
  enqueueSavedMessageB c $ mapMaybe snd $ rights $ toList reqs'
  pure $ fst <$$> reqs'

isActiveSndQ :: SndQueue -> Bool
isActiveSndQ SndQueue {status} = status == Secured || status == Active
{-# INLINE isActiveSndQ #-}

enqueueMessage :: AgentClient -> ConnData -> SndQueue -> MsgFlags -> AMessage -> AM (AgentMsgId, PQEncryption)
enqueueMessage c cData sq msgFlags aMessage =
  ExceptT $ fmap fst . runIdentity <$> enqueueMessageB c (Identity (Right (cData, [sq], Nothing, msgFlags, aMessage)))
{-# INLINE enqueueMessage #-}

-- this function is used only for sending messages in batch, it returns the list of successes to enqueue additional deliveries
enqueueMessageB :: forall t. Traversable t => AgentClient -> t (Either AgentErrorType (ConnData, NonEmpty SndQueue, Maybe PQEncryption, MsgFlags, AMessage)) -> AM' (t (Either AgentErrorType ((AgentMsgId, PQEncryption), Maybe (ConnData, [SndQueue], AgentMsgId))))
enqueueMessageB c reqs = do
  cfg <- asks config
  reqMids <- withStoreBatch c $ \db -> fmap (bindRight $ storeSentMsg db cfg) reqs
  forME reqMids $ \((cData, sq :| sqs, _, _, _), InternalId msgId, pqSecr) -> do
    submitPendingMsg c cData sq
    let sqs' = filter isActiveSndQ sqs
    pure $ Right ((msgId, pqSecr), if null sqs' then Nothing else Just (cData, sqs', msgId))
  where
    storeSentMsg :: DB.Connection -> AgentConfig -> (ConnData, NonEmpty SndQueue, Maybe PQEncryption, MsgFlags, AMessage) -> IO (Either AgentErrorType ((ConnData, NonEmpty SndQueue, Maybe PQEncryption, MsgFlags, AMessage), InternalId, PQEncryption))
    storeSentMsg db cfg req@(cData@ConnData {connId}, sq :| _, pqEnc_, msgFlags, aMessage) = fmap (first storeError) $ runExceptT $ do
      let AgentConfig {smpAgentVRange, e2eEncryptVRange} = cfg
      internalTs <- liftIO getCurrentTime
      (internalId, internalSndId, prevMsgHash) <- liftIO $ updateSndIds db connId
      let privHeader = APrivHeader (unSndId internalSndId) prevMsgHash
          agentMsg = AgentMessage privHeader aMessage
          agentMsgStr = smpEncode agentMsg
          internalHash = C.sha256Hash agentMsgStr
          currentE2EVersion = maxVersion e2eEncryptVRange
      (encAgentMessage, pqEnc) <- agentRatchetEncrypt db cData agentMsgStr e2eEncAgentMsgLength pqEnc_ currentE2EVersion
      let agentVersion = maxVersion smpAgentVRange
          msgBody = smpEncode $ AgentMsgEnvelope {agentVersion, encAgentMessage}
          msgType = agentMessageType agentMsg
          msgData = SndMsgData {internalId, internalSndId, internalTs, msgType, msgFlags, msgBody, pqEncryption = pqEnc, internalHash, prevMsgHash}
      liftIO $ createSndMsg db connId msgData
      liftIO $ createSndMsgDelivery db connId sq internalId
      pure (req, internalId, pqEnc)

enqueueSavedMessage :: AgentClient -> ConnData -> AgentMsgId -> SndQueue -> AM' ()
enqueueSavedMessage c cData msgId sq = enqueueSavedMessageB c $ Identity (cData, [sq], msgId)
{-# INLINE enqueueSavedMessage #-}

enqueueSavedMessageB :: Foldable t => AgentClient -> t (ConnData, [SndQueue], AgentMsgId) -> AM' ()
enqueueSavedMessageB c reqs = do
  -- saving to the database is in the start to avoid race conditions when delivery is read from queue before it is saved
  void $ withStoreBatch' c $ \db -> concatMap (storeDeliveries db) reqs
  forM_ reqs $ \(cData, sqs, _) ->
    forM sqs $ submitPendingMsg c cData
  where
    storeDeliveries :: DB.Connection -> (ConnData, [SndQueue], AgentMsgId) -> [IO ()]
    storeDeliveries db (ConnData {connId}, sqs, msgId) = do
      let mId = InternalId msgId
       in map (\sq -> createSndMsgDelivery db connId sq mId) sqs

resumeMsgDelivery :: AgentClient -> ConnData -> SndQueue -> AM' ()
resumeMsgDelivery = void .:. getDeliveryWorker False
{-# INLINE resumeMsgDelivery #-}

getDeliveryWorker :: Bool -> AgentClient -> ConnData -> SndQueue -> AM' (Worker, TMVar ())
getDeliveryWorker hasWork c cData sq =
  getAgentWorker' fst mkLock "msg_delivery" hasWork c (qAddress sq) (smpDeliveryWorkers c) (runSmpQueueMsgDelivery c cData sq)
  where
    mkLock w = do
      retryLock <- newEmptyTMVar
      pure (w, retryLock)

submitPendingMsg :: AgentClient -> ConnData -> SndQueue -> AM' ()
submitPendingMsg c cData sq = do
  atomically $ modifyTVar' (msgDeliveryOp c) $ \s -> s {opsInProgress = opsInProgress s + 1}
  void $ getDeliveryWorker True c cData sq

runSmpQueueMsgDelivery :: AgentClient -> ConnData -> SndQueue -> (Worker, TMVar ()) -> AM ()
runSmpQueueMsgDelivery c@AgentClient {subQ} ConnData {connId} sq (Worker {doWork}, qLock) = do
  AgentConfig {messageRetryInterval = ri, messageTimeout, helloTimeout, quotaExceededTimeout} <- asks config
  forever $ do
    atomically $ endAgentOperation c AOSndNetwork
    lift $ waitForWork doWork
    atomically $ throwWhenInactive c
    atomically $ throwWhenNoDelivery c sq
    atomically $ beginAgentOperation c AOSndNetwork
    withWork c doWork (\db -> getPendingQueueMsg db connId sq) $
      \(rq_, PendingMsgData {msgId, msgType, msgBody, pqEncryption, msgFlags, msgRetryState, internalTs}) -> do
        atomically $ endAgentOperation c AOMsgDelivery -- this operation begins in submitPendingMsg
        let mId = unId msgId
            ri' = maybe id updateRetryInterval2 msgRetryState ri
        withRetryLock2 ri' qLock $ \riState loop -> do
          liftIO $ waitForUserNetwork c
          resp <- tryError $ case msgType of
            AM_CONN_INFO -> sendConfirmation c sq msgBody
            AM_CONN_INFO_REPLY -> sendConfirmation c sq msgBody
            _ -> sendAgentMessage c sq msgFlags msgBody
          case resp of
            Left e -> do
              let err = if msgType == AM_A_MSG_ then MERR mId e else ERR e
              case e of
                SMP _ SMP.QUOTA -> case msgType of
                  AM_CONN_INFO -> connError msgId NOT_AVAILABLE
                  AM_CONN_INFO_REPLY -> connError msgId NOT_AVAILABLE
                  _ -> do
                    expireTs <- addUTCTime (-quotaExceededTimeout) <$> liftIO getCurrentTime
                    if internalTs < expireTs then notifyDelMsgs msgId e expireTs else retrySndMsg RISlow
                SMP _ SMP.AUTH -> case msgType of
                  AM_CONN_INFO -> connError msgId NOT_AVAILABLE
                  AM_CONN_INFO_REPLY -> connError msgId NOT_AVAILABLE
                  AM_RATCHET_INFO -> connError msgId NOT_AVAILABLE
                  -- in duplexHandshake mode (v2) HELLO is only sent once, without retrying,
                  -- because the queue must be secured by the time the confirmation or the first HELLO is received
                  AM_HELLO_ -> case rq_ of
                    -- party initiating connection
                    Just _ -> connError msgId NOT_AVAILABLE
                    -- party joining connection
                    _ -> connError msgId NOT_ACCEPTED
                  AM_REPLY_ -> notifyDel msgId err
                  AM_A_MSG_ -> notifyDel msgId err
                  AM_A_RCVD_ -> notifyDel msgId err
                  AM_QCONT_ -> notifyDel msgId err
                  AM_QADD_ -> qError msgId "QADD: AUTH"
                  AM_QKEY_ -> qError msgId "QKEY: AUTH"
                  AM_QUSE_ -> qError msgId "QUSE: AUTH"
                  AM_QTEST_ -> qError msgId "QTEST: AUTH"
                  AM_EREADY_ -> notifyDel msgId err
                _
                  -- for other operations BROKER HOST is treated as a permanent error (e.g., when connecting to the server),
                  -- the message sending would be retried
                  | temporaryOrHostError e -> do
                      let msgTimeout = if msgType == AM_HELLO_ then helloTimeout else messageTimeout
                      expireTs <- addUTCTime (-msgTimeout) <$> liftIO getCurrentTime
                      if internalTs < expireTs
                        then notifyDelMsgs msgId e expireTs
                        else do
                          when (serverHostError e) $ notify $ MWARN (unId msgId) e
                          retrySndMsg RIFast
                  | otherwise -> notifyDel msgId err
              where
                retrySndMsg riMode = do
                  withStore' c $ \db -> updatePendingMsgRIState db connId msgId riState
                  retrySndOp c $ loop riMode
            Right proxySrv_ -> do
              case msgType of
                AM_CONN_INFO -> setConfirmed
                AM_CONN_INFO_REPLY -> setConfirmed
                AM_RATCHET_INFO -> pure ()
                AM_REPLY_ -> pure ()
                AM_HELLO_ -> do
                  withStore' c $ \db -> setSndQueueStatus db sq Active
                  case rq_ of
                    -- party initiating connection (in v1)
                    Just RcvQueue {status} ->
                      -- it is unclear why subscribeQueue was needed here,
                      -- message delivery can only be enabled for queues that were created in the current session or subscribed
                      -- subscribeQueue c rq connId
                      --
                      -- If initiating party were to send CON to the user without waiting for reply HELLO (to reduce handshake time),
                      -- it would lead to the non-deterministic internal ID of the first sent message, at to some other race conditions,
                      -- because it can be sent before HELLO is received
                      -- With `status == Active` condition, CON is sent here only by the accepting party, that previously received HELLO
                      when (status == Active) $ notify $ CON pqEncryption
                    -- this branch should never be reached as receive queue is created before the confirmation,
                    _ -> logError "HELLO sent without receive queue"
                AM_A_MSG_ -> notify $ SENT mId proxySrv_
                AM_A_RCVD_ -> pure ()
                AM_QCONT_ -> pure ()
                AM_QADD_ -> pure ()
                AM_QKEY_ -> do
                  SomeConn _ conn <- withStore c (`getConn` connId)
                  notify . SWITCH QDSnd SPConfirmed $ connectionStats conn
                AM_QUSE_ -> pure ()
                AM_QTEST_ -> withConnLock c connId "runSmpQueueMsgDelivery AM_QTEST_" $ do
                  withStore' c $ \db -> setSndQueueStatus db sq Active
                  SomeConn _ conn <- withStore c (`getConn` connId)
                  case conn of
                    DuplexConnection cData' rqs sqs -> do
                      -- remove old snd queue from connection once QTEST is sent to the new queue
                      let addr = qAddress sq
                      case findQ addr sqs of
                        -- this is the same queue where this loop delivers messages to but with updated state
                        Just SndQueue {dbReplaceQueueId = Just replacedId, primary} ->
                          -- second part of this condition is a sanity check because dbReplaceQueueId cannot point to the same queue, see switchConnection'
                          case removeQP (\sq' -> dbQId sq' == replacedId && not (sameQueue addr sq')) sqs of
                            Nothing -> internalErr msgId "sent QTEST: queue not found in connection"
                            Just (sq', sq'' : sqs') -> do
                              checkSQSwchStatus sq' SSSendingQTEST
                              -- remove the delivery from the map to stop the thread when the delivery loop is complete
                              atomically $ TM.delete (qAddress sq') $ smpDeliveryWorkers c
                              withStore' c $ \db -> do
                                when primary $ setSndQueuePrimary db connId sq
                                deletePendingMsgs db connId sq'
                                deleteConnSndQueue db connId sq'
                              let sqs'' = sq'' :| sqs'
                                  conn' = DuplexConnection cData' rqs sqs''
                              notify . SWITCH QDSnd SPCompleted $ connectionStats conn'
                            _ -> internalErr msgId "sent QTEST: there is only one queue in connection"
                        _ -> internalErr msgId "sent QTEST: queue not in connection or not replacing another queue"
                    _ -> internalErr msgId "QTEST sent not in duplex connection"
                AM_EREADY_ -> pure ()
              delMsgKeep (msgType == AM_A_MSG_) msgId
              where
                setConfirmed = do
                  withStore' c $ \db -> do
                    setSndQueueStatus db sq Confirmed
                    when (isJust rq_) $ removeConfirmations db connId
  where
    notifyDelMsgs :: InternalId -> AgentErrorType -> UTCTime -> AM ()
    notifyDelMsgs msgId err expireTs = do
      notifyDel msgId $ MERR (unId msgId) err
      msgIds_ <- withStore' c $ \db -> getExpiredSndMessages db connId sq expireTs
      forM_ (L.nonEmpty msgIds_) $ \msgIds -> do
        notify $ MERRS (L.map unId msgIds) err
        withStore' c $ \db -> forM_ msgIds $ \msgId' -> deleteSndMsgDelivery db connId sq msgId' False `catchAll_` pure ()
    delMsg :: InternalId -> AM ()
    delMsg = delMsgKeep False
    delMsgKeep :: Bool -> InternalId -> AM ()
    delMsgKeep keepForReceipt msgId = withStore' c $ \db -> deleteSndMsgDelivery db connId sq msgId keepForReceipt
    notify :: forall e. AEntityI e => ACommand 'Agent e -> AM ()
    notify cmd = atomically $ writeTBQueue subQ ("", connId, APC (sAEntity @e) cmd)
    notifyDel :: AEntityI e => InternalId -> ACommand 'Agent e -> AM ()
    notifyDel msgId cmd = notify cmd >> delMsg msgId
    connError msgId = notifyDel msgId . ERR . CONN
    qError msgId = notifyDel msgId . ERR . AGENT . A_QUEUE
    internalErr msgId = notifyDel msgId . ERR . INTERNAL

retrySndOp :: AgentClient -> AM () -> AM ()
retrySndOp c loop = do
  -- end... is in a separate atomically because if begin... blocks, SUSPENDED won't be sent
  atomically $ endAgentOperation c AOSndNetwork
  atomically $ throwWhenInactive c
  atomically $ beginAgentOperation c AOSndNetwork
  loop

ackMessage' :: AgentClient -> ConnId -> AgentMsgId -> Maybe MsgReceiptInfo -> AM ()
ackMessage' c connId msgId rcptInfo_ = withConnLock c connId "ackMessage" $ do
  SomeConn _ conn <- withStore c (`getConn` connId)
  case conn of
    DuplexConnection {} -> ack >> sendRcpt conn >> del
    RcvConnection {} -> ack >> del
    SndConnection {} -> throwError $ CONN SIMPLEX
    ContactConnection {} -> throwError $ CMD PROHIBITED
    NewConnection _ -> throwError $ CMD PROHIBITED
  where
    ack :: AM ()
    ack = do
      -- the stored message was delivered via a specific queue, the rest failed to decrypt and were already acknowledged
      (rq, srvMsgId) <- withStore c $ \db -> setMsgUserAck db connId $ InternalId msgId
      ackQueueMessage c rq srvMsgId
    del :: AM ()
    del = withStore' c $ \db -> deleteMsg db connId $ InternalId msgId
    sendRcpt :: Connection 'CDuplex -> AM ()
    sendRcpt (DuplexConnection cData@ConnData {connAgentVersion} _ sqs) = do
      msg@RcvMsg {msgType, msgReceipt} <- withStore c $ \db -> getRcvMsg db connId $ InternalId msgId
      case rcptInfo_ of
        Just rcptInfo -> do
          unless (msgType == AM_A_MSG_) $ throwError (CMD PROHIBITED)
          when (connAgentVersion >= deliveryRcptsSMPAgentVersion) $ do
            let RcvMsg {msgMeta = MsgMeta {sndMsgId}, internalHash} = msg
                rcpt = A_RCVD [AMessageReceipt {agentMsgId = sndMsgId, msgHash = internalHash, rcptInfo}]
            void $ enqueueMessages c cData sqs SMP.MsgFlags {notification = False} rcpt
        Nothing -> case (msgType, msgReceipt) of
          -- only remove sent message if receipt hash was Ok, both to debug and for future redundancy
          (AM_A_RCVD_, Just MsgReceipt {agentMsgId = sndMsgId, msgRcptStatus = MROk}) ->
            withStore' c $ \db -> deleteDeliveredSndMsg db connId $ InternalId sndMsgId
          _ -> pure ()

switchConnection' :: AgentClient -> ConnId -> AM ConnectionStats
switchConnection' c connId =
  withConnLock c connId "switchConnection" $
    withStore c (`getConn` connId) >>= \case
      SomeConn _ conn@(DuplexConnection cData rqs@(rq :| _rqs) _)
        | isJust (switchingRQ rqs) -> throwError $ CMD PROHIBITED
        | otherwise -> do
            when (ratchetSyncSendProhibited cData) $ throwError $ CMD PROHIBITED
            rq' <- withStore' c $ \db -> setRcvSwitchStatus db rq $ Just RSSwitchStarted
            switchDuplexConnection c conn rq'
      _ -> throwError $ CMD PROHIBITED

switchDuplexConnection :: AgentClient -> Connection 'CDuplex -> RcvQueue -> AM ConnectionStats
switchDuplexConnection c (DuplexConnection cData@ConnData {connId, userId} rqs sqs) rq@RcvQueue {server, dbQueueId = DBQueueId dbQueueId, sndId} = do
  checkRQSwchStatus rq RSSwitchStarted
  clientVRange <- asks $ smpClientVRange . config
  -- try to get the server that is different from all queues, or at least from the primary rcv queue
  srvAuth@(ProtoServerWithAuth srv _) <- getNextServer c userId $ map qServer (L.toList rqs) <> map qServer (L.toList sqs)
  srv' <- if srv == server then getNextServer c userId [server] else pure srvAuth
  (q, qUri, tSess, sessId) <- newRcvQueue c userId connId srv' clientVRange SMSubscribe
  let rq' = (q :: NewRcvQueue) {primary = True, dbReplaceQueueId = Just dbQueueId}
  rq'' <- withStore c $ \db -> addConnRcvQueue db connId rq'
  lift $ addNewQueueSubscription c rq'' tSess sessId
  void . enqueueMessages c cData sqs SMP.noMsgFlags $ QADD [(qUri, Just (server, sndId))]
  rq1 <- withStore' c $ \db -> setRcvSwitchStatus db rq $ Just RSSendingQADD
  let rqs' = updatedQs rq1 rqs <> [rq'']
  pure . connectionStats $ DuplexConnection cData rqs' sqs

abortConnectionSwitch' :: AgentClient -> ConnId -> AM ConnectionStats
abortConnectionSwitch' c connId =
  withConnLock c connId "abortConnectionSwitch" $
    withStore c (`getConn` connId) >>= \case
      SomeConn _ (DuplexConnection cData rqs sqs) -> case switchingRQ rqs of
        Just rq
          | canAbortRcvSwitch rq -> do
              when (ratchetSyncSendProhibited cData) $ throwError $ CMD PROHIBITED
              -- multiple queues to which the connections switches were possible when repeating switch was allowed
              let (delRqs, keepRqs) = L.partition ((Just (dbQId rq) ==) . dbReplaceQId) rqs
              case L.nonEmpty keepRqs of
                Just rqs' -> do
                  rq' <- withStore' c $ \db -> do
                    mapM_ (setRcvQueueDeleted db) delRqs
                    setRcvSwitchStatus db rq Nothing
                  forM_ delRqs $ \RcvQueue {server, rcvId} -> enqueueCommand c "" connId (Just server) $ AInternalCommand $ ICDeleteRcvQueue rcvId
                  let rqs'' = updatedQs rq' rqs'
                      conn' = DuplexConnection cData rqs'' sqs
                  pure $ connectionStats conn'
                _ -> throwError $ INTERNAL "won't delete all rcv queues in connection"
          | otherwise -> throwError $ CMD PROHIBITED
        _ -> throwError $ CMD PROHIBITED
      _ -> throwError $ CMD PROHIBITED

synchronizeRatchet' :: AgentClient -> ConnId -> PQSupport -> Bool -> AM ConnectionStats
synchronizeRatchet' c connId pqSupport' force = withConnLock c connId "synchronizeRatchet" $ do
  withStore c (`getConn` connId) >>= \case
    SomeConn _ (DuplexConnection cData@ConnData {pqSupport} rqs sqs)
      | ratchetSyncAllowed cData || force -> do
          -- check queues are not switching?
          when (pqSupport' /= pqSupport) $ withStore' c $ \db -> setConnPQSupport db connId pqSupport'
          let cData' = cData {pqSupport = pqSupport'} :: ConnData
          AgentConfig {e2eEncryptVRange} <- asks config
          g <- asks random
          (pk1, pk2, pKem, e2eParams) <- liftIO $ CR.generateRcvE2EParams g (maxVersion e2eEncryptVRange) pqSupport'
          enqueueRatchetKeyMsgs c cData' sqs e2eParams
          withStore' c $ \db -> do
            setConnRatchetSync db connId RSStarted
            setRatchetX3dhKeys db connId pk1 pk2 pKem
          let cData'' = cData' {ratchetSyncState = RSStarted} :: ConnData
              conn' = DuplexConnection cData'' rqs sqs
          pure $ connectionStats conn'
      | otherwise -> throwError $ CMD PROHIBITED
    _ -> throwError $ CMD PROHIBITED

ackQueueMessage :: AgentClient -> RcvQueue -> SMP.MsgId -> AM ()
ackQueueMessage c rq srvMsgId =
  sendAck c rq srvMsgId `catchAgentError` \case
    SMP _ SMP.NO_MSG -> pure ()
    e -> throwError e

-- | Suspend SMP agent connection (OFF command) in Reader monad
suspendConnection' :: AgentClient -> ConnId -> AM ()
suspendConnection' c connId = withConnLock c connId "suspendConnection" $ do
  SomeConn _ conn <- withStore c (`getConn` connId)
  case conn of
    DuplexConnection _ rqs _ -> mapM_ (suspendQueue c) rqs
    RcvConnection _ rq -> suspendQueue c rq
    ContactConnection _ rq -> suspendQueue c rq
    SndConnection _ _ -> throwError $ CONN SIMPLEX
    NewConnection _ -> throwError $ CMD PROHIBITED

-- | Delete SMP agent connection (DEL command) in Reader monad
-- unlike deleteConnectionAsync, this function does not mark connection as deleted in case of deletion failure
-- currently it is used only in tests
deleteConnection' :: AgentClient -> ConnId -> AM ()
deleteConnection' c connId = toConnResult connId =<< deleteConnections' c [connId]
{-# INLINE deleteConnection' #-}

connRcvQueues :: Connection d -> [RcvQueue]
connRcvQueues = \case
  DuplexConnection _ rqs _ -> L.toList rqs
  RcvConnection _ rq -> [rq]
  ContactConnection _ rq -> [rq]
  SndConnection _ _ -> []
  NewConnection _ -> []

disableConn :: AgentClient -> ConnId -> AM' ()
disableConn c connId = do
  atomically $ removeSubscription c connId
  ns <- asks ntfSupervisor
  atomically $ writeTBQueue (ntfSubQ ns) (connId, NSCDelete)

-- Unlike deleteConnectionsAsync, this function does not mark connections as deleted in case of deletion failure.
deleteConnections' :: AgentClient -> [ConnId] -> AM (Map ConnId (Either AgentErrorType ()))
deleteConnections' = deleteConnections_ getConns False False
{-# INLINE deleteConnections' #-}

deleteDeletedConns :: AgentClient -> [ConnId] -> AM (Map ConnId (Either AgentErrorType ()))
deleteDeletedConns = deleteConnections_ getDeletedConns True False
{-# INLINE deleteDeletedConns #-}

deleteDeletedWaitingDeliveryConns :: AgentClient -> [ConnId] -> AM (Map ConnId (Either AgentErrorType ()))
deleteDeletedWaitingDeliveryConns = deleteConnections_ getConns True True
{-# INLINE deleteDeletedWaitingDeliveryConns #-}

prepareDeleteConnections_ ::
  (DB.Connection -> [ConnId] -> IO [Either StoreError SomeConn]) ->
  AgentClient ->
  Bool ->
  [ConnId] ->
  AM (Map ConnId (Either AgentErrorType ()), [RcvQueue], [ConnId])
prepareDeleteConnections_ getConnections c waitDelivery connIds = do
  conns :: Map ConnId (Either StoreError SomeConn) <- M.fromList . zip connIds <$> withStore' c (`getConnections` connIds)
  let (errs, cs) = M.mapEither id conns
      errs' = M.map (Left . storeError) errs
      (delRs, rcvQs) = M.mapEither rcvQueues cs
      rqs = concat $ M.elems rcvQs
      connIds' = M.keys rcvQs
  lift . forM_ connIds' $ disableConn c
  -- remove from subs tracking in clients
  clients <- readTVarIO (smpClients c)
  forM_ clients $ \SessionVar {sessionVar} ->
    atomically $ tryReadTMVar sessionVar >>= \case
      Just (Right SMPConnectedClient {connectedClient}) -> modifyTVar' (sentSubs connectedClient) . M.filterWithKey $ \k _v -> k `M.notMember` rcvQs
      _ -> pure ()
  -- ! delRs is not used to notify about the result in any of the calling functions,
  -- ! it is only used to check results count in deleteConnections_;
  -- ! if it was used to notify about the result, it might be necessary to differentiate
  -- ! between completed deletions of connections, and deletions delayed due to wait for delivery (see deleteConn)
  deliveryTimeout <- if waitDelivery then asks (Just . connDeleteDeliveryTimeout . config) else pure Nothing
  rs' <- lift $ catMaybes . rights <$> withStoreBatch' c (\db -> map (deleteConn db deliveryTimeout) (M.keys delRs))
  forM_ rs' $ \cId -> notify ("", cId, APC SAEConn DEL_CONN)
  pure (errs' <> delRs, rqs, connIds')
  where
    rcvQueues :: SomeConn -> Either (Either AgentErrorType ()) [RcvQueue]
    rcvQueues (SomeConn _ conn) = case connRcvQueues conn of
      [] -> Left $ Right ()
      rqs -> Right rqs
    notify = atomically . writeTBQueue (subQ c)

deleteConnQueues :: AgentClient -> Bool -> Bool -> [RcvQueue] -> AM' (Map ConnId (Either AgentErrorType ()))
deleteConnQueues c waitDelivery ntf rqs = do
  rs <- connResults <$> (deleteQueueRecs =<< deleteQueues c rqs)
  let connIds = M.keys $ M.filter isRight rs
  deliveryTimeout <- if waitDelivery then asks (Just . connDeleteDeliveryTimeout . config) else pure Nothing
  rs' <- catMaybes . rights <$> withStoreBatch' c (\db -> map (deleteConn db deliveryTimeout) connIds)
  forM_ rs' $ \cId -> notify ("", cId, APC SAEConn DEL_CONN)
  pure rs
  where
    deleteQueueRecs :: [(RcvQueue, Either AgentErrorType ())] -> AM' [(RcvQueue, Either AgentErrorType ())]
    deleteQueueRecs rs = do
      maxErrs <- asks $ deleteErrorCount . config
      (rs', notifyActions) <- unzip . rights <$> withStoreBatch' c (\db -> map (deleteQueueRec db maxErrs) rs)
      mapM_ sequence_ notifyActions
      pure rs'
      where
        deleteQueueRec ::
          DB.Connection ->
          Int ->
          (RcvQueue, Either AgentErrorType ()) ->
          IO ((RcvQueue, Either AgentErrorType ()), Maybe (AM' ()))
        deleteQueueRec db maxErrs (rq, r) = case r of
          Right _ -> deleteConnRcvQueue db rq $> ((rq, r), Just (notifyRQ rq Nothing))
          Left e
            | temporaryOrHostError e && deleteErrors rq + 1 < maxErrs -> incRcvDeleteErrors db rq $> ((rq, r), Nothing)
            | otherwise -> deleteConnRcvQueue db rq $> ((rq, Right ()), Just (notifyRQ rq (Just e)))
    notifyRQ rq e_ = notify ("", qConnId rq, APC SAEConn $ DEL_RCVQ (qServer rq) (queueId rq) e_)
    notify = when ntf . atomically . writeTBQueue (subQ c)
    connResults :: [(RcvQueue, Either AgentErrorType ())] -> Map ConnId (Either AgentErrorType ())
    connResults = M.map snd . foldl' addResult M.empty
      where
        -- collects results by connection ID
        addResult :: Map ConnId QCmdResult -> (RcvQueue, Either AgentErrorType ()) -> Map ConnId QCmdResult
        addResult rs (RcvQueue {connId, status}, r) = M.alter (combineRes (status, r)) connId rs
        -- combines two results for one connection, by prioritizing errors in Active queues
        combineRes :: QCmdResult -> Maybe QCmdResult -> Maybe QCmdResult
        combineRes r' (Just r) = Just $ if order r <= order r' then r else r'
        combineRes r' _ = Just r'
        order :: QCmdResult -> Int
        order (Active, Left _) = 1
        order (_, Left _) = 2
        order _ = 3

deleteConnections_ ::
  (DB.Connection -> [ConnId] -> IO [Either StoreError SomeConn]) ->
  Bool ->
  Bool ->
  AgentClient ->
  [ConnId] ->
  AM (Map ConnId (Either AgentErrorType ()))
deleteConnections_ _ _ _ _ [] = pure M.empty
deleteConnections_ getConnections ntf waitDelivery c connIds = do
  (rs, rqs, _) <- prepareDeleteConnections_ getConnections c waitDelivery connIds
  rcvRs <- lift $ deleteConnQueues c waitDelivery ntf rqs
  let rs' = M.union rs rcvRs
  notifyResultError rs'
  pure rs'
  where
    notifyResultError :: Map ConnId (Either AgentErrorType ()) -> AM ()
    notifyResultError rs = do
      let actual = M.size rs
          expected = length connIds
      when (actual /= expected) . atomically $
        writeTBQueue (subQ c) ("", "", APC SAEConn $ ERR $ INTERNAL $ "deleteConnections result size: " <> show actual <> ", expected " <> show expected)

getConnectionServers' :: AgentClient -> ConnId -> AM ConnectionStats
getConnectionServers' c connId = do
  SomeConn _ conn <- withStore c (`getConn` connId)
  pure $ connectionStats conn

getConnectionRatchetAdHash' :: AgentClient -> ConnId -> AM ByteString
getConnectionRatchetAdHash' c connId = do
  CR.Ratchet {rcAD = Str rcAD} <- withStore c (`getRatchet` connId)
  pure $ C.sha256Hash rcAD

connectionStats :: Connection c -> ConnectionStats
connectionStats = \case
  RcvConnection cData rq ->
    (stats cData) {rcvQueuesInfo = [rcvQueueInfo rq]}
  SndConnection cData sq ->
    (stats cData) {sndQueuesInfo = [sndQueueInfo sq]}
  DuplexConnection cData rqs sqs ->
    (stats cData) {rcvQueuesInfo = map rcvQueueInfo $ L.toList rqs, sndQueuesInfo = map sndQueueInfo $ L.toList sqs}
  ContactConnection cData rq ->
    (stats cData) {rcvQueuesInfo = [rcvQueueInfo rq]}
  NewConnection cData ->
    stats cData
  where
    stats ConnData {connAgentVersion, ratchetSyncState} =
      ConnectionStats
        { connAgentVersion,
          rcvQueuesInfo = [],
          sndQueuesInfo = [],
          ratchetSyncState,
          ratchetSyncSupported = connAgentVersion >= ratchetSyncSMPAgentVersion
        }

-- | Change servers to be used for creating new queues, in Reader monad
setProtocolServers :: (ProtocolTypeI p, UserProtocol p) => AgentClient -> UserId -> NonEmpty (ProtoServerWithAuth p) -> IO ()
setProtocolServers c userId srvs = atomically $ TM.insert userId srvs (userServers c)
{-# INLINE setProtocolServers #-}

registerNtfToken' :: AgentClient -> DeviceToken -> NotificationsMode -> AM NtfTknStatus
registerNtfToken' c suppliedDeviceToken suppliedNtfMode =
  withStore' c getSavedNtfToken >>= \case
    Just tkn@NtfToken {deviceToken = savedDeviceToken, ntfTokenId, ntfTknStatus, ntfTknAction, ntfMode = savedNtfMode} -> do
      status <- case (ntfTokenId, ntfTknAction) of
        (Nothing, Just NTARegister) -> do
          when (savedDeviceToken /= suppliedDeviceToken) $ withStore' c $ \db -> updateDeviceToken db tkn suppliedDeviceToken
          registerToken tkn $> NTRegistered
        -- possible improvement: add minimal time before repeat registration
        (Just tknId, Nothing)
          | savedDeviceToken == suppliedDeviceToken ->
              when (ntfTknStatus == NTRegistered) (registerToken tkn) $> NTRegistered
          | otherwise -> replaceToken tknId
        (Just tknId, Just (NTAVerify code))
          | savedDeviceToken == suppliedDeviceToken ->
              t tkn (NTActive, Just NTACheck) $ agentNtfVerifyToken c tknId tkn code
          | otherwise -> replaceToken tknId
        (Just tknId, Just NTACheck)
          | savedDeviceToken == suppliedDeviceToken -> do
              ns <- asks ntfSupervisor
              atomically $ nsUpdateToken ns tkn {ntfMode = suppliedNtfMode}
              when (ntfTknStatus == NTActive) $ do
                cron <- asks $ ntfCron . config
                agentNtfEnableCron c tknId tkn cron
                when (suppliedNtfMode == NMInstant) $ initializeNtfSubs c
                when (suppliedNtfMode == NMPeriodic && savedNtfMode == NMInstant) $ deleteNtfSubs c NSCDelete
              -- possible improvement: get updated token status from the server, or maybe TCRON could return the current status
              pure ntfTknStatus
          | otherwise -> replaceToken tknId
        (Just tknId, Just NTADelete) -> do
          agentNtfDeleteToken c tknId tkn
          withStore' c (`removeNtfToken` tkn)
          ns <- asks ntfSupervisor
          atomically $ nsRemoveNtfToken ns
          pure NTExpired
        _ -> pure ntfTknStatus
      withStore' c $ \db -> updateNtfMode db tkn suppliedNtfMode
      pure status
      where
        replaceToken :: NtfTokenId -> AM NtfTknStatus
        replaceToken tknId = do
          ns <- asks ntfSupervisor
          tryReplace ns `catchAgentError` \e ->
            if temporaryOrHostError e
              then throwError e
              else do
                withStore' c $ \db -> removeNtfToken db tkn
                atomically $ nsRemoveNtfToken ns
                createToken
          where
            tryReplace ns = do
              agentNtfReplaceToken c tknId tkn suppliedDeviceToken
              withStore' c $ \db -> updateDeviceToken db tkn suppliedDeviceToken
              atomically $ nsUpdateToken ns tkn {deviceToken = suppliedDeviceToken, ntfTknStatus = NTRegistered, ntfMode = suppliedNtfMode}
              pure NTRegistered
    _ -> createToken
  where
    t tkn = withToken c tkn Nothing
    createToken :: AM NtfTknStatus
    createToken =
      lift (getNtfServer c) >>= \case
        Just ntfServer ->
          asks (rcvAuthAlg . config) >>= \case
            C.AuthAlg a -> do
              g <- asks random
              tknKeys <- atomically $ C.generateAuthKeyPair a g
              dhKeys <- atomically $ C.generateKeyPair g
              let tkn = newNtfToken suppliedDeviceToken ntfServer tknKeys dhKeys suppliedNtfMode
              withStore' c (`createNtfToken` tkn)
              registerToken tkn
              pure NTRegistered
        _ -> throwError $ CMD PROHIBITED
    registerToken :: NtfToken -> AM ()
    registerToken tkn@NtfToken {ntfPubKey, ntfDhKeys = (pubDhKey, privDhKey)} = do
      (tknId, srvPubDhKey) <- agentNtfRegisterToken c tkn ntfPubKey pubDhKey
      let dhSecret = C.dh' srvPubDhKey privDhKey
      withStore' c $ \db -> updateNtfTokenRegistration db tkn tknId dhSecret
      ns <- asks ntfSupervisor
      atomically $ nsUpdateToken ns tkn {deviceToken = suppliedDeviceToken, ntfTknStatus = NTRegistered, ntfMode = suppliedNtfMode}

verifyNtfToken' :: AgentClient -> DeviceToken -> C.CbNonce -> ByteString -> AM ()
verifyNtfToken' c deviceToken nonce code =
  withStore' c getSavedNtfToken >>= \case
    Just tkn@NtfToken {deviceToken = savedDeviceToken, ntfTokenId = Just tknId, ntfDhSecret = Just dhSecret, ntfMode} -> do
      when (deviceToken /= savedDeviceToken) . throwError $ CMD PROHIBITED
      code' <- liftEither . bimap cryptoError NtfRegCode $ C.cbDecrypt dhSecret nonce code
      toStatus <-
        withToken c tkn (Just (NTConfirmed, NTAVerify code')) (NTActive, Just NTACheck) $
          agentNtfVerifyToken c tknId tkn code'
      when (toStatus == NTActive) $ do
        cron <- asks $ ntfCron . config
        agentNtfEnableCron c tknId tkn cron
        when (ntfMode == NMInstant) $ initializeNtfSubs c
    _ -> throwError $ CMD PROHIBITED

checkNtfToken' :: AgentClient -> DeviceToken -> AM NtfTknStatus
checkNtfToken' c deviceToken =
  withStore' c getSavedNtfToken >>= \case
    Just tkn@NtfToken {deviceToken = savedDeviceToken, ntfTokenId = Just tknId} -> do
      when (deviceToken /= savedDeviceToken) . throwError $ CMD PROHIBITED
      agentNtfCheckToken c tknId tkn
    _ -> throwError $ CMD PROHIBITED

deleteNtfToken' :: AgentClient -> DeviceToken -> AM ()
deleteNtfToken' c deviceToken =
  withStore' c getSavedNtfToken >>= \case
    Just tkn@NtfToken {deviceToken = savedDeviceToken} -> do
      when (deviceToken /= savedDeviceToken) . throwError $ CMD PROHIBITED
      deleteToken_ c tkn
      deleteNtfSubs c NSCSmpDelete
    _ -> throwError $ CMD PROHIBITED

getNtfToken' :: AgentClient -> AM (DeviceToken, NtfTknStatus, NotificationsMode, NtfServer)
getNtfToken' c =
  withStore' c getSavedNtfToken >>= \case
    Just NtfToken {deviceToken, ntfTknStatus, ntfMode, ntfServer} -> pure (deviceToken, ntfTknStatus, ntfMode, ntfServer)
    _ -> throwError $ CMD PROHIBITED

getNtfTokenData' :: AgentClient -> AM NtfToken
getNtfTokenData' c =
  withStore' c getSavedNtfToken >>= \case
    Just tkn -> pure tkn
    _ -> throwError $ CMD PROHIBITED

-- | Set connection notifications, in Reader monad
toggleConnectionNtfs' :: AgentClient -> ConnId -> Bool -> AM ()
toggleConnectionNtfs' c connId enable = do
  SomeConn _ conn <- withStore c (`getConn` connId)
  case conn of
    DuplexConnection cData _ _ -> toggle cData
    RcvConnection cData _ -> toggle cData
    ContactConnection cData _ -> toggle cData
    _ -> throwError $ CONN SIMPLEX
  where
    toggle :: ConnData -> AM ()
    toggle cData
      | enableNtfs cData == enable = pure ()
      | otherwise = do
          withStore' c $ \db -> setConnectionNtfs db connId enable
          ns <- asks ntfSupervisor
          let cmd = if enable then NSCCreate else NSCDelete
          atomically $ sendNtfSubCommand ns (connId, cmd)

deleteToken_ :: AgentClient -> NtfToken -> AM ()
deleteToken_ c tkn@NtfToken {ntfTokenId, ntfTknStatus} = do
  ns <- asks ntfSupervisor
  forM_ ntfTokenId $ \tknId -> do
    let ntfTknAction = Just NTADelete
    withStore' c $ \db -> updateNtfToken db tkn ntfTknStatus ntfTknAction
    atomically $ nsUpdateToken ns tkn {ntfTknStatus, ntfTknAction}
    agentNtfDeleteToken c tknId tkn `catchAgentError` \case
      NTF _ AUTH -> pure ()
      e -> throwError e
  withStore' c $ \db -> removeNtfToken db tkn
  atomically $ nsRemoveNtfToken ns

withToken :: AgentClient -> NtfToken -> Maybe (NtfTknStatus, NtfTknAction) -> (NtfTknStatus, Maybe NtfTknAction) -> AM a -> AM NtfTknStatus
withToken c tkn@NtfToken {deviceToken, ntfMode} from_ (toStatus, toAction_) f = do
  ns <- asks ntfSupervisor
  forM_ from_ $ \(status, action) -> do
    withStore' c $ \db -> updateNtfToken db tkn status (Just action)
    atomically $ nsUpdateToken ns tkn {ntfTknStatus = status, ntfTknAction = Just action}
  tryError f >>= \case
    Right _ -> do
      withStore' c $ \db -> updateNtfToken db tkn toStatus toAction_
      let updatedToken = tkn {ntfTknStatus = toStatus, ntfTknAction = toAction_}
      atomically $ nsUpdateToken ns updatedToken
      pure toStatus
    Left e@(NTF _ AUTH) -> do
      withStore' c $ \db -> removeNtfToken db tkn
      atomically $ nsRemoveNtfToken ns
      void $ registerNtfToken' c deviceToken ntfMode
      throwError e
    Left e -> throwError e

initializeNtfSubs :: AgentClient -> AM ()
initializeNtfSubs c = sendNtfConnCommands c NSCCreate
{-# INLINE initializeNtfSubs #-}

deleteNtfSubs :: AgentClient -> NtfSupervisorCommand -> AM ()
deleteNtfSubs c deleteCmd = do
  ns <- asks ntfSupervisor
  void . atomically . flushTBQueue $ ntfSubQ ns
  sendNtfConnCommands c deleteCmd

sendNtfConnCommands :: AgentClient -> NtfSupervisorCommand -> AM ()
sendNtfConnCommands c cmd = do
  ns <- asks ntfSupervisor
  connIds <- atomically $ getSubscriptions c
  forM_ connIds $ \connId -> do
    withStore' c (`getConnData` connId) >>= \case
      Just (ConnData {enableNtfs}, _) ->
        when enableNtfs . atomically $ writeTBQueue (ntfSubQ ns) (connId, cmd)
      _ ->
        atomically $ writeTBQueue (subQ c) ("", connId, APC SAEConn $ ERR $ INTERNAL "no connection data")

setNtfServers :: AgentClient -> [NtfServer] -> IO ()
setNtfServers c = atomically . writeTVar (ntfServers c)
{-# INLINE setNtfServers #-}

-- | Activate operations
foregroundAgent :: AgentClient -> IO ()
foregroundAgent c = do
  atomically $ writeTVar (agentState c) ASForeground
  mapM_ activate $ reverse agentOperations
  where
    activate opSel = atomically $ modifyTVar' (opSel c) $ \s -> s {opSuspended = False}

-- | Suspend operations with max delay to deliver pending messages
suspendAgent :: AgentClient -> Int -> IO ()
suspendAgent c 0 = do
  atomically $ writeTVar (agentState c) ASSuspended
  mapM_ suspend agentOperations
  where
    suspend opSel = atomically $ modifyTVar' (opSel c) $ \s -> s {opSuspended = True}
suspendAgent c@AgentClient {agentState = as} maxDelay = do
  state <-
    atomically $ do
      writeTVar as ASSuspending
      suspendOperation c AONtfNetwork $ pure ()
      suspendOperation c AORcvNetwork $
        suspendOperation c AOMsgDelivery $
          suspendSendingAndDatabase c
      readTVar as
  when (state == ASSuspending) . void . forkIO $ do
    threadDelay maxDelay
    -- liftIO $ putStrLn "suspendAgent after timeout"
    atomically . whenSuspending c $ do
      -- unsafeIOToSTM $ putStrLn $ "in timeout: suspendSendingAndDatabase"
      suspendSendingAndDatabase c

execAgentStoreSQL :: AgentClient -> Text -> AE [Text]
execAgentStoreSQL c sql = withAgentEnv c $ withStore' c (`execSQL` sql)

getAgentMigrations :: AgentClient -> AE [UpMigration]
getAgentMigrations c = withAgentEnv c $ map upMigration <$> withStore' c (Migrations.getCurrent . DB.conn)

debugAgentLocks :: AgentClient -> IO AgentLocks
debugAgentLocks AgentClient {connLocks = cs, invLocks = is, deleteLock = d} = do
  connLocks <- getLocks cs
  invLocks <- getLocks is
  delLock <- atomically $ tryReadTMVar d
  pure AgentLocks {connLocks, invLocks, delLock}
  where
    getLocks ls = atomically $ M.mapKeys (B.unpack . strEncode) . M.mapMaybe id <$> (mapM tryReadTMVar =<< readTVar ls)

getSMPServer :: AgentClient -> UserId -> AM SMPServerWithAuth
getSMPServer c userId = withUserServers c userId pickServer
{-# INLINE getSMPServer #-}

subscriber :: AgentClient -> AM' ()
subscriber c@AgentClient {msgQ} = forever $ do
  t <- atomically $ readTBQueue msgQ
  agentOperationBracket c AORcvNetwork waitUntilActive $
    processSMPTransmissions c t

cleanupManager :: AgentClient -> AM' ()
cleanupManager c@AgentClient {subQ} = do
  delay <- asks (initialCleanupDelay . config)
  liftIO $ threadDelay' delay
  int <- asks (cleanupInterval . config)
  ttl <- asks $ storedMsgDataTTL . config
  forever $ do
    run ERR deleteConns
    run ERR $ withStore' c (`deleteRcvMsgHashesExpired` ttl)
    run ERR $ withStore' c (`deleteSndMsgsExpired` ttl)
    run ERR $ withStore' c (`deleteRatchetKeyHashesExpired` ttl)
    run RFERR deleteRcvFilesExpired
    run RFERR deleteRcvFilesDeleted
    run RFERR deleteRcvFilesTmpPaths
    run SFERR deleteSndFilesExpired
    run SFERR deleteSndFilesDeleted
    run SFERR deleteSndFilesPrefixPaths
    run SFERR deleteExpiredReplicasForDeletion
    liftIO $ threadDelay' int
  where
    run :: forall e. AEntityI e => (AgentErrorType -> ACommand 'Agent e) -> AM () -> AM' ()
    run err a = do
      waitActive . runExceptT $ a `catchAgentError` (notify "" . err)
      step <- asks $ cleanupStepInterval . config
      liftIO $ threadDelay step
    -- we are catching it to avoid CRITICAL errors in tests when this is the only remaining handle to active
    waitActive a = liftIO (E.tryAny . atomically $ waitUntilActive c) >>= either (\_ -> pure ()) (\_ -> void a)
    deleteConns =
      withLock (deleteLock c) "cleanupManager" $ do
        void $ withStore' c getDeletedConnIds >>= deleteDeletedConns c
        void $ withStore' c getDeletedWaitingDeliveryConnIds >>= deleteDeletedWaitingDeliveryConns c
        withStore' c deleteUsersWithoutConns >>= mapM_ (notify "" . DEL_USER)
    deleteRcvFilesExpired = do
      rcvFilesTTL <- asks $ rcvFilesTTL . config
      rcvExpired <- withStore' c (`getRcvFilesExpired` rcvFilesTTL)
      forM_ rcvExpired $ \(dbId, entId, p) -> flip catchAgentError (notify entId . RFERR) $ do
        lift $ removePath =<< toFSFilePath p
        withStore' c (`deleteRcvFile'` dbId)
    deleteRcvFilesDeleted = do
      rcvDeleted <- withStore' c getCleanupRcvFilesDeleted
      forM_ rcvDeleted $ \(dbId, entId, p) -> flip catchAgentError (notify entId . RFERR) $ do
        lift $ removePath =<< toFSFilePath p
        withStore' c (`deleteRcvFile'` dbId)
    deleteRcvFilesTmpPaths = do
      rcvTmpPaths <- withStore' c getCleanupRcvFilesTmpPaths
      forM_ rcvTmpPaths $ \(dbId, entId, p) -> flip catchAgentError (notify entId . RFERR) $ do
        lift $ removePath =<< toFSFilePath p
        withStore' c (`updateRcvFileNoTmpPath` dbId)
    deleteSndFilesExpired = do
      sndFilesTTL <- asks $ sndFilesTTL . config
      sndExpired <- withStore' c (`getSndFilesExpired` sndFilesTTL)
      forM_ sndExpired $ \(dbId, entId, p) -> flip catchAgentError (notify entId . SFERR) $ do
        lift . forM_ p $ removePath <=< toFSFilePath
        withStore' c (`deleteSndFile'` dbId)
    deleteSndFilesDeleted = do
      sndDeleted <- withStore' c getCleanupSndFilesDeleted
      forM_ sndDeleted $ \(dbId, entId, p) -> flip catchAgentError (notify entId . SFERR) $ do
        lift . forM_ p $ removePath <=< toFSFilePath
        withStore' c (`deleteSndFile'` dbId)
    deleteSndFilesPrefixPaths = do
      sndPrefixPaths <- withStore' c getCleanupSndFilesPrefixPaths
      forM_ sndPrefixPaths $ \(dbId, entId, p) -> flip catchAgentError (notify entId . SFERR) $ do
        lift $ removePath =<< toFSFilePath p
        withStore' c (`updateSndFileNoPrefixPath` dbId)
    deleteExpiredReplicasForDeletion = do
      rcvFilesTTL <- asks $ rcvFilesTTL . config
      withStore' c (`deleteDeletedSndChunkReplicasExpired` rcvFilesTTL)
    notify :: forall e. AEntityI e => EntityId -> ACommand 'Agent e -> AM ()
    notify entId cmd = atomically $ writeTBQueue subQ ("", entId, APC (sAEntity @e) cmd)

data ACKd = ACKd | ACKPending

-- | Make sure to ACK or throw in each message processing branch
-- It cannot be finally, as sometimes it needs to be ACK+DEL,
-- and sometimes ACK has to be sent from the consumer.
processSMPTransmissions :: AgentClient -> ServerTransmissionBatch SMPVersion ErrorType BrokerMsg -> AM' ()
processSMPTransmissions c@AgentClient {subQ} (tSess@(_, srv, _), _v, sessId, ts) = do
  upConnIds <- newTVarIO []
  forM_ ts $ \(entId, t) -> case t of
    STEvent msgOrErr ->
      withRcvConn entId $ \rq@RcvQueue {connId} conn -> case msgOrErr of
        Right msg -> processSMP rq conn (toConnData conn) msg
        Left e -> lift $ notifyErr connId e
    STResponse (Cmd SRecipient cmd) respOrErr ->
      withRcvConn entId $ \rq conn -> case cmd of
        -- TODO process expired responses to ACK and DEL
        SMP.SUB -> case respOrErr of
          Right SMP.OK -> processSubOk rq upConnIds
          Right msg@SMP.MSG {} -> do
            processSubOk rq upConnIds
            processSMP rq conn (toConnData conn) msg
          Right r -> processSubErr rq $ unexpectedResponse r
          Left e -> unless (temporaryClientError e) $ processSubErr rq e -- timeout/network was already reported
        _ -> pure ()
    STResponse {} -> pure () -- TODO process expired responses to sent messages
    STUnexpectedError e -> do
      logServer "<--" c srv entId $ "error: " <> bshow e
      notifyErr "" e
  connIds <- readTVarIO upConnIds
  unless (null connIds) $ notify' "" $ UP srv connIds
  where
    withRcvConn :: SMP.RecipientId -> (forall c. RcvQueue -> Connection c -> AM ()) -> AM' ()
    withRcvConn rId a = do
      tryAgentError' (withStore c $ \db -> getRcvConn db srv rId) >>= \case
        Left e -> notify' "" (ERR e)
        Right (rq@RcvQueue {connId}, SomeConn _ conn) ->
          tryAgentError' (a rq conn) >>= \case
            Left e -> notify' connId (ERR e)
            Right () -> pure ()
    processSubOk :: RcvQueue -> TVar [ConnId] -> AM ()
    processSubOk rq@RcvQueue {connId} upConnIds =
      atomically . whenM (isPendingSub connId) $ do
        addSubscription c rq
        modifyTVar' upConnIds (connId :)
    processSubErr :: RcvQueue -> SMPClientError -> AM ()
    processSubErr rq@RcvQueue {connId} e = do
      atomically . whenM (isPendingSub connId) $ failSubscription c rq e
      lift $ notifyErr connId e
    isPendingSub connId = (&&) <$> hasPendingSubscription c connId <*> activeClientSession c tSess sessId
    notify' :: forall e m. (AEntityI e, MonadIO m) => ConnId -> ACommand 'Agent e -> m ()
    notify' connId msg = atomically $ writeTBQueue subQ ("", connId, APC (sAEntity @e) msg)
    notifyErr :: ConnId -> SMPClientError -> AM' ()
    notifyErr connId = notify' connId . ERR . protocolClientError SMP (B.unpack $ strEncode srv)
    processSMP :: forall c. RcvQueue -> Connection c -> ConnData -> BrokerMsg -> AM ()
    processSMP
      rq@RcvQueue {rcvId = rId, e2ePrivKey, e2eDhSecret, status}
      conn
      cData@ConnData {userId, connId, connAgentVersion, ratchetSyncState = rss}
      smpMsg =
        withConnLock c connId "processSMP" $ case smpMsg of
          SMP.MSG msg@SMP.RcvMessage {msgId = srvMsgId} ->
            void . handleNotifyAck $ do
              msg' <- decryptSMPMessage rq msg
              ack' <- handleNotifyAck $ case msg' of
                SMP.ClientRcvMsgBody {msgTs = srvTs, msgFlags, msgBody} -> processClientMsg srvTs msgFlags msgBody
                SMP.ClientRcvMsgQuota {} -> queueDrained >> ack
              whenM (atomically $ hasGetLock c rq) $
                notify (MSGNTF $ SMP.rcvMessageMeta srvMsgId msg')
              pure ack'
            where
              queueDrained = case conn of
                DuplexConnection _ _ sqs -> void $ enqueueMessages c cData sqs SMP.noMsgFlags $ A_QCONT (sndAddress rq)
                _ -> pure ()
              processClientMsg srvTs msgFlags msgBody = do
                clientMsg@SMP.ClientMsgEnvelope {cmHeader = SMP.PubHeader phVer e2ePubKey_} <-
                  parseMessage msgBody
                clientVRange <- asks $ smpClientVRange . config
                unless (phVer `isCompatible` clientVRange) . throwError $ AGENT A_VERSION
                case (e2eDhSecret, e2ePubKey_) of
                  (Nothing, Just e2ePubKey) -> do
                    let e2eDh = C.dh' e2ePubKey e2ePrivKey
                    decryptClientMessage e2eDh clientMsg >>= \case
                      (SMP.PHConfirmation senderKey, AgentConfirmation {e2eEncryption_, encConnInfo, agentVersion}) ->
                        smpConfirmation srvMsgId conn senderKey e2ePubKey e2eEncryption_ encConnInfo phVer agentVersion >> ack
                      (SMP.PHEmpty, AgentInvitation {connReq, connInfo}) ->
                        smpInvitation srvMsgId conn connReq connInfo >> ack
                      _ -> prohibited >> ack
                  (Just e2eDh, Nothing) -> do
                    decryptClientMessage e2eDh clientMsg >>= \case
                      (SMP.PHEmpty, AgentRatchetKey {agentVersion, e2eEncryption}) -> do
                        conn' <- updateConnVersion conn cData agentVersion
                        qDuplex conn' "AgentRatchetKey" $ \a -> newRatchetKey e2eEncryption a >> ack
                      (SMP.PHEmpty, AgentMsgEnvelope {agentVersion, encAgentMessage}) -> do
                        conn' <- updateConnVersion conn cData agentVersion
                        -- primary queue is set as Active in helloMsg, below is to set additional queues Active
                        let RcvQueue {primary, dbReplaceQueueId} = rq
                        unless (status == Active) . withStore' c $ \db -> setRcvQueueStatus db rq Active
                        case (conn', dbReplaceQueueId) of
                          (DuplexConnection _ rqs _, Just replacedId) -> do
                            when primary . withStore' c $ \db -> setRcvQueuePrimary db connId rq
                            case find ((replacedId ==) . dbQId) rqs of
                              Just rq'@RcvQueue {server, rcvId} -> do
                                checkRQSwchStatus rq' RSSendingQUSE
                                void $ withStore' c $ \db -> setRcvSwitchStatus db rq' $ Just RSReceivedMessage
                                enqueueCommand c "" connId (Just server) $ AInternalCommand $ ICQDelete rcvId
                              _ -> notify . ERR . AGENT $ A_QUEUE "replaced RcvQueue not found in connection"
                          _ -> pure ()
                        let encryptedMsgHash = C.sha256Hash encAgentMessage
                        g <- asks random
                        atomically updateTotalMsgCount
                        tryError (agentClientMsg g encryptedMsgHash) >>= \case
                          Right (Just (msgId, msgMeta, aMessage, rcPrev)) -> do
                            conn'' <- resetRatchetSync
                            case aMessage of
                              HELLO -> helloMsg srvMsgId msgMeta conn'' >> ackDel msgId
                              -- note that there is no ACK sent for A_MSG, it is sent with agent's user ACK command
                              A_MSG body -> do
                                logServer "<--" c srv rId $ "MSG <MSG>:" <> logSecret srvMsgId
                                notify $ MSG msgMeta msgFlags body
                                pure ACKPending
                              A_RCVD rcpts -> qDuplex conn'' "RCVD" $ messagesRcvd rcpts msgMeta
                              A_QCONT addr -> qDuplexAckDel conn'' "QCONT" $ continueSending srvMsgId addr
                              QADD qs -> qDuplexAckDel conn'' "QADD" $ qAddMsg srvMsgId qs
                              QKEY qs -> qDuplexAckDel conn'' "QKEY" $ qKeyMsg srvMsgId qs
                              QUSE qs -> qDuplexAckDel conn'' "QUSE" $ qUseMsg srvMsgId qs
                              -- no action needed for QTEST
                              -- any message in the new queue will mark it active and trigger deletion of the old queue
                              QTEST _ -> logServer "<--" c srv rId ("MSG <QTEST>:" <> logSecret srvMsgId) >> ackDel msgId
                              EREADY _ -> qDuplexAckDel conn'' "EREADY" $ ereadyMsg rcPrev
                            where
                              qDuplexAckDel :: Connection c -> String -> (Connection 'CDuplex -> AM ()) -> AM ACKd
                              qDuplexAckDel conn'' name a = qDuplex conn'' name a >> ackDel msgId
                              resetRatchetSync :: AM (Connection c)
                              resetRatchetSync
                                | rss `notElem` ([RSOk, RSStarted] :: [RatchetSyncState]) = do
                                    let cData'' = (toConnData conn') {ratchetSyncState = RSOk} :: ConnData
                                        conn'' = updateConnection cData'' conn'
                                    notify . RSYNC RSOk Nothing $ connectionStats conn''
                                    withStore' c $ \db -> setConnRatchetSync db connId RSOk
                                    pure conn''
                                | otherwise = pure conn'
                          Right _ -> prohibited >> ack
                          Left e@(AGENT A_DUPLICATE) -> do
                            atomically updateDupMsgCount
                            withStore' c (\db -> getLastMsg db connId srvMsgId) >>= \case
                              Just RcvMsg {internalId, msgMeta, msgBody = agentMsgBody, userAck}
                                | userAck -> ackDel internalId
                                | otherwise -> do
                                    liftEither (parse smpP (AGENT A_MESSAGE) agentMsgBody) >>= \case
                                      AgentMessage _ (A_MSG body) -> do
                                        logServer "<--" c srv rId $ "MSG <MSG>:" <> logSecret srvMsgId
                                        notify $ MSG msgMeta msgFlags body
                                        pure ACKPending
                                      _ -> ack
                              _ -> checkDuplicateHash e encryptedMsgHash >> ack
                          Left (AGENT (A_CRYPTO e)) -> do
                            exists <- withStore' c $ \db -> checkRcvMsgHashExists db connId encryptedMsgHash
                            unless exists notifySync
                            ack
                            where
                              notifySync :: AM ()
                              notifySync = qDuplex conn' "AGENT A_CRYPTO error" $ \connDuplex -> do
                                let rss' = cryptoErrToSyncState e
                                when (rss `elem` ([RSOk, RSAllowed, RSRequired] :: [RatchetSyncState])) $ do
                                  let cData'' = (toConnData conn') {ratchetSyncState = rss'} :: ConnData
                                      conn'' = updateConnection cData'' connDuplex
                                  notify . RSYNC rss' (Just e) $ connectionStats conn''
                                  withStore' c $ \db -> setConnRatchetSync db connId rss'
                          Left e -> checkDuplicateHash e encryptedMsgHash >> ack
                        where
                          checkDuplicateHash :: AgentErrorType -> ByteString -> AM ()
                          checkDuplicateHash e encryptedMsgHash =
                            unlessM (withStore' c $ \db -> checkRcvMsgHashExists db connId encryptedMsgHash) $
                              throwError e
                          updateTotalMsgCount :: STM ()
                          updateTotalMsgCount =
                            TM.lookup connId (msgCounts c) >>= \case
                              Just v -> modifyTVar' v $ first (+ 1)
                              Nothing -> addMsgCount 0
                          updateDupMsgCount :: STM ()
                          updateDupMsgCount =
                            TM.lookup connId (msgCounts c) >>= \case
                              Just v -> modifyTVar' v $ second (+ 1)
                              Nothing -> addMsgCount 1
                          addMsgCount :: Int -> STM ()
                          addMsgCount duplicate = do
                            counts <- newTVar (1, duplicate)
                            TM.insert connId counts (msgCounts c)
                          agentClientMsg :: TVar ChaChaDRG -> ByteString -> AM (Maybe (InternalId, MsgMeta, AMessage, CR.RatchetX448))
                          agentClientMsg g encryptedMsgHash = withStore c $ \db -> runExceptT $ do
                            rc <- ExceptT $ getRatchet db connId -- ratchet state pre-decryption - required for processing EREADY
                            (agentMsgBody, pqEncryption) <- agentRatchetDecrypt' g db connId rc encAgentMessage
                            liftEither (parse smpP (SEAgentError $ AGENT A_MESSAGE) agentMsgBody) >>= \case
                              agentMsg@(AgentMessage APrivHeader {sndMsgId, prevMsgHash} aMessage) -> do
                                let msgType = agentMessageType agentMsg
                                    internalHash = C.sha256Hash agentMsgBody
                                internalTs <- liftIO getCurrentTime
                                (internalId, internalRcvId, prevExtSndId, prevRcvMsgHash) <- liftIO $ updateRcvIds db connId
                                let integrity = checkMsgIntegrity prevExtSndId sndMsgId prevRcvMsgHash prevMsgHash
                                    recipient = (unId internalId, internalTs)
                                    broker = (srvMsgId, systemToUTCTime srvTs)
                                    msgMeta = MsgMeta {integrity, recipient, broker, sndMsgId, pqEncryption}
                                    rcvMsg = RcvMsgData {msgMeta, msgType, msgFlags, msgBody = agentMsgBody, internalRcvId, internalHash, externalPrevSndHash = prevMsgHash, encryptedMsgHash}
                                liftIO $ createRcvMsg db connId rq rcvMsg
                                pure $ Just (internalId, msgMeta, aMessage, rc)
                              _ -> pure Nothing
                      _ -> prohibited >> ack
                  _ -> prohibited >> ack
              updateConnVersion :: Connection c -> ConnData -> VersionSMPA -> AM (Connection c)
              updateConnVersion conn' cData' msgAgentVersion = do
                aVRange <- asks $ smpAgentVRange . config
                let msgAVRange = fromMaybe (versionToRange msgAgentVersion) $ safeVersionRange (minVersion aVRange) msgAgentVersion
                case msgAVRange `compatibleVersion` aVRange of
                  Just (Compatible av)
                    | av > connAgentVersion -> do
                        withStore' c $ \db -> setConnAgentVersion db connId av
                        let cData'' = cData' {connAgentVersion = av} :: ConnData
                        pure $ updateConnection cData'' conn'
                    | otherwise -> pure conn'
                  Nothing -> pure conn'
              ack :: AM ACKd
              ack = enqueueCmd (ICAck rId srvMsgId) $> ACKd
              ackDel :: InternalId -> AM ACKd
              ackDel aId = enqueueCmd (ICAckDel rId srvMsgId aId) $> ACKd
              handleNotifyAck :: AM ACKd -> AM ACKd
              handleNotifyAck m = m `catchAgentError` \e -> notify (ERR e) >> ack
          SMP.END ->
            atomically (TM.lookup tSess (smpClients c) $>>= (tryReadTMVar . sessionVar) >>= processEND)
              >>= notifyEnd
            where
              processEND = \case
<<<<<<< HEAD
                Just (Right SMPConnectedClient {connectedClient})
                  | sessId == sessionId (thParams connectedClient) -> do
                      removeSubscription c connId
                      modifyTVar (sentSubs connectedClient) $ M.delete connId
                      notify' END
                      pure "END"
                  | otherwise -> ignored
                _ -> ignored
              ignored = pure "END from disconnected client - ignored"
          Right (SMP.ERR e) -> notify $ ERR $ SMP (B.unpack $ strEncode srv) e
          Right r@SMP.OK -> checkExpiredResponse r
          Right r -> unexpected r
          Left e -> notify $ ERR $ protocolClientError SMP (B.unpack $ strEncode srv) e
=======
                Just (Right clnt)
                  | sessId == sessionId (thParams $ connectedClient clnt) ->
                      removeSubscription c connId $> True
                _ -> pure False
              notifyEnd removed
                | removed = notify END >> logServer "<--" c srv rId "END"
                | otherwise = logServer "<--" c srv rId "END from disconnected client - ignored"
          SMP.ERR e -> notify $ ERR $ SMP (B.unpack $ strEncode srv) e
          r -> unexpected r
>>>>>>> 8b21f7ef
        where
          notify :: forall e m. (AEntityI e, MonadIO m) => ACommand 'Agent e -> m ()
          notify = notify' connId

          prohibited :: AM ()
          prohibited = notify . ERR $ AGENT A_PROHIBITED

          enqueueCmd :: InternalCommand -> AM ()
          enqueueCmd = enqueueCommand c "" connId (Just srv) . AInternalCommand

          unexpected :: BrokerMsg -> AM ()
          unexpected r = do
            logServer "<--" c srv rId $ "unexpected: " <> bshow r
            -- TODO add extended information about transmission type once UNEXPECTED has string
            notify . ERR $ BROKER (B.unpack $ strEncode srv) $ UNEXPECTED (take 32 $ show r)

          decryptClientMessage :: C.DhSecretX25519 -> SMP.ClientMsgEnvelope -> AM (SMP.PrivHeader, AgentMsgEnvelope)
          decryptClientMessage e2eDh SMP.ClientMsgEnvelope {cmNonce, cmEncBody} = do
            clientMsg <- agentCbDecrypt e2eDh cmNonce cmEncBody
            SMP.ClientMessage privHeader clientBody <- parseMessage clientMsg
            agentEnvelope <- parseMessage clientBody
            -- Version check is removed here, because when connecting via v1 contact address the agent still sends v2 message,
            -- to allow duplexHandshake mode, in case the receiving agent was updated to v2 after the address was created.
            -- aVRange <- asks $ smpAgentVRange . config
            -- if agentVersion agentEnvelope `isCompatible` aVRange
            --   then pure (privHeader, agentEnvelope)
            --   else throwError $ AGENT A_VERSION
            pure (privHeader, agentEnvelope)

          parseMessage :: Encoding a => ByteString -> AM a
          parseMessage = liftEither . parse smpP (AGENT A_MESSAGE)

          smpConfirmation :: SMP.MsgId -> Connection c -> C.APublicAuthKey -> C.PublicKeyX25519 -> Maybe (CR.SndE2ERatchetParams 'C.X448) -> ByteString -> VersionSMPC -> VersionSMPA -> AM ()
          smpConfirmation srvMsgId conn' senderKey e2ePubKey e2eEncryption encConnInfo smpClientVersion agentVersion = do
            logServer "<--" c srv rId $ "MSG <CONF>:" <> logSecret srvMsgId
            AgentConfig {smpClientVRange, smpAgentVRange, e2eEncryptVRange} <- asks config
            let ConnData {pqSupport} = toConnData conn'
            unless
              (agentVersion `isCompatible` smpAgentVRange && smpClientVersion `isCompatible` smpClientVRange)
              (throwError $ AGENT A_VERSION)
            case status of
              New -> case (conn', e2eEncryption) of
                -- party initiating connection
                (RcvConnection _ _, Just (CR.AE2ERatchetParams _ e2eSndParams@(CR.E2ERatchetParams e2eVersion _ _ _))) -> do
                  unless (e2eVersion `isCompatible` e2eEncryptVRange) (throwError $ AGENT A_VERSION)
                  (pk1, rcDHRs, pKem) <- withStore c (`getRatchetX3dhKeys` connId)
                  rcParams <- liftError cryptoError $ CR.pqX3dhRcv pk1 rcDHRs pKem e2eSndParams
                  let rcVs = CR.RatchetVersions {current = e2eVersion, maxSupported = maxVersion e2eEncryptVRange}
                      pqSupport' = pqSupport `CR.pqSupportAnd` versionPQSupport_ agentVersion (Just e2eVersion)
                      rc = CR.initRcvRatchet rcVs rcDHRs rcParams pqSupport'
                  g <- asks random
                  (agentMsgBody_, rc', skipped) <- liftError cryptoError $ CR.rcDecrypt g rc M.empty encConnInfo
                  case (agentMsgBody_, skipped) of
                    (Right agentMsgBody, CR.SMDNoChange) ->
                      parseMessage agentMsgBody >>= \case
                        AgentConnInfoReply smpQueues connInfo ->
                          processConf connInfo SMPConfirmation {senderKey, e2ePubKey, connInfo, smpReplyQueues = L.toList smpQueues, smpClientVersion}
                        _ -> prohibited -- including AgentConnInfo, that is prohibited here in v2
                      where
                        processConf connInfo senderConf = do
                          let newConfirmation = NewConfirmation {connId, senderConf, ratchetState = rc'}
                          confId <- withStore c $ \db -> do
                            setConnAgentVersion db connId agentVersion
                            when (pqSupport /= pqSupport') $ setConnPQSupport db connId pqSupport'
                            createConfirmation db g newConfirmation
                          let srvs = map qServer $ smpReplyQueues senderConf
                          notify $ CONF confId pqSupport' srvs connInfo
                    _ -> prohibited
                -- party accepting connection
                (DuplexConnection _ (RcvQueue {smpClientVersion = v'} :| _) _, Nothing) -> do
                  g <- asks random
                  withStore c (\db -> runExceptT $ agentRatchetDecrypt g db connId encConnInfo) >>= parseMessage . fst >>= \case
                    AgentConnInfo connInfo -> do
                      notify $ INFO pqSupport connInfo
                      let dhSecret = C.dh' e2ePubKey e2ePrivKey
                      withStore' c $ \db -> setRcvQueueConfirmedE2E db rq dhSecret $ min v' smpClientVersion
                      enqueueCmd $ ICDuplexSecure rId senderKey
                    _ -> prohibited
                _ -> prohibited
              _ -> prohibited

          helloMsg :: SMP.MsgId -> MsgMeta -> Connection c -> AM ()
          helloMsg srvMsgId MsgMeta {pqEncryption} conn' = do
            logServer "<--" c srv rId $ "MSG <HELLO>:" <> logSecret srvMsgId
            case status of
              Active -> prohibited
              _ ->
                case conn' of
                  DuplexConnection _ _ (sq@SndQueue {status = sndStatus} :| _)
                    -- `sndStatus == Active` when HELLO was previously sent, and this is the reply HELLO
                    -- this branch is executed by the accepting party in duplexHandshake mode (v2)
                    -- (was executed by initiating party in v1 that is no longer supported)
                    | sndStatus == Active -> notify $ CON pqEncryption
                    | otherwise -> enqueueDuplexHello sq
                  _ -> pure ()
            where
              enqueueDuplexHello :: SndQueue -> AM ()
              enqueueDuplexHello sq = do
                let cData' = toConnData conn'
                void $ enqueueMessage c cData' sq SMP.MsgFlags {notification = True} HELLO

          continueSending :: SMP.MsgId -> (SMPServer, SMP.SenderId) -> Connection 'CDuplex -> AM ()
          continueSending srvMsgId addr (DuplexConnection _ _ sqs) =
            case findQ addr sqs of
              Just sq -> do
                logServer "<--" c srv rId $ "MSG <QCONT>:" <> logSecret srvMsgId
                atomically $
                  TM.lookup (qAddress sq) (smpDeliveryWorkers c)
                    >>= mapM_ (\(_, retryLock) -> tryPutTMVar retryLock ())
                notify QCONT
              Nothing -> qError "QCONT: queue address not found"

          messagesRcvd :: NonEmpty AMessageReceipt -> MsgMeta -> Connection 'CDuplex -> AM ACKd
          messagesRcvd rcpts msgMeta@MsgMeta {broker = (srvMsgId, _)} _ = do
            logServer "<--" c srv rId $ "MSG <RCPT>:" <> logSecret srvMsgId
            rs <- forM rcpts $ \rcpt -> clientReceipt rcpt `catchAgentError` \e -> notify (ERR e) $> Nothing
            case L.nonEmpty . catMaybes $ L.toList rs of
              Just rs' -> notify (RCVD msgMeta rs') $> ACKPending
              Nothing -> ack
            where
              ack :: AM ACKd
              ack = enqueueCmd (ICAck rId srvMsgId) $> ACKd
              clientReceipt :: AMessageReceipt -> AM (Maybe MsgReceipt)
              clientReceipt AMessageReceipt {agentMsgId, msgHash} = do
                let sndMsgId = InternalSndId agentMsgId
                SndMsg {internalId = InternalId msgId, msgType, internalHash, msgReceipt} <- withStore c $ \db -> getSndMsgViaRcpt db connId sndMsgId
                if msgType /= AM_A_MSG_
                  then notify (ERR $ AGENT A_PROHIBITED) $> Nothing -- unexpected message type for receipt
                  else case msgReceipt of
                    Just MsgReceipt {msgRcptStatus = MROk} -> pure Nothing -- already notified with MROk status
                    _ -> do
                      let msgRcptStatus = if msgHash == internalHash then MROk else MRBadMsgHash
                          rcpt = MsgReceipt {agentMsgId = msgId, msgRcptStatus}
                      withStore' c $ \db -> updateSndMsgRcpt db connId sndMsgId rcpt
                      pure $ Just rcpt

          -- processed by queue sender
          qAddMsg :: SMP.MsgId -> NonEmpty (SMPQueueUri, Maybe SndQAddr) -> Connection 'CDuplex -> AM ()
          qAddMsg _ ((_, Nothing) :| _) _ = qError "adding queue without switching is not supported"
          qAddMsg srvMsgId ((qUri, Just addr) :| _) (DuplexConnection cData' rqs sqs) = do
            when (ratchetSyncSendProhibited cData') $ throwError $ AGENT (A_QUEUE "ratchet is not synchronized")
            clientVRange <- asks $ smpClientVRange . config
            case qUri `compatibleVersion` clientVRange of
              Just qInfo@(Compatible sqInfo@SMPQueueInfo {queueAddress}) ->
                case (findQ (qAddress sqInfo) sqs, findQ addr sqs) of
                  (Just _, _) -> qError "QADD: queue address is already used in connection"
                  (_, Just sq@SndQueue {dbQueueId = DBQueueId dbQueueId}) -> do
                    let (delSqs, keepSqs) = L.partition ((Just dbQueueId ==) . dbReplaceQId) sqs
                    case L.nonEmpty keepSqs of
                      Just sqs' -> do
                        -- move inside case?
                        sq_@SndQueue {sndPublicKey, e2ePubKey} <- lift $ newSndQueue userId connId qInfo
                        sq2 <- withStore c $ \db -> do
                          liftIO $ mapM_ (deleteConnSndQueue db connId) delSqs
                          addConnSndQueue db connId (sq_ :: NewSndQueue) {primary = True, dbReplaceQueueId = Just dbQueueId}
                        case (sndPublicKey, e2ePubKey) of
                          (Just sndPubKey, Just dhPublicKey) -> do
                            logServer "<--" c srv rId $ "MSG <QADD>:" <> logSecret srvMsgId <> " " <> logSecret (senderId queueAddress)
                            let sqInfo' = (sqInfo :: SMPQueueInfo) {queueAddress = queueAddress {dhPublicKey}}
                            void . enqueueMessages c cData' sqs SMP.noMsgFlags $ QKEY [(sqInfo', sndPubKey)]
                            sq1 <- withStore' c $ \db -> setSndSwitchStatus db sq $ Just SSSendingQKEY
                            let sqs'' = updatedQs sq1 sqs' <> [sq2]
                                conn' = DuplexConnection cData' rqs sqs''
                            notify . SWITCH QDSnd SPStarted $ connectionStats conn'
                          _ -> qError "absent sender keys"
                      _ -> qError "QADD: won't delete all snd queues in connection"
                  _ -> qError "QADD: replaced queue address is not found in connection"
              _ -> throwError $ AGENT A_VERSION

          -- processed by queue recipient
          qKeyMsg :: SMP.MsgId -> NonEmpty (SMPQueueInfo, SndPublicAuthKey) -> Connection 'CDuplex -> AM ()
          qKeyMsg srvMsgId ((qInfo, senderKey) :| _) conn'@(DuplexConnection cData' rqs _) = do
            when (ratchetSyncSendProhibited cData') $ throwError $ AGENT (A_QUEUE "ratchet is not synchronized")
            clientVRange <- asks $ smpClientVRange . config
            unless (qInfo `isCompatible` clientVRange) . throwError $ AGENT A_VERSION
            case findRQ (smpServer, senderId) rqs of
              Just rq'@RcvQueue {rcvId, e2ePrivKey = dhPrivKey, smpClientVersion = cVer, status = status'}
                | status' == New || status' == Confirmed -> do
                    checkRQSwchStatus rq RSSendingQADD
                    logServer "<--" c srv rId $ "MSG <QKEY>:" <> logSecret srvMsgId <> " " <> logSecret senderId
                    let dhSecret = C.dh' dhPublicKey dhPrivKey
                    withStore' c $ \db -> setRcvQueueConfirmedE2E db rq' dhSecret $ min cVer cVer'
                    enqueueCommand c "" connId (Just smpServer) $ AInternalCommand $ ICQSecure rcvId senderKey
                    notify . SWITCH QDRcv SPConfirmed $ connectionStats conn'
                | otherwise -> qError "QKEY: queue already secured"
              _ -> qError "QKEY: queue address not found in connection"
            where
              SMPQueueInfo cVer' SMPQueueAddress {smpServer, senderId, dhPublicKey} = qInfo

          -- processed by queue sender
          -- mark queue as Secured and to start sending messages to it
          qUseMsg :: SMP.MsgId -> NonEmpty ((SMPServer, SMP.SenderId), Bool) -> Connection 'CDuplex -> AM ()
          -- NOTE: does not yet support the change of the primary status during the rotation
          qUseMsg srvMsgId ((addr, _primary) :| _) (DuplexConnection cData' rqs sqs) = do
            when (ratchetSyncSendProhibited cData') $ throwError $ AGENT (A_QUEUE "ratchet is not synchronized")
            case findQ addr sqs of
              Just sq'@SndQueue {dbReplaceQueueId = Just replaceQId} -> do
                case find ((replaceQId ==) . dbQId) sqs of
                  Just sq1 -> do
                    checkSQSwchStatus sq1 SSSendingQKEY
                    logServer "<--" c srv rId $ "MSG <QUSE>:" <> logSecret srvMsgId <> " " <> logSecret (snd addr)
                    withStore' c $ \db -> setSndQueueStatus db sq' Secured
                    let sq'' = (sq' :: SndQueue) {status = Secured}
                    -- sending QTEST to the new queue only, the old one will be removed if sent successfully
                    void $ enqueueMessages c cData' [sq''] SMP.noMsgFlags $ QTEST [addr]
                    sq1' <- withStore' c $ \db -> setSndSwitchStatus db sq1 $ Just SSSendingQTEST
                    let sqs' = updatedQs sq1' sqs
                        conn' = DuplexConnection cData' rqs sqs'
                    notify . SWITCH QDSnd SPSecured $ connectionStats conn'
                  _ -> qError "QUSE: switching SndQueue not found in connection"
              _ -> qError "QUSE: switched queue address not found in connection"

          qError :: String -> AM a
          qError = throwError . AGENT . A_QUEUE

          ereadyMsg :: CR.RatchetX448 -> Connection 'CDuplex -> AM ()
          ereadyMsg rcPrev (DuplexConnection cData'@ConnData {lastExternalSndId} _ sqs) = do
            let CR.Ratchet {rcSnd} = rcPrev
            -- if ratchet was initialized as receiving, it means EREADY wasn't sent on key negotiation
            when (isNothing rcSnd) . void $
              enqueueMessages' c cData' sqs SMP.MsgFlags {notification = True} (EREADY lastExternalSndId)

          smpInvitation :: SMP.MsgId -> Connection c -> ConnectionRequestUri 'CMInvitation -> ConnInfo -> AM ()
          smpInvitation srvMsgId conn' connReq@(CRInvitationUri crData _) cInfo = do
            logServer "<--" c srv rId $ "MSG <KEY>:" <> logSecret srvMsgId
            case conn' of
              ContactConnection {} -> do
                -- show connection request even if invitaion via contact address is not compatible.
                -- in case invitation not compatible, assume there is no PQ encryption support.
                pqSupport <- lift $ maybe PQSupportOff pqSupported <$> compatibleInvitationUri connReq
                g <- asks random
                let newInv = NewInvitation {contactConnId = connId, connReq, recipientConnInfo = cInfo}
                invId <- withStore c $ \db -> createInvitation db g newInv
                let srvs = L.map qServer $ crSmpQueues crData
                notify $ REQ invId pqSupport srvs cInfo
              _ -> prohibited
            where
              pqSupported (_, Compatible (CR.E2ERatchetParams v _ _ _), Compatible agentVersion) =
                PQSupportOn `CR.pqSupportAnd` versionPQSupport_ agentVersion (Just v)

          qDuplex :: Connection c -> String -> (Connection 'CDuplex -> AM a) -> AM a
          qDuplex conn' name action = case conn' of
            DuplexConnection {} -> action conn'
            _ -> qError $ name <> ": message must be sent to duplex connection"

          newRatchetKey :: CR.RcvE2ERatchetParams 'C.X448 -> Connection 'CDuplex -> AM ()
          newRatchetKey e2eOtherPartyParams@(CR.E2ERatchetParams e2eVersion k1Rcv k2Rcv _) conn'@(DuplexConnection cData'@ConnData {lastExternalSndId, pqSupport} _ sqs) =
            unlessM ratchetExists $ do
              AgentConfig {e2eEncryptVRange} <- asks config
              unless (e2eVersion `isCompatible` e2eEncryptVRange) (throwError $ AGENT A_VERSION)
              keys <- getSendRatchetKeys
              let rcVs = CR.RatchetVersions {current = e2eVersion, maxSupported = maxVersion e2eEncryptVRange}
              initRatchet rcVs keys
              notifyAgreed
            where
              rkHashRcv = rkHash k1Rcv k2Rcv
              rkHash k1 k2 = C.sha256Hash $ C.pubKeyBytes k1 <> C.pubKeyBytes k2
              ratchetExists :: AM Bool
              ratchetExists = withStore' c $ \db -> do
                exists <- checkRatchetKeyHashExists db connId rkHashRcv
                unless exists $ addProcessedRatchetKeyHash db connId rkHashRcv
                pure exists
              getSendRatchetKeys :: AM (C.PrivateKeyX448, C.PrivateKeyX448, Maybe CR.RcvPrivRKEMParams)
              getSendRatchetKeys = case rss of
                RSOk -> sendReplyKey -- receiving client
                RSAllowed -> sendReplyKey
                RSRequired -> sendReplyKey
                RSStarted -> withStore c (`getRatchetX3dhKeys` connId) -- initiating client
                RSAgreed -> do
                  withStore' c $ \db -> setConnRatchetSync db connId RSRequired
                  notifyRatchetSyncError
                  -- can communicate for other client to reset to RSRequired
                  -- - need to add new AgentMsgEnvelope, AgentMessage, AgentMessageType
                  -- - need to deduplicate on receiving side
                  throwError $ AGENT (A_CRYPTO RATCHET_SYNC)
                where
                  sendReplyKey = do
                    g <- asks random
                    (pk1, pk2, pKem, e2eParams) <- liftIO $ CR.generateRcvE2EParams g e2eVersion pqSupport
                    enqueueRatchetKeyMsgs c cData' sqs e2eParams
                    pure (pk1, pk2, pKem)
                  notifyRatchetSyncError = do
                    let cData'' = cData' {ratchetSyncState = RSRequired} :: ConnData
                        conn'' = updateConnection cData'' conn'
                    notify $ RSYNC RSRequired (Just RATCHET_SYNC) (connectionStats conn'')
              notifyAgreed :: AM ()
              notifyAgreed = do
                let cData'' = cData' {ratchetSyncState = RSAgreed} :: ConnData
                    conn'' = updateConnection cData'' conn'
                notify . RSYNC RSAgreed Nothing $ connectionStats conn''
              recreateRatchet :: CR.Ratchet 'C.X448 -> AM ()
              recreateRatchet rc = withStore' c $ \db -> do
                setConnRatchetSync db connId RSAgreed
                deleteRatchet db connId
                createRatchet db connId rc
              -- compare public keys `k1` in AgentRatchetKey messages sent by self and other party
              -- to determine ratchet initilization ordering
              initRatchet :: CR.RatchetVersions -> (C.PrivateKeyX448, C.PrivateKeyX448, Maybe CR.RcvPrivRKEMParams) -> AM ()
              initRatchet rcVs (pk1, pk2, pKem)
                | rkHash (C.publicKey pk1) (C.publicKey pk2) <= rkHashRcv = do
                    rcParams <- liftError cryptoError $ CR.pqX3dhRcv pk1 pk2 pKem e2eOtherPartyParams
                    recreateRatchet $ CR.initRcvRatchet rcVs pk2 rcParams pqSupport
                | otherwise = do
                    (_, rcDHRs) <- atomically . C.generateKeyPair =<< asks random
                    rcParams <- liftEitherWith cryptoError $ CR.pqX3dhSnd pk1 pk2 (CR.APRKP CR.SRKSProposed <$> pKem) e2eOtherPartyParams
                    recreateRatchet $ CR.initSndRatchet rcVs k2Rcv rcDHRs rcParams
                    void . enqueueMessages' c cData' sqs SMP.MsgFlags {notification = True} $ EREADY lastExternalSndId

          checkMsgIntegrity :: PrevExternalSndId -> ExternalSndId -> PrevRcvMsgHash -> ByteString -> MsgIntegrity
          checkMsgIntegrity prevExtSndId extSndId internalPrevMsgHash receivedPrevMsgHash
            | extSndId == prevExtSndId + 1 && internalPrevMsgHash == receivedPrevMsgHash = MsgOk
            | extSndId < prevExtSndId = MsgError $ MsgBadId extSndId
            | extSndId == prevExtSndId = MsgError MsgDuplicate -- ? deduplicate
            | extSndId > prevExtSndId + 1 = MsgError $ MsgSkipped (prevExtSndId + 1) (extSndId - 1)
            | internalPrevMsgHash /= receivedPrevMsgHash = MsgError MsgBadHash
            | otherwise = MsgError MsgDuplicate -- this case is not possible

checkRQSwchStatus :: RcvQueue -> RcvSwitchStatus -> AM ()
checkRQSwchStatus rq@RcvQueue {rcvSwchStatus} expected =
  unless (rcvSwchStatus == Just expected) $ switchStatusError rq expected rcvSwchStatus
{-# INLINE checkRQSwchStatus #-}

checkSQSwchStatus :: SndQueue -> SndSwitchStatus -> AM ()
checkSQSwchStatus sq@SndQueue {sndSwchStatus} expected =
  unless (sndSwchStatus == Just expected) $ switchStatusError sq expected sndSwchStatus
{-# INLINE checkSQSwchStatus #-}

switchStatusError :: (SMPQueueRec q, Show a) => q -> a -> Maybe a -> AM ()
switchStatusError q expected actual =
  throwError . INTERNAL $
    ("unexpected switch status, queueId=" <> show (queueId q))
      <> (", expected=" <> show expected)
      <> (", actual=" <> show actual)

connectReplyQueues :: AgentClient -> ConnData -> ConnInfo -> NonEmpty SMPQueueInfo -> AM ()
connectReplyQueues c cData@ConnData {userId, connId} ownConnInfo (qInfo :| _) = do
  clientVRange <- asks $ smpClientVRange . config
  case qInfo `proveCompatible` clientVRange of
    Nothing -> throwError $ AGENT A_VERSION
    Just qInfo' -> do
      sq <- lift $ newSndQueue userId connId qInfo'
      sq' <- withStore c $ \db -> upgradeRcvConnToDuplex db connId sq
      enqueueConfirmation c cData sq' ownConnInfo Nothing

confirmQueueAsync :: AgentClient -> ConnData -> SndQueue -> SMPServerWithAuth -> ConnInfo -> Maybe (CR.SndE2ERatchetParams 'C.X448) -> SubscriptionMode -> AM ()
confirmQueueAsync c cData sq srv connInfo e2eEncryption_ subMode = do
  storeConfirmation c cData sq e2eEncryption_ =<< mkAgentConfirmation c cData sq srv connInfo subMode
  lift $ submitPendingMsg c cData sq

confirmQueue :: AgentClient -> ConnData -> SndQueue -> SMPServerWithAuth -> ConnInfo -> Maybe (CR.SndE2ERatchetParams 'C.X448) -> SubscriptionMode -> AM ()
confirmQueue c cData@ConnData {connId, connAgentVersion, pqSupport} sq srv connInfo e2eEncryption_ subMode = do
  msg <- mkConfirmation =<< mkAgentConfirmation c cData sq srv connInfo subMode
  void $ sendConfirmation c sq msg
  withStore' c $ \db -> setSndQueueStatus db sq Confirmed
  where
    mkConfirmation :: AgentMessage -> AM MsgBody
    mkConfirmation aMessage = do
      currentE2EVersion <- asks $ maxVersion . e2eEncryptVRange . config
      withStore c $ \db -> runExceptT $ do
        void . liftIO $ updateSndIds db connId
        let pqEnc = CR.pqSupportToEnc pqSupport
        (encConnInfo, _) <- agentRatchetEncrypt db cData (smpEncode aMessage) e2eEncConnInfoLength (Just pqEnc) currentE2EVersion
        pure . smpEncode $ AgentConfirmation {agentVersion = connAgentVersion, e2eEncryption_, encConnInfo}

mkAgentConfirmation :: AgentClient -> ConnData -> SndQueue -> SMPServerWithAuth -> ConnInfo -> SubscriptionMode -> AM AgentMessage
mkAgentConfirmation c cData sq srv connInfo subMode = do
  qInfo <- createReplyQueue c cData sq subMode srv
  pure $ AgentConnInfoReply (qInfo :| []) connInfo

enqueueConfirmation :: AgentClient -> ConnData -> SndQueue -> ConnInfo -> Maybe (CR.SndE2ERatchetParams 'C.X448) -> AM ()
enqueueConfirmation c cData sq connInfo e2eEncryption_ = do
  storeConfirmation c cData sq e2eEncryption_ $ AgentConnInfo connInfo
  lift $ submitPendingMsg c cData sq

storeConfirmation :: AgentClient -> ConnData -> SndQueue -> Maybe (CR.SndE2ERatchetParams 'C.X448) -> AgentMessage -> AM ()
storeConfirmation c cData@ConnData {connId, pqSupport, connAgentVersion = v} sq e2eEncryption_ agentMsg = do
  currentE2EVersion <- asks $ maxVersion . e2eEncryptVRange . config
  withStore c $ \db -> runExceptT $ do
    internalTs <- liftIO getCurrentTime
    (internalId, internalSndId, prevMsgHash) <- liftIO $ updateSndIds db connId
    let agentMsgStr = smpEncode agentMsg
        internalHash = C.sha256Hash agentMsgStr
        pqEnc = CR.pqSupportToEnc pqSupport
    (encConnInfo, pqEncryption) <- agentRatchetEncrypt db cData agentMsgStr e2eEncConnInfoLength (Just pqEnc) currentE2EVersion
    let msgBody = smpEncode $ AgentConfirmation {agentVersion = v, e2eEncryption_, encConnInfo}
        msgType = agentMessageType agentMsg
        msgData = SndMsgData {internalId, internalSndId, internalTs, msgType, msgBody, pqEncryption, msgFlags = SMP.MsgFlags {notification = True}, internalHash, prevMsgHash}
    liftIO $ createSndMsg db connId msgData
    liftIO $ createSndMsgDelivery db connId sq internalId

enqueueRatchetKeyMsgs :: AgentClient -> ConnData -> NonEmpty SndQueue -> CR.RcvE2ERatchetParams 'C.X448 -> AM ()
enqueueRatchetKeyMsgs c cData (sq :| sqs) e2eEncryption = do
  msgId <- enqueueRatchetKey c cData sq e2eEncryption
  mapM_ (lift . enqueueSavedMessage c cData msgId) $ filter isActiveSndQ sqs

enqueueRatchetKey :: AgentClient -> ConnData -> SndQueue -> CR.RcvE2ERatchetParams 'C.X448 -> AM AgentMsgId
enqueueRatchetKey c cData@ConnData {connId} sq e2eEncryption = do
  aVRange <- asks $ smpAgentVRange . config
  msgId <- storeRatchetKey $ maxVersion aVRange
  lift $ submitPendingMsg c cData sq
  pure $ unId msgId
  where
    storeRatchetKey :: VersionSMPA -> AM InternalId
    storeRatchetKey agentVersion = withStore c $ \db -> runExceptT $ do
      internalTs <- liftIO getCurrentTime
      (internalId, internalSndId, prevMsgHash) <- liftIO $ updateSndIds db connId
      let agentMsg = AgentRatchetInfo ""
          agentMsgStr = smpEncode agentMsg
          internalHash = C.sha256Hash agentMsgStr
      let msgBody = smpEncode $ AgentRatchetKey {agentVersion, e2eEncryption, info = agentMsgStr}
          msgType = agentMessageType agentMsg
          -- this message is e2e encrypted with queue key, not with double ratchet
          msgData = SndMsgData {internalId, internalSndId, internalTs, msgType, msgBody, pqEncryption = PQEncOff, msgFlags = SMP.MsgFlags {notification = True}, internalHash, prevMsgHash}
      liftIO $ createSndMsg db connId msgData
      liftIO $ createSndMsgDelivery db connId sq internalId
      pure internalId

-- encoded AgentMessage -> encoded EncAgentMessage
agentRatchetEncrypt :: DB.Connection -> ConnData -> ByteString -> (VersionSMPA -> PQSupport -> Int) -> Maybe PQEncryption -> CR.VersionE2E -> ExceptT StoreError IO (ByteString, PQEncryption)
agentRatchetEncrypt db ConnData {connId, connAgentVersion = v, pqSupport} msg getPaddedLen pqEnc_ currentE2EVersion = do
  rc <- ExceptT $ getRatchet db connId
  let paddedLen = getPaddedLen v pqSupport
  (encMsg, rc') <- withExceptT (SEAgentError . cryptoError) $ CR.rcEncrypt rc paddedLen msg pqEnc_ currentE2EVersion
  liftIO $ updateRatchet db connId rc' CR.SMDNoChange
  pure (encMsg, CR.rcSndKEM rc')

-- encoded EncAgentMessage -> encoded AgentMessage
agentRatchetDecrypt :: TVar ChaChaDRG -> DB.Connection -> ConnId -> ByteString -> ExceptT StoreError IO (ByteString, PQEncryption)
agentRatchetDecrypt g db connId encAgentMsg = do
  rc <- ExceptT $ getRatchet db connId
  agentRatchetDecrypt' g db connId rc encAgentMsg

agentRatchetDecrypt' :: TVar ChaChaDRG -> DB.Connection -> ConnId -> CR.RatchetX448 -> ByteString -> ExceptT StoreError IO (ByteString, PQEncryption)
agentRatchetDecrypt' g db connId rc encAgentMsg = do
  skipped <- liftIO $ getSkippedMsgKeys db connId
  (agentMsgBody_, rc', skippedDiff) <- withExceptT (SEAgentError . cryptoError) $ CR.rcDecrypt g rc skipped encAgentMsg
  liftIO $ updateRatchet db connId rc' skippedDiff
  liftEither $ bimap (SEAgentError . cryptoError) (,CR.rcRcvKEM rc') agentMsgBody_

newSndQueue :: UserId -> ConnId -> Compatible SMPQueueInfo -> AM' NewSndQueue
newSndQueue userId connId (Compatible (SMPQueueInfo smpClientVersion SMPQueueAddress {smpServer, senderId, dhPublicKey = rcvE2ePubDhKey})) = do
  C.AuthAlg a <- asks $ sndAuthAlg . config
  g <- asks random
  (sndPublicKey, sndPrivateKey) <- atomically $ C.generateAuthKeyPair a g
  (e2ePubKey, e2ePrivKey) <- atomically $ C.generateKeyPair g
  pure
    SndQueue
      { userId,
        connId,
        server = smpServer,
        sndId = senderId,
        sndPublicKey = Just sndPublicKey,
        sndPrivateKey,
        e2eDhSecret = C.dh' rcvE2ePubDhKey e2ePrivKey,
        e2ePubKey = Just e2ePubKey,
        status = New,
        dbQueueId = DBNewQueue,
        primary = True,
        dbReplaceQueueId = Nothing,
        sndSwchStatus = Nothing,
        smpClientVersion
      }<|MERGE_RESOLUTION|>--- conflicted
+++ resolved
@@ -2310,23 +2310,9 @@
               >>= notifyEnd
             where
               processEND = \case
-<<<<<<< HEAD
-                Just (Right SMPConnectedClient {connectedClient})
-                  | sessId == sessionId (thParams connectedClient) -> do
-                      removeSubscription c connId
-                      modifyTVar (sentSubs connectedClient) $ M.delete connId
-                      notify' END
-                      pure "END"
-                  | otherwise -> ignored
-                _ -> ignored
-              ignored = pure "END from disconnected client - ignored"
-          Right (SMP.ERR e) -> notify $ ERR $ SMP (B.unpack $ strEncode srv) e
-          Right r@SMP.OK -> checkExpiredResponse r
-          Right r -> unexpected r
-          Left e -> notify $ ERR $ protocolClientError SMP (B.unpack $ strEncode srv) e
-=======
                 Just (Right clnt)
-                  | sessId == sessionId (thParams $ connectedClient clnt) ->
+                  | sessId == sessionId (thParams $ connectedClient clnt) -> do
+                      modifyTVar (sentSubs $ connectedClient clnt) $ M.delete connId
                       removeSubscription c connId $> True
                 _ -> pure False
               notifyEnd removed
@@ -2334,7 +2320,6 @@
                 | otherwise = logServer "<--" c srv rId "END from disconnected client - ignored"
           SMP.ERR e -> notify $ ERR $ SMP (B.unpack $ strEncode srv) e
           r -> unexpected r
->>>>>>> 8b21f7ef
         where
           notify :: forall e m. (AEntityI e, MonadIO m) => ACommand 'Agent e -> m ()
           notify = notify' connId

--- conflicted
+++ resolved
@@ -19,12 +19,7 @@
 import qualified Data.Text as T
 import Data.Text.Encoding (decodeUtf8With)
 import Data.Time (NominalDiffTime)
-<<<<<<< HEAD
-import UnliftIO.Async
-=======
-import GHC.Conc (labelThread, myThreadId, threadDelay)
 import UnliftIO
->>>>>>> c7a7323f
 import qualified UnliftIO.Exception as UE
 
 raceAny_ :: MonadUnliftIO m => [m a] -> m ()

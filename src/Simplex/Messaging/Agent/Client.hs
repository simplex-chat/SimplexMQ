--- conflicted
+++ resolved
@@ -147,7 +147,7 @@
 
 type NtfClientVar = TMVar (Either AgentErrorType NtfClient)
 
-type MsgDeliveryKey = (ConnId, SMPServer, SMP.SenderId)
+type MsgDeliveryKey = (SMPServer, SMP.SenderId)
 
 data AgentClient = AgentClient
   { active :: TVar Bool,
@@ -164,14 +164,9 @@
     subscrConns :: TVar (Set ConnId),
     activeSubscrConns :: TMap ConnId SMPServer,
     connMsgsQueued :: TMap ConnId Bool,
-<<<<<<< HEAD
     smpQueueMsgQueues :: TMap MsgDeliveryKey (TQueue InternalId),
     smpQueueMsgDeliveries :: TMap MsgDeliveryKey (Async ()),
     nextRcvQueueMsgs :: TMap (ConnId, SMPServer, SMP.RecipientId) [ServerTransmission BrokerMsg],
-=======
-    smpQueueMsgQueues :: TMap (SMPServer, SMP.SenderId) (TQueue InternalId),
-    smpQueueMsgDeliveries :: TMap (SMPServer, SMP.SenderId) (Async ()),
->>>>>>> da5058a0
     ntfNetworkOp :: TVar AgentOpState,
     rcvNetworkOp :: TVar AgentOpState,
     msgDeliveryOp :: TVar AgentOpState,
@@ -236,11 +231,7 @@
   asyncClients <- newTVar []
   clientId <- stateTVar (clientCounter agentEnv) $ \i -> let i' = i + 1 in (i', i')
   lock <- newTMVar ()
-<<<<<<< HEAD
-  return AgentClient {active, rcvQ, subQ, msgQ, smpServers, smpClients, ntfServers, ntfClients, useNetworkConfig, subscrSrvrs, pendingSubscrSrvrs, subscrConns, connMsgsQueued, smpQueueMsgQueues, smpQueueMsgDeliveries, nextRcvQueueMsgs, ntfNetworkOp, rcvNetworkOp, msgDeliveryOp, sndNetworkOp, databaseOp, agentState, getMsgLocks, reconnections, asyncClients, clientId, agentEnv, lock}
-=======
-  return AgentClient {active, rcvQ, subQ, msgQ, smpServers, smpClients, ntfServers, ntfClients, useNetworkConfig, subscrSrvrs, pendingSubscrSrvrs, subscrConns, activeSubscrConns, connMsgsQueued, smpQueueMsgQueues, smpQueueMsgDeliveries, ntfNetworkOp, rcvNetworkOp, msgDeliveryOp, sndNetworkOp, databaseOp, agentState, getMsgLocks, reconnections, asyncClients, clientId, agentEnv, lock}
->>>>>>> da5058a0
+  return AgentClient {active, rcvQ, subQ, msgQ, smpServers, smpClients, ntfServers, ntfClients, useNetworkConfig, subscrSrvrs, pendingSubscrSrvrs, subscrConns, activeSubscrConns, connMsgsQueued, smpQueueMsgQueues, smpQueueMsgDeliveries, nextRcvQueueMsgs, ntfNetworkOp, rcvNetworkOp, msgDeliveryOp, sndNetworkOp, databaseOp, agentState, getMsgLocks, reconnections, asyncClients, clientId, agentEnv, lock}
 
 agentDbPath :: AgentClient -> FilePath
 agentDbPath AgentClient {agentEnv = Env {store = SQLiteStore {dbFilePath}}} = dbFilePath

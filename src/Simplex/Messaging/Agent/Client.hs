--- conflicted
+++ resolved
@@ -864,13 +864,8 @@
 
 closeClient_ :: ProtocolServerClient v err msg => AgentClient -> ClientVar msg -> IO ()
 closeClient_ c v = do
-<<<<<<< HEAD
   NetworkConfig {tcpConnectTimeout} <- atomically $ getNetworkConfig c
-  tcpConnectTimeout `timeout` atomically (readTMVar $ sessionVar v) >>= \case
-=======
-  NetworkConfig {tcpConnectTimeout} <- readTVarIO $ useNetworkConfig c
   E.handle (\BlockedIndefinitelyOnSTM -> pure ()) $ tcpConnectTimeout `timeout` atomically (readTMVar $ sessionVar v) >>= \case
->>>>>>> 12194469
     Just (Right client) -> closeProtocolServerClient client `catchAll_` pure ()
     _ -> pure ()
 

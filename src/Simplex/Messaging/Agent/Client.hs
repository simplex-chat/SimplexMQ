--- conflicted
+++ resolved
@@ -94,6 +94,7 @@
 import Data.List (partition, (\\))
 import Data.List.NonEmpty (NonEmpty (..))
 import qualified Data.List.NonEmpty as L
+import Data.Map.Strict (Map)
 import qualified Data.Map.Strict as M
 import Data.Maybe (isJust, listToMaybe)
 import Data.Set (Set)
@@ -317,14 +318,8 @@
 
     reconnectClient :: m ()
     reconnectClient =
-<<<<<<< HEAD
-      withLock_ (reconnectLocks c) srv $
+      withLockMap_ (reconnectLocks c) srv "reconnect" $
         atomically (RQ.getSrvQueues srv $ pendingSubs c) >>= resubscribe
-=======
-      withLockMap_ (reconnectLocks c) srv "reconnect" $
-        atomically (TM2.lookup1 srv (pendingSubs c) >>= mapM readTVar)
-          >>= mapM_ resubscribe
->>>>>>> 19aef521
       where
         resubscribe :: [RcvQueue] -> m ()
         resubscribe qs = do

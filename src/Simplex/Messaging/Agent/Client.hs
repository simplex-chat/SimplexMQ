{-# LANGUAGE ConstraintKinds #-}
{-# LANGUAGE DataKinds #-}
{-# LANGUAGE DuplicateRecordFields #-}
{-# LANGUAGE FlexibleContexts #-}
{-# LANGUAGE FlexibleInstances #-}
{-# LANGUAGE LambdaCase #-}
{-# LANGUAGE NamedFieldPuns #-}
{-# LANGUAGE OverloadedLists #-}
{-# LANGUAGE OverloadedStrings #-}
{-# LANGUAGE ScopedTypeVariables #-}

module Simplex.Messaging.Agent.Client
  ( AgentClient (..),
    newAgentClient,
    AgentMonad,
    withAgentLock,
    closeAgentClient,
    newRcvQueue,
    subscribeQueue,
    addSubscription,
    sendConfirmation,
    sendInvitation,
    RetryInterval (..),
    secureQueue,
    sendAgentMessage,
    agentNtfRegisterToken,
    agentNtfVerifyToken,
    agentNtfDeleteToken,
    agentNtfEnableCron,
    agentCbEncrypt,
    agentCbDecrypt,
    cryptoError,
    sendAck,
    suspendQueue,
    deleteQueue,
    logServer,
    removeSubscription,
  )
where

import Control.Concurrent (forkIO)
import Control.Concurrent.Async (Async, uninterruptibleCancel)
import Control.Concurrent.STM (stateTVar)
import Control.Logger.Simple
import Control.Monad.Except
import Control.Monad.IO.Unlift
import Control.Monad.Reader
import Data.Bifunctor (first)
import Data.ByteString.Base64
import Data.ByteString.Char8 (ByteString)
import qualified Data.ByteString.Char8 as B
import Data.List.NonEmpty (NonEmpty)
import Data.Map.Strict (Map)
import qualified Data.Map.Strict as M
import Data.Maybe (isNothing)
import Data.Text.Encoding
import Data.Word (Word16)
import Simplex.Messaging.Agent.Env.SQLite
import Simplex.Messaging.Agent.Protocol
import Simplex.Messaging.Agent.RetryInterval
import Simplex.Messaging.Agent.Store
import Simplex.Messaging.Client
import Simplex.Messaging.Client.Agent ()
import qualified Simplex.Messaging.Crypto as C
import Simplex.Messaging.Encoding
import Simplex.Messaging.Notifications.Client
import Simplex.Messaging.Notifications.Protocol
import Simplex.Messaging.Protocol (BrokerMsg, ProtocolServer (..), QueueId, QueueIdsKeys (..), SndPublicVerifyKey)
import qualified Simplex.Messaging.Protocol as SMP
import Simplex.Messaging.TMap (TMap)
import qualified Simplex.Messaging.TMap as TM
import Simplex.Messaging.Util (bshow, liftEitherError, liftError, tryError, whenM)
import Simplex.Messaging.Version
import System.Timeout (timeout)
import UnliftIO (async, forConcurrently_)
import qualified UnliftIO.Exception as E
import UnliftIO.STM

type ClientVar msg = TMVar (Either AgentErrorType (ProtocolClient msg))

type SMPClientVar = TMVar (Either AgentErrorType SMPClient)

type NtfClientVar = TMVar (Either AgentErrorType NtfClient)

data AgentClient = AgentClient
  { rcvQ :: TBQueue (ATransmission 'Client),
    subQ :: TBQueue (ATransmission 'Agent),
    msgQ :: TBQueue (ServerTransmission BrokerMsg),
    smpServers :: TVar (NonEmpty SMPServer),
    ntfServers :: TVar [NtfServer],
    smpClients :: TMap SMPServer SMPClientVar,
    ntfClients :: TMap NtfServer NtfClientVar,
    subscrSrvrs :: TMap SMPServer (TMap ConnId RcvQueue),
    pendingSubscrSrvrs :: TMap SMPServer (TMap ConnId RcvQueue),
    subscrConns :: TMap ConnId SMPServer,
    connMsgsQueued :: TMap ConnId Bool,
    smpQueueMsgQueues :: TMap (ConnId, SMPServer, SMP.SenderId) (TQueue InternalId),
    smpQueueMsgDeliveries :: TMap (ConnId, SMPServer, SMP.SenderId) (Async ()),
    reconnections :: TVar [Async ()],
    asyncClients :: TVar [Async ()],
    clientId :: Int,
    agentEnv :: Env,
    smpSubscriber :: Async (),
    lock :: TMVar ()
  }

newAgentClient :: InitialAgentServers -> Env -> STM AgentClient
newAgentClient InitialAgentServers {smp, ntf} agentEnv = do
  let qSize = tbqSize $ config agentEnv
  rcvQ <- newTBQueue qSize
  subQ <- newTBQueue qSize
  msgQ <- newTBQueue qSize
  smpServers <- newTVar smp
  ntfServers <- newTVar ntf
  smpClients <- TM.empty
  ntfClients <- TM.empty
  subscrSrvrs <- TM.empty
  pendingSubscrSrvrs <- TM.empty
  subscrConns <- TM.empty
  connMsgsQueued <- TM.empty
  smpQueueMsgQueues <- TM.empty
  smpQueueMsgDeliveries <- TM.empty
  reconnections <- newTVar []
  asyncClients <- newTVar []
  clientId <- stateTVar (clientCounter agentEnv) $ \i -> (i + 1, i + 1)
  lock <- newTMVar ()
  return AgentClient {rcvQ, subQ, msgQ, smpServers, ntfServers, smpClients, ntfClients, subscrSrvrs, pendingSubscrSrvrs, subscrConns, connMsgsQueued, smpQueueMsgQueues, smpQueueMsgDeliveries, reconnections, asyncClients, clientId, agentEnv, smpSubscriber = undefined, lock}

-- | Agent monad with MonadReader Env and MonadError AgentErrorType
type AgentMonad m = (MonadUnliftIO m, MonadReader Env m, MonadError AgentErrorType m)

class ProtocolServerClient msg where
  getProtocolServerClient :: AgentMonad m => AgentClient -> ProtocolServer -> m (ProtocolClient msg)

instance ProtocolServerClient BrokerMsg where getProtocolServerClient = getSMPServerClient

instance ProtocolServerClient NtfResponse where getProtocolServerClient = getNtfServerClient

getSMPServerClient :: forall m. AgentMonad m => AgentClient -> SMPServer -> m SMPClient
getSMPServerClient c@AgentClient {smpClients, msgQ} srv =
  atomically (getClientVar srv smpClients)
    >>= either
      (newProtocolClient c srv smpClients connectClient reconnectClient)
      (waitForProtocolClient smpCfg)
  where
    connectClient :: m SMPClient
    connectClient = do
      cfg <- asks $ smpCfg . config
      u <- askUnliftIO
      liftEitherError protocolClientError (getProtocolClient srv cfg (Just msgQ) $ clientDisconnected u)

    clientDisconnected :: UnliftIO m -> IO ()
    clientDisconnected u = do
      removeClientAndSubs >>= (`forM_` serverDown u)
      logInfo . decodeUtf8 $ "Agent disconnected from " <> showServer srv

    removeClientAndSubs :: IO (Maybe (Map ConnId RcvQueue))
    removeClientAndSubs = atomically $ do
      TM.delete srv smpClients
      TM.lookupDelete srv (subscrSrvrs c) >>= mapM updateSubs
      where
        updateSubs cVar = do
          cs <- readTVar cVar
          modifyTVar' (subscrConns c) (`M.withoutKeys` M.keysSet cs)
          addPendingSubs cVar cs
          pure cs

        addPendingSubs cVar cs = do
          let ps = pendingSubscrSrvrs c
          TM.lookup srv ps >>= \case
            Just v -> TM.union cs v
            _ -> TM.insert srv cVar ps

    serverDown :: UnliftIO m -> Map ConnId RcvQueue -> IO ()
    serverDown u cs = unless (M.null cs) $ do
      mapM_ (notifySub DOWN) $ M.keysSet cs
      unliftIO u reconnectServer

    reconnectServer :: m ()
    reconnectServer = do
      a <- async tryReconnectClient
      atomically $ modifyTVar' (reconnections c) (a :)

    tryReconnectClient :: m ()
    tryReconnectClient = do
      ri <- asks $ reconnectInterval . config
      withRetryInterval ri $ \loop ->
        reconnectClient `catchError` const loop

    reconnectClient :: m ()
    reconnectClient =
      withAgentLock c . withClient c srv $ \smp -> do
        cs <- atomically $ mapM readTVar =<< TM.lookup srv (pendingSubscrSrvrs c)
        forConcurrently_ (maybe [] M.toList cs) $ \sub@(connId, _) ->
          whenM (atomically $ isNothing <$> TM.lookup connId (subscrConns c)) $
            subscribe_ smp sub `catchError` handleError connId
      where
        subscribe_ :: SMPClient -> (ConnId, RcvQueue) -> ExceptT ProtocolClientError IO ()
        subscribe_ smp (connId, rq@RcvQueue {rcvPrivateKey, rcvId}) = do
          subscribeSMPQueue smp rcvPrivateKey rcvId
          addSubscription c rq connId
          liftIO $ notifySub UP connId

        handleError :: ConnId -> ProtocolClientError -> ExceptT ProtocolClientError IO ()
        handleError connId = \case
          e@PCEResponseTimeout -> throwError e
          e@PCENetworkError -> throwError e
          e -> do
            liftIO $ notifySub (ERR $ protocolClientError e) connId
            atomically $ removePendingSubscription c srv connId

    notifySub :: ACommand 'Agent -> ConnId -> IO ()
    notifySub cmd connId = atomically $ writeTBQueue (subQ c) ("", connId, cmd)

getNtfServerClient :: forall m. AgentMonad m => AgentClient -> NtfServer -> m NtfClient
getNtfServerClient c@AgentClient {ntfClients} srv =
  atomically (getClientVar srv ntfClients)
    >>= either
      (newProtocolClient c srv ntfClients connectClient $ pure ())
      (waitForProtocolClient ntfCfg)
  where
    connectClient :: m NtfClient
    connectClient = do
      cfg <- asks $ ntfCfg . config
      liftEitherError protocolClientError (getProtocolClient srv cfg Nothing clientDisconnected)

    clientDisconnected :: IO ()
    clientDisconnected = do
      atomically $ TM.delete srv ntfClients
      logInfo . decodeUtf8 $ "Agent disconnected from " <> showServer srv

getClientVar :: forall a. ProtocolServer -> TMap ProtocolServer (TMVar a) -> STM (Either (TMVar a) (TMVar a))
getClientVar srv clients = maybe (Left <$> newClientVar) (pure . Right) =<< TM.lookup srv clients
  where
    newClientVar :: STM (TMVar a)
    newClientVar = do
      var <- newEmptyTMVar
      TM.insert srv var clients
      pure var

waitForProtocolClient :: AgentMonad m => (AgentConfig -> ProtocolClientConfig) -> ClientVar msg -> m (ProtocolClient msg)
waitForProtocolClient clientConfig clientVar = do
  ProtocolClientConfig {tcpTimeout} <- asks $ clientConfig . config
  client_ <- liftIO $ tcpTimeout `timeout` atomically (readTMVar clientVar)
  liftEither $ case client_ of
    Just (Right smpClient) -> Right smpClient
    Just (Left e) -> Left e
    Nothing -> Left $ BROKER TIMEOUT

newProtocolClient ::
  forall msg m.
  AgentMonad m =>
  AgentClient ->
  ProtocolServer ->
  TMap ProtocolServer (ClientVar msg) ->
  m (ProtocolClient msg) ->
  m () ->
  ClientVar msg ->
  m (ProtocolClient msg)
newProtocolClient c srv clients connectClient reconnectClient clientVar = tryConnectClient pure tryConnectAsync
  where
    tryConnectClient :: (ProtocolClient msg -> m a) -> m () -> m a
    tryConnectClient successAction retryAction =
      tryError connectClient >>= \r -> case r of
        Right client -> do
          logInfo . decodeUtf8 $ "Agent connected to " <> showServer srv
          atomically $ putTMVar clientVar r
          successAction client
        Left e -> do
          if e == BROKER NETWORK || e == BROKER TIMEOUT
            then retryAction
            else atomically $ do
              putTMVar clientVar (Left e)
              TM.delete srv clients
          throwError e
    tryConnectAsync :: m ()
    tryConnectAsync = do
      a <- async connectAsync
      atomically $ modifyTVar' (asyncClients c) (a :)
    connectAsync :: m ()
    connectAsync = do
      ri <- asks $ reconnectInterval . config
      withRetryInterval ri $ \loop -> void $ tryConnectClient (const reconnectClient) loop

closeAgentClient :: MonadIO m => AgentClient -> m ()
closeAgentClient c = liftIO $ do
  closeSMPServerClients c
  cancelActions $ reconnections c
  cancelActions $ asyncClients c
  cancelActions $ smpQueueMsgDeliveries c

closeSMPServerClients :: AgentClient -> IO ()
closeSMPServerClients c = readTVarIO (smpClients c) >>= mapM_ (forkIO . closeClient)
  where
    closeClient smpVar =
      atomically (readTMVar smpVar) >>= \case
        Right smp -> closeProtocolClient smp `E.catch` \(_ :: E.SomeException) -> pure ()
        _ -> pure ()

cancelActions :: Foldable f => TVar (f (Async ())) -> IO ()
cancelActions as = readTVarIO as >>= mapM_ uninterruptibleCancel

withAgentLock :: MonadUnliftIO m => AgentClient -> m a -> m a
withAgentLock AgentClient {lock} =
  E.bracket_
    (void . atomically $ takeTMVar lock)
    (atomically $ putTMVar lock ())

withClient_ :: forall a m msg. (AgentMonad m, ProtocolServerClient msg) => AgentClient -> ProtocolServer -> (ProtocolClient msg -> m a) -> m a
withClient_ c srv action = (getProtocolServerClient c srv >>= action) `catchError` logServerError
  where
    logServerError :: AgentErrorType -> m a
    logServerError e = do
      logServer "<--" c srv "" $ bshow e
      throwError e

withLogClient_ :: (AgentMonad m, ProtocolServerClient msg) => AgentClient -> ProtocolServer -> QueueId -> ByteString -> (ProtocolClient msg -> m a) -> m a
withLogClient_ c srv qId cmdStr action = do
  logServer "-->" c srv qId cmdStr
  res <- withClient_ c srv action
  logServer "<--" c srv qId "OK"
  return res

withClient :: (AgentMonad m, ProtocolServerClient msg) => AgentClient -> ProtocolServer -> (ProtocolClient msg -> ExceptT ProtocolClientError IO a) -> m a
withClient c srv action = withClient_ c srv $ liftClient . action

withLogClient :: (AgentMonad m, ProtocolServerClient msg) => AgentClient -> ProtocolServer -> QueueId -> ByteString -> (ProtocolClient msg -> ExceptT ProtocolClientError IO a) -> m a
withLogClient c srv qId cmdStr action = withLogClient_ c srv qId cmdStr $ liftClient . action

liftClient :: AgentMonad m => ExceptT ProtocolClientError IO a -> m a
liftClient = liftError protocolClientError

protocolClientError :: ProtocolClientError -> AgentErrorType
protocolClientError = \case
  PCEProtocolError e -> SMP e
  PCEResponseError e -> BROKER $ RESPONSE e
  PCEUnexpectedResponse -> BROKER UNEXPECTED
  PCEResponseTimeout -> BROKER TIMEOUT
  PCENetworkError -> BROKER NETWORK
  PCETransportError e -> BROKER $ TRANSPORT e
  e@PCESignatureError {} -> INTERNAL $ show e
  e@PCEIOError {} -> INTERNAL $ show e

newRcvQueue :: AgentMonad m => AgentClient -> SMPServer -> m (RcvQueue, SMPQueueUri)
newRcvQueue c srv =
  asks (cmdSignAlg . config) >>= \case
    C.SignAlg a -> newRcvQueue_ a c srv

newRcvQueue_ ::
  (C.SignatureAlgorithm a, C.AlgorithmI a, AgentMonad m) =>
  C.SAlgorithm a ->
  AgentClient ->
  SMPServer ->
  m (RcvQueue, SMPQueueUri)
newRcvQueue_ a c srv = do
  (recipientKey, rcvPrivateKey) <- liftIO $ C.generateSignatureKeyPair a
  (dhKey, privDhKey) <- liftIO C.generateKeyPair'
  (e2eDhKey, e2ePrivKey) <- liftIO C.generateKeyPair'
  logServer "-->" c srv "" "NEW"
  QIK {rcvId, sndId, rcvPublicDhKey} <-
    withClient c srv $ \smp -> createSMPQueue smp rcvPrivateKey recipientKey dhKey
  logServer "<--" c srv "" $ B.unwords ["IDS", logSecret rcvId, logSecret sndId]
  let rq =
        RcvQueue
          { server = srv,
            rcvId,
            rcvPrivateKey,
            rcvDhSecret = C.dh' rcvPublicDhKey privDhKey,
            e2ePrivKey,
            e2eDhSecret = Nothing,
            sndId = Just sndId,
            status = New
          }
  pure (rq, SMPQueueUri srv sndId SMP.smpClientVRange e2eDhKey)

subscribeQueue :: AgentMonad m => AgentClient -> RcvQueue -> ConnId -> m ()
subscribeQueue c rq@RcvQueue {server, rcvPrivateKey, rcvId} connId = do
  atomically $ addPendingSubscription c rq connId
  withLogClient c server rcvId "SUB" $ \smp -> do
    liftIO (runExceptT $ subscribeSMPQueue smp rcvPrivateKey rcvId) >>= \case
      Left e -> do
        atomically . when (e /= PCENetworkError && e /= PCEResponseTimeout) $
          removePendingSubscription c server connId
        throwError e
      Right _ -> addSubscription c rq connId

addSubscription :: MonadIO m => AgentClient -> RcvQueue -> ConnId -> m ()
addSubscription c rq@RcvQueue {server} connId = atomically $ do
  TM.insert connId server $ subscrConns c
  addSubs_ (subscrSrvrs c) rq connId
  removePendingSubscription c server connId

addPendingSubscription :: AgentClient -> RcvQueue -> ConnId -> STM ()
addPendingSubscription = addSubs_ . pendingSubscrSrvrs

addSubs_ :: TMap SMPServer (TMap ConnId RcvQueue) -> RcvQueue -> ConnId -> STM ()
addSubs_ ss rq@RcvQueue {server} connId =
  TM.lookup server ss >>= \case
    Just m -> TM.insert connId rq m
    _ -> TM.singleton connId rq >>= \m -> TM.insert server m ss

<<<<<<< HEAD
removeSubscription :: MonadIO m => AgentClient -> ConnId -> m ()
removeSubscription c@AgentClient {subscrConns} connId = atomically $ do
=======
removeSubscription :: AgentClient -> ConnId -> STM ()
removeSubscription c@AgentClient {subscrConns} connId = do
>>>>>>> d38303d5
  server_ <- TM.lookupDelete connId subscrConns
  mapM_ (\server -> removeSubs_ (subscrSrvrs c) server connId) server_

removePendingSubscription :: AgentClient -> SMPServer -> ConnId -> STM ()
removePendingSubscription = removeSubs_ . pendingSubscrSrvrs

removeSubs_ :: TMap SMPServer (TMap ConnId RcvQueue) -> SMPServer -> ConnId -> STM ()
removeSubs_ ss server connId =
  TM.lookup server ss >>= mapM_ (TM.delete connId)

logServer :: MonadIO m => ByteString -> AgentClient -> SMPServer -> QueueId -> ByteString -> m ()
logServer dir AgentClient {clientId} srv qId cmdStr =
  logInfo . decodeUtf8 $ B.unwords ["A", "(" <> bshow clientId <> ")", dir, showServer srv, ":", logSecret qId, cmdStr]

showServer :: SMPServer -> ByteString
showServer ProtocolServer {host, port} =
  B.pack $ host <> if null port then "" else ':' : port

logSecret :: ByteString -> ByteString
logSecret bs = encode $ B.take 3 bs

sendConfirmation :: forall m. AgentMonad m => AgentClient -> SndQueue -> ByteString -> m ()
sendConfirmation c sq@SndQueue {server, sndId, sndPublicKey = Just sndPublicKey, e2ePubKey = e2ePubKey@Just {}} agentConfirmation =
  withLogClient_ c server sndId "SEND <CONF>" $ \smp -> do
    let clientMsg = SMP.ClientMessage (SMP.PHConfirmation sndPublicKey) agentConfirmation
    msg <- agentCbEncrypt sq e2ePubKey $ smpEncode clientMsg
    liftClient $ sendSMPMessage smp Nothing sndId msg
sendConfirmation _ _ _ = throwError $ INTERNAL "sendConfirmation called without snd_queue public key(s) in the database"

sendInvitation :: forall m. AgentMonad m => AgentClient -> Compatible SMPQueueInfo -> ConnectionRequestUri 'CMInvitation -> ConnInfo -> m ()
sendInvitation c (Compatible SMPQueueInfo {smpServer, senderId, dhPublicKey}) connReq connInfo =
  withLogClient_ c smpServer senderId "SEND <INV>" $ \smp -> do
    msg <- mkInvitation
    liftClient $ sendSMPMessage smp Nothing senderId msg
  where
    mkInvitation :: m ByteString
    -- this is only encrypted with per-queue E2E, not with double ratchet
    mkInvitation = do
      let agentEnvelope = AgentInvitation {agentVersion = smpAgentVersion, connReq, connInfo}
      agentCbEncryptOnce dhPublicKey . smpEncode $
        SMP.ClientMessage SMP.PHEmpty $ smpEncode agentEnvelope

secureQueue :: AgentMonad m => AgentClient -> RcvQueue -> SndPublicVerifyKey -> m ()
secureQueue c RcvQueue {server, rcvId, rcvPrivateKey} senderKey =
  withLogClient c server rcvId "KEY <key>" $ \smp ->
    secureSMPQueue smp rcvPrivateKey rcvId senderKey

sendAck :: AgentMonad m => AgentClient -> RcvQueue -> m ()
sendAck c RcvQueue {server, rcvId, rcvPrivateKey} =
  withLogClient c server rcvId "ACK" $ \smp ->
    ackSMPMessage smp rcvPrivateKey rcvId

suspendQueue :: AgentMonad m => AgentClient -> RcvQueue -> m ()
suspendQueue c RcvQueue {server, rcvId, rcvPrivateKey} =
  withLogClient c server rcvId "OFF" $ \smp ->
    suspendSMPQueue smp rcvPrivateKey rcvId

deleteQueue :: AgentMonad m => AgentClient -> RcvQueue -> m ()
deleteQueue c RcvQueue {server, rcvId, rcvPrivateKey} =
  withLogClient c server rcvId "DEL" $ \smp ->
    deleteSMPQueue smp rcvPrivateKey rcvId

sendAgentMessage :: forall m. AgentMonad m => AgentClient -> SndQueue -> ByteString -> m ()
sendAgentMessage c sq@SndQueue {server, sndId, sndPrivateKey} agentMsg =
  withLogClient_ c server sndId "SEND <MSG>" $ \smp -> do
    let clientMsg = SMP.ClientMessage SMP.PHEmpty agentMsg
    msg <- agentCbEncrypt sq Nothing $ smpEncode clientMsg
    liftClient $ sendSMPMessage smp (Just sndPrivateKey) sndId msg

agentNtfRegisterToken :: AgentMonad m => AgentClient -> NtfToken -> C.APublicVerifyKey -> C.PublicKeyX25519 -> m (NtfTokenId, C.PublicKeyX25519)
agentNtfRegisterToken c NtfToken {deviceToken, ntfServer, ntfPrivKey} ntfPubKey pubDhKey =
  withClient c ntfServer $ \ntf -> ntfRegisterToken ntf ntfPrivKey (NewNtfTkn deviceToken ntfPubKey pubDhKey)

agentNtfVerifyToken :: AgentMonad m => AgentClient -> NtfTokenId -> NtfToken -> NtfRegCode -> m ()
agentNtfVerifyToken c tknId NtfToken {ntfServer, ntfPrivKey} code =
  withLogClient c ntfServer tknId "TVFY" $ \ntf -> ntfVerifyToken ntf ntfPrivKey tknId code

agentNtfDeleteToken :: AgentMonad m => AgentClient -> NtfTokenId -> NtfToken -> m ()
agentNtfDeleteToken c tknId NtfToken {ntfServer, ntfPrivKey} =
  withLogClient c ntfServer tknId "TDEL" $ \ntf -> ntfDeleteToken ntf ntfPrivKey tknId

agentNtfEnableCron :: AgentMonad m => AgentClient -> NtfTokenId -> NtfToken -> Word16 -> m ()
agentNtfEnableCron c tknId NtfToken {ntfServer, ntfPrivKey} interval =
  withLogClient c ntfServer tknId "TCRN" $ \ntf -> ntfEnableCron ntf ntfPrivKey tknId interval

agentCbEncrypt :: AgentMonad m => SndQueue -> Maybe C.PublicKeyX25519 -> ByteString -> m ByteString
agentCbEncrypt SndQueue {e2eDhSecret} e2ePubKey msg = do
  cmNonce <- liftIO C.randomCbNonce
  let paddedLen = maybe SMP.e2eEncMessageLength (const SMP.e2eEncConfirmationLength) e2ePubKey
  cmEncBody <-
    liftEither . first cryptoError $
      C.cbEncrypt e2eDhSecret cmNonce msg paddedLen
  -- TODO per-queue client version
  let cmHeader = SMP.PubHeader (maxVersion SMP.smpClientVRange) e2ePubKey
  pure $ smpEncode SMP.ClientMsgEnvelope {cmHeader, cmNonce, cmEncBody}

-- add encoding as AgentInvitation'?
agentCbEncryptOnce :: AgentMonad m => C.PublicKeyX25519 -> ByteString -> m ByteString
agentCbEncryptOnce dhRcvPubKey msg = do
  (dhSndPubKey, dhSndPrivKey) <- liftIO C.generateKeyPair'
  let e2eDhSecret = C.dh' dhRcvPubKey dhSndPrivKey
  cmNonce <- liftIO C.randomCbNonce
  cmEncBody <-
    liftEither . first cryptoError $
      C.cbEncrypt e2eDhSecret cmNonce msg SMP.e2eEncConfirmationLength
  -- TODO per-queue client version
  let cmHeader = SMP.PubHeader (maxVersion SMP.smpClientVRange) (Just dhSndPubKey)
  pure $ smpEncode SMP.ClientMsgEnvelope {cmHeader, cmNonce, cmEncBody}

-- | NaCl crypto-box decrypt - both for messages received from the server
-- and per-queue E2E encrypted messages from the sender that were inside.
agentCbDecrypt :: AgentMonad m => C.DhSecretX25519 -> C.CbNonce -> ByteString -> m ByteString
agentCbDecrypt dhSecret nonce msg =
  liftEither . first cryptoError $
    C.cbDecrypt dhSecret nonce msg

cryptoError :: C.CryptoError -> AgentErrorType
cryptoError = \case
  C.CryptoLargeMsgError -> CMD LARGE
  C.CryptoHeaderError _ -> AGENT A_ENCRYPTION
  C.AESDecryptError -> AGENT A_ENCRYPTION
  C.CBDecryptError -> AGENT A_ENCRYPTION
  e -> INTERNAL $ show e<|MERGE_RESOLUTION|>--- conflicted
+++ resolved
@@ -399,13 +399,8 @@
     Just m -> TM.insert connId rq m
     _ -> TM.singleton connId rq >>= \m -> TM.insert server m ss
 
-<<<<<<< HEAD
-removeSubscription :: MonadIO m => AgentClient -> ConnId -> m ()
-removeSubscription c@AgentClient {subscrConns} connId = atomically $ do
-=======
 removeSubscription :: AgentClient -> ConnId -> STM ()
 removeSubscription c@AgentClient {subscrConns} connId = do
->>>>>>> d38303d5
   server_ <- TM.lookupDelete connId subscrConns
   mapM_ (\server -> removeSubs_ (subscrSrvrs c) server connId) server_
 

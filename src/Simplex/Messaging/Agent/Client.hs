{-# LANGUAGE AllowAmbiguousTypes #-}
{-# LANGUAGE ConstraintKinds #-}
{-# LANGUAGE DataKinds #-}
{-# LANGUAGE DeriveAnyClass #-}
{-# LANGUAGE DuplicateRecordFields #-}
{-# LANGUAGE FlexibleContexts #-}
{-# LANGUAGE FlexibleInstances #-}
{-# LANGUAGE FunctionalDependencies #-}
{-# LANGUAGE GADTs #-}
{-# LANGUAGE LambdaCase #-}
{-# LANGUAGE NamedFieldPuns #-}
{-# LANGUAGE OverloadedLists #-}
{-# LANGUAGE OverloadedStrings #-}
{-# LANGUAGE RankNTypes #-}
{-# LANGUAGE ScopedTypeVariables #-}
{-# LANGUAGE StrictData #-}
{-# LANGUAGE TemplateHaskell #-}
{-# LANGUAGE TupleSections #-}
{-# LANGUAGE TypeApplications #-}
{-# LANGUAGE TypeFamilyDependencies #-}

module Simplex.Messaging.Agent.Client
  ( AgentClient (..),
    ProtocolTestFailure (..),
    ProtocolTestStep (..),
    newAgentClient,
    withConnLock,
    withConnLocks,
    withInvLock,
    withLockMap,
    closeAgentClient,
    closeProtocolServerClients,
    reconnectServerClients,
    closeXFTPServerClient,
    runSMPServerTest,
    runXFTPServerTest,
    runNTFServerTest,
    getXFTPWorkPath,
    newRcvQueue,
    subscribeQueues,
    getQueueMessage,
    decryptSMPMessage,
    addSubscription,
    addNewQueueSubscription,
    getSubscriptions,
    sendConfirmation,
    sendInvitation,
    temporaryAgentError,
    temporaryOrHostError,
    serverHostError,
    secureQueue,
    enableQueueNotifications,
    enableQueuesNtfs,
    disableQueueNotifications,
    disableQueuesNtfs,
    sendAgentMessage,
    agentNtfRegisterToken,
    agentNtfVerifyToken,
    agentNtfCheckToken,
    agentNtfReplaceToken,
    agentNtfDeleteToken,
    agentNtfEnableCron,
    agentNtfCreateSubscription,
    agentNtfCheckSubscription,
    agentNtfDeleteSubscription,
    agentXFTPDownloadChunk,
    agentXFTPNewChunk,
    agentXFTPUploadChunk,
    agentXFTPAddRecipients,
    agentXFTPDeleteChunk,
    agentCbEncrypt,
    agentCbDecrypt,
    cryptoError,
    sendAck,
    suspendQueue,
    deleteQueue,
    deleteQueues,
    logServer,
    logSecret,
    removeSubscription,
    hasActiveSubscription,
    hasPendingSubscription,
    hasGetLock,
    activeClientSession,
    agentClientStore,
    agentDRG,
    getAgentSubscriptions,
    slowNetworkConfig,
    protocolClientError,
    Worker (..),
    SessionVar (..),
    SubscriptionsInfo (..),
    ActivePendingSubs (..),
    SubInfo (..),
    AgentOperation (..),
    AgentOpState (..),
    AgentState (..),
    AgentLocks (..),
    AgentStatsKey (..),
    getAgentWorker,
    getAgentWorker',
    cancelWorker,
    waitForWork,
    hasWorkToDo,
    hasWorkToDo',
    withWork,
    agentOperations,
    agentOperationBracket,
    waitUntilActive,
    UserNetworkInfo (..),
    UserNetworkType (..),
    UserNetworkState (..),
    UNSOffline (..),
    waitForUserNetwork,
    throwWhenInactive,
    throwWhenNoDelivery,
    beginAgentOperation,
    endAgentOperation,
    waitUntilForeground,
    suspendSendingAndDatabase,
    suspendOperation,
    notifySuspended,
    whenSuspending,
    withStore,
    withStore',
    withStoreBatch,
    withStoreBatch',
    storeError,
    userServers,
    pickServer,
    getNextServer,
    withUserServers,
    withNextSrv,
    AgentWorkersDetails (..),
    getAgentWorkersDetails,
    AgentWorkersSummary (..),
    getAgentWorkersSummary,
    SMPTransportSession,
    NtfTransportSession,
    XFTPTransportSession,
    ProxiedRelay (..),
    SMPConnectedClient (..),
  )
where

import Control.Applicative ((<|>))
import Control.Concurrent (ThreadId, forkIO, threadDelay)
import Control.Concurrent.Async (Async, uninterruptibleCancel)
import Control.Concurrent.STM (retry, throwSTM)
import Control.Exception (AsyncException (..), BlockedIndefinitelyOnSTM (..))
import Control.Logger.Simple
import Control.Monad
import Control.Monad.Except
import Control.Monad.IO.Unlift
import Control.Monad.Reader
import Control.Monad.Trans.Except
import Crypto.Random (ChaChaDRG)
import qualified Data.Aeson as J
import qualified Data.Aeson.TH as J
import Data.Bifunctor (bimap, first, second)
import Data.ByteString.Base64
import Data.ByteString.Char8 (ByteString)
import qualified Data.ByteString.Char8 as B
import Data.Either (partitionEithers)
import Data.Functor (($>))
import Data.Int (Int64)
import Data.List (deleteFirstsBy, foldl', partition, (\\))
import Data.List.NonEmpty (NonEmpty (..), (<|))
import qualified Data.List.NonEmpty as L
import Data.Map.Strict (Map)
import qualified Data.Map.Strict as M
import Data.Maybe (fromMaybe, isJust, isNothing, listToMaybe)
import Data.Set (Set)
import qualified Data.Set as S
import Data.Text (Text)
import Data.Text.Encoding
import Data.Time (UTCTime, defaultTimeLocale, diffUTCTime, formatTime, getCurrentTime)
import Data.Time.Clock.System (getSystemTime)
import Data.Word (Word16)
import qualified Database.SQLite.Simple as SQL
import Network.Socket (HostName)
import Simplex.FileTransfer.Client (XFTPChunkSpec (..), XFTPClient, XFTPClientConfig (..), XFTPClientError)
import qualified Simplex.FileTransfer.Client as X
import Simplex.FileTransfer.Description (ChunkReplicaId (..), FileDigest (..), kb)
import Simplex.FileTransfer.Protocol (FileInfo (..), FileResponse)
import Simplex.FileTransfer.Transport (XFTPErrorType (DIGEST), XFTPRcvChunkSpec (..), XFTPVersion)
import Simplex.FileTransfer.Types (DeletedSndChunkReplica (..), NewSndChunkReplica (..), RcvFileChunkReplica (..), SndFileChunk (..), SndFileChunkReplica (..))
import Simplex.FileTransfer.Util (uniqueCombine)
import Simplex.Messaging.Agent.Env.SQLite
import Simplex.Messaging.Agent.Lock
import Simplex.Messaging.Agent.Protocol
import Simplex.Messaging.Agent.RetryInterval
import Simplex.Messaging.Agent.Store
import Simplex.Messaging.Agent.Store.SQLite (SQLiteStore (..), withTransaction)
import qualified Simplex.Messaging.Agent.Store.SQLite.DB as DB
import Simplex.Messaging.Agent.TRcvQueues (TRcvQueues)
import qualified Simplex.Messaging.Agent.TRcvQueues as RQ
import Simplex.Messaging.Client
import Simplex.Messaging.Client.Agent ()
import qualified Simplex.Messaging.Crypto as C
import Simplex.Messaging.Encoding
import Simplex.Messaging.Encoding.String
import Simplex.Messaging.Notifications.Client
import Simplex.Messaging.Notifications.Protocol
import Simplex.Messaging.Notifications.Transport (NTFVersion)
import Simplex.Messaging.Notifications.Types
import Simplex.Messaging.Parsers (defaultJSON, dropPrefix, enumJSON, parse)
import Simplex.Messaging.Protocol
  ( AProtocolType (..),
    BrokerMsg,
    EntityId,
    ErrorType,
    MsgFlags (..),
    MsgId,
    NtfPublicAuthKey,
    NtfServer,
    NtfServerWithAuth,
    ProtoServer,
    ProtoServerWithAuth (..),
    Protocol (..),
    ProtocolServer (..),
    ProtocolTypeI (..),
    QueueId,
    QueueIdsKeys (..),
    RcvMessage (..),
    RcvNtfPublicDhKey,
    SMPMsgMeta (..),
    SProtocolType (..),
    SndPublicAuthKey,
    SubscriptionMode (..),
    UserProtocol,
    VersionRangeSMPC,
    VersionSMPC,
    XFTPServer,
    XFTPServerWithAuth,
    sameSrvAddr',
  )
import qualified Simplex.Messaging.Protocol as SMP
import Simplex.Messaging.Session
import Simplex.Messaging.TMap (TMap)
import qualified Simplex.Messaging.TMap as TM
import Simplex.Messaging.Transport (SMPVersion, SessionId, THandleParams (sessionId), TransportError (..))
import Simplex.Messaging.Transport.Client (TransportHost (..))
import Simplex.Messaging.Util
import Simplex.Messaging.Version
import System.Mem.Weak (Weak)
import System.Random (randomR)
import UnliftIO (mapConcurrently, timeout)
import UnliftIO.Async (async)
import UnliftIO.Directory (doesFileExist, getTemporaryDirectory, removeFile)
import qualified UnliftIO.Exception as E
import UnliftIO.STM

type ClientVar msg = SessionVar (Either AgentErrorType (Client msg))

type SMPClientVar = ClientVar SMP.BrokerMsg

type NtfClientVar = ClientVar NtfResponse

type XFTPClientVar = ClientVar FileResponse

type SMPTransportSession = TransportSession SMP.BrokerMsg

type NtfTransportSession = TransportSession NtfResponse

type XFTPTransportSession = TransportSession FileResponse

data AgentClient = AgentClient
  { acThread :: TVar (Maybe (Weak ThreadId)),
    active :: TVar Bool,
    rcvQ :: TBQueue (ATransmission 'Client),
    subQ :: TBQueue (ATransmission 'Agent),
    msgQ :: TBQueue (ServerTransmission SMPVersion ErrorType BrokerMsg),
    smpServers :: TMap UserId (NonEmpty SMPServerWithAuth),
    smpClients :: TMap SMPTransportSession SMPClientVar,
    -- smpProxiedRelays:
    -- SMPTransportSession defines connection from proxy to relay,
    -- SMPServerWithAuth defines client connected to SMP proxy (with the same userId and entityId in TransportSession)
    smpProxiedRelays :: TMap SMPTransportSession SMPServerWithAuth,
    ntfServers :: TVar [NtfServer],
    ntfClients :: TMap NtfTransportSession NtfClientVar,
    xftpServers :: TMap UserId (NonEmpty XFTPServerWithAuth),
    xftpClients :: TMap XFTPTransportSession XFTPClientVar,
    useNetworkConfig :: TVar (NetworkConfig, NetworkConfig), -- (slow, fast) networks
    userNetworkState :: TVar UserNetworkState,
    subscrConns :: TVar (Set ConnId),
    activeSubs :: TRcvQueues,
    pendingSubs :: TRcvQueues,
    removedSubs :: TMap (UserId, SMPServer, SMP.RecipientId) SMPClientError,
    workerSeq :: TVar Int,
    smpDeliveryWorkers :: TMap SndQAddr (Worker, TMVar ()),
    asyncCmdWorkers :: TMap (Maybe SMPServer) Worker,
    connCmdsQueued :: TMap ConnId Bool,
    ntfNetworkOp :: TVar AgentOpState,
    rcvNetworkOp :: TVar AgentOpState,
    msgDeliveryOp :: TVar AgentOpState,
    sndNetworkOp :: TVar AgentOpState,
    databaseOp :: TVar AgentOpState,
    agentState :: TVar AgentState,
    getMsgLocks :: TMap (SMPServer, SMP.RecipientId) (TMVar ()),
    -- locks to prevent concurrent operations with connection
    connLocks :: TMap ConnId Lock,
    -- locks to prevent concurrent operations with connection request invitations
    invLocks :: TMap ByteString Lock,
    -- lock to prevent concurrency between periodic and async connection deletions
    deleteLock :: Lock,
    -- smpSubWorkers for SMP servers sessions
    smpSubWorkers :: TMap SMPTransportSession (SessionVar (Async ())),
    agentStats :: TMap AgentStatsKey (TVar Int),
    msgCounts :: TMap ConnId (TVar (Int, Int)), -- (total, duplicates)
    clientId :: Int,
    agentEnv :: Env
  }

data SMPConnectedClient = SMPConnectedClient
  { connectedClient :: SMPClient,
    proxiedRelays :: TMap SMPServer ProxiedRelayVar
  }

type ProxiedRelayVar = SessionVar (Either AgentErrorType ProxiedRelay)

getAgentWorker :: (Ord k, Show k) => String -> Bool -> AgentClient -> k -> TMap k Worker -> (Worker -> AM ()) -> AM' Worker
getAgentWorker = getAgentWorker' id pure
{-# INLINE getAgentWorker #-}

getAgentWorker' :: forall a k. (Ord k, Show k) => (a -> Worker) -> (Worker -> STM a) -> String -> Bool -> AgentClient -> k -> TMap k a -> (a -> AM ()) -> AM' a
getAgentWorker' toW fromW name hasWork c key ws work = do
  atomically (getWorker >>= maybe createWorker whenExists) >>= \w -> runWorker w $> w
  where
    getWorker = TM.lookup key ws
    createWorker = do
      w <- fromW =<< newWorker c
      TM.insert key w ws
      pure w
    whenExists w
      | hasWork = hasWorkToDo (toW w) $> w
      | otherwise = pure w
    runWorker w = runWorkerAsync (toW w) runWork
      where
        runWork :: AM' ()
        runWork = tryAgentError' (work w) >>= restartOrDelete
        restartOrDelete :: Either AgentErrorType () -> AM' ()
        restartOrDelete e_ = do
          t <- liftIO getSystemTime
          maxRestarts <- asks $ maxWorkerRestartsPerMin . config
          -- worker may terminate because it was deleted from the map (getWorker returns Nothing), then it won't restart
          restart <- atomically $ getWorker >>= maybe (pure False) (shouldRestart e_ (toW w) t maxRestarts)
          when restart runWork
        shouldRestart e_ Worker {workerId = wId, doWork, action, restarts} t maxRestarts w'
          | wId == workerId (toW w') =
              checkRestarts . updateRestartCount t =<< readTVar restarts
          | otherwise =
              pure False -- there is a new worker in the map, no action
          where
            checkRestarts rc
              | restartCount rc < maxRestarts = do
                  writeTVar restarts rc
                  hasWorkToDo' doWork
                  void $ tryPutTMVar action Nothing
                  notifyErr INTERNAL
                  pure True
              | otherwise = do
                  TM.delete key ws
                  notifyErr $ CRITICAL True
                  pure False
              where
                notifyErr err = do
                  let e = either ((", error: " <>) . show) (\_ -> ", no error") e_
                      msg = "Worker " <> name <> " for " <> show key <> " terminated " <> show (restartCount rc) <> " times" <> e
                  writeTBQueue (subQ c) ("", "", APC SAEConn $ ERR $ err msg)

newWorker :: AgentClient -> STM Worker
newWorker c = do
  workerId <- stateTVar (workerSeq c) $ \next -> (next, next + 1)
  doWork <- newTMVar ()
  action <- newTMVar Nothing
  restarts <- newTVar $ RestartCount 0 0
  pure Worker {workerId, doWork, action, restarts}

runWorkerAsync :: Worker -> AM' () -> AM' ()
runWorkerAsync Worker {action} work =
  E.bracket
    (atomically $ takeTMVar action) -- get current action, locking to avoid race conditions
    (atomically . tryPutTMVar action) -- if it was running (or if start crashes), put it back and unlock (don't lock if it was just started)
    (\a -> when (isNothing a) start) -- start worker if it's not running
  where
    start = atomically . putTMVar action . Just =<< async work

data AgentOperation = AONtfNetwork | AORcvNetwork | AOMsgDelivery | AOSndNetwork | AODatabase
  deriving (Eq, Show)

agentOpSel :: AgentOperation -> (AgentClient -> TVar AgentOpState)
agentOpSel = \case
  AONtfNetwork -> ntfNetworkOp
  AORcvNetwork -> rcvNetworkOp
  AOMsgDelivery -> msgDeliveryOp
  AOSndNetwork -> sndNetworkOp
  AODatabase -> databaseOp

agentOperations :: [AgentClient -> TVar AgentOpState]
agentOperations = [ntfNetworkOp, rcvNetworkOp, msgDeliveryOp, sndNetworkOp, databaseOp]

data AgentOpState = AgentOpState {opSuspended :: !Bool, opsInProgress :: !Int}

data AgentState = ASForeground | ASSuspending | ASSuspended
  deriving (Eq, Show)

data AgentLocks = AgentLocks
  { connLocks :: Map String String,
    invLocks :: Map String String,
    delLock :: Maybe String
  }
  deriving (Show)

data AgentStatsKey = AgentStatsKey
  { userId :: UserId,
    host :: ByteString,
    clientTs :: ByteString,
    cmd :: ByteString,
    res :: ByteString
  }
  deriving (Eq, Ord, Show)

data UserNetworkInfo = UserNetworkInfo
  { networkType :: UserNetworkType,
    online :: Bool
  }
  deriving (Show)

data UserNetworkType = UNNone | UNCellular | UNWifi | UNEthernet | UNOther
  deriving (Eq, Show)

data UserNetworkState = UserNetworkState
  { networkType :: UserNetworkType,
    offline :: Maybe UNSOffline
  }
  deriving (Show)

data UNSOffline = UNSOffline {offlineDelay :: Int64, offlineFrom :: UTCTime}
  deriving (Show)

-- | Creates an SMP agent client instance that receives commands and sends responses via 'TBQueue's.
newAgentClient :: Int -> InitialAgentServers -> Env -> STM AgentClient
newAgentClient clientId InitialAgentServers {smp, ntf, xftp, netCfg} agentEnv = do
  let qSize = tbqSize $ config agentEnv
  acThread <- newTVar Nothing
  active <- newTVar True
  rcvQ <- newTBQueue qSize
  subQ <- newTBQueue qSize
  msgQ <- newTBQueue qSize
  smpServers <- newTVar smp
  smpClients <- TM.empty
  smpProxiedRelays <- TM.empty
  ntfServers <- newTVar ntf
  ntfClients <- TM.empty
  xftpServers <- newTVar xftp
  xftpClients <- TM.empty
  useNetworkConfig <- newTVar (slowNetworkConfig netCfg, netCfg)
  userNetworkState <- newTVar $ UserNetworkState UNOther Nothing
  subscrConns <- newTVar S.empty
  activeSubs <- RQ.empty
  pendingSubs <- RQ.empty
  removedSubs <- TM.empty
  workerSeq <- newTVar 0
  smpDeliveryWorkers <- TM.empty
  asyncCmdWorkers <- TM.empty
  connCmdsQueued <- TM.empty
  ntfNetworkOp <- newTVar $ AgentOpState False 0
  rcvNetworkOp <- newTVar $ AgentOpState False 0
  msgDeliveryOp <- newTVar $ AgentOpState False 0
  sndNetworkOp <- newTVar $ AgentOpState False 0
  databaseOp <- newTVar $ AgentOpState False 0
  agentState <- newTVar ASForeground
  getMsgLocks <- TM.empty
  connLocks <- TM.empty
  invLocks <- TM.empty
  deleteLock <- createLock
  smpSubWorkers <- TM.empty
  agentStats <- TM.empty
  msgCounts <- TM.empty
  return
    AgentClient
      { acThread,
        active,
        rcvQ,
        subQ,
        msgQ,
        smpServers,
        smpClients,
        smpProxiedRelays,
        ntfServers,
        ntfClients,
        xftpServers,
        xftpClients,
        useNetworkConfig,
        userNetworkState,
        subscrConns,
        activeSubs,
        pendingSubs,
        removedSubs,
        workerSeq,
        smpDeliveryWorkers,
        asyncCmdWorkers,
        connCmdsQueued,
        ntfNetworkOp,
        rcvNetworkOp,
        msgDeliveryOp,
        sndNetworkOp,
        databaseOp,
        agentState,
        getMsgLocks,
        connLocks,
        invLocks,
        deleteLock,
        smpSubWorkers,
        agentStats,
        msgCounts,
        clientId,
        agentEnv
      }

slowNetworkConfig :: NetworkConfig -> NetworkConfig
slowNetworkConfig cfg@NetworkConfig {tcpConnectTimeout, tcpTimeout, tcpTimeoutPerKb} =
  cfg {tcpConnectTimeout = slow tcpConnectTimeout, tcpTimeout = slow tcpTimeout, tcpTimeoutPerKb = slow tcpTimeoutPerKb}
  where
    slow :: Integral a => a -> a
    slow t = (t * 3) `div` 2

agentClientStore :: AgentClient -> SQLiteStore
agentClientStore AgentClient {agentEnv = Env {store}} = store
{-# INLINE agentClientStore #-}

agentDRG :: AgentClient -> TVar ChaChaDRG
agentDRG AgentClient {agentEnv = Env {random}} = random
{-# INLINE agentDRG #-}

class (Encoding err, Show err) => ProtocolServerClient v err msg | msg -> v, msg -> err where
  type Client msg = c | c -> msg
  getProtocolServerClient :: AgentClient -> TransportSession msg -> AM (Client msg)
  type ProtoClient msg = c | c -> msg
  protocolClient :: Client msg -> ProtoClient msg
  clientProtocolError :: HostName -> err -> AgentErrorType
  closeProtocolServerClient :: ProtoClient msg -> IO ()
  clientServer :: ProtoClient msg -> String
  clientTransportHost :: ProtoClient msg -> TransportHost
  clientSessionTs :: ProtoClient msg -> UTCTime

instance ProtocolServerClient SMPVersion ErrorType BrokerMsg where
  type Client BrokerMsg = SMPConnectedClient
  getProtocolServerClient = getSMPServerClient
  type ProtoClient BrokerMsg = ProtocolClient SMPVersion ErrorType BrokerMsg
  protocolClient = connectedClient
  clientProtocolError = SMP
  closeProtocolServerClient = closeProtocolClient
  clientServer = protocolClientServer
  clientTransportHost = transportHost'
  clientSessionTs = sessionTs

instance ProtocolServerClient NTFVersion ErrorType NtfResponse where
  type Client NtfResponse = ProtocolClient NTFVersion ErrorType NtfResponse
  getProtocolServerClient = getNtfServerClient
  type ProtoClient NtfResponse = ProtocolClient NTFVersion ErrorType NtfResponse
  protocolClient = id
  clientProtocolError = NTF
  closeProtocolServerClient = closeProtocolClient
  clientServer = protocolClientServer
  clientTransportHost = transportHost'
  clientSessionTs = sessionTs

instance ProtocolServerClient XFTPVersion XFTPErrorType FileResponse where
  type Client FileResponse = XFTPClient
  getProtocolServerClient = getXFTPServerClient
  type ProtoClient FileResponse = XFTPClient
  protocolClient = id
  clientProtocolError = XFTP
  closeProtocolServerClient = X.closeXFTPClient
  clientServer = X.xftpClientServer
  clientTransportHost = X.xftpTransportHost
  clientSessionTs = X.xftpSessionTs

getSMPServerClient :: AgentClient -> SMPTransportSession -> AM SMPConnectedClient
getSMPServerClient c@AgentClient {active, smpClients, workerSeq} tSess = do
  unlessM (readTVarIO active) . throwError $ INACTIVE
  atomically (getSessVar workerSeq tSess smpClients)
    >>= either newClient (waitForProtocolClient c tSess)
  where
    newClient v = do
      prs <- atomically TM.empty
      smpConnectClient c tSess prs v

getSMPProxyClient :: AgentClient -> SMPTransportSession -> AM (SMPConnectedClient, Either AgentErrorType ProxiedRelay)
getSMPProxyClient c@AgentClient {active, smpClients, smpProxiedRelays, workerSeq} destSess@(userId, destSrv, qId) = do
  unlessM (readTVarIO active) . throwError $ INACTIVE
  proxySrv <- getNextServer c userId [destSrv]
  atomically (getClientVar proxySrv) >>= \(tSess, auth, v) ->
    either (newProxyClient tSess auth) (waitForProxyClient tSess auth) v
  where
    getClientVar :: SMPServerWithAuth -> STM (SMPTransportSession, Maybe SMP.BasicAuth, Either SMPClientVar SMPClientVar)
    getClientVar proxySrv = do
      ProtoServerWithAuth srv auth <- TM.lookup destSess smpProxiedRelays >>= maybe (TM.insert destSess proxySrv smpProxiedRelays $> proxySrv) pure
      let tSess = (userId, srv, qId)
      (tSess,auth,) <$> getSessVar workerSeq tSess smpClients
    newProxyClient :: SMPTransportSession -> Maybe SMP.BasicAuth -> SMPClientVar -> AM (SMPConnectedClient, Either AgentErrorType ProxiedRelay)
    newProxyClient tSess auth v = do
      (prs, rv) <- atomically $ do
        prs <- TM.empty
        -- we do not need to check if it is a new proxied relay session,
        -- as the client is just created and there are no sessions yet
        (prs,) . either id id <$> getSessVar workerSeq destSrv prs
      clnt <- smpConnectClient c tSess prs v
      (clnt,) <$> newProxiedRelay clnt auth rv
    waitForProxyClient :: SMPTransportSession -> Maybe SMP.BasicAuth -> SMPClientVar -> AM (SMPConnectedClient, Either AgentErrorType ProxiedRelay)
    waitForProxyClient tSess auth v = do
      clnt@(SMPConnectedClient _ prs) <- waitForProtocolClient c tSess v
      sess <-
        atomically (getSessVar workerSeq destSrv prs)
          >>= either (newProxiedRelay clnt auth) (waitForProxiedRelay tSess)
      pure (clnt, sess)
    newProxiedRelay :: SMPConnectedClient -> Maybe SMP.BasicAuth -> ProxiedRelayVar -> AM (Either AgentErrorType ProxiedRelay)
    newProxiedRelay clnt@(SMPConnectedClient smp prs) proxyAuth rv =
      tryAgentError (liftClient SMP (clientServer smp) $ connectSMPProxiedRelay smp destSrv proxyAuth) >>= \case
        Right sess -> do
          atomically $ putTMVar (sessionVar rv) (Right sess)
          liftIO $ incClientStat c userId clnt "PROXY" "OK"
          pure $ Right sess
        Left e -> do
          liftIO $ incClientStat c userId clnt "PROXY" $ strEncode e
          atomically $ do
            unless (serverHostError e) $ do
              removeSessVar rv destSrv prs
              TM.delete destSess smpProxiedRelays
            putTMVar (sessionVar rv) (Left e)
            pure $ Left e
    waitForProxiedRelay :: SMPTransportSession -> ProxiedRelayVar -> AM (Either AgentErrorType ProxiedRelay)
    waitForProxiedRelay (_, srv, _) rv = do
      NetworkConfig {tcpConnectTimeout} <- atomically $ getNetworkConfig c
      sess_ <- liftIO $ tcpConnectTimeout `timeout` atomically (readTMVar $ sessionVar rv)
      pure $ case sess_ of
        Just (Right sess) -> Right sess
        Just (Left e) -> Left e
        Nothing -> Left $ BROKER (B.unpack $ strEncode srv) TIMEOUT

smpConnectClient :: AgentClient -> SMPTransportSession -> TMap SMPServer ProxiedRelayVar -> SMPClientVar -> AM SMPConnectedClient
smpConnectClient c@AgentClient {smpClients, msgQ} tSess@(_, srv, _) prs v =
  newProtocolClient c tSess smpClients connectClient v
    `catchAgentError` \e -> lift (resubscribeSMPSession c tSess) >> throwError e
  where
    connectClient :: SMPClientVar -> AM SMPConnectedClient
    connectClient v' = do
      cfg <- lift $ getClientConfig c smpCfg
      g <- asks random
      env <- ask
      liftError (protocolClientError SMP $ B.unpack $ strEncode srv) $ do
        smp <- ExceptT $ getProtocolClient g tSess cfg (Just msgQ) $ smpClientDisconnected c tSess env v' prs
        pure SMPConnectedClient {connectedClient = smp, proxiedRelays = prs}

smpClientDisconnected :: AgentClient -> SMPTransportSession -> Env -> SMPClientVar -> TMap SMPServer ProxiedRelayVar -> SMPClient -> IO ()
smpClientDisconnected c@AgentClient {active, smpClients, smpProxiedRelays} tSess@(userId, srv, qId) env v prs client = do
  removeClientAndSubs >>= serverDown
  logInfo . decodeUtf8 $ "Agent disconnected from " <> showServer srv
  where
    -- we make active subscriptions pending only if the client for tSess was current (in the map) and active,
    -- because we can have a race condition when a new current client could have already
    -- made subscriptions active, and the old client would be processing diconnection later.
    removeClientAndSubs :: IO ([RcvQueue], [ConnId])
    removeClientAndSubs = atomically $ ifM currentActiveClient removeSubs $ pure ([], [])
      where
        currentActiveClient = (&&) <$> removeSessVar' v tSess smpClients <*> readTVar active
        removeSubs = do
          (qs, cs) <- RQ.getDelSessQueues tSess $ activeSubs c
          RQ.batchAddQueues (pendingSubs c) qs
          -- this removes proxied relays that this client created sessions to
          destSrvs <- M.keys <$> readTVar prs
          forM_ destSrvs $ \destSrv -> TM.delete (userId, destSrv, qId) smpProxiedRelays
          pure (qs, cs)

    serverDown :: ([RcvQueue], [ConnId]) -> IO ()
    serverDown (qs, conns) = whenM (readTVarIO active) $ do
      incClientStat' c userId client "DISCONNECT" ""
      notifySub "" $ hostEvent' DISCONNECT client
      unless (null conns) $ notifySub "" $ DOWN srv conns
      unless (null qs) $ do
        atomically $ mapM_ (releaseGetLock c) qs
        runReaderT (resubscribeSMPSession c tSess) env

    notifySub :: forall e. AEntityI e => ConnId -> ACommand 'Agent e -> IO ()
    notifySub connId cmd = atomically $ writeTBQueue (subQ c) ("", connId, APC (sAEntity @e) cmd)

resubscribeSMPSession :: AgentClient -> SMPTransportSession -> AM' ()
resubscribeSMPSession c@AgentClient {smpSubWorkers, workerSeq} tSess =
  atomically getWorkerVar >>= mapM_ (either newSubWorker (\_ -> pure ()))
  where
    getWorkerVar =
      ifM
        (null <$> getPending)
        (pure Nothing) -- prevent race with cleanup and adding pending queues in another call
        (Just <$> getSessVar workerSeq tSess smpSubWorkers)
    newSubWorker v = do
      a <- async $ void (E.tryAny runSubWorker) >> atomically (cleanup v)
      atomically $ putTMVar (sessionVar v) a
    runSubWorker = do
      ri <- asks $ reconnectInterval . config
      timeoutCounts <- newTVarIO 0
      withRetryInterval ri $ \_ loop -> do
        pending <- atomically getPending
        forM_ (L.nonEmpty pending) $ \qs -> do
          waitForUserNetwork c
          void . tryAgentError' $ reconnectSMPClient timeoutCounts c tSess qs
          loop
    getPending = RQ.getSessQueues tSess $ pendingSubs c
    cleanup :: SessionVar (Async ()) -> STM ()
    cleanup v = do
      -- Here we wait until TMVar is not empty to prevent worker cleanup happening before worker is added to TMVar.
      -- Not waiting may result in terminated worker remaining in the map.
      whenM (isEmptyTMVar $ sessionVar v) retry
      removeSessVar v tSess smpSubWorkers

reconnectSMPClient :: TVar Int -> AgentClient -> SMPTransportSession -> NonEmpty RcvQueue -> AM ()
reconnectSMPClient tc c tSess@(_, srv, _) qs = do
  NetworkConfig {tcpTimeout} <- atomically $ getNetworkConfig c
  -- this allows 3x of timeout per batch of subscription (90 queues per batch empirically)
  let t = (length qs `div` 90 + 1) * tcpTimeout * 3
  ExceptT (sequence <$> (t `timeout` runExceptT resubscribe)) >>= \case
    Just _ -> atomically $ writeTVar tc 0
    Nothing ->
      (offline <$> readTVarIO (userNetworkState c)) >>= \case
        -- reset and do not report consequitive timeouts while offline
        Just _ -> atomically $ writeTVar tc 0
        Nothing -> do
          tc' <- atomically $ stateTVar tc $ \i -> (i + 1, i + 1)
          maxTC <- asks $ maxSubscriptionTimeouts . config
          when (tc' >= maxTC) $ do
            let msg = show tc' <> " consecutive subscription timeouts: " <> show (length qs) <> " queues, transport session: " <> show tSess
            atomically $ writeTBQueue (subQ c) ("", "", APC SAEConn $ ERR $ INTERNAL msg)
  where
    resubscribe :: AM ()
    resubscribe = do
      cs <- readTVarIO $ RQ.getConnections $ activeSubs c
      (rs, sessId_) <- lift . subscribeQueues c $ L.toList qs
      let (errs, okConns) = partitionEithers $ map (\(RcvQueue {connId}, r) -> bimap (connId,) (const connId) r) rs
      liftIO $ do
        let conns = filter (`M.notMember` cs) okConns
        unless (null conns) $ notifySub "" $ UP srv conns
      let (tempErrs, finalErrs) = partition (temporaryAgentError . snd) errs
      liftIO $ mapM_ (\(connId, e) -> notifySub connId $ ERR e) finalErrs
      forM_ (listToMaybe tempErrs) $ \(_, err) -> do
        when (null okConns && M.null cs && null finalErrs) . liftIO $
          forM_ sessId_ $ \sessId -> do
            -- We only close the client session that was used to subscribe.
            v_ <- atomically $ ifM (activeClientSession c tSess sessId) (TM.lookupDelete tSess $ smpClients c) (pure Nothing)
            mapM_ (closeClient_ c) v_
        throwError err
    notifySub :: forall e. AEntityI e => ConnId -> ACommand 'Agent e -> IO ()
    notifySub connId cmd = atomically $ writeTBQueue (subQ c) ("", connId, APC (sAEntity @e) cmd)

getNtfServerClient :: AgentClient -> NtfTransportSession -> AM NtfClient
getNtfServerClient c@AgentClient {active, ntfClients, workerSeq} tSess@(userId, srv, _) = do
  unlessM (readTVarIO active) . throwError $ INACTIVE
  atomically (getSessVar workerSeq tSess ntfClients)
    >>= either
      (newProtocolClient c tSess ntfClients connectClient)
      (waitForProtocolClient c tSess)
  where
    connectClient :: NtfClientVar -> AM NtfClient
    connectClient v = do
      cfg <- lift $ getClientConfig c ntfCfg
      g <- asks random
      liftError' (protocolClientError NTF $ B.unpack $ strEncode srv) $
        getProtocolClient g tSess cfg Nothing $
          clientDisconnected v

    clientDisconnected :: NtfClientVar -> NtfClient -> IO ()
    clientDisconnected v client = do
      atomically $ removeSessVar v tSess ntfClients
      incClientStat c userId client "DISCONNECT" ""
      atomically $ writeTBQueue (subQ c) ("", "", APC SAENone $ hostEvent DISCONNECT client)
      logInfo . decodeUtf8 $ "Agent disconnected from " <> showServer srv

getXFTPServerClient :: AgentClient -> XFTPTransportSession -> AM XFTPClient
getXFTPServerClient c@AgentClient {active, xftpClients, workerSeq} tSess@(userId, srv, _) = do
  unlessM (readTVarIO active) . throwError $ INACTIVE
  atomically (getSessVar workerSeq tSess xftpClients)
    >>= either
      (newProtocolClient c tSess xftpClients connectClient)
      (waitForProtocolClient c tSess)
  where
    connectClient :: XFTPClientVar -> AM XFTPClient
    connectClient v = do
      cfg <- asks $ xftpCfg . config
      xftpNetworkConfig <- atomically $ getNetworkConfig c
      liftError' (protocolClientError XFTP $ B.unpack $ strEncode srv) $
        X.getXFTPClient tSess cfg {xftpNetworkConfig} $
          clientDisconnected v

    clientDisconnected :: XFTPClientVar -> XFTPClient -> IO ()
    clientDisconnected v client = do
      atomically $ removeSessVar v tSess xftpClients
      incClientStat c userId client "DISCONNECT" ""
      atomically $ writeTBQueue (subQ c) ("", "", APC SAENone $ hostEvent DISCONNECT client)
      logInfo . decodeUtf8 $ "Agent disconnected from " <> showServer srv

waitForProtocolClient :: ProtocolTypeI (ProtoType msg) => AgentClient -> TransportSession msg -> ClientVar msg -> AM (Client msg)
waitForProtocolClient c (_, srv, _) v = do
  NetworkConfig {tcpConnectTimeout} <- atomically $ getNetworkConfig c
  client_ <- liftIO $ tcpConnectTimeout `timeout` atomically (readTMVar $ sessionVar v)
  liftEither $ case client_ of
    Just (Right smpClient) -> Right smpClient
    Just (Left e) -> Left e
    Nothing -> Left $ BROKER (B.unpack $ strEncode srv) TIMEOUT

-- clientConnected arg is only passed for SMP server
newProtocolClient ::
  forall v err msg.
  (ProtocolTypeI (ProtoType msg), ProtocolServerClient v err msg) =>
  AgentClient ->
  TransportSession msg ->
  TMap (TransportSession msg) (ClientVar msg) ->
  (ClientVar msg -> AM (Client msg)) ->
  ClientVar msg ->
  AM (Client msg)
newProtocolClient c tSess@(userId, srv, entityId_) clients connectClient v =
  tryAgentError (connectClient v) >>= \case
    Right client -> do
      logInfo . decodeUtf8 $ "Agent connected to " <> showServer srv <> " (user " <> bshow userId <> maybe "" (" for entity " <>) entityId_ <> ")"
      atomically $ putTMVar (sessionVar v) (Right client)
      liftIO $ incClientStat c userId client "CLIENT" "OK"
      atomically $ writeTBQueue (subQ c) ("", "", APC SAENone $ hostEvent CONNECT client)
      pure client
    Left e -> do
      liftIO $ incServerStat c userId srv "CLIENT" $ strEncode e
      atomically $ do
        removeSessVar v tSess clients
        putTMVar (sessionVar v) (Left e)
      throwError e -- signal error to caller

hostEvent :: forall v err msg. (ProtocolTypeI (ProtoType msg), ProtocolServerClient v err msg) => (AProtocolType -> TransportHost -> ACommand 'Agent 'AENone) -> Client msg -> ACommand 'Agent 'AENone
hostEvent event = hostEvent' event . protocolClient
{-# INLINE hostEvent #-}

hostEvent' :: forall v err msg. (ProtocolTypeI (ProtoType msg), ProtocolServerClient v err msg) => (AProtocolType -> TransportHost -> ACommand 'Agent 'AENone) -> ProtoClient msg -> ACommand 'Agent 'AENone
hostEvent' event = event (AProtocolType $ protocolTypeI @(ProtoType msg)) . clientTransportHost

getClientConfig :: AgentClient -> (AgentConfig -> ProtocolClientConfig v) -> AM' (ProtocolClientConfig v)
getClientConfig c cfgSel = do
  cfg <- asks $ cfgSel . config
  networkConfig <- atomically $ getNetworkConfig c
  pure cfg {networkConfig}

getNetworkConfig :: AgentClient -> STM NetworkConfig
getNetworkConfig c = do
  (slowCfg, fastCfg) <- readTVar (useNetworkConfig c)
  UserNetworkState {networkType} <- readTVar (userNetworkState c)
  pure $ case networkType of
    UNCellular -> slowCfg
    UNNone -> slowCfg
    _ -> fastCfg

waitForUserNetwork :: AgentClient -> AM' ()
waitForUserNetwork AgentClient {userNetworkState} =
  readTVarIO userNetworkState >>= mapM_ waitWhileOffline . offline
  where
    waitWhileOffline UNSOffline {offlineDelay = d} =
      unlessM (liftIO $ waitOnline d False) $ do
        -- network delay reached, increase delay
        ts' <- liftIO getCurrentTime
        ni <- asks $ userNetworkInterval . config
        atomically $ do
          ns@UserNetworkState {offline} <- readTVar userNetworkState
          forM_ offline $ \UNSOffline {offlineDelay = d', offlineFrom = ts} ->
            -- Using `min` to avoid multiple updates in a short period of time
            -- and to reset `offlineDelay` if network went `on` and `off` again.
            writeTVar userNetworkState $!
              let d'' = nextRetryDelay (diffToMicroseconds $ diffUTCTime ts' ts) (min d d') ni
               in ns {offline = Just UNSOffline {offlineDelay = d'', offlineFrom = ts}}
    waitOnline :: Int64 -> Bool -> IO Bool
    waitOnline t online'
      | t <= 0 = pure online'
      | otherwise =
          registerDelay (fromIntegral maxWait)
            >>= atomically . onlineOrDelay
            >>= waitOnline (t - maxWait)
      where
        maxWait = min t $ fromIntegral (maxBound :: Int)
        onlineOrDelay delay = do
          online <- isNothing . offline <$> readTVar userNetworkState
          expired <- readTVar delay
          unless (online || expired) retry
          pure online

closeAgentClient :: AgentClient -> IO ()
closeAgentClient c = do
  atomically $ writeTVar (active c) False
  closeProtocolServerClients c smpClients
  closeProtocolServerClients c ntfClients
  closeProtocolServerClients c xftpClients
  atomically $ writeTVar (smpProxiedRelays c) M.empty
  atomically (swapTVar (smpSubWorkers c) M.empty) >>= mapM_ cancelReconnect
  clearWorkers smpDeliveryWorkers >>= mapM_ (cancelWorker . fst)
  clearWorkers asyncCmdWorkers >>= mapM_ cancelWorker
  clear connCmdsQueued
  atomically . RQ.clear $ activeSubs c
  atomically . RQ.clear $ pendingSubs c
  clear subscrConns
  clear getMsgLocks
  where
    clearWorkers :: Ord k => (AgentClient -> TMap k a) -> IO (Map k a)
    clearWorkers workers = atomically $ swapTVar (workers c) mempty
    clear :: Monoid m => (AgentClient -> TVar m) -> IO ()
    clear sel = atomically $ writeTVar (sel c) mempty
    cancelReconnect :: SessionVar (Async ()) -> IO ()
    cancelReconnect v = void . forkIO $ atomically (readTMVar $ sessionVar v) >>= uninterruptibleCancel

cancelWorker :: Worker -> IO ()
cancelWorker Worker {doWork, action} = do
  noWorkToDo doWork
  atomically (tryTakeTMVar action) >>= mapM_ (mapM_ uninterruptibleCancel)

waitUntilActive :: AgentClient -> STM ()
waitUntilActive c = unlessM (readTVar $ active c) retry
{-# INLINE waitUntilActive #-}

throwWhenInactive :: AgentClient -> STM ()
throwWhenInactive c = unlessM (readTVar $ active c) $ throwSTM ThreadKilled
{-# INLINE throwWhenInactive #-}

-- this function is used to remove workers once delivery is complete, not when it is removed from the map
throwWhenNoDelivery :: AgentClient -> SndQueue -> STM ()
throwWhenNoDelivery c sq =
  unlessM (TM.member (qAddress sq) $ smpDeliveryWorkers c) $
    throwSTM ThreadKilled

closeProtocolServerClients :: ProtocolServerClient v err msg => AgentClient -> (AgentClient -> TMap (TransportSession msg) (ClientVar msg)) -> IO ()
closeProtocolServerClients c clientsSel =
  atomically (clientsSel c `swapTVar` M.empty) >>= mapM_ (forkIO . closeClient_ c)

reconnectServerClients :: ProtocolServerClient v err msg => AgentClient -> (AgentClient -> TMap (TransportSession msg) (ClientVar msg)) -> IO ()
reconnectServerClients c clientsSel =
  readTVarIO (clientsSel c) >>= mapM_ (forkIO . closeClient_ c)

closeClient :: ProtocolServerClient v err msg => AgentClient -> (AgentClient -> TMap (TransportSession msg) (ClientVar msg)) -> TransportSession msg -> IO ()
closeClient c clientSel tSess =
  atomically (TM.lookupDelete tSess $ clientSel c) >>= mapM_ (closeClient_ c)

closeClient_ :: ProtocolServerClient v err msg => AgentClient -> ClientVar msg -> IO ()
closeClient_ c v = do
  NetworkConfig {tcpConnectTimeout} <- atomically $ getNetworkConfig c
  E.handle (\BlockedIndefinitelyOnSTM -> pure ()) $
    tcpConnectTimeout `timeout` atomically (readTMVar $ sessionVar v) >>= \case
      Just (Right client) -> closeProtocolServerClient (protocolClient client) `catchAll_` pure ()
      _ -> pure ()

closeXFTPServerClient :: AgentClient -> UserId -> XFTPServer -> FileDigest -> IO ()
closeXFTPServerClient c userId server (FileDigest chunkDigest) =
  mkTransportSession c userId server chunkDigest >>= closeClient c xftpClients

withConnLock :: AgentClient -> ConnId -> String -> AM a -> AM a
withConnLock c connId name = ExceptT . withConnLock' c connId name . runExceptT
{-# INLINE withConnLock #-}

withConnLock' :: AgentClient -> ConnId -> String -> AM' a -> AM' a
withConnLock' _ "" _ = id
withConnLock' AgentClient {connLocks} connId name = withLockMap connLocks connId name
{-# INLINE withConnLock' #-}

withInvLock :: AgentClient -> ByteString -> String -> AM a -> AM a
withInvLock c key name = ExceptT . withInvLock' c key name . runExceptT
{-# INLINE withInvLock #-}

withInvLock' :: AgentClient -> ByteString -> String -> AM' a -> AM' a
withInvLock' AgentClient {invLocks} = withLockMap invLocks
{-# INLINE withInvLock' #-}

withConnLocks :: AgentClient -> [ConnId] -> String -> AM' a -> AM' a
withConnLocks AgentClient {connLocks} = withLocksMap_ connLocks . filter (not . B.null)
{-# INLINE withConnLocks #-}

withLockMap :: (Ord k, MonadUnliftIO m) => TMap k Lock -> k -> String -> m a -> m a
withLockMap = withGetLock . getMapLock
{-# INLINE withLockMap #-}

withLocksMap_ :: (Ord k, MonadUnliftIO m) => TMap k Lock -> [k] -> String -> m a -> m a
withLocksMap_ = withGetLocks . getMapLock
{-# INLINE withLocksMap_ #-}

getMapLock :: Ord k => TMap k Lock -> k -> STM Lock
getMapLock locks key = TM.lookup key locks >>= maybe newLock pure
  where
    newLock = createLock >>= \l -> TM.insert key l locks $> l

withClient_ :: forall a v err msg. ProtocolServerClient v err msg => AgentClient -> TransportSession msg -> ByteString -> (Client msg -> AM a) -> AM a
withClient_ c tSess@(userId, srv, _) statCmd action = do
  cl <- getProtocolServerClient c tSess
  (action cl <* stat cl "OK") `catchAgentError` logServerError cl
  where
    stat cl = liftIO . incClientStat c userId cl statCmd
    logServerError :: Client msg -> AgentErrorType -> AM a
    logServerError cl e = do
      logServer "<--" c srv "" $ strEncode e
      stat cl $ strEncode e
      throwError e

withProxySession :: AgentClient -> SMPTransportSession -> SMP.SenderId -> ByteString -> ((SMPConnectedClient, ProxiedRelay) -> AM a) -> AM a
withProxySession c destSess@(userId, destSrv, _) entId cmdStr action = do
  (cl, sess_) <- getSMPProxyClient c destSess
  logServer ("--> " <> proxySrv cl <> " >") c destSrv entId cmdStr
  case sess_ of
    Right sess -> do
      r <- (action (cl, sess) <* stat cl "OK") `catchAgentError` logServerError cl
      logServer ("<-- " <> proxySrv cl <> " <") c destSrv entId "OK"
      pure r
    Left e -> logServerError cl e
  where
    stat cl = liftIO . incClientStat c userId cl cmdStr
    proxySrv = showServer . protocolClientServer' . protocolClient
    logServerError :: SMPConnectedClient -> AgentErrorType -> AM a
    logServerError cl e = do
      logServer ("<-- " <> proxySrv cl <> " <") c destSrv "" $ strEncode e
      stat cl $ strEncode e
      throwError e

withLogClient_ :: ProtocolServerClient v err msg => AgentClient -> TransportSession msg -> EntityId -> ByteString -> (Client msg -> AM a) -> AM a
withLogClient_ c tSess@(_, srv, _) entId cmdStr action = do
  logServer "-->" c srv entId cmdStr
  res <- withClient_ c tSess cmdStr action
  logServer "<--" c srv entId "OK"
  return res

withClient :: forall v err msg a. ProtocolServerClient v err msg => AgentClient -> TransportSession msg -> ByteString -> (Client msg -> ExceptT (ProtocolClientError err) IO a) -> AM a
withClient c tSess statKey action = withClient_ c tSess statKey $ \client -> liftClient (clientProtocolError @v @err @msg) (clientServer $ protocolClient client) $ action client
{-# INLINE withClient #-}

withLogClient :: forall v err msg a. ProtocolServerClient v err msg => AgentClient -> TransportSession msg -> EntityId -> ByteString -> (Client msg -> ExceptT (ProtocolClientError err) IO a) -> AM a
withLogClient c tSess entId cmdStr action = withLogClient_ c tSess entId cmdStr $ \client -> liftClient (clientProtocolError @v @err @msg) (clientServer $ protocolClient client) $ action client
{-# INLINE withLogClient #-}

withSMPClient :: SMPQueueRec q => AgentClient -> q -> ByteString -> (SMPClient -> ExceptT SMPClientError IO a) -> AM a
withSMPClient c q cmdStr action = do
  tSess <- liftIO $ mkSMPTransportSession c q
  withLogClient c tSess (queueId q) cmdStr $ action . connectedClient

sendOrProxySMPMessage :: AgentClient -> UserId -> SMPServer -> ByteString -> Maybe SMP.SndPrivateAuthKey -> SMP.SenderId -> MsgFlags -> SMP.MsgBody -> AM (Maybe SMPServer)
sendOrProxySMPMessage c userId destSrv cmdStr spKey_ senderId msgFlags msg = do
  sess <- liftIO $ mkTransportSession c userId destSrv senderId
  ifM (atomically shouldUseProxy) (sendViaProxy sess) (sendDirectly sess $> Nothing)
  where
    shouldUseProxy = do
      cfg <- getNetworkConfig c
      case smpProxyMode cfg of
        SPMAlways -> pure True
        SPMUnknown -> unknownServer
        SPMUnprotected
          | ipAddressProtected cfg destSrv -> pure False
          | otherwise -> unknownServer
        SPMNever -> pure False
    directAllowed = do
      cfg <- getNetworkConfig c
      pure $ case smpProxyFallback cfg of
        SPFAllow -> True
        SPFAllowProtected -> ipAddressProtected cfg destSrv
        SPFProhibit -> False
    unknownServer = maybe True (all ((destSrv /=) . protoServer)) <$> TM.lookup userId (userServers c)
    sendViaProxy destSess = do
      r <- tryAgentError . withProxySession c destSess senderId ("PFWD " <> cmdStr) $ \(SMPConnectedClient smp _, proxySess) -> do
        liftClient SMP (clientServer smp) (proxySMPMessage smp proxySess spKey_ senderId msgFlags msg) >>= \case
          Right () -> pure . Just $ protocolClientServer' smp
          Left proxyErr ->
            throwE
              PROXY
                { proxyServer = protocolClientServer smp,
                  relayServer = B.unpack $ strEncode destSrv,
                  proxyErr
                }
      case r of
        Right r' -> pure r'
        Left e
          | serverHostError e -> ifM (atomically directAllowed) (sendDirectly destSess $> Nothing) (throwE e)
          | otherwise -> throwE e
    sendDirectly tSess =
      withLogClient_ c tSess senderId ("SEND " <> cmdStr) $ \(SMPConnectedClient smp _) ->
        liftClient SMP (clientServer smp) $ sendSMPMessage smp spKey_ senderId msgFlags msg

ipAddressProtected :: NetworkConfig -> ProtocolServer p -> Bool
ipAddressProtected NetworkConfig {socksProxy, hostMode} (ProtocolServer _ hosts _ _) = do
  isJust socksProxy || (hostMode == HMOnion && any isOnionHost hosts)
  where
    isOnionHost = \case THOnionHost _ -> True; _ -> False

withNtfClient :: AgentClient -> NtfServer -> EntityId -> ByteString -> (NtfClient -> ExceptT NtfClientError IO a) -> AM a
withNtfClient c srv = withLogClient c (0, srv, Nothing)

withXFTPClient ::
  ProtocolServerClient v err msg =>
  AgentClient ->
  (UserId, ProtoServer msg, EntityId) ->
  ByteString ->
  (Client msg -> ExceptT (ProtocolClientError err) IO b) ->
  AM b
withXFTPClient c (userId, srv, entityId) cmdStr action = do
  tSess <- liftIO $ mkTransportSession c userId srv entityId
  withLogClient c tSess entityId cmdStr action

liftClient :: (Show err, Encoding err) => (HostName -> err -> AgentErrorType) -> HostName -> ExceptT (ProtocolClientError err) IO a -> AM a
liftClient protocolError_ = liftError . protocolClientError protocolError_
{-# INLINE liftClient #-}

protocolClientError :: (Show err, Encoding err) => (HostName -> err -> AgentErrorType) -> HostName -> ProtocolClientError err -> AgentErrorType
protocolClientError protocolError_ host = \case
  PCEProtocolError e -> protocolError_ host e
  PCEResponseError e -> BROKER host $ RESPONSE $ B.unpack $ smpEncode e
  PCEUnexpectedResponse r -> BROKER host $ UNEXPECTED $ take 32 $ show r
  PCEResponseTimeout -> BROKER host TIMEOUT
  PCENetworkError -> BROKER host NETWORK
  PCEIncompatibleHost -> BROKER host HOST
  PCETransportError e -> BROKER host $ TRANSPORT e
  e@PCECryptoError {} -> INTERNAL $ show e
  PCEIOError {} -> BROKER host NETWORK

data ProtocolTestStep
  = TSConnect
  | TSDisconnect
  | TSCreateQueue
  | TSSecureQueue
  | TSDeleteQueue
  | TSCreateFile
  | TSUploadFile
  | TSDownloadFile
  | TSCompareFile
  | TSDeleteFile
  | TSCreateNtfToken
  | TSDeleteNtfToken
  deriving (Eq, Show)

data ProtocolTestFailure = ProtocolTestFailure
  { testStep :: ProtocolTestStep,
    testError :: AgentErrorType
  }
  deriving (Eq, Show)

runSMPServerTest :: AgentClient -> UserId -> SMPServerWithAuth -> AM' (Maybe ProtocolTestFailure)
runSMPServerTest c userId (ProtoServerWithAuth srv auth) = do
  cfg <- getClientConfig c smpCfg
  C.AuthAlg ra <- asks $ rcvAuthAlg . config
  C.AuthAlg sa <- asks $ sndAuthAlg . config
  g <- asks random
  liftIO $ do
    let tSess = (userId, srv, Nothing)
    getProtocolClient g tSess cfg Nothing (\_ -> pure ()) >>= \case
      Right smp -> do
        rKeys@(_, rpKey) <- atomically $ C.generateAuthKeyPair ra g
        (sKey, _) <- atomically $ C.generateAuthKeyPair sa g
        (dhKey, _) <- atomically $ C.generateKeyPair g
        r <- runExceptT $ do
          SMP.QIK {rcvId} <- liftError (testErr TSCreateQueue) $ createSMPQueue smp rKeys dhKey auth SMSubscribe
          liftError (testErr TSSecureQueue) $ secureSMPQueue smp rpKey rcvId sKey
          liftError (testErr TSDeleteQueue) $ deleteSMPQueue smp rpKey rcvId
        ok <- tcpTimeout (networkConfig cfg) `timeout` closeProtocolClient smp
        pure $ either Just (const Nothing) r <|> maybe (Just (ProtocolTestFailure TSDisconnect $ BROKER addr TIMEOUT)) (const Nothing) ok
      Left e -> pure (Just $ testErr TSConnect e)
  where
    addr = B.unpack $ strEncode srv
    testErr :: ProtocolTestStep -> SMPClientError -> ProtocolTestFailure
    testErr step = ProtocolTestFailure step . protocolClientError SMP addr

runXFTPServerTest :: AgentClient -> UserId -> XFTPServerWithAuth -> AM' (Maybe ProtocolTestFailure)
runXFTPServerTest c userId (ProtoServerWithAuth srv auth) = do
  cfg <- asks $ xftpCfg . config
  g <- asks random
  xftpNetworkConfig <- atomically $ getNetworkConfig c
  workDir <- getXFTPWorkPath
  filePath <- getTempFilePath workDir
  rcvPath <- getTempFilePath workDir
  liftIO $ do
    let tSess = (userId, srv, Nothing)
    X.getXFTPClient tSess cfg {xftpNetworkConfig} (\_ -> pure ()) >>= \case
      Right xftp -> withTestChunk filePath $ do
        (sndKey, spKey) <- atomically $ C.generateAuthKeyPair C.SEd25519 g
        (rcvKey, rpKey) <- atomically $ C.generateAuthKeyPair C.SEd25519 g
        digest <- liftIO $ C.sha256Hash <$> B.readFile filePath
        let file = FileInfo {sndKey, size = chSize, digest}
            chunkSpec = X.XFTPChunkSpec {filePath, chunkOffset = 0, chunkSize = chSize}
        r <- runExceptT $ do
          (sId, [rId]) <- liftError (testErr TSCreateFile) $ X.createXFTPChunk xftp spKey file [rcvKey] auth
          liftError (testErr TSUploadFile) $ X.uploadXFTPChunk xftp spKey sId chunkSpec
          liftError (testErr TSDownloadFile) $ X.downloadXFTPChunk g xftp rpKey rId $ XFTPRcvChunkSpec rcvPath chSize digest
          rcvDigest <- liftIO $ C.sha256Hash <$> B.readFile rcvPath
          unless (digest == rcvDigest) $ throwError $ ProtocolTestFailure TSCompareFile $ XFTP (B.unpack $ strEncode srv) DIGEST
          liftError (testErr TSDeleteFile) $ X.deleteXFTPChunk xftp spKey sId
        ok <- tcpTimeout xftpNetworkConfig `timeout` X.closeXFTPClient xftp
        incClientStat c userId xftp "XFTP_TEST" "OK"
        pure $ either Just (const Nothing) r <|> maybe (Just (ProtocolTestFailure TSDisconnect $ BROKER addr TIMEOUT)) (const Nothing) ok
      Left e -> pure (Just $ testErr TSConnect e)
  where
    addr = B.unpack $ strEncode srv
    testErr :: ProtocolTestStep -> XFTPClientError -> ProtocolTestFailure
    testErr step = ProtocolTestFailure step . protocolClientError XFTP addr
    chSize :: Integral a => a
    chSize = kb 64
    getTempFilePath :: FilePath -> AM' FilePath
    getTempFilePath workPath = do
      ts <- liftIO getCurrentTime
      let isoTime = formatTime defaultTimeLocale "%Y-%m-%dT%H%M%S.%6q" ts
      uniqueCombine workPath isoTime
    withTestChunk :: FilePath -> IO a -> IO a
    withTestChunk fp =
      E.bracket_
        (createTestChunk fp)
        (whenM (doesFileExist fp) $ removeFile fp `catchAll_` pure ())
    -- this creates a new DRG on purpose to avoid blocking the one used in the agent
    createTestChunk :: FilePath -> IO ()
    createTestChunk fp = B.writeFile fp =<< atomically . C.randomBytes chSize =<< C.newRandom

runNTFServerTest :: AgentClient -> UserId -> NtfServerWithAuth -> AM' (Maybe ProtocolTestFailure)
runNTFServerTest c userId (ProtoServerWithAuth srv _) = do
  cfg <- getClientConfig c ntfCfg
  C.AuthAlg a <- asks $ rcvAuthAlg . config
  g <- asks random
  liftIO $ do
    let tSess = (userId, srv, Nothing)
    getProtocolClient g tSess cfg Nothing (\_ -> pure ()) >>= \case
      Right ntf -> do
        (nKey, npKey) <- atomically $ C.generateAuthKeyPair a g
        (dhKey, _) <- atomically $ C.generateKeyPair g
        r <- runExceptT $ do
          let deviceToken = DeviceToken PPApnsNull "test_ntf_token"
          (tknId, _) <- liftError (testErr TSCreateNtfToken) $ ntfRegisterToken ntf npKey (NewNtfTkn deviceToken nKey dhKey)
          liftError (testErr TSDeleteNtfToken) $ ntfDeleteToken ntf npKey tknId
        ok <- tcpTimeout (networkConfig cfg) `timeout` closeProtocolClient ntf
        incClientStat c userId ntf "NTF_TEST" "OK"
        pure $ either Just (const Nothing) r <|> maybe (Just (ProtocolTestFailure TSDisconnect $ BROKER addr TIMEOUT)) (const Nothing) ok
      Left e -> pure (Just $ testErr TSConnect e)
  where
    addr = B.unpack $ strEncode srv
    testErr :: ProtocolTestStep -> SMPClientError -> ProtocolTestFailure
    testErr step = ProtocolTestFailure step . protocolClientError NTF addr

getXFTPWorkPath :: AM' FilePath
getXFTPWorkPath = do
  workDir <- readTVarIO =<< asks (xftpWorkDir . xftpAgent)
  maybe getTemporaryDirectory pure workDir

mkTransportSession :: AgentClient -> UserId -> ProtoServer msg -> EntityId -> IO (TransportSession msg)
mkTransportSession c userId srv entityId = mkTSession userId srv entityId <$> getSessionMode c
{-# INLINE mkTransportSession #-}

mkTSession :: UserId -> ProtoServer msg -> EntityId -> TransportSessionMode -> TransportSession msg
mkTSession userId srv entityId mode = (userId, srv, if mode == TSMEntity then Just entityId else Nothing)
{-# INLINE mkTSession #-}

mkSMPTransportSession :: SMPQueueRec q => AgentClient -> q -> IO SMPTransportSession
mkSMPTransportSession c q = mkSMPTSession q <$> getSessionMode c
{-# INLINE mkSMPTransportSession #-}

mkSMPTSession :: SMPQueueRec q => q -> TransportSessionMode -> SMPTransportSession
mkSMPTSession q = mkTSession (qUserId q) (qServer q) (qConnId q)
{-# INLINE mkSMPTSession #-}

getSessionMode :: AgentClient -> IO TransportSessionMode
getSessionMode = atomically . fmap sessionMode . getNetworkConfig
{-# INLINE getSessionMode #-}

newRcvQueue :: AgentClient -> UserId -> ConnId -> SMPServerWithAuth -> VersionRangeSMPC -> SubscriptionMode -> AM (NewRcvQueue, SMPQueueUri, SMPTransportSession, SessionId)
newRcvQueue c userId connId (ProtoServerWithAuth srv auth) vRange subMode = do
  C.AuthAlg a <- asks (rcvAuthAlg . config)
  g <- asks random
  rKeys@(_, rcvPrivateKey) <- atomically $ C.generateAuthKeyPair a g
  (dhKey, privDhKey) <- atomically $ C.generateKeyPair g
  (e2eDhKey, e2ePrivKey) <- atomically $ C.generateKeyPair g
  logServer "-->" c srv "" "NEW"
  tSess <- liftIO $ mkTransportSession c userId srv connId
  (sessId, QIK {rcvId, sndId, rcvPublicDhKey}) <-
<<<<<<< HEAD
    withClient c tSess "NEW" $ \smp -> (sessionId $ thParams smp,) <$> case subMode of
      SMOnlyCreate -> createSMPQueue smp rKeys dhKey auth subMode
      SMSubscribe -> do
        r <- createSMPQueue smp rKeys dhKey auth subMode
        atomically $ TM.insert connId True (sentSubs smp)
        pure r
=======
    withClient c tSess "NEW" $ \(SMPConnectedClient smp _) ->
      (sessionId $ thParams smp,) <$> createSMPQueue smp rKeys dhKey auth subMode
>>>>>>> 2d2cc86b
  liftIO . logServer "<--" c srv "" $ B.unwords ["IDS", logSecret rcvId, logSecret sndId]
  let rq =
        RcvQueue
          { userId,
            connId,
            server = srv,
            rcvId,
            rcvPrivateKey,
            rcvDhSecret = C.dh' rcvPublicDhKey privDhKey,
            e2ePrivKey,
            e2eDhSecret = Nothing,
            sndId,
            status = New,
            dbQueueId = DBNewQueue,
            primary = True,
            dbReplaceQueueId = Nothing,
            rcvSwchStatus = Nothing,
            smpClientVersion = maxVersion vRange,
            clientNtfCreds = Nothing,
            deleteErrors = 0
          }
      qUri = SMPQueueUri vRange $ SMPQueueAddress srv sndId e2eDhKey
  pure (rq, qUri, tSess, sessId)

processSubResult :: AgentClient -> RcvQueue -> Either SMPClientError () -> STM ()
processSubResult c rq@RcvQueue {connId} = \case
  Left e ->
    unless (temporaryClientError e) $ do
      RQ.deleteQueue rq (pendingSubs c)
      TM.insert (RQ.qKey rq) e (removedSubs c)
  Right () ->
    whenM (hasPendingSubscription c connId) $
      addSubscription c rq

temporaryAgentError :: AgentErrorType -> Bool
temporaryAgentError = \case
  BROKER _ e -> tempBrokerError e
  SMP _ (SMP.PROXY (SMP.BROKER e)) -> tempBrokerError e
  PROXY _ _ (ProxyProtocolError (SMP.PROXY (SMP.BROKER e))) -> tempBrokerError e
  INACTIVE -> True
  _ -> False
  where
    tempBrokerError = \case
      NETWORK -> True
      TIMEOUT -> True
      _ -> False

temporaryOrHostError :: AgentErrorType -> Bool
temporaryOrHostError e = temporaryAgentError e || serverHostError e
{-# INLINE temporaryOrHostError #-}

serverHostError :: AgentErrorType -> Bool
serverHostError = \case
  BROKER _ e -> brokerHostError e
  SMP _ (SMP.PROXY (SMP.BROKER e)) -> brokerHostError e
  PROXY _ _ (ProxyProtocolError (SMP.PROXY (SMP.BROKER e))) -> brokerHostError e
  _ -> False
  where
    brokerHostError = \case
      HOST -> True
      SMP.TRANSPORT TEVersion -> True
      _ -> False

-- | Subscribe to queues. The list of results can have a different order.
subscribeQueues :: AgentClient -> [RcvQueue] -> AM' ([(RcvQueue, Either AgentErrorType ())], Maybe SessionId)
subscribeQueues c qs = do
  (errs, qs') <- partitionEithers <$> mapM checkQueue qs
  atomically $ do
    modifyTVar' (subscrConns c) (`S.union` S.fromList (map qConnId qs'))
    RQ.batchAddQueues (pendingSubs c) qs'
  env <- ask
  -- only "checked" queues are subscribed
  session <- newTVarIO Nothing
  rs <- sendTSessionBatches "SUB" 90 id (subscribeQueues_ env session) c qs'
  (errs <> rs,) <$> readTVarIO session
  where
    checkQueue rq = do
      prohibited <- atomically $ hasGetLock c rq
      pure $ if prohibited then Left (rq, Left $ CMD PROHIBITED) else Right rq
    subscribeQueues_ :: Env -> TVar (Maybe SessionId) -> SMPClient -> NonEmpty RcvQueue -> IO (BatchResponses SMPClientError ())
    subscribeQueues_ env session smp qs' = do
      atomically . modifyTVar (sentSubs smp) . M.union $ M.fromList [(connId, False) | RcvQueue {connId} <- L.toList qs']
      rs <- sendBatch subscribeSMPQueues smp qs'
      atomically . modifyTVar (sentSubs smp) . M.union $ M.fromList [(connId, True) | (RcvQueue {connId}, Right _) <- L.toList rs]
      active <-
        atomically $
          ifM
            (activeClientSession c tSess sessId)
            (writeTVar session (Just sessId) >> processSubResults rs $> True)
            (pure False)
      if active
        then when (hasTempErrors rs) resubscribe $> rs
        else do
          logWarn "subcription batch result for replaced SMP client, resubscribing"
          resubscribe $> L.map (second $ \_ -> Left PCENetworkError) rs
      where
        tSess = transportSession' smp
        sessId = sessionId $ thParams smp
        hasTempErrors = any (either temporaryClientError (const False) . snd)
        processSubResults :: NonEmpty (RcvQueue, Either SMPClientError ()) -> STM ()
        processSubResults = mapM_ $ uncurry $ processSubResult c
        resubscribe = resubscribeSMPSession c tSess `runReaderT` env

activeClientSession :: AgentClient -> SMPTransportSession -> SessionId -> STM Bool
activeClientSession c tSess sessId = sameSess <$> tryReadSessVar tSess (smpClients c)
  where
    sameSess = \case
      Just (Right (SMPConnectedClient smp _)) -> sessId == sessionId (thParams smp)
      _ -> False

type BatchResponses e r = NonEmpty (RcvQueue, Either e r)

-- statBatchSize is not used to batch the commands, only for traffic statistics
sendTSessionBatches :: forall q r. ByteString -> Int -> (q -> RcvQueue) -> (SMPClient -> NonEmpty q -> IO (BatchResponses SMPClientError r)) -> AgentClient -> [q] -> AM' [(RcvQueue, Either AgentErrorType r)]
sendTSessionBatches statCmd statBatchSize toRQ action c qs =
  concatMap L.toList <$> (mapConcurrently sendClientBatch =<< batchQueues)
  where
    batchQueues :: AM' [(SMPTransportSession, NonEmpty q)]
    batchQueues = do
      mode <- atomically $ sessionMode <$> getNetworkConfig c
      pure . M.assocs $ foldl' (batch mode) M.empty qs
      where
        batch mode m q =
          let tSess = mkSMPTSession (toRQ q) mode
           in M.alter (Just . maybe [q] (q <|)) tSess m
    sendClientBatch :: (SMPTransportSession, NonEmpty q) -> AM' (BatchResponses AgentErrorType r)
    sendClientBatch (tSess@(userId, srv, _), qs') =
      tryAgentError' (getSMPServerClient c tSess) >>= \case
        Left e -> pure $ L.map ((,Left e) . toRQ) qs'
        Right (SMPConnectedClient smp _) -> liftIO $ do
          logServer "-->" c srv (bshow (length qs') <> " queues") statCmd
          rs <- L.map agentError <$> action smp qs'
          statBatch
          pure rs
          where
            agentError = second . first $ protocolClientError SMP $ clientServer smp
            statBatch =
              let n = (length qs - 1) `div` statBatchSize + 1
               in incClientStatN c userId smp n statCmd "OK"

sendBatch :: (SMPClient -> NonEmpty (SMP.RcvPrivateAuthKey, SMP.RecipientId) -> IO (NonEmpty (Either SMPClientError ()))) -> SMPClient -> NonEmpty RcvQueue -> IO (BatchResponses SMPClientError ())
sendBatch smpCmdFunc smp qs = L.zip qs <$> smpCmdFunc smp (L.map queueCreds qs)
  where
    queueCreds RcvQueue {rcvPrivateKey, rcvId} = (rcvPrivateKey, rcvId)

addSubscription :: AgentClient -> RcvQueue -> STM ()
addSubscription c rq@RcvQueue {connId} = do
  modifyTVar' (subscrConns c) $ S.insert connId
  RQ.addQueue rq $ activeSubs c
  RQ.deleteQueue rq $ pendingSubs c

addPendingSubscription :: AgentClient -> RcvQueue -> STM ()
addPendingSubscription c rq@RcvQueue {connId} = do
  modifyTVar' (subscrConns c) $ S.insert connId
  RQ.addQueue rq $ pendingSubs c

addNewQueueSubscription :: AgentClient -> RcvQueue -> SMPTransportSession -> SessionId -> AM' ()
addNewQueueSubscription c rq tSess sessId = do
  same <-
    atomically $
      ifM
        (activeClientSession c tSess sessId)
        (True <$ addSubscription c rq)
        (False <$ addPendingSubscription c rq)
  unless same $ resubscribeSMPSession c tSess

hasActiveSubscription :: AgentClient -> ConnId -> STM Bool
hasActiveSubscription c connId = RQ.hasConn connId $ activeSubs c
{-# INLINE hasActiveSubscription #-}

hasPendingSubscription :: AgentClient -> ConnId -> STM Bool
hasPendingSubscription c connId = RQ.hasConn connId $ pendingSubs c
{-# INLINE hasPendingSubscription #-}

removeSubscription :: AgentClient -> ConnId -> STM ()
removeSubscription c connId = do
  modifyTVar' (subscrConns c) $ S.delete connId
  RQ.deleteConn connId $ activeSubs c
  RQ.deleteConn connId $ pendingSubs c

getSubscriptions :: AgentClient -> STM (Set ConnId)
getSubscriptions = readTVar . subscrConns
{-# INLINE getSubscriptions #-}

logServer :: MonadIO m => ByteString -> AgentClient -> ProtocolServer s -> QueueId -> ByteString -> m ()
logServer dir AgentClient {clientId} srv qId cmdStr =
  logInfo . decodeUtf8 $ B.unwords ["A", "(" <> bshow clientId <> ")", dir, showServer srv, ":", logSecret qId, cmdStr]
{-# INLINE logServer #-}

showServer :: ProtocolServer s -> ByteString
showServer ProtocolServer {host, port} =
  strEncode host <> B.pack (if null port then "" else ':' : port)
{-# INLINE showServer #-}

logSecret :: ByteString -> ByteString
logSecret bs = encode $ B.take 3 bs
{-# INLINE logSecret #-}

sendConfirmation :: AgentClient -> SndQueue -> ByteString -> AM (Maybe SMPServer)
sendConfirmation c sq@SndQueue {userId, server, sndId, sndPublicKey = Just sndPublicKey, e2ePubKey = e2ePubKey@Just {}} agentConfirmation = do
  let clientMsg = SMP.ClientMessage (SMP.PHConfirmation sndPublicKey) agentConfirmation
  msg <- agentCbEncrypt sq e2ePubKey $ smpEncode clientMsg
  sendOrProxySMPMessage c userId server "<CONF>" Nothing sndId (MsgFlags {notification = True}) msg
sendConfirmation _ _ _ = throwError $ INTERNAL "sendConfirmation called without snd_queue public key(s) in the database"

sendInvitation :: AgentClient -> UserId -> Compatible SMPQueueInfo -> Compatible VersionSMPA -> ConnectionRequestUri 'CMInvitation -> ConnInfo -> AM (Maybe SMPServer)
sendInvitation c userId (Compatible (SMPQueueInfo v SMPQueueAddress {smpServer, senderId, dhPublicKey})) (Compatible agentVersion) connReq connInfo = do
  msg <- mkInvitation
  sendOrProxySMPMessage c userId smpServer "<INV>" Nothing senderId (MsgFlags {notification = True}) msg
  where
    mkInvitation :: AM ByteString
    -- this is only encrypted with per-queue E2E, not with double ratchet
    mkInvitation = do
      let agentEnvelope = AgentInvitation {agentVersion, connReq, connInfo}
      agentCbEncryptOnce v dhPublicKey . smpEncode $
        SMP.ClientMessage SMP.PHEmpty (smpEncode agentEnvelope)

getQueueMessage :: AgentClient -> RcvQueue -> AM (Maybe SMPMsgMeta)
getQueueMessage c rq@RcvQueue {server, rcvId, rcvPrivateKey} = do
  atomically createTakeGetLock
  msg_ <- withSMPClient c rq "GET" $ \smp ->
    getSMPMessage smp rcvPrivateKey rcvId
  mapM decryptMeta msg_
  where
    decryptMeta msg@SMP.RcvMessage {msgId} = SMP.rcvMessageMeta msgId <$> decryptSMPMessage rq msg
    createTakeGetLock = TM.alterF takeLock (server, rcvId) $ getMsgLocks c
      where
        takeLock l_ = do
          l <- maybe (newTMVar ()) pure l_
          takeTMVar l
          pure $ Just l

decryptSMPMessage :: RcvQueue -> SMP.RcvMessage -> AM SMP.ClientRcvMsgBody
decryptSMPMessage rq SMP.RcvMessage {msgId, msgBody = SMP.EncRcvMsgBody body} =
  liftEither . parse SMP.clientRcvMsgBodyP (AGENT A_MESSAGE) =<< decrypt body
  where
    decrypt = agentCbDecrypt (rcvDhSecret rq) (C.cbNonce msgId)

secureQueue :: AgentClient -> RcvQueue -> SndPublicAuthKey -> AM ()
secureQueue c rq@RcvQueue {rcvId, rcvPrivateKey} senderKey =
  withSMPClient c rq "KEY <key>" $ \smp ->
    secureSMPQueue smp rcvPrivateKey rcvId senderKey

enableQueueNotifications :: AgentClient -> RcvQueue -> SMP.NtfPublicAuthKey -> SMP.RcvNtfPublicDhKey -> AM (SMP.NotifierId, SMP.RcvNtfPublicDhKey)
enableQueueNotifications c rq@RcvQueue {rcvId, rcvPrivateKey} notifierKey rcvNtfPublicDhKey =
  withSMPClient c rq "NKEY <nkey>" $ \smp ->
    enableSMPQueueNotifications smp rcvPrivateKey rcvId notifierKey rcvNtfPublicDhKey

enableQueuesNtfs :: AgentClient -> [(RcvQueue, SMP.NtfPublicAuthKey, SMP.RcvNtfPublicDhKey)] -> AM' [(RcvQueue, Either AgentErrorType (SMP.NotifierId, SMP.RcvNtfPublicDhKey))]
enableQueuesNtfs = sendTSessionBatches "NKEY" 90 fst3 enableQueues_
  where
    fst3 (x, _, _) = x
    enableQueues_ :: SMPClient -> NonEmpty (RcvQueue, SMP.NtfPublicAuthKey, SMP.RcvNtfPublicDhKey) -> IO (NonEmpty (RcvQueue, Either (ProtocolClientError ErrorType) (SMP.NotifierId, RcvNtfPublicDhKey)))
    enableQueues_ smp qs' = L.zipWith ((,) . fst3) qs' <$> enableSMPQueuesNtfs smp (L.map queueCreds qs')
    queueCreds :: (RcvQueue, SMP.NtfPublicAuthKey, SMP.RcvNtfPublicDhKey) -> (SMP.RcvPrivateAuthKey, SMP.RecipientId, SMP.NtfPublicAuthKey, SMP.RcvNtfPublicDhKey)
    queueCreds (RcvQueue {rcvPrivateKey, rcvId}, notifierKey, rcvNtfPublicDhKey) = (rcvPrivateKey, rcvId, notifierKey, rcvNtfPublicDhKey)

disableQueueNotifications :: AgentClient -> RcvQueue -> AM ()
disableQueueNotifications c rq@RcvQueue {rcvId, rcvPrivateKey} =
  withSMPClient c rq "NDEL" $ \smp ->
    disableSMPQueueNotifications smp rcvPrivateKey rcvId

disableQueuesNtfs :: AgentClient -> [RcvQueue] -> AM' [(RcvQueue, Either AgentErrorType ())]
disableQueuesNtfs = sendTSessionBatches "NDEL" 90 id $ sendBatch disableSMPQueuesNtfs

sendAck :: AgentClient -> RcvQueue -> MsgId -> AM ()
sendAck c rq@RcvQueue {rcvId, rcvPrivateKey} msgId = do
  withSMPClient c rq ("ACK:" <> logSecret msgId) $ \smp ->
    ackSMPMessage smp rcvPrivateKey rcvId msgId
  atomically $ releaseGetLock c rq

hasGetLock :: AgentClient -> RcvQueue -> STM Bool
hasGetLock c RcvQueue {server, rcvId} =
  TM.member (server, rcvId) $ getMsgLocks c

releaseGetLock :: AgentClient -> RcvQueue -> STM ()
releaseGetLock c RcvQueue {server, rcvId} =
  TM.lookup (server, rcvId) (getMsgLocks c) >>= mapM_ (`tryPutTMVar` ())

suspendQueue :: AgentClient -> RcvQueue -> AM ()
suspendQueue c rq@RcvQueue {rcvId, rcvPrivateKey} =
  withSMPClient c rq "OFF" $ \smp ->
    suspendSMPQueue smp rcvPrivateKey rcvId

deleteQueue :: AgentClient -> RcvQueue -> AM ()
deleteQueue c rq@RcvQueue {rcvId, rcvPrivateKey} = do
  withSMPClient c rq "DEL" $ \smp ->
    deleteSMPQueue smp rcvPrivateKey rcvId

deleteQueues :: AgentClient -> [RcvQueue] -> AM' [(RcvQueue, Either AgentErrorType ())]
deleteQueues = sendTSessionBatches "DEL" 90 id $ sendBatch deleteSMPQueues

sendAgentMessage :: AgentClient -> SndQueue -> MsgFlags -> ByteString -> AM (Maybe SMPServer)
sendAgentMessage c sq@SndQueue {userId, server, sndId, sndPrivateKey} msgFlags agentMsg = do
  let clientMsg = SMP.ClientMessage SMP.PHEmpty agentMsg
  msg <- agentCbEncrypt sq Nothing $ smpEncode clientMsg
  sendOrProxySMPMessage c userId server "<MSG>" (Just sndPrivateKey) sndId msgFlags msg

agentNtfRegisterToken :: AgentClient -> NtfToken -> NtfPublicAuthKey -> C.PublicKeyX25519 -> AM (NtfTokenId, C.PublicKeyX25519)
agentNtfRegisterToken c NtfToken {deviceToken, ntfServer, ntfPrivKey} ntfPubKey pubDhKey =
  withClient c (0, ntfServer, Nothing) "TNEW" $ \ntf -> ntfRegisterToken ntf ntfPrivKey (NewNtfTkn deviceToken ntfPubKey pubDhKey)

agentNtfVerifyToken :: AgentClient -> NtfTokenId -> NtfToken -> NtfRegCode -> AM ()
agentNtfVerifyToken c tknId NtfToken {ntfServer, ntfPrivKey} code =
  withNtfClient c ntfServer tknId "TVFY" $ \ntf -> ntfVerifyToken ntf ntfPrivKey tknId code

agentNtfCheckToken :: AgentClient -> NtfTokenId -> NtfToken -> AM NtfTknStatus
agentNtfCheckToken c tknId NtfToken {ntfServer, ntfPrivKey} =
  withNtfClient c ntfServer tknId "TCHK" $ \ntf -> ntfCheckToken ntf ntfPrivKey tknId

agentNtfReplaceToken :: AgentClient -> NtfTokenId -> NtfToken -> DeviceToken -> AM ()
agentNtfReplaceToken c tknId NtfToken {ntfServer, ntfPrivKey} token =
  withNtfClient c ntfServer tknId "TRPL" $ \ntf -> ntfReplaceToken ntf ntfPrivKey tknId token

agentNtfDeleteToken :: AgentClient -> NtfTokenId -> NtfToken -> AM ()
agentNtfDeleteToken c tknId NtfToken {ntfServer, ntfPrivKey} =
  withNtfClient c ntfServer tknId "TDEL" $ \ntf -> ntfDeleteToken ntf ntfPrivKey tknId

agentNtfEnableCron :: AgentClient -> NtfTokenId -> NtfToken -> Word16 -> AM ()
agentNtfEnableCron c tknId NtfToken {ntfServer, ntfPrivKey} interval =
  withNtfClient c ntfServer tknId "TCRN" $ \ntf -> ntfEnableCron ntf ntfPrivKey tknId interval

agentNtfCreateSubscription :: AgentClient -> NtfTokenId -> NtfToken -> SMPQueueNtf -> SMP.NtfPrivateAuthKey -> AM NtfSubscriptionId
agentNtfCreateSubscription c tknId NtfToken {ntfServer, ntfPrivKey} smpQueue nKey =
  withNtfClient c ntfServer tknId "SNEW" $ \ntf -> ntfCreateSubscription ntf ntfPrivKey (NewNtfSub tknId smpQueue nKey)

agentNtfCheckSubscription :: AgentClient -> NtfSubscriptionId -> NtfToken -> AM NtfSubStatus
agentNtfCheckSubscription c subId NtfToken {ntfServer, ntfPrivKey} =
  withNtfClient c ntfServer subId "SCHK" $ \ntf -> ntfCheckSubscription ntf ntfPrivKey subId

agentNtfDeleteSubscription :: AgentClient -> NtfSubscriptionId -> NtfToken -> AM ()
agentNtfDeleteSubscription c subId NtfToken {ntfServer, ntfPrivKey} =
  withNtfClient c ntfServer subId "SDEL" $ \ntf -> ntfDeleteSubscription ntf ntfPrivKey subId

agentXFTPDownloadChunk :: AgentClient -> UserId -> FileDigest -> RcvFileChunkReplica -> XFTPRcvChunkSpec -> AM ()
agentXFTPDownloadChunk c userId (FileDigest chunkDigest) RcvFileChunkReplica {server, replicaId = ChunkReplicaId fId, replicaKey} chunkSpec = do
  g <- asks random
  withXFTPClient c (userId, server, chunkDigest) "FGET" $ \xftp -> X.downloadXFTPChunk g xftp replicaKey fId chunkSpec

agentXFTPNewChunk :: AgentClient -> SndFileChunk -> Int -> XFTPServerWithAuth -> AM NewSndChunkReplica
agentXFTPNewChunk c SndFileChunk {userId, chunkSpec = XFTPChunkSpec {chunkSize}, digest = FileDigest chunkDigest} n (ProtoServerWithAuth srv auth) = do
  rKeys <- xftpRcvKeys n
  (sndKey, replicaKey) <- atomically . C.generateAuthKeyPair C.SEd25519 =<< asks random
  let fileInfo = FileInfo {sndKey, size = fromIntegral chunkSize, digest = chunkDigest}
  logServer "-->" c srv "" "FNEW"
  tSess <- liftIO $ mkTransportSession c userId srv chunkDigest
  (sndId, rIds) <- withClient c tSess "FNEW" $ \xftp -> X.createXFTPChunk xftp replicaKey fileInfo (L.map fst rKeys) auth
  logServer "<--" c srv "" $ B.unwords ["SIDS", logSecret sndId]
  pure NewSndChunkReplica {server = srv, replicaId = ChunkReplicaId sndId, replicaKey, rcvIdsKeys = L.toList $ xftpRcvIdsKeys rIds rKeys}

agentXFTPUploadChunk :: AgentClient -> UserId -> FileDigest -> SndFileChunkReplica -> XFTPChunkSpec -> AM ()
agentXFTPUploadChunk c userId (FileDigest chunkDigest) SndFileChunkReplica {server, replicaId = ChunkReplicaId fId, replicaKey} chunkSpec =
  withXFTPClient c (userId, server, chunkDigest) "FPUT" $ \xftp -> X.uploadXFTPChunk xftp replicaKey fId chunkSpec

agentXFTPAddRecipients :: AgentClient -> UserId -> FileDigest -> SndFileChunkReplica -> Int -> AM (NonEmpty (ChunkReplicaId, C.APrivateAuthKey))
agentXFTPAddRecipients c userId (FileDigest chunkDigest) SndFileChunkReplica {server, replicaId = ChunkReplicaId fId, replicaKey} n = do
  rKeys <- xftpRcvKeys n
  rIds <- withXFTPClient c (userId, server, chunkDigest) "FADD" $ \xftp -> X.addXFTPRecipients xftp replicaKey fId (L.map fst rKeys)
  pure $ xftpRcvIdsKeys rIds rKeys

agentXFTPDeleteChunk :: AgentClient -> UserId -> DeletedSndChunkReplica -> AM ()
agentXFTPDeleteChunk c userId DeletedSndChunkReplica {server, replicaId = ChunkReplicaId fId, replicaKey, chunkDigest = FileDigest chunkDigest} =
  withXFTPClient c (userId, server, chunkDigest) "FDEL" $ \xftp -> X.deleteXFTPChunk xftp replicaKey fId

xftpRcvKeys :: Int -> AM (NonEmpty C.AAuthKeyPair)
xftpRcvKeys n = do
  rKeys <- atomically . replicateM n . C.generateAuthKeyPair C.SEd25519 =<< asks random
  case L.nonEmpty rKeys of
    Just rKeys' -> pure rKeys'
    _ -> throwError $ INTERNAL "non-positive number of recipients"

xftpRcvIdsKeys :: NonEmpty ByteString -> NonEmpty C.AAuthKeyPair -> NonEmpty (ChunkReplicaId, C.APrivateAuthKey)
xftpRcvIdsKeys rIds rKeys = L.map ChunkReplicaId rIds `L.zip` L.map snd rKeys

agentCbEncrypt :: SndQueue -> Maybe C.PublicKeyX25519 -> ByteString -> AM ByteString
agentCbEncrypt SndQueue {e2eDhSecret, smpClientVersion} e2ePubKey msg = do
  cmNonce <- atomically . C.randomCbNonce =<< asks random
  let paddedLen = maybe SMP.e2eEncMessageLength (const SMP.e2eEncConfirmationLength) e2ePubKey
  cmEncBody <-
    liftEither . first cryptoError $
      C.cbEncrypt e2eDhSecret cmNonce msg paddedLen
  let cmHeader = SMP.PubHeader smpClientVersion e2ePubKey
  pure $ smpEncode SMP.ClientMsgEnvelope {cmHeader, cmNonce, cmEncBody}

-- add encoding as AgentInvitation'?
agentCbEncryptOnce :: VersionSMPC -> C.PublicKeyX25519 -> ByteString -> AM ByteString
agentCbEncryptOnce clientVersion dhRcvPubKey msg = do
  g <- asks random
  (dhSndPubKey, dhSndPrivKey) <- atomically $ C.generateKeyPair g
  let e2eDhSecret = C.dh' dhRcvPubKey dhSndPrivKey
  cmNonce <- atomically $ C.randomCbNonce g
  cmEncBody <-
    liftEither . first cryptoError $
      C.cbEncrypt e2eDhSecret cmNonce msg SMP.e2eEncConfirmationLength
  let cmHeader = SMP.PubHeader clientVersion (Just dhSndPubKey)
  pure $ smpEncode SMP.ClientMsgEnvelope {cmHeader, cmNonce, cmEncBody}

-- | NaCl crypto-box decrypt - both for messages received from the server
-- and per-queue E2E encrypted messages from the sender that were inside.
agentCbDecrypt :: C.DhSecretX25519 -> C.CbNonce -> ByteString -> AM ByteString
agentCbDecrypt dhSecret nonce msg =
  liftEither . first cryptoError $
    C.cbDecrypt dhSecret nonce msg

cryptoError :: C.CryptoError -> AgentErrorType
cryptoError = \case
  C.CryptoLargeMsgError -> CMD LARGE
  C.CryptoHeaderError _ -> AGENT A_MESSAGE -- parsing error
  C.CERatchetDuplicateMessage -> AGENT A_DUPLICATE
  C.AESDecryptError -> c DECRYPT_AES
  C.CBDecryptError -> c DECRYPT_CB
  C.CERatchetHeader -> c RATCHET_HEADER
  C.CERatchetTooManySkipped n -> c $ RATCHET_SKIPPED n
  C.CERatchetEarlierMessage n -> c $ RATCHET_EARLIER n
  e -> INTERNAL $ show e
  where
    c = AGENT . A_CRYPTO

waitForWork :: MonadIO m => TMVar () -> m ()
waitForWork = void . atomically . readTMVar
{-# INLINE waitForWork #-}

withWork :: AgentClient -> TMVar () -> (DB.Connection -> IO (Either StoreError (Maybe a))) -> (a -> AM ()) -> AM ()
withWork c doWork getWork action =
  withStore' c getWork >>= \case
    Right (Just r) -> action r
    Right Nothing -> noWork
    Left e@SEWorkItemError {} -> noWork >> notifyErr (CRITICAL False) e
    Left e -> notifyErr INTERNAL e
  where
    noWork = liftIO $ noWorkToDo doWork
    notifyErr err e = atomically $ writeTBQueue (subQ c) ("", "", APC SAEConn $ ERR $ err $ show e)

noWorkToDo :: TMVar () -> IO ()
noWorkToDo = void . atomically . tryTakeTMVar
{-# INLINE noWorkToDo #-}

hasWorkToDo :: Worker -> STM ()
hasWorkToDo = hasWorkToDo' . doWork
{-# INLINE hasWorkToDo #-}

hasWorkToDo' :: TMVar () -> STM ()
hasWorkToDo' = void . (`tryPutTMVar` ())
{-# INLINE hasWorkToDo' #-}

endAgentOperation :: AgentClient -> AgentOperation -> STM ()
endAgentOperation c op = endOperation c op $ case op of
  AONtfNetwork -> pure ()
  AORcvNetwork ->
    suspendOperation c AOMsgDelivery $
      suspendSendingAndDatabase c
  AOMsgDelivery ->
    suspendSendingAndDatabase c
  AOSndNetwork ->
    suspendOperation c AODatabase $
      notifySuspended c
  AODatabase ->
    notifySuspended c

suspendSendingAndDatabase :: AgentClient -> STM ()
suspendSendingAndDatabase c =
  suspendOperation c AOSndNetwork $
    suspendOperation c AODatabase $
      notifySuspended c

suspendOperation :: AgentClient -> AgentOperation -> STM () -> STM ()
suspendOperation c op endedAction = do
  n <- stateTVar (agentOpSel op c) $ \s -> (opsInProgress s, s {opSuspended = True})
  -- unsafeIOToSTM $ putStrLn $ "suspendOperation_ " <> show op <> " " <> show n
  when (n == 0) $ whenSuspending c endedAction

notifySuspended :: AgentClient -> STM ()
notifySuspended c = do
  -- unsafeIOToSTM $ putStrLn "notifySuspended"
  writeTBQueue (subQ c) ("", "", APC SAENone SUSPENDED)
  writeTVar (agentState c) ASSuspended

endOperation :: AgentClient -> AgentOperation -> STM () -> STM ()
endOperation c op endedAction = do
  (suspended, n) <- stateTVar (agentOpSel op c) $ \s ->
    let n = max 0 (opsInProgress s - 1)
     in ((opSuspended s, n), s {opsInProgress = n})
  -- unsafeIOToSTM $ putStrLn $ "endOperation: " <> show op <> " " <> show suspended <> " " <> show n
  when (suspended && n == 0) $ whenSuspending c endedAction

whenSuspending :: AgentClient -> STM () -> STM ()
whenSuspending c = whenM ((== ASSuspending) <$> readTVar (agentState c))
{-# INLINE whenSuspending #-}

beginAgentOperation :: AgentClient -> AgentOperation -> STM ()
beginAgentOperation c op = do
  let opVar = agentOpSel op c
  s <- readTVar opVar
  -- unsafeIOToSTM $ putStrLn $ "beginOperation? " <> show op <> " " <> show (opsInProgress s)
  when (opSuspended s) retry
  -- unsafeIOToSTM $ putStrLn $ "beginOperation! " <> show op <> " " <> show (opsInProgress s + 1)
  writeTVar opVar $! s {opsInProgress = opsInProgress s + 1}

agentOperationBracket :: MonadUnliftIO m => AgentClient -> AgentOperation -> (AgentClient -> STM ()) -> m a -> m a
agentOperationBracket c op check action =
  E.bracket
    (atomically (check c) >> atomically (beginAgentOperation c op))
    (\_ -> atomically $ endAgentOperation c op)
    (const action)

waitUntilForeground :: AgentClient -> STM ()
waitUntilForeground c = unlessM ((ASForeground ==) <$> readTVar (agentState c)) retry
{-# INLINE waitUntilForeground #-}

withStore' :: AgentClient -> (DB.Connection -> IO a) -> AM a
withStore' c action = withStore c $ fmap Right . action
{-# INLINE withStore' #-}

withStore :: AgentClient -> (DB.Connection -> IO (Either StoreError a)) -> AM a
withStore c action = do
  st <- asks store
  withExceptT storeError . ExceptT . liftIO . agentOperationBracket c AODatabase (\_ -> pure ()) $
    withTransaction st action `E.catches` handleDBErrors
  where
    handleDBErrors :: [E.Handler IO (Either StoreError a)]
    handleDBErrors =
      [ E.Handler $ \(e :: SQL.SQLError) ->
          let se = SQL.sqlError e
              busy = se == SQL.ErrorBusy || se == SQL.ErrorLocked
           in pure . Left . (if busy then SEDatabaseBusy else SEInternal) $ bshow se,
        E.Handler $ \(E.SomeException e) -> pure . Left $ SEInternal $ bshow e
      ]

withStoreBatch :: Traversable t => AgentClient -> (DB.Connection -> t (IO (Either AgentErrorType a))) -> AM' (t (Either AgentErrorType a))
withStoreBatch c actions = do
  st <- asks store
  liftIO . agentOperationBracket c AODatabase (\_ -> pure ()) $
    withTransaction st $
      mapM (`E.catch` handleInternal) . actions
  where
    handleInternal :: E.SomeException -> IO (Either AgentErrorType a)
    handleInternal = pure . Left . INTERNAL . show

withStoreBatch' :: Traversable t => AgentClient -> (DB.Connection -> t (IO a)) -> AM' (t (Either AgentErrorType a))
withStoreBatch' c actions = withStoreBatch c (fmap (fmap Right) . actions)
{-# INLINE withStoreBatch' #-}

storeError :: StoreError -> AgentErrorType
storeError = \case
  SEConnNotFound -> CONN NOT_FOUND
  SERatchetNotFound -> CONN NOT_FOUND
  SEConnDuplicate -> CONN DUPLICATE
  SEBadConnType CRcv -> CONN SIMPLEX
  SEBadConnType CSnd -> CONN SIMPLEX
  SEInvitationNotFound -> CMD PROHIBITED
  -- this error is never reported as store error,
  -- it is used to wrap agent operations when "transaction-like" store access is needed
  -- NOTE: network IO should NOT be used inside AgentStoreMonad
  SEAgentError e -> e
  SEDatabaseBusy e -> CRITICAL True $ B.unpack e
  e -> INTERNAL $ show e

incStat :: AgentClient -> Int -> AgentStatsKey -> STM ()
incStat AgentClient {agentStats} n k = do
  TM.lookup k agentStats >>= \case
    Just v -> modifyTVar' v (+ n)
    _ -> newTVar n >>= \v -> TM.insert k v agentStats

incClientStat :: ProtocolServerClient v err msg => AgentClient -> UserId -> Client msg -> ByteString -> ByteString -> IO ()
incClientStat c userId = incClientStat' c userId . protocolClient
{-# INLINE incClientStat #-}

incClientStat' :: ProtocolServerClient v err msg => AgentClient -> UserId -> ProtoClient msg -> ByteString -> ByteString -> IO ()
incClientStat' c userId pc = incClientStatN c userId pc 1
{-# INLINE incClientStat' #-}

incServerStat :: AgentClient -> UserId -> ProtocolServer p -> ByteString -> ByteString -> IO ()
incServerStat c userId ProtocolServer {host} cmd res = do
  threadDelay 100000
  atomically $ incStat c 1 statsKey
  where
    statsKey = AgentStatsKey {userId, host = strEncode $ L.head host, clientTs = "", cmd, res}

incClientStatN :: ProtocolServerClient v err msg => AgentClient -> UserId -> ProtoClient msg -> Int -> ByteString -> ByteString -> IO ()
incClientStatN c userId pc n cmd res = do
  atomically $ incStat c n statsKey
  where
    statsKey = AgentStatsKey {userId, host = strEncode $ clientTransportHost pc, clientTs = strEncode $ clientSessionTs pc, cmd, res}

userServers :: forall p. (ProtocolTypeI p, UserProtocol p) => AgentClient -> TMap UserId (NonEmpty (ProtoServerWithAuth p))
userServers c = case protocolTypeI @p of
  SPSMP -> smpServers c
  SPXFTP -> xftpServers c
{-# INLINE userServers #-}

pickServer :: forall p. NonEmpty (ProtoServerWithAuth p) -> AM (ProtoServerWithAuth p)
pickServer = \case
  srv :| [] -> pure srv
  servers -> do
    gen <- asks randomServer
    atomically $ (servers L.!!) <$> stateTVar gen (randomR (0, L.length servers - 1))

getNextServer :: forall p. (ProtocolTypeI p, UserProtocol p) => AgentClient -> UserId -> [ProtocolServer p] -> AM (ProtoServerWithAuth p)
getNextServer c userId usedSrvs = withUserServers c userId $ \srvs ->
  case L.nonEmpty $ deleteFirstsBy sameSrvAddr' (L.toList srvs) (map noAuthSrv usedSrvs) of
    Just srvs' -> pickServer srvs'
    _ -> pickServer srvs

withUserServers :: forall p a. (ProtocolTypeI p, UserProtocol p) => AgentClient -> UserId -> (NonEmpty (ProtoServerWithAuth p) -> AM a) -> AM a
withUserServers c userId action =
  atomically (TM.lookup userId $ userServers c) >>= \case
    Just srvs -> action srvs
    _ -> throwError $ INTERNAL "unknown userId - no user servers"

withNextSrv :: forall p a. (ProtocolTypeI p, UserProtocol p) => AgentClient -> UserId -> TVar [ProtocolServer p] -> [ProtocolServer p] -> (ProtoServerWithAuth p -> AM a) -> AM a
withNextSrv c userId usedSrvs initUsed action = do
  used <- readTVarIO usedSrvs
  srvAuth@(ProtoServerWithAuth srv _) <- getNextServer c userId used
  atomically $ do
    srvs_ <- TM.lookup userId $ userServers c
    let unused = maybe [] ((\\ used) . map protoServer . L.toList) srvs_
        used' = if null unused then initUsed else srv : used
    writeTVar usedSrvs $! used'
  action srvAuth

data SubscriptionsInfo = SubscriptionsInfo
  { summary :: ActivePendingSubs,
    servers :: Map Text ActivePendingSubs
  }
  deriving (Show)

data ActivePendingSubs = ActivePendingSubs
  { active_ :: SubInfo,
    pending_ :: SubInfo
  }
  deriving (Show)

data SubInfo = SubInfo
  { count :: Int,
    clientsMissing :: Int,
    clientsExtra :: Int
  }
  deriving (Show)

getAgentSubscriptions :: AgentClient -> Bool -> Maybe UserId -> IO SubscriptionsInfo
getAgentSubscriptions c onlyDiff userId_ = do
  allServers <- collect <$> atomically snapshot
  let servers = if onlyDiff then M.filter hasDiff allServers else allServers
  pure SubscriptionsInfo {summary = foldl' mergeAPS (ActivePendingSubs (SubInfo 0 0 0) (SubInfo 0 0 0)) allServers, servers}
  where
    hasDiff :: ActivePendingSubs -> Bool
    hasDiff ActivePendingSubs {active_, pending_} = clientsDiff active_ || clientsDiff pending_
      where
        clientsDiff SubInfo {clientsMissing, clientsExtra} = clientsMissing /= 0 || clientsExtra /= 0
    mergeAPS a b = ActivePendingSubs (active_ a `mergeSI` active_ b) (pending_ a `mergeSI` pending_ b)
    mergeSI a b = SubInfo (count a + count b) (clientsMissing a + clientsMissing b) (clientsExtra a + clientsExtra b)
    -- read out the current state in one go for the numbers to be consistent.
    -- takes up to 3+2*smpClients TVars into the transaction.
    snapshot :: STM (RQ.Connections, RQ.Connections, Map SMPTransportSession (Map ConnId Bool))
    snapshot = do
      as <- userConnections <$> readTVar (RQ.getConnections (activeSubs c))
      ps <- userConnections <$> readTVar (RQ.getConnections (pendingSubs c))
      clients <- userClients <$> readTVar (smpClients c)
      cs <- forM clients $ \SessionVar {sessionVar} ->
        tryReadTMVar sessionVar >>= \case
          Just (Right smp) -> readTVar (sentSubs smp)
          _ -> pure mempty
      pure (as, ps, cs)
      where
        userClients = maybe id (\userId -> M.filterWithKey (\(tsUserId, _, _) _ -> tsUserId == userId)) userId_
        userConnections = maybe id (\userId -> M.mapMaybe (L.nonEmpty . L.filter (\(connUserId, _, _) -> connUserId == userId))) userId_
    collect :: (RQ.Connections, RQ.Connections, Map SMPTransportSession (Map ConnId Bool)) -> Map Text ActivePendingSubs
    collect (as, ps, cs) = M.fromListWith mergeAPS $ map byServer $ S.toList allServers
      where
        byServer :: SMPServer -> (Text, ActivePendingSubs)
        byServer srv = (decodeLatin1 . strEncode $ SMP.host srv, ActivePendingSubs {active_, pending_})
          where
            active_ = subInfo (srvConns as') (srvConns ac')
            pending_ = subInfo (srvConns ps') (srvConns pc')
            subInfo inAgent inClients =
              SubInfo
                { count = S.size inAgent,
                  clientsMissing = S.size $ inAgent `S.difference` inClients,
                  clientsExtra = S.size $ inClients `S.difference` inAgent
                }
            srvConns = fromMaybe S.empty . M.lookup srv
        allServers :: Set SMPServer
        allServers = M.keysSet as' <> M.keysSet ps' <> S.fromList (map fst cs')
        -- from agent
        as' :: Map SMPServer (Set ConnId)
        as' = M.fromListWith (<>) $ map (\(acId, servs) -> (qServ servs, S.singleton acId)) $ M.assocs as
        ps' :: Map SMPServer (Set ConnId)
        ps' = M.fromListWith (<>) $ map (\(acId, servs) -> (qServ servs, S.singleton acId)) $ M.assocs ps
        qServ :: NonEmpty RQ.QKey -> SMPServer
        qServ ((_, srv, _) :| _) = srv
        -- from clients
        cs' :: [(SMPServer, Map ConnId Bool)]
        cs' = map (first $ \(_, srv, _) -> srv) $ M.assocs cs
        -- partition client connections
        (ac', pc') = foldl' (\acc (srv, conns) -> M.foldlWithKey' (p srv) acc conns) (M.empty, M.empty) cs'
          where
            p srv (active, pending) acId subscribed
              | subscribed = (M.insertWith (<>) srv (S.singleton acId) active, pending)
              | otherwise = (active, M.insertWith (<>) srv (S.singleton acId) pending)

data AgentWorkersDetails = AgentWorkersDetails
  { smpClients_ :: [Text],
    ntfClients_ :: [Text],
    xftpClients_ :: [Text],
    smpDeliveryWorkers_ :: Map Text WorkersDetails,
    asyncCmdWorkers_ :: Map Text WorkersDetails,
    smpSubWorkers_ :: [Text],
    ntfWorkers_ :: Map Text WorkersDetails,
    ntfSMPWorkers_ :: Map Text WorkersDetails,
    xftpRcvWorkers_ :: Map Text WorkersDetails,
    xftpSndWorkers_ :: Map Text WorkersDetails,
    xftpDelWorkers_ :: Map Text WorkersDetails
  }
  deriving (Show)

data WorkersDetails = WorkersDetails
  { restarts :: Int,
    hasWork :: Bool,
    hasAction :: Bool
  }
  deriving (Show)

getAgentWorkersDetails :: AgentClient -> IO AgentWorkersDetails
getAgentWorkersDetails AgentClient {smpClients, ntfClients, xftpClients, smpDeliveryWorkers, asyncCmdWorkers, smpSubWorkers, agentEnv} = do
  smpClients_ <- textKeys <$> readTVarIO smpClients
  ntfClients_ <- textKeys <$> readTVarIO ntfClients
  xftpClients_ <- textKeys <$> readTVarIO xftpClients
  smpDeliveryWorkers_ <- workerStats . fmap fst =<< readTVarIO smpDeliveryWorkers
  asyncCmdWorkers_ <- workerStats =<< readTVarIO asyncCmdWorkers
  smpSubWorkers_ <- textKeys <$> readTVarIO smpSubWorkers
  ntfWorkers_ <- workerStats =<< readTVarIO ntfWorkers
  ntfSMPWorkers_ <- workerStats =<< readTVarIO ntfSMPWorkers
  xftpRcvWorkers_ <- workerStats =<< readTVarIO xftpRcvWorkers
  xftpSndWorkers_ <- workerStats =<< readTVarIO xftpSndWorkers
  xftpDelWorkers_ <- workerStats =<< readTVarIO xftpDelWorkers
  pure
    AgentWorkersDetails
      { smpClients_,
        ntfClients_,
        xftpClients_,
        smpDeliveryWorkers_,
        asyncCmdWorkers_,
        smpSubWorkers_,
        ntfWorkers_,
        ntfSMPWorkers_,
        xftpRcvWorkers_,
        xftpSndWorkers_,
        xftpDelWorkers_
      }
  where
    textKeys :: StrEncoding k => Map k v -> [Text]
    textKeys = map textKey . M.keys
    textKey :: StrEncoding k => k -> Text
    textKey = decodeASCII . strEncode
    workerStats :: StrEncoding k => Map k Worker -> IO (Map Text WorkersDetails)
    workerStats ws = fmap M.fromList . forM (M.toList ws) $ \(qa, Worker {restarts, doWork, action}) -> do
      RestartCount {restartCount} <- readTVarIO restarts
      hasWork <- atomically $ not <$> isEmptyTMVar doWork
      hasAction <- atomically $ not <$> isEmptyTMVar action
      pure (textKey qa, WorkersDetails {restarts = restartCount, hasWork, hasAction})
    Env {ntfSupervisor, xftpAgent} = agentEnv
    NtfSupervisor {ntfWorkers, ntfSMPWorkers} = ntfSupervisor
    XFTPAgent {xftpRcvWorkers, xftpSndWorkers, xftpDelWorkers} = xftpAgent

data AgentWorkersSummary = AgentWorkersSummary
  { smpClientsCount :: Int,
    ntfClientsCount :: Int,
    xftpClientsCount :: Int,
    smpDeliveryWorkersCount :: WorkersSummary,
    asyncCmdWorkersCount :: WorkersSummary,
    smpSubWorkersCount :: Int,
    ntfWorkersCount :: WorkersSummary,
    ntfSMPWorkersCount :: WorkersSummary,
    xftpRcvWorkersCount :: WorkersSummary,
    xftpSndWorkersCount :: WorkersSummary,
    xftpDelWorkersCount :: WorkersSummary
  }
  deriving (Show)

data WorkersSummary = WorkersSummary
  { numActive :: Int,
    numIdle :: Int,
    totalRestarts :: Int
  }
  deriving (Show)

getAgentWorkersSummary :: AgentClient -> IO AgentWorkersSummary
getAgentWorkersSummary AgentClient {smpClients, ntfClients, xftpClients, smpDeliveryWorkers, asyncCmdWorkers, smpSubWorkers, agentEnv} = do
  smpClientsCount <- M.size <$> readTVarIO smpClients
  ntfClientsCount <- M.size <$> readTVarIO ntfClients
  xftpClientsCount <- M.size <$> readTVarIO xftpClients
  smpDeliveryWorkersCount <- readTVarIO smpDeliveryWorkers >>= workerSummary . fmap fst
  asyncCmdWorkersCount <- readTVarIO asyncCmdWorkers >>= workerSummary
  smpSubWorkersCount <- M.size <$> readTVarIO smpSubWorkers
  ntfWorkersCount <- readTVarIO ntfWorkers >>= workerSummary
  ntfSMPWorkersCount <- readTVarIO ntfSMPWorkers >>= workerSummary
  xftpRcvWorkersCount <- readTVarIO xftpRcvWorkers >>= workerSummary
  xftpSndWorkersCount <- readTVarIO xftpSndWorkers >>= workerSummary
  xftpDelWorkersCount <- readTVarIO xftpDelWorkers >>= workerSummary
  pure
    AgentWorkersSummary
      { smpClientsCount,
        ntfClientsCount,
        xftpClientsCount,
        smpDeliveryWorkersCount,
        asyncCmdWorkersCount,
        smpSubWorkersCount,
        ntfWorkersCount,
        ntfSMPWorkersCount,
        xftpRcvWorkersCount,
        xftpSndWorkersCount,
        xftpDelWorkersCount
      }
  where
    Env {ntfSupervisor, xftpAgent} = agentEnv
    NtfSupervisor {ntfWorkers, ntfSMPWorkers} = ntfSupervisor
    XFTPAgent {xftpRcvWorkers, xftpSndWorkers, xftpDelWorkers} = xftpAgent
    workerSummary :: M.Map k Worker -> IO WorkersSummary
    workerSummary = liftIO . foldM byWork WorkersSummary {numActive = 0, numIdle = 0, totalRestarts = 0}
      where
        byWork WorkersSummary {numActive, numIdle, totalRestarts} Worker {action, restarts} = do
          RestartCount {restartCount} <- readTVarIO restarts
          ifM
            (atomically $ isJust <$> tryReadTMVar action)
            (pure WorkersSummary {numActive, numIdle = numIdle + 1, totalRestarts = totalRestarts + restartCount})
            (pure WorkersSummary {numActive = numActive + 1, numIdle, totalRestarts = totalRestarts + restartCount})

$(J.deriveJSON defaultJSON ''AgentLocks)

$(J.deriveJSON (enumJSON $ dropPrefix "TS") ''ProtocolTestStep)

$(J.deriveJSON defaultJSON ''ProtocolTestFailure)

$(J.deriveJSON defaultJSON ''SubInfo)

$(J.deriveJSON defaultJSON {J.fieldLabelModifier = takeWhile (/= '_')} ''ActivePendingSubs)

$(J.deriveJSON defaultJSON ''SubscriptionsInfo)

$(J.deriveJSON defaultJSON ''WorkersDetails)

$(J.deriveJSON defaultJSON ''WorkersSummary)

$(J.deriveJSON defaultJSON {J.fieldLabelModifier = takeWhile (/= '_')} ''AgentWorkersDetails)

$(J.deriveJSON defaultJSON ''AgentWorkersSummary)

$(J.deriveJSON (enumJSON $ dropPrefix "UN") ''UserNetworkType)

$(J.deriveJSON defaultJSON ''UserNetworkInfo)<|MERGE_RESOLUTION|>--- conflicted
+++ resolved
@@ -1268,17 +1268,12 @@
   logServer "-->" c srv "" "NEW"
   tSess <- liftIO $ mkTransportSession c userId srv connId
   (sessId, QIK {rcvId, sndId, rcvPublicDhKey}) <-
-<<<<<<< HEAD
-    withClient c tSess "NEW" $ \smp -> (sessionId $ thParams smp,) <$> case subMode of
+    withClient c tSess "NEW" $ \(SMPConnectedClient smp _) -> (sessionId $ thParams smp,) <$> case subMode of
       SMOnlyCreate -> createSMPQueue smp rKeys dhKey auth subMode
       SMSubscribe -> do
         r <- createSMPQueue smp rKeys dhKey auth subMode
         atomically $ TM.insert connId True (sentSubs smp)
         pure r
-=======
-    withClient c tSess "NEW" $ \(SMPConnectedClient smp _) ->
-      (sessionId $ thParams smp,) <$> createSMPQueue smp rKeys dhKey auth subMode
->>>>>>> 2d2cc86b
   liftIO . logServer "<--" c srv "" $ B.unwords ["IDS", logSecret rcvId, logSecret sndId]
   let rq =
         RcvQueue
@@ -1939,7 +1934,7 @@
       clients <- userClients <$> readTVar (smpClients c)
       cs <- forM clients $ \SessionVar {sessionVar} ->
         tryReadTMVar sessionVar >>= \case
-          Just (Right smp) -> readTVar (sentSubs smp)
+          Just (Right SMPConnectedClient {connectedClient}) -> readTVar (sentSubs connectedClient)
           _ -> pure mempty
       pure (as, ps, cs)
       where

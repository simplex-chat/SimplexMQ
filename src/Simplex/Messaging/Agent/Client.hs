{-# LANGUAGE AllowAmbiguousTypes #-}
{-# LANGUAGE ConstraintKinds #-}
{-# LANGUAGE DataKinds #-}
{-# LANGUAGE DeriveAnyClass #-}
{-# LANGUAGE DuplicateRecordFields #-}
{-# LANGUAGE FlexibleContexts #-}
{-# LANGUAGE FlexibleInstances #-}
{-# LANGUAGE FunctionalDependencies #-}
{-# LANGUAGE GADTs #-}
{-# LANGUAGE LambdaCase #-}
{-# LANGUAGE NamedFieldPuns #-}
{-# LANGUAGE OverloadedLists #-}
{-# LANGUAGE OverloadedStrings #-}
{-# LANGUAGE RankNTypes #-}
{-# LANGUAGE ScopedTypeVariables #-}
{-# LANGUAGE StrictData #-}
{-# LANGUAGE TemplateHaskell #-}
{-# LANGUAGE TupleSections #-}
{-# LANGUAGE TypeApplications #-}
{-# LANGUAGE TypeFamilyDependencies #-}

module Simplex.Messaging.Agent.Client
  ( AgentClient (..),
    ProtocolTestFailure (..),
    ProtocolTestStep (..),
    newAgentClient,
    withConnLock,
    withConnLocks,
    withInvLock,
    withLockMap,
    closeAgentClient,
    closeProtocolServerClients,
    reconnectServerClients,
    closeXFTPServerClient,
    runSMPServerTest,
    runXFTPServerTest,
    runNTFServerTest,
    getXFTPWorkPath,
    newRcvQueue,
    subscribeQueues,
    getQueueMessage,
    decryptSMPMessage,
    addSubscription,
    addNewQueueSubscription,
    getSubscriptions,
    sendConfirmation,
    sendInvitation,
    temporaryAgentError,
    temporaryOrHostError,
    secureQueue,
    enableQueueNotifications,
    enableQueuesNtfs,
    disableQueueNotifications,
    disableQueuesNtfs,
    sendAgentMessage,
    agentNtfRegisterToken,
    agentNtfVerifyToken,
    agentNtfCheckToken,
    agentNtfReplaceToken,
    agentNtfDeleteToken,
    agentNtfEnableCron,
    agentNtfCreateSubscription,
    agentNtfCheckSubscription,
    agentNtfDeleteSubscription,
    agentXFTPDownloadChunk,
    agentXFTPNewChunk,
    agentXFTPUploadChunk,
    agentXFTPAddRecipients,
    agentXFTPDeleteChunk,
    agentCbEncrypt,
    agentCbDecrypt,
    cryptoError,
    sendAck,
    suspendQueue,
    deleteQueue,
    deleteQueues,
    logServer,
    logSecret,
    removeSubscription,
    hasActiveSubscription,
    hasPendingSubscription,
    hasGetLock,
    activeClientSession,
    agentClientStore,
    agentDRG,
    getAgentSubscriptions,
    slowNetworkConfig,
    protocolClientError,
    Worker (..),
    SessionVar (..),
    SubscriptionsInfo (..),
    ActivePendingSubs (..),
    SubInfo (..),
    AgentOperation (..),
    AgentOpState (..),
    AgentState (..),
    AgentLocks (..),
    AgentStatsKey (..),
    getAgentWorker,
    getAgentWorker',
    cancelWorker,
    waitForWork,
    hasWorkToDo,
    hasWorkToDo',
    withWork,
    agentOperations,
    agentOperationBracket,
    waitUntilActive,
    UserNetworkInfo (..),
    UserNetworkType (..),
    UserNetworkState (..),
    UNSOffline (..),
    waitForUserNetwork,
    throwWhenInactive,
    throwWhenNoDelivery,
    beginAgentOperation,
    endAgentOperation,
    waitUntilForeground,
    suspendSendingAndDatabase,
    suspendOperation,
    notifySuspended,
    whenSuspending,
    withStore,
    withStore',
    withStoreBatch,
    withStoreBatch',
    storeError,
    userServers,
    pickServer,
    getNextServer,
    withUserServers,
    withNextSrv,
    AgentWorkersDetails (..),
    getAgentWorkersDetails,
    AgentWorkersSummary (..),
    getAgentWorkersSummary,
    SMPTransportSession,
    NtfTransportSession,
    XFTPTransportSession,
  )
where

import Control.Applicative ((<|>))
import Control.Concurrent (ThreadId, forkIO, threadDelay)
import Control.Concurrent.Async (Async, uninterruptibleCancel)
import Control.Concurrent.STM (retry, throwSTM)
import Control.Exception (AsyncException (..), BlockedIndefinitelyOnSTM (..))
import Control.Logger.Simple
import Control.Monad
import Control.Monad.Except
import Control.Monad.IO.Unlift
import Control.Monad.Reader
import Crypto.Random (ChaChaDRG)
import qualified Data.Aeson as J
import qualified Data.Aeson.TH as J
import Data.Bifunctor (bimap, first, second)
import Data.ByteString.Base64
import Data.ByteString.Char8 (ByteString)
import qualified Data.ByteString.Char8 as B
import Data.Either (partitionEithers)
import Data.Functor (($>))
import Data.Int (Int64)
import Data.List (deleteFirstsBy, foldl', partition, (\\))
import Data.List.NonEmpty (NonEmpty (..), (<|))
import qualified Data.List.NonEmpty as L
import Data.Map.Strict (Map)
import qualified Data.Map.Strict as M
import Data.Maybe (fromMaybe, isJust, isNothing, listToMaybe)
import Data.Set (Set)
import qualified Data.Set as S
import Data.Text (Text)
import Data.Text.Encoding
import Data.Time (UTCTime, defaultTimeLocale, diffUTCTime, formatTime, getCurrentTime)
import Data.Time.Clock.System (getSystemTime)
import Data.Word (Word16)
import Network.Socket (HostName)
import Simplex.FileTransfer.Client (XFTPChunkSpec (..), XFTPClient, XFTPClientConfig (..), XFTPClientError)
import qualified Simplex.FileTransfer.Client as X
import Simplex.FileTransfer.Description (ChunkReplicaId (..), FileDigest (..), kb)
import Simplex.FileTransfer.Protocol (FileInfo (..), FileResponse)
import Simplex.FileTransfer.Transport (XFTPErrorType (DIGEST), XFTPRcvChunkSpec (..), XFTPVersion)
import Simplex.FileTransfer.Types (DeletedSndChunkReplica (..), NewSndChunkReplica (..), RcvFileChunkReplica (..), SndFileChunk (..), SndFileChunkReplica (..))
import Simplex.FileTransfer.Util (uniqueCombine)
import Simplex.Messaging.Agent.Env.SQLite
import Simplex.Messaging.Agent.Lock
import Simplex.Messaging.Agent.Protocol
import Simplex.Messaging.Agent.RetryInterval
import Simplex.Messaging.Agent.Store
import Simplex.Messaging.Agent.Store.SQLite (SQLiteStore (..), withTransaction)
import qualified Simplex.Messaging.Agent.Store.SQLite.DB as DB
import Simplex.Messaging.Agent.TRcvQueues (TRcvQueues)
import qualified Simplex.Messaging.Agent.TRcvQueues as RQ
import Simplex.Messaging.Client
import Simplex.Messaging.Client.Agent ()
import qualified Simplex.Messaging.Crypto as C
import Simplex.Messaging.Encoding
import Simplex.Messaging.Encoding.String
import Simplex.Messaging.Notifications.Client
import Simplex.Messaging.Notifications.Protocol
import Simplex.Messaging.Notifications.Transport (NTFVersion)
import Simplex.Messaging.Notifications.Types
import Simplex.Messaging.Parsers (defaultJSON, dropPrefix, enumJSON, parse)
import Simplex.Messaging.Protocol
  ( AProtocolType (..),
    BrokerMsg,
    EntityId,
    ErrorType,
    MsgFlags (..),
    MsgId,
    NtfPublicAuthKey,
    NtfServer,
    NtfServerWithAuth,
    ProtoServer,
    ProtoServerWithAuth (..),
    Protocol (..),
    ProtocolServer (..),
    ProtocolTypeI (..),
    QueueId,
    QueueIdsKeys (..),
    RcvMessage (..),
    RcvNtfPublicDhKey,
    SMPMsgMeta (..),
    SProtocolType (..),
    SndPublicAuthKey,
    SubscriptionMode (..),
    UserProtocol,
    VersionRangeSMPC,
    VersionSMPC,
    XFTPServer,
    XFTPServerWithAuth,
    sameSrvAddr',
  )
import qualified Simplex.Messaging.Protocol as SMP
import Simplex.Messaging.Session
import Simplex.Messaging.TMap (TMap)
import qualified Simplex.Messaging.TMap as TM
import Simplex.Messaging.Transport (SMPVersion, SessionId, THandleParams (sessionId))
import Simplex.Messaging.Transport.Client (TransportHost)
import Simplex.Messaging.Util
import Simplex.Messaging.Version
import System.Mem.Weak (Weak)
import System.Random (randomR)
import UnliftIO (mapConcurrently, timeout)
import UnliftIO.Async (async)
import UnliftIO.Directory (doesFileExist, getTemporaryDirectory, removeFile)
import qualified UnliftIO.Exception as E
import UnliftIO.STM

type ClientVar msg = SessionVar (Either AgentErrorType (Client msg))

type SMPClientVar = ClientVar SMP.BrokerMsg

type NtfClientVar = ClientVar NtfResponse

type XFTPClientVar = ClientVar FileResponse

type SMPTransportSession = TransportSession SMP.BrokerMsg

type NtfTransportSession = TransportSession NtfResponse

type XFTPTransportSession = TransportSession FileResponse

data AgentClient = AgentClient
  { acThread :: TVar (Maybe (Weak ThreadId)),
    active :: TVar Bool,
    rcvQ :: TBQueue (ATransmission 'Client),
    subQ :: TBQueue (ATransmission 'Agent),
    msgQ :: TBQueue (ServerTransmission SMPVersion ErrorType BrokerMsg),
    smpServers :: TMap UserId (NonEmpty SMPServerWithAuth),
    smpClients :: TMap SMPTransportSession SMPClientVar,
    ntfServers :: TVar [NtfServer],
    ntfClients :: TMap NtfTransportSession NtfClientVar,
    xftpServers :: TMap UserId (NonEmpty XFTPServerWithAuth),
    xftpClients :: TMap XFTPTransportSession XFTPClientVar,
    useNetworkConfig :: TVar (NetworkConfig, NetworkConfig), -- (slow, fast) networks
    userNetworkState :: TVar UserNetworkState,
    subscrConns :: TVar (Set ConnId),
    activeSubs :: TRcvQueues,
    pendingSubs :: TRcvQueues,
    removedSubs :: TMap (UserId, SMPServer, SMP.RecipientId) SMPClientError,
    workerSeq :: TVar Int,
    smpDeliveryWorkers :: TMap SndQAddr (Worker, TMVar ()),
    asyncCmdWorkers :: TMap (Maybe SMPServer) Worker,
    connCmdsQueued :: TMap ConnId Bool,
    ntfNetworkOp :: TVar AgentOpState,
    rcvNetworkOp :: TVar AgentOpState,
    msgDeliveryOp :: TVar AgentOpState,
    sndNetworkOp :: TVar AgentOpState,
    databaseOp :: TVar AgentOpState,
    agentState :: TVar AgentState,
    getMsgLocks :: TMap (SMPServer, SMP.RecipientId) (TMVar ()),
    -- locks to prevent concurrent operations with connection
    connLocks :: TMap ConnId Lock,
    -- locks to prevent concurrent operations with connection request invitations
    invLocks :: TMap ByteString Lock,
    -- lock to prevent concurrency between periodic and async connection deletions
    deleteLock :: Lock,
    -- smpSubWorkers for SMP servers sessions
    smpSubWorkers :: TMap SMPTransportSession (SessionVar (Async ())),
    agentStats :: TMap AgentStatsKey (TVar Int),
    clientId :: Int,
    agentEnv :: Env
  }

getAgentWorker :: (Ord k, Show k) => String -> Bool -> AgentClient -> k -> TMap k Worker -> (Worker -> AM ()) -> AM' Worker
getAgentWorker = getAgentWorker' id pure
{-# INLINE getAgentWorker #-}

getAgentWorker' :: forall a k. (Ord k, Show k) => (a -> Worker) -> (Worker -> STM a) -> String -> Bool -> AgentClient -> k -> TMap k a -> (a -> AM ()) -> AM' a
getAgentWorker' toW fromW name hasWork c key ws work = do
  atomically (getWorker >>= maybe createWorker whenExists) >>= \w -> runWorker w $> w
  where
    getWorker = TM.lookup key ws
    createWorker = do
      w <- fromW =<< newWorker c
      TM.insert key w ws
      pure w
    whenExists w
      | hasWork = hasWorkToDo (toW w) $> w
      | otherwise = pure w
    runWorker w = runWorkerAsync (toW w) runWork
      where
        runWork :: AM' ()
        runWork = tryAgentError' (work w) >>= restartOrDelete
        restartOrDelete :: Either AgentErrorType () -> AM' ()
        restartOrDelete e_ = do
          t <- liftIO getSystemTime
          maxRestarts <- asks $ maxWorkerRestartsPerMin . config
          -- worker may terminate because it was deleted from the map (getWorker returns Nothing), then it won't restart
          restart <- atomically $ getWorker >>= maybe (pure False) (shouldRestart e_ (toW w) t maxRestarts)
          when restart runWork
        shouldRestart e_ Worker {workerId = wId, doWork, action, restarts} t maxRestarts w'
          | wId == workerId (toW w') =
              checkRestarts . updateRestartCount t =<< readTVar restarts
          | otherwise =
              pure False -- there is a new worker in the map, no action
          where
            checkRestarts rc
              | restartCount rc < maxRestarts = do
                  writeTVar restarts rc
                  hasWorkToDo' doWork
                  void $ tryPutTMVar action Nothing
                  notifyErr INTERNAL
                  pure True
              | otherwise = do
                  TM.delete key ws
                  notifyErr $ CRITICAL True
                  pure False
              where
                notifyErr err = do
                  let e = either ((", error: " <>) . show) (\_ -> ", no error") e_
                      msg = "Worker " <> name <> " for " <> show key <> " terminated " <> show (restartCount rc) <> " times" <> e
                  writeTBQueue (subQ c) ("", "", APC SAEConn $ ERR $ err msg)

newWorker :: AgentClient -> STM Worker
newWorker c = do
  workerId <- stateTVar (workerSeq c) $ \next -> (next, next + 1)
  doWork <- newTMVar ()
  action <- newTMVar Nothing
  restarts <- newTVar $ RestartCount 0 0
  pure Worker {workerId, doWork, action, restarts}

runWorkerAsync :: Worker -> AM' () -> AM' ()
runWorkerAsync Worker {action} work =
  E.bracket
    (atomically $ takeTMVar action) -- get current action, locking to avoid race conditions
    (atomically . tryPutTMVar action) -- if it was running (or if start crashes), put it back and unlock (don't lock if it was just started)
    (\a -> when (isNothing a) start) -- start worker if it's not running
  where
    start = atomically . putTMVar action . Just =<< async work

data AgentOperation = AONtfNetwork | AORcvNetwork | AOMsgDelivery | AOSndNetwork | AODatabase
  deriving (Eq, Show)

agentOpSel :: AgentOperation -> (AgentClient -> TVar AgentOpState)
agentOpSel = \case
  AONtfNetwork -> ntfNetworkOp
  AORcvNetwork -> rcvNetworkOp
  AOMsgDelivery -> msgDeliveryOp
  AOSndNetwork -> sndNetworkOp
  AODatabase -> databaseOp

agentOperations :: [AgentClient -> TVar AgentOpState]
agentOperations = [ntfNetworkOp, rcvNetworkOp, msgDeliveryOp, sndNetworkOp, databaseOp]

data AgentOpState = AgentOpState {opSuspended :: !Bool, opsInProgress :: !Int}

data AgentState = ASForeground | ASSuspending | ASSuspended
  deriving (Eq, Show)

data AgentLocks = AgentLocks
  { connLocks :: Map String String,
    invLocks :: Map String String,
    delLock :: Maybe String
  }
  deriving (Show)

data AgentStatsKey = AgentStatsKey
  { userId :: UserId,
    host :: ByteString,
    clientTs :: ByteString,
    cmd :: ByteString,
    res :: ByteString
  }
  deriving (Eq, Ord, Show)

data UserNetworkInfo = UserNetworkInfo
  { networkType :: UserNetworkType,
    online :: Bool
  }
  deriving (Show)

data UserNetworkType = UNNone | UNCellular | UNWifi | UNEthernet | UNOther
  deriving (Eq, Show)

data UserNetworkState = UserNetworkState
  { networkType :: UserNetworkType,
    offline :: Maybe UNSOffline
  }
  deriving (Show)

data UNSOffline = UNSOffline {offlineDelay :: Int64, offlineFrom :: UTCTime}
  deriving (Show)

-- | Creates an SMP agent client instance that receives commands and sends responses via 'TBQueue's.
newAgentClient :: Int -> InitialAgentServers -> Env -> STM AgentClient
newAgentClient clientId InitialAgentServers {smp, ntf, xftp, netCfg} agentEnv = do
  let qSize = tbqSize $ config agentEnv
  acThread <- newTVar Nothing
  active <- newTVar True
  rcvQ <- newTBQueue qSize
  subQ <- newTBQueue qSize
  msgQ <- newTBQueue qSize
  smpServers <- newTVar smp
  smpClients <- TM.empty
  ntfServers <- newTVar ntf
  ntfClients <- TM.empty
  xftpServers <- newTVar xftp
  xftpClients <- TM.empty
  useNetworkConfig <- newTVar (slowNetworkConfig netCfg, netCfg)
  userNetworkState <- newTVar $ UserNetworkState UNOther Nothing
  subscrConns <- newTVar S.empty
  activeSubs <- RQ.empty
  pendingSubs <- RQ.empty
  removedSubs <- TM.empty
  workerSeq <- newTVar 0
  smpDeliveryWorkers <- TM.empty
  asyncCmdWorkers <- TM.empty
  connCmdsQueued <- TM.empty
  ntfNetworkOp <- newTVar $ AgentOpState False 0
  rcvNetworkOp <- newTVar $ AgentOpState False 0
  msgDeliveryOp <- newTVar $ AgentOpState False 0
  sndNetworkOp <- newTVar $ AgentOpState False 0
  databaseOp <- newTVar $ AgentOpState False 0
  agentState <- newTVar ASForeground
  getMsgLocks <- TM.empty
  connLocks <- TM.empty
  invLocks <- TM.empty
  deleteLock <- createLock
  smpSubWorkers <- TM.empty
  agentStats <- TM.empty
  return
    AgentClient
      { acThread,
        active,
        rcvQ,
        subQ,
        msgQ,
        smpServers,
        smpClients,
        ntfServers,
        ntfClients,
        xftpServers,
        xftpClients,
        useNetworkConfig,
        userNetworkState,
        subscrConns,
        activeSubs,
        pendingSubs,
        removedSubs,
        workerSeq,
        smpDeliveryWorkers,
        asyncCmdWorkers,
        connCmdsQueued,
        ntfNetworkOp,
        rcvNetworkOp,
        msgDeliveryOp,
        sndNetworkOp,
        databaseOp,
        agentState,
        getMsgLocks,
        connLocks,
        invLocks,
        deleteLock,
        smpSubWorkers,
        agentStats,
        clientId,
        agentEnv
      }

slowNetworkConfig :: NetworkConfig -> NetworkConfig
slowNetworkConfig cfg@NetworkConfig {tcpConnectTimeout, tcpTimeout, tcpTimeoutPerKb} =
  cfg {tcpConnectTimeout = slow tcpConnectTimeout, tcpTimeout = slow tcpTimeout, tcpTimeoutPerKb = slow tcpTimeoutPerKb}
  where
    slow :: Integral a => a -> a
    slow t = (t * 3) `div` 2

agentClientStore :: AgentClient -> SQLiteStore
agentClientStore AgentClient {agentEnv = Env {store}} = store
{-# INLINE agentClientStore #-}

agentDRG :: AgentClient -> TVar ChaChaDRG
agentDRG AgentClient {agentEnv = Env {random}} = random
{-# INLINE agentDRG #-}

class (Encoding err, Show err) => ProtocolServerClient v err msg | msg -> v, msg -> err where
  type Client msg = c | c -> msg
  getProtocolServerClient :: AgentClient -> TransportSession msg -> AM (Client msg)
  clientProtocolError :: HostName -> err -> AgentErrorType
  closeProtocolServerClient :: Client msg -> IO ()
  clientServer :: Client msg -> String
  clientTransportHost :: Client msg -> TransportHost
  clientSessionTs :: Client msg -> UTCTime

instance ProtocolServerClient SMPVersion ErrorType BrokerMsg where
  type Client BrokerMsg = ProtocolClient SMPVersion ErrorType BrokerMsg
  getProtocolServerClient = getSMPServerClient
  clientProtocolError = SMP
  closeProtocolServerClient = closeProtocolClient
  clientServer = protocolClientServer
  clientTransportHost = transportHost'
  clientSessionTs = sessionTs

instance ProtocolServerClient NTFVersion ErrorType NtfResponse where
  type Client NtfResponse = ProtocolClient NTFVersion ErrorType NtfResponse
  getProtocolServerClient = getNtfServerClient
  clientProtocolError = NTF
  closeProtocolServerClient = closeProtocolClient
  clientServer = protocolClientServer
  clientTransportHost = transportHost'
  clientSessionTs = sessionTs

instance ProtocolServerClient XFTPVersion XFTPErrorType FileResponse where
  type Client FileResponse = XFTPClient
  getProtocolServerClient = getXFTPServerClient
  clientProtocolError = XFTP
  closeProtocolServerClient = X.closeXFTPClient
  clientServer = X.xftpClientServer
  clientTransportHost = X.xftpTransportHost
  clientSessionTs = X.xftpSessionTs

getSMPServerClient :: AgentClient -> SMPTransportSession -> AM SMPClient
getSMPServerClient c@AgentClient {active, smpClients, msgQ, workerSeq} tSess@(userId, srv, _) = do
  unlessM (readTVarIO active) . throwError $ INACTIVE
  atomically (getSessVar workerSeq tSess smpClients)
    >>= either newClient (waitForProtocolClient c tSess)
  where
    -- we resubscribe only on newClient error, but not on waitForProtocolClient error,
    -- as the large number of delivery workers waiting for the client TMVar
    -- make it expensive to check for pending subscriptions.
    newClient v =
      newProtocolClient c tSess smpClients connectClient v
        `catchAgentError` \e -> lift (resubscribeSMPSession c tSess) >> throwError e
    connectClient :: SMPClientVar -> AM SMPClient
    connectClient v = do
      cfg <- lift $ getClientConfig c smpCfg
      g <- asks random
      env <- ask
      liftError' (protocolClientError SMP $ B.unpack $ strEncode srv) $
        getProtocolClient g tSess cfg (Just msgQ) $
          clientDisconnected env v

    clientDisconnected :: Env -> SMPClientVar -> SMPClient -> IO ()
    clientDisconnected env v client = do
      removeClientAndSubs >>= serverDown
      logInfo . decodeUtf8 $ "Agent disconnected from " <> showServer srv
      where
        -- we make active subscriptions pending only if the client for tSess was current (in the map) and active,
        -- because we can have a race condition when a new current client could have already
        -- made subscriptions active, and the old client would be processing diconnection later.
        removeClientAndSubs :: IO ([RcvQueue], [ConnId])
        removeClientAndSubs = atomically $ ifM currentActiveClient removeSubs $ pure ([], [])
          where
            currentActiveClient = (&&) <$> removeSessVar' v tSess smpClients <*> readTVar active
            removeSubs = do
              (qs, cs) <- RQ.getDelSessQueues tSess $ activeSubs c
              RQ.batchAddQueues (pendingSubs c) qs
              pure (qs, cs)

        serverDown :: ([RcvQueue], [ConnId]) -> IO ()
        serverDown (qs, conns) = whenM (readTVarIO active) $ do
          incClientStat c userId client "DISCONNECT" ""
          notifySub "" $ hostEvent DISCONNECT client
          unless (null conns) $ notifySub "" $ DOWN srv conns
          unless (null qs) $ do
            atomically $ mapM_ (releaseGetLock c) qs
            runReaderT (resubscribeSMPSession c tSess) env

        notifySub :: forall e. AEntityI e => ConnId -> ACommand 'Agent e -> IO ()
        notifySub connId cmd = atomically $ writeTBQueue (subQ c) ("", connId, APC (sAEntity @e) cmd)

resubscribeSMPSession :: AgentClient -> SMPTransportSession -> AM' ()
resubscribeSMPSession c@AgentClient {smpSubWorkers, workerSeq} tSess =
  atomically getWorkerVar >>= mapM_ (either newSubWorker (\_ -> pure ()))
  where
    getWorkerVar =
      ifM
        (null <$> getPending)
        (pure Nothing) -- prevent race with cleanup and adding pending queues in another call
        (Just <$> getSessVar workerSeq tSess smpSubWorkers)
    newSubWorker v = do
      a <- async $ void (E.tryAny runSubWorker) >> atomically (cleanup v)
      atomically $ putTMVar (sessionVar v) a
    runSubWorker = do
      ri <- asks $ reconnectInterval . config
      timeoutCounts <- newTVarIO 0
      withRetryInterval ri $ \_ loop -> do
        pending <- atomically getPending
        forM_ (L.nonEmpty pending) $ \qs -> do
          waitForUserNetwork c
          void . tryAgentError' $ reconnectSMPClient timeoutCounts c tSess qs
          loop
    getPending = RQ.getSessQueues tSess $ pendingSubs c
    cleanup :: SessionVar (Async ()) -> STM ()
    cleanup v = do
      -- Here we wait until TMVar is not empty to prevent worker cleanup happening before worker is added to TMVar.
      -- Not waiting may result in terminated worker remaining in the map.
      whenM (isEmptyTMVar $ sessionVar v) retry
      removeSessVar v tSess smpSubWorkers

reconnectSMPClient :: TVar Int -> AgentClient -> SMPTransportSession -> NonEmpty RcvQueue -> AM ()
reconnectSMPClient tc c tSess@(_, srv, _) qs = do
  NetworkConfig {tcpTimeout} <- atomically $ getNetworkConfig c
  -- this allows 3x of timeout per batch of subscription (90 queues per batch empirically)
  let t = (length qs `div` 90 + 1) * tcpTimeout * 3
  ExceptT (sequence <$> (t `timeout` runExceptT resubscribe)) >>= \case
    Just _ -> atomically $ writeTVar tc 0
    Nothing ->
      (offline <$> readTVarIO (userNetworkState c)) >>= \case
        -- reset and do not report consequitive timeouts while offline
        Just _ -> atomically $ writeTVar tc 0
        Nothing -> do
          tc' <- atomically $ stateTVar tc $ \i -> (i + 1, i + 1)
          maxTC <- asks $ maxSubscriptionTimeouts . config
          when (tc' >= maxTC) $ do
            let msg = show tc' <> " consecutive subscription timeouts: " <> show (length qs) <> " queues, transport session: " <> show tSess
            atomically $ writeTBQueue (subQ c) ("", "", APC SAEConn $ ERR $ INTERNAL msg)
  where
    resubscribe :: AM ()
    resubscribe = do
      cs <- readTVarIO $ RQ.getConnections $ activeSubs c
      (rs, sessId_) <- lift . subscribeQueues c $ L.toList qs
      let (errs, okConns) = partitionEithers $ map (\(RcvQueue {connId}, r) -> bimap (connId,) (const connId) r) rs
      liftIO $ do
        let conns = filter (`M.notMember` cs) okConns
        unless (null conns) $ notifySub "" $ UP srv conns
      let (tempErrs, finalErrs) = partition (temporaryAgentError . snd) errs
      liftIO $ mapM_ (\(connId, e) -> notifySub connId $ ERR e) finalErrs
      forM_ (listToMaybe tempErrs) $ \(_, err) -> do
        when (null okConns && M.null cs && null finalErrs) . liftIO $
          forM_ sessId_ $ \sessId -> do
            -- We only close the client session that was used to subscribe.
            v_ <- atomically $ ifM (activeClientSession c tSess sessId) (TM.lookupDelete tSess $ smpClients c) (pure Nothing)
            mapM_ (closeClient_ c) v_
        throwError err
    notifySub :: forall e. AEntityI e => ConnId -> ACommand 'Agent e -> IO ()
    notifySub connId cmd = atomically $ writeTBQueue (subQ c) ("", connId, APC (sAEntity @e) cmd)

getNtfServerClient :: AgentClient -> NtfTransportSession -> AM NtfClient
getNtfServerClient c@AgentClient {active, ntfClients, workerSeq} tSess@(userId, srv, _) = do
  unlessM (readTVarIO active) . throwError $ INACTIVE
  atomically (getSessVar workerSeq tSess ntfClients)
    >>= either
      (newProtocolClient c tSess ntfClients connectClient)
      (waitForProtocolClient c tSess)
  where
    connectClient :: NtfClientVar -> AM NtfClient
    connectClient v = do
      cfg <- lift $ getClientConfig c ntfCfg
      g <- asks random
      liftError' (protocolClientError NTF $ B.unpack $ strEncode srv) $
        getProtocolClient g tSess cfg Nothing $
          clientDisconnected v

    clientDisconnected :: NtfClientVar -> NtfClient -> IO ()
    clientDisconnected v client = do
      atomically $ removeSessVar v tSess ntfClients
      incClientStat c userId client "DISCONNECT" ""
      atomically $ writeTBQueue (subQ c) ("", "", APC SAENone $ hostEvent DISCONNECT client)
      logInfo . decodeUtf8 $ "Agent disconnected from " <> showServer srv

getXFTPServerClient :: AgentClient -> XFTPTransportSession -> AM XFTPClient
getXFTPServerClient c@AgentClient {active, xftpClients, workerSeq} tSess@(userId, srv, _) = do
  unlessM (readTVarIO active) . throwError $ INACTIVE
  atomically (getSessVar workerSeq tSess xftpClients)
    >>= either
      (newProtocolClient c tSess xftpClients connectClient)
      (waitForProtocolClient c tSess)
  where
    connectClient :: XFTPClientVar -> AM XFTPClient
    connectClient v = do
      cfg <- asks $ xftpCfg . config
      xftpNetworkConfig <- atomically $ getNetworkConfig c
      liftError' (protocolClientError XFTP $ B.unpack $ strEncode srv) $
        X.getXFTPClient tSess cfg {xftpNetworkConfig} $
          clientDisconnected v

    clientDisconnected :: XFTPClientVar -> XFTPClient -> IO ()
    clientDisconnected v client = do
      atomically $ removeSessVar v tSess xftpClients
      incClientStat c userId client "DISCONNECT" ""
      atomically $ writeTBQueue (subQ c) ("", "", APC SAENone $ hostEvent DISCONNECT client)
      logInfo . decodeUtf8 $ "Agent disconnected from " <> showServer srv

waitForProtocolClient :: ProtocolTypeI (ProtoType msg) => AgentClient -> TransportSession msg -> ClientVar msg -> AM (Client msg)
waitForProtocolClient c (_, srv, _) v = do
  NetworkConfig {tcpConnectTimeout} <- atomically $ getNetworkConfig c
  client_ <- liftIO $ tcpConnectTimeout `timeout` atomically (readTMVar $ sessionVar v)
  liftEither $ case client_ of
    Just (Right smpClient) -> Right smpClient
    Just (Left e) -> Left e
    Nothing -> Left $ BROKER (B.unpack $ strEncode srv) TIMEOUT

-- clientConnected arg is only passed for SMP server
newProtocolClient ::
  forall v err msg.
  (ProtocolTypeI (ProtoType msg), ProtocolServerClient v err msg) =>
  AgentClient ->
  TransportSession msg ->
  TMap (TransportSession msg) (ClientVar msg) ->
  (ClientVar msg -> AM (Client msg)) ->
  ClientVar msg ->
  AM (Client msg)
newProtocolClient c tSess@(userId, srv, entityId_) clients connectClient v =
  tryAgentError (connectClient v) >>= \case
    Right client -> do
      logInfo . decodeUtf8 $ "Agent connected to " <> showServer srv <> " (user " <> bshow userId <> maybe "" (" for entity " <>) entityId_ <> ")"
      atomically $ putTMVar (sessionVar v) (Right client)
      liftIO $ incClientStat c userId client "CLIENT" "OK"
      atomically $ writeTBQueue (subQ c) ("", "", APC SAENone $ hostEvent CONNECT client)
      pure client
    Left e -> do
      liftIO $ incServerStat c userId srv "CLIENT" $ strEncode e
      atomically $ do
        removeSessVar v tSess clients
        putTMVar (sessionVar v) (Left e)
      throwError e -- signal error to caller

hostEvent :: forall v err msg. (ProtocolTypeI (ProtoType msg), ProtocolServerClient v err msg) => (AProtocolType -> TransportHost -> ACommand 'Agent 'AENone) -> Client msg -> ACommand 'Agent 'AENone
hostEvent event = event (AProtocolType $ protocolTypeI @(ProtoType msg)) . clientTransportHost

getClientConfig :: AgentClient -> (AgentConfig -> ProtocolClientConfig v) -> AM' (ProtocolClientConfig v)
getClientConfig c cfgSel = do
  cfg <- asks $ cfgSel . config
  networkConfig <- atomically $ getNetworkConfig c
  pure cfg {networkConfig}

getNetworkConfig :: AgentClient -> STM NetworkConfig
getNetworkConfig c = do
  (slowCfg, fastCfg) <- readTVar (useNetworkConfig c)
  UserNetworkState {networkType} <- readTVar (userNetworkState c)
  pure $ case networkType of
    UNCellular -> slowCfg
    UNNone -> slowCfg
    _ -> fastCfg

waitForUserNetwork :: AgentClient -> AM' ()
waitForUserNetwork AgentClient {userNetworkState} =
  readTVarIO userNetworkState >>= mapM_ waitWhileOffline . offline
  where
    waitWhileOffline UNSOffline {offlineDelay = d} =
      unlessM (liftIO $ waitOnline d False) $ do
        -- network delay reached, increase delay
        ts' <- liftIO getCurrentTime
        ni <- asks $ userNetworkInterval . config
        atomically $ do
          ns@UserNetworkState {offline} <- readTVar userNetworkState
          forM_ offline $ \UNSOffline {offlineDelay = d', offlineFrom = ts} ->
            -- Using `min` to avoid multiple updates in a short period of time
            -- and to reset `offlineDelay` if network went `on` and `off` again.
            writeTVar userNetworkState $!
              let d'' = nextRetryDelay (diffToMicroseconds $ diffUTCTime ts' ts) (min d d') ni
               in ns {offline = Just UNSOffline {offlineDelay = d'', offlineFrom = ts}}
    waitOnline :: Int64 -> Bool -> IO Bool
    waitOnline t online'
      | t <= 0 = pure online'
      | otherwise =
          registerDelay (fromIntegral maxWait)
            >>= atomically . onlineOrDelay
            >>= waitOnline (t - maxWait)
      where
        maxWait = min t $ fromIntegral (maxBound :: Int)
        onlineOrDelay delay = do
          online <- isNothing . offline <$> readTVar userNetworkState
          expired <- readTVar delay
          unless (online || expired) retry
          pure online

closeAgentClient :: AgentClient -> IO ()
closeAgentClient c = do
  atomically $ writeTVar (active c) False
  closeProtocolServerClients c smpClients
  closeProtocolServerClients c ntfClients
  closeProtocolServerClients c xftpClients
  atomically (swapTVar (smpSubWorkers c) M.empty) >>= mapM_ cancelReconnect
  clearWorkers smpDeliveryWorkers >>= mapM_ (cancelWorker . fst)
  clearWorkers asyncCmdWorkers >>= mapM_ cancelWorker
  clear connCmdsQueued
  atomically . RQ.clear $ activeSubs c
  atomically . RQ.clear $ pendingSubs c
  clear subscrConns
  clear getMsgLocks
  where
    clearWorkers :: Ord k => (AgentClient -> TMap k a) -> IO (Map k a)
    clearWorkers workers = atomically $ swapTVar (workers c) mempty
    clear :: Monoid m => (AgentClient -> TVar m) -> IO ()
    clear sel = atomically $ writeTVar (sel c) mempty
    cancelReconnect :: SessionVar (Async ()) -> IO ()
    cancelReconnect v = void . forkIO $ atomically (readTMVar $ sessionVar v) >>= uninterruptibleCancel

cancelWorker :: Worker -> IO ()
cancelWorker Worker {doWork, action} = do
  noWorkToDo doWork
  atomically (tryTakeTMVar action) >>= mapM_ (mapM_ uninterruptibleCancel)

waitUntilActive :: AgentClient -> STM ()
waitUntilActive c = unlessM (readTVar $ active c) retry
{-# INLINE waitUntilActive #-}

throwWhenInactive :: AgentClient -> STM ()
throwWhenInactive c = unlessM (readTVar $ active c) $ throwSTM ThreadKilled
{-# INLINE throwWhenInactive #-}

-- this function is used to remove workers once delivery is complete, not when it is removed from the map
throwWhenNoDelivery :: AgentClient -> SndQueue -> STM ()
throwWhenNoDelivery c sq =
  unlessM (TM.member (qAddress sq) $ smpDeliveryWorkers c) $
    throwSTM ThreadKilled

closeProtocolServerClients :: ProtocolServerClient v err msg => AgentClient -> (AgentClient -> TMap (TransportSession msg) (ClientVar msg)) -> IO ()
closeProtocolServerClients c clientsSel =
  atomically (clientsSel c `swapTVar` M.empty) >>= mapM_ (forkIO . closeClient_ c)

reconnectServerClients :: ProtocolServerClient v err msg => AgentClient -> (AgentClient -> TMap (TransportSession msg) (ClientVar msg)) -> IO ()
reconnectServerClients c clientsSel =
  readTVarIO (clientsSel c) >>= mapM_ (forkIO . closeClient_ c)

closeClient :: ProtocolServerClient v err msg => AgentClient -> (AgentClient -> TMap (TransportSession msg) (ClientVar msg)) -> TransportSession msg -> IO ()
closeClient c clientSel tSess =
  atomically (TM.lookupDelete tSess $ clientSel c) >>= mapM_ (closeClient_ c)

closeClient_ :: ProtocolServerClient v err msg => AgentClient -> ClientVar msg -> IO ()
closeClient_ c v = do
  NetworkConfig {tcpConnectTimeout} <- atomically $ getNetworkConfig c
  E.handle (\BlockedIndefinitelyOnSTM -> pure ()) $
    tcpConnectTimeout `timeout` atomically (readTMVar $ sessionVar v) >>= \case
      Just (Right client) -> closeProtocolServerClient client `catchAll_` pure ()
      _ -> pure ()

closeXFTPServerClient :: AgentClient -> UserId -> XFTPServer -> FileDigest -> IO ()
closeXFTPServerClient c userId server (FileDigest chunkDigest) =
  mkTransportSession c userId server chunkDigest >>= closeClient c xftpClients

withConnLock :: AgentClient -> ConnId -> String -> AM a -> AM a
withConnLock c connId name = ExceptT . withConnLock' c connId name . runExceptT
{-# INLINE withConnLock #-}

withConnLock' :: AgentClient -> ConnId -> String -> AM' a -> AM' a
withConnLock' _ "" _ = id
withConnLock' AgentClient {connLocks} connId name = withLockMap connLocks connId name
{-# INLINE withConnLock' #-}

withInvLock :: AgentClient -> ByteString -> String -> AM a -> AM a
withInvLock c key name = ExceptT . withInvLock' c key name . runExceptT
{-# INLINE withInvLock #-}

withInvLock' :: AgentClient -> ByteString -> String -> AM' a -> AM' a
withInvLock' AgentClient {invLocks} = withLockMap invLocks
{-# INLINE withInvLock' #-}

withConnLocks :: AgentClient -> [ConnId] -> String -> AM' a -> AM' a
withConnLocks AgentClient {connLocks} = withLocksMap_ connLocks . filter (not . B.null)
{-# INLINE withConnLocks #-}

withLockMap :: (Ord k, MonadUnliftIO m) => TMap k Lock -> k -> String -> m a -> m a
withLockMap = withGetLock . getMapLock
{-# INLINE withLockMap #-}

withLocksMap_ :: (Ord k, MonadUnliftIO m) => TMap k Lock -> [k] -> String -> m a -> m a
withLocksMap_ = withGetLocks . getMapLock
{-# INLINE withLocksMap_ #-}

getMapLock :: Ord k => TMap k Lock -> k -> STM Lock
getMapLock locks key = TM.lookup key locks >>= maybe newLock pure
  where
    newLock = createLock >>= \l -> TM.insert key l locks $> l

withClient_ :: forall a v err msg. ProtocolServerClient v err msg => AgentClient -> TransportSession msg -> ByteString -> (Client msg -> AM a) -> AM a
withClient_ c tSess@(userId, srv, _) statCmd action = do
  cl <- getProtocolServerClient c tSess
  (action cl <* stat cl "OK") `catchAgentError` logServerError cl
  where
    stat cl = liftIO . incClientStat c userId cl statCmd
    logServerError :: Client msg -> AgentErrorType -> AM a
    logServerError cl e = do
      logServer "<--" c srv "" $ strEncode e
      stat cl $ strEncode e
      throwError e

withLogClient_ :: ProtocolServerClient v err msg => AgentClient -> TransportSession msg -> EntityId -> ByteString -> (Client msg -> AM a) -> AM a
withLogClient_ c tSess@(_, srv, _) entId cmdStr action = do
  logServer "-->" c srv entId cmdStr
  res <- withClient_ c tSess cmdStr action
  logServer "<--" c srv entId "OK"
  return res

withClient :: forall v err msg a. ProtocolServerClient v err msg => AgentClient -> TransportSession msg -> ByteString -> (Client msg -> ExceptT (ProtocolClientError err) IO a) -> AM a
withClient c tSess statKey action = withClient_ c tSess statKey $ \client -> liftClient (clientProtocolError @v @err @msg) (clientServer client) $ action client
{-# INLINE withClient #-}

withLogClient :: forall v err msg a. ProtocolServerClient v err msg => AgentClient -> TransportSession msg -> EntityId -> ByteString -> (Client msg -> ExceptT (ProtocolClientError err) IO a) -> AM a
withLogClient c tSess entId cmdStr action = withLogClient_ c tSess entId cmdStr $ \client -> liftClient (clientProtocolError @v @err @msg) (clientServer client) $ action client
{-# INLINE withLogClient #-}

withSMPClient :: SMPQueueRec q => AgentClient -> q -> ByteString -> (SMPClient -> ExceptT SMPClientError IO a) -> AM a
withSMPClient c q cmdStr action = do
  tSess <- liftIO $ mkSMPTransportSession c q
  withLogClient c tSess (queueId q) cmdStr action

withSMPClient_ :: SMPQueueRec q => AgentClient -> q -> ByteString -> (SMPClient -> AM a) -> AM a
withSMPClient_ c q cmdStr action = do
  tSess <- liftIO $ mkSMPTransportSession c q
  withLogClient_ c tSess (queueId q) cmdStr action

withNtfClient :: AgentClient -> NtfServer -> EntityId -> ByteString -> (NtfClient -> ExceptT NtfClientError IO a) -> AM a
withNtfClient c srv = withLogClient c (0, srv, Nothing)

withXFTPClient ::
  ProtocolServerClient v err msg =>
  AgentClient ->
  (UserId, ProtoServer msg, EntityId) ->
  ByteString ->
  (Client msg -> ExceptT (ProtocolClientError err) IO b) ->
  AM b
withXFTPClient c (userId, srv, entityId) cmdStr action = do
  tSess <- liftIO $ mkTransportSession c userId srv entityId
  withLogClient c tSess entityId cmdStr action

liftClient :: (Show err, Encoding err) => (HostName -> err -> AgentErrorType) -> HostName -> ExceptT (ProtocolClientError err) IO a -> AM a
liftClient protocolError_ = liftError . protocolClientError protocolError_
{-# INLINE liftClient #-}

protocolClientError :: (Show err, Encoding err) => (HostName -> err -> AgentErrorType) -> HostName -> ProtocolClientError err -> AgentErrorType
protocolClientError protocolError_ host = \case
  PCEProtocolError e -> protocolError_ host e
  PCEResponseError e -> BROKER host $ RESPONSE $ B.unpack $ smpEncode e
  PCEUnexpectedResponse _ -> BROKER host UNEXPECTED
  PCEResponseTimeout -> BROKER host TIMEOUT
  PCENetworkError -> BROKER host NETWORK
  PCEIncompatibleHost -> BROKER host HOST
  PCETransportError e -> BROKER host $ TRANSPORT e
  e@PCECryptoError {} -> INTERNAL $ show e
  PCEIOError {} -> BROKER host NETWORK

data ProtocolTestStep
  = TSConnect
  | TSDisconnect
  | TSCreateQueue
  | TSSecureQueue
  | TSDeleteQueue
  | TSCreateFile
  | TSUploadFile
  | TSDownloadFile
  | TSCompareFile
  | TSDeleteFile
  | TSCreateNtfToken
  | TSDeleteNtfToken
  deriving (Eq, Show)

data ProtocolTestFailure = ProtocolTestFailure
  { testStep :: ProtocolTestStep,
    testError :: AgentErrorType
  }
  deriving (Eq, Show)

runSMPServerTest :: AgentClient -> UserId -> SMPServerWithAuth -> AM' (Maybe ProtocolTestFailure)
runSMPServerTest c userId (ProtoServerWithAuth srv auth) = do
  cfg <- getClientConfig c smpCfg
  C.AuthAlg ra <- asks $ rcvAuthAlg . config
  C.AuthAlg sa <- asks $ sndAuthAlg . config
  g <- asks random
  liftIO $ do
    let tSess = (userId, srv, Nothing)
    getProtocolClient g tSess cfg Nothing (\_ -> pure ()) >>= \case
      Right smp -> do
        rKeys@(_, rpKey) <- atomically $ C.generateAuthKeyPair ra g
        (sKey, _) <- atomically $ C.generateAuthKeyPair sa g
        (dhKey, _) <- atomically $ C.generateKeyPair g
        r <- runExceptT $ do
          SMP.QIK {rcvId} <- liftError (testErr TSCreateQueue) $ createSMPQueue smp rKeys dhKey auth SMSubscribe
          liftError (testErr TSSecureQueue) $ secureSMPQueue smp rpKey rcvId sKey
          liftError (testErr TSDeleteQueue) $ deleteSMPQueue smp rpKey rcvId
        ok <- tcpTimeout (networkConfig cfg) `timeout` closeProtocolClient smp
        incClientStat c userId smp "SMP_TEST" "OK"
        pure $ either Just (const Nothing) r <|> maybe (Just (ProtocolTestFailure TSDisconnect $ BROKER addr TIMEOUT)) (const Nothing) ok
      Left e -> pure (Just $ testErr TSConnect e)
  where
    addr = B.unpack $ strEncode srv
    testErr :: ProtocolTestStep -> SMPClientError -> ProtocolTestFailure
    testErr step = ProtocolTestFailure step . protocolClientError SMP addr

runXFTPServerTest :: AgentClient -> UserId -> XFTPServerWithAuth -> AM' (Maybe ProtocolTestFailure)
runXFTPServerTest c userId (ProtoServerWithAuth srv auth) = do
  cfg <- asks $ xftpCfg . config
  g <- asks random
  xftpNetworkConfig <- atomically $ getNetworkConfig c
  workDir <- getXFTPWorkPath
  filePath <- getTempFilePath workDir
  rcvPath <- getTempFilePath workDir
  liftIO $ do
    let tSess = (userId, srv, Nothing)
    X.getXFTPClient tSess cfg {xftpNetworkConfig} (\_ -> pure ()) >>= \case
      Right xftp -> withTestChunk filePath $ do
        (sndKey, spKey) <- atomically $ C.generateAuthKeyPair C.SEd25519 g
        (rcvKey, rpKey) <- atomically $ C.generateAuthKeyPair C.SEd25519 g
        digest <- liftIO $ C.sha256Hash <$> B.readFile filePath
        let file = FileInfo {sndKey, size = chSize, digest}
            chunkSpec = X.XFTPChunkSpec {filePath, chunkOffset = 0, chunkSize = chSize}
        r <- runExceptT $ do
          (sId, [rId]) <- liftError (testErr TSCreateFile) $ X.createXFTPChunk xftp spKey file [rcvKey] auth
          liftError (testErr TSUploadFile) $ X.uploadXFTPChunk xftp spKey sId chunkSpec
          liftError (testErr TSDownloadFile) $ X.downloadXFTPChunk g xftp rpKey rId $ XFTPRcvChunkSpec rcvPath chSize digest
          rcvDigest <- liftIO $ C.sha256Hash <$> B.readFile rcvPath
          unless (digest == rcvDigest) $ throwError $ ProtocolTestFailure TSCompareFile $ XFTP (B.unpack $ strEncode srv) DIGEST
          liftError (testErr TSDeleteFile) $ X.deleteXFTPChunk xftp spKey sId
        ok <- tcpTimeout xftpNetworkConfig `timeout` X.closeXFTPClient xftp
        incClientStat c userId xftp "XFTP_TEST" "OK"
        pure $ either Just (const Nothing) r <|> maybe (Just (ProtocolTestFailure TSDisconnect $ BROKER addr TIMEOUT)) (const Nothing) ok
      Left e -> pure (Just $ testErr TSConnect e)
  where
    addr = B.unpack $ strEncode srv
    testErr :: ProtocolTestStep -> XFTPClientError -> ProtocolTestFailure
    testErr step = ProtocolTestFailure step . protocolClientError XFTP addr
    chSize :: Integral a => a
    chSize = kb 64
    getTempFilePath :: FilePath -> AM' FilePath
    getTempFilePath workPath = do
      ts <- liftIO getCurrentTime
      let isoTime = formatTime defaultTimeLocale "%Y-%m-%dT%H%M%S.%6q" ts
      uniqueCombine workPath isoTime
    withTestChunk :: FilePath -> IO a -> IO a
    withTestChunk fp =
      E.bracket_
        (createTestChunk fp)
        (whenM (doesFileExist fp) $ removeFile fp `catchAll_` pure ())
    -- this creates a new DRG on purpose to avoid blocking the one used in the agent
    createTestChunk :: FilePath -> IO ()
    createTestChunk fp = B.writeFile fp =<< atomically . C.randomBytes chSize =<< C.newRandom

runNTFServerTest :: AgentClient -> UserId -> NtfServerWithAuth -> AM' (Maybe ProtocolTestFailure)
runNTFServerTest c userId (ProtoServerWithAuth srv _) = do
  cfg <- getClientConfig c ntfCfg
  C.AuthAlg a <- asks $ rcvAuthAlg . config
  g <- asks random
  liftIO $ do
    let tSess = (userId, srv, Nothing)
    getProtocolClient g tSess cfg Nothing (\_ -> pure ()) >>= \case
      Right ntf -> do
        (nKey, npKey) <- atomically $ C.generateAuthKeyPair a g
        (dhKey, _) <- atomically $ C.generateKeyPair g
        r <- runExceptT $ do
          let deviceToken = DeviceToken PPApnsNull "test_ntf_token"
          (tknId, _) <- liftError (testErr TSCreateNtfToken) $ ntfRegisterToken ntf npKey (NewNtfTkn deviceToken nKey dhKey)
          liftError (testErr TSDeleteNtfToken) $ ntfDeleteToken ntf npKey tknId
        ok <- tcpTimeout (networkConfig cfg) `timeout` closeProtocolClient ntf
        incClientStat c userId ntf "NTF_TEST" "OK"
        pure $ either Just (const Nothing) r <|> maybe (Just (ProtocolTestFailure TSDisconnect $ BROKER addr TIMEOUT)) (const Nothing) ok
      Left e -> pure (Just $ testErr TSConnect e)
  where
    addr = B.unpack $ strEncode srv
    testErr :: ProtocolTestStep -> SMPClientError -> ProtocolTestFailure
    testErr step = ProtocolTestFailure step . protocolClientError NTF addr

getXFTPWorkPath :: AM' FilePath
getXFTPWorkPath = do
  workDir <- readTVarIO =<< asks (xftpWorkDir . xftpAgent)
  maybe getTemporaryDirectory pure workDir

mkTransportSession :: AgentClient -> UserId -> ProtoServer msg -> EntityId -> IO (TransportSession msg)
mkTransportSession c userId srv entityId = mkTSession userId srv entityId <$> getSessionMode c
{-# INLINE mkTransportSession #-}

mkTSession :: UserId -> ProtoServer msg -> EntityId -> TransportSessionMode -> TransportSession msg
mkTSession userId srv entityId mode = (userId, srv, if mode == TSMEntity then Just entityId else Nothing)
{-# INLINE mkTSession #-}

mkSMPTransportSession :: SMPQueueRec q => AgentClient -> q -> IO SMPTransportSession
mkSMPTransportSession c q = mkSMPTSession q <$> getSessionMode c
{-# INLINE mkSMPTransportSession #-}

mkSMPTSession :: SMPQueueRec q => q -> TransportSessionMode -> SMPTransportSession
mkSMPTSession q = mkTSession (qUserId q) (qServer q) (qConnId q)
{-# INLINE mkSMPTSession #-}

getSessionMode :: AgentClient -> IO TransportSessionMode
getSessionMode = atomically . fmap sessionMode . getNetworkConfig
{-# INLINE getSessionMode #-}

newRcvQueue :: AgentClient -> UserId -> ConnId -> SMPServerWithAuth -> VersionRangeSMPC -> SubscriptionMode -> AM (NewRcvQueue, SMPQueueUri, SMPTransportSession, SessionId)
newRcvQueue c userId connId (ProtoServerWithAuth srv auth) vRange subMode = do
  C.AuthAlg a <- asks (rcvAuthAlg . config)
  g <- asks random
  rKeys@(_, rcvPrivateKey) <- atomically $ C.generateAuthKeyPair a g
  (dhKey, privDhKey) <- atomically $ C.generateKeyPair g
  (e2eDhKey, e2ePrivKey) <- atomically $ C.generateKeyPair g
  logServer "-->" c srv "" "NEW"
  tSess <- liftIO $ mkTransportSession c userId srv connId
<<<<<<< HEAD
  QIK {rcvId, sndId, rcvPublicDhKey} <-
    withClient c tSess "NEW" $ \smp -> case subMode of
      SMOnlyCreate -> createSMPQueue smp rKeys dhKey auth subMode
      SMSubscribe -> do
        r <- createSMPQueue smp rKeys dhKey auth subMode
        atomically $ TM.insert connId True (sentSubs smp)
        pure r
=======
  (sessId, QIK {rcvId, sndId, rcvPublicDhKey}) <-
    withClient c tSess "NEW" $ \smp ->
      (sessionId $ thParams smp,) <$> createSMPQueue smp rKeys dhKey auth subMode
>>>>>>> 91cc48aa
  liftIO . logServer "<--" c srv "" $ B.unwords ["IDS", logSecret rcvId, logSecret sndId]
  let rq =
        RcvQueue
          { userId,
            connId,
            server = srv,
            rcvId,
            rcvPrivateKey,
            rcvDhSecret = C.dh' rcvPublicDhKey privDhKey,
            e2ePrivKey,
            e2eDhSecret = Nothing,
            sndId,
            status = New,
            dbQueueId = DBNewQueue,
            primary = True,
            dbReplaceQueueId = Nothing,
            rcvSwchStatus = Nothing,
            smpClientVersion = maxVersion vRange,
            clientNtfCreds = Nothing,
            deleteErrors = 0
          }
      qUri = SMPQueueUri vRange $ SMPQueueAddress srv sndId e2eDhKey
  pure (rq, qUri, tSess, sessId)

processSubResult :: AgentClient -> RcvQueue -> Either SMPClientError () -> STM ()
processSubResult c rq@RcvQueue {connId} = \case
  Left e ->
    unless (temporaryClientError e) $ do
      RQ.deleteQueue rq (pendingSubs c)
      TM.insert (RQ.qKey rq) e (removedSubs c)
  Right () ->
    whenM (hasPendingSubscription c connId) $
      addSubscription c rq

temporaryAgentError :: AgentErrorType -> Bool
temporaryAgentError = \case
  BROKER _ NETWORK -> True
  BROKER _ TIMEOUT -> True
  INACTIVE -> True
  _ -> False
{-# INLINE temporaryAgentError #-}

temporaryOrHostError :: AgentErrorType -> Bool
temporaryOrHostError = \case
  BROKER _ HOST -> True
  e -> temporaryAgentError e
{-# INLINE temporaryOrHostError #-}

-- | Subscribe to queues. The list of results can have a different order.
subscribeQueues :: AgentClient -> [RcvQueue] -> AM' ([(RcvQueue, Either AgentErrorType ())], Maybe SessionId)
subscribeQueues c qs = do
  (errs, qs') <- partitionEithers <$> mapM checkQueue qs
  atomically $ do
    modifyTVar' (subscrConns c) (`S.union` S.fromList (map qConnId qs'))
    RQ.batchAddQueues (pendingSubs c) qs'
  env <- ask
  -- only "checked" queues are subscribed
  session <- newTVarIO Nothing
  rs <- sendTSessionBatches "SUB" 90 id (subscribeQueues_ env session) c qs'
  (errs <> rs,) <$> readTVarIO session
  where
    checkQueue rq = do
      prohibited <- atomically $ hasGetLock c rq
      pure $ if prohibited then Left (rq, Left $ CMD PROHIBITED) else Right rq
<<<<<<< HEAD
    subscribeQueues_ :: Env -> SMPClient -> NonEmpty RcvQueue -> IO (BatchResponses SMPClientError ())
    subscribeQueues_ env smp qs' = do
      atomically . modifyTVar (sentSubs smp) . M.union $ M.fromList [(connId, False) | RcvQueue {connId} <- L.toList qs']
      rs <- sendBatch subscribeSMPQueues smp qs'
      atomically . modifyTVar (sentSubs smp) . M.union $ M.fromList [(connId, True) | (RcvQueue {connId}, Right _) <- L.toList rs]
      mapM_ (uncurry $ processSubResult c) rs
      when (any temporaryClientError . lefts . map snd $ L.toList rs) $
        runReaderT (resubscribeSMPSession c $ transportSession' smp) env
      pure rs
=======
    subscribeQueues_ :: Env -> TVar (Maybe SessionId) -> SMPClient -> NonEmpty RcvQueue -> IO (BatchResponses SMPClientError ())
    subscribeQueues_ env session smp qs' = do
      rs <- sendBatch subscribeSMPQueues smp qs'
      active <-
        atomically $
          ifM
            (activeClientSession c tSess sessId)
            (writeTVar session (Just sessId) >> processSubResults rs $> True)
            (pure False)
      if active
        then when (hasTempErrors rs) resubscribe $> rs
        else do
          logWarn "subcription batch result for replaced SMP client, resubscribing"
          resubscribe $> L.map (second $ \_ -> Left PCENetworkError) rs
      where
        tSess = transportSession' smp
        sessId = sessionId $ thParams smp
        hasTempErrors = any (either temporaryClientError (const False) . snd)
        processSubResults :: NonEmpty (RcvQueue, Either SMPClientError ()) -> STM ()
        processSubResults = mapM_ $ uncurry $ processSubResult c
        resubscribe = resubscribeSMPSession c tSess `runReaderT` env

activeClientSession :: AgentClient -> SMPTransportSession -> SessionId -> STM Bool
activeClientSession c tSess sessId = sameSess <$> tryReadSessVar tSess (smpClients c)
  where
    sameSess = \case
      Just (Right smp) -> sessId == sessionId (thParams smp)
      _ -> False
>>>>>>> 91cc48aa

type BatchResponses e r = NonEmpty (RcvQueue, Either e r)

-- statBatchSize is not used to batch the commands, only for traffic statistics
sendTSessionBatches :: forall q r. ByteString -> Int -> (q -> RcvQueue) -> (SMPClient -> NonEmpty q -> IO (BatchResponses SMPClientError r)) -> AgentClient -> [q] -> AM' [(RcvQueue, Either AgentErrorType r)]
sendTSessionBatches statCmd statBatchSize toRQ action c qs =
  concatMap L.toList <$> (mapConcurrently sendClientBatch =<< batchQueues)
  where
    batchQueues :: AM' [(SMPTransportSession, NonEmpty q)]
    batchQueues = do
      mode <- atomically $ sessionMode <$> getNetworkConfig c
      pure . M.assocs $ foldl' (batch mode) M.empty qs
      where
        batch mode m q =
          let tSess = mkSMPTSession (toRQ q) mode
           in M.alter (Just . maybe [q] (q <|)) tSess m
    sendClientBatch :: (SMPTransportSession, NonEmpty q) -> AM' (BatchResponses AgentErrorType r)
    sendClientBatch (tSess@(userId, srv, _), qs') =
      tryAgentError' (getSMPServerClient c tSess) >>= \case
        Left e -> pure $ L.map ((,Left e) . toRQ) qs'
        Right smp -> liftIO $ do
          logServer "-->" c srv (bshow (length qs') <> " queues") statCmd
          rs <- L.map agentError <$> action smp qs'
          statBatch
          pure rs
          where
            agentError = second . first $ protocolClientError SMP $ clientServer smp
            statBatch =
              let n = (length qs - 1) `div` statBatchSize + 1
               in incClientStatN c userId smp n statCmd "OK"

sendBatch :: (SMPClient -> NonEmpty (SMP.RcvPrivateAuthKey, SMP.RecipientId) -> IO (NonEmpty (Either SMPClientError ()))) -> SMPClient -> NonEmpty RcvQueue -> IO (BatchResponses SMPClientError ())
sendBatch smpCmdFunc smp qs = L.zip qs <$> smpCmdFunc smp (L.map queueCreds qs)
  where
    queueCreds RcvQueue {rcvPrivateKey, rcvId} = (rcvPrivateKey, rcvId)

addSubscription :: AgentClient -> RcvQueue -> STM ()
addSubscription c rq@RcvQueue {connId} = do
  modifyTVar' (subscrConns c) $ S.insert connId
  RQ.addQueue rq $ activeSubs c
  RQ.deleteQueue rq $ pendingSubs c

addPendingSubscription :: AgentClient -> RcvQueue -> STM ()
addPendingSubscription c rq@RcvQueue {connId} = do
  modifyTVar' (subscrConns c) $ S.insert connId
  RQ.addQueue rq $ pendingSubs c

addNewQueueSubscription :: AgentClient -> RcvQueue -> SMPTransportSession -> SessionId -> AM' ()
addNewQueueSubscription c rq tSess sessId = do
  same <-
    atomically $
      ifM
        (activeClientSession c tSess sessId)
        (True <$ addSubscription c rq)
        (False <$ addPendingSubscription c rq)
  unless same $ resubscribeSMPSession c tSess

hasActiveSubscription :: AgentClient -> ConnId -> STM Bool
hasActiveSubscription c connId = RQ.hasConn connId $ activeSubs c
{-# INLINE hasActiveSubscription #-}

hasPendingSubscription :: AgentClient -> ConnId -> STM Bool
hasPendingSubscription c connId = RQ.hasConn connId $ pendingSubs c
{-# INLINE hasPendingSubscription #-}

removeSubscription :: AgentClient -> ConnId -> STM ()
removeSubscription c connId = do
  modifyTVar' (subscrConns c) $ S.delete connId
  RQ.deleteConn connId $ activeSubs c
  RQ.deleteConn connId $ pendingSubs c

getSubscriptions :: AgentClient -> STM (Set ConnId)
getSubscriptions = readTVar . subscrConns
{-# INLINE getSubscriptions #-}

logServer :: MonadIO m => ByteString -> AgentClient -> ProtocolServer s -> QueueId -> ByteString -> m ()
logServer dir AgentClient {clientId} srv qId cmdStr =
  logInfo . decodeUtf8 $ B.unwords ["A", "(" <> bshow clientId <> ")", dir, showServer srv, ":", logSecret qId, cmdStr]
{-# INLINE logServer #-}

showServer :: ProtocolServer s -> ByteString
showServer ProtocolServer {host, port} =
  strEncode host <> B.pack (if null port then "" else ':' : port)
{-# INLINE showServer #-}

logSecret :: ByteString -> ByteString
logSecret bs = encode $ B.take 3 bs
{-# INLINE logSecret #-}

sendConfirmation :: AgentClient -> SndQueue -> ByteString -> AM ()
sendConfirmation c sq@SndQueue {sndId, sndPublicKey = Just sndPublicKey, e2ePubKey = e2ePubKey@Just {}} agentConfirmation =
  withSMPClient_ c sq "SEND <CONF>" $ \smp -> do
    let clientMsg = SMP.ClientMessage (SMP.PHConfirmation sndPublicKey) agentConfirmation
    msg <- agentCbEncrypt sq e2ePubKey $ smpEncode clientMsg
    liftClient SMP (clientServer smp) $ sendSMPMessage smp Nothing sndId (SMP.MsgFlags {notification = True}) msg
sendConfirmation _ _ _ = throwError $ INTERNAL "sendConfirmation called without snd_queue public key(s) in the database"

sendInvitation :: AgentClient -> UserId -> Compatible SMPQueueInfo -> Compatible VersionSMPA -> ConnectionRequestUri 'CMInvitation -> ConnInfo -> AM ()
sendInvitation c userId (Compatible (SMPQueueInfo v SMPQueueAddress {smpServer, senderId, dhPublicKey})) (Compatible agentVersion) connReq connInfo = do
  tSess <- liftIO $ mkTransportSession c userId smpServer senderId
  withLogClient_ c tSess senderId "SEND <INV>" $ \smp -> do
    msg <- mkInvitation
    liftClient SMP (clientServer smp) $ sendSMPMessage smp Nothing senderId MsgFlags {notification = True} msg
  where
    mkInvitation :: AM ByteString
    -- this is only encrypted with per-queue E2E, not with double ratchet
    mkInvitation = do
      let agentEnvelope = AgentInvitation {agentVersion, connReq, connInfo}
      agentCbEncryptOnce v dhPublicKey . smpEncode $
        SMP.ClientMessage SMP.PHEmpty (smpEncode agentEnvelope)

getQueueMessage :: AgentClient -> RcvQueue -> AM (Maybe SMPMsgMeta)
getQueueMessage c rq@RcvQueue {server, rcvId, rcvPrivateKey} = do
  atomically createTakeGetLock
  msg_ <- withSMPClient c rq "GET" $ \smp ->
    getSMPMessage smp rcvPrivateKey rcvId
  mapM decryptMeta msg_
  where
    decryptMeta msg@SMP.RcvMessage {msgId} = SMP.rcvMessageMeta msgId <$> decryptSMPMessage rq msg
    createTakeGetLock = TM.alterF takeLock (server, rcvId) $ getMsgLocks c
      where
        takeLock l_ = do
          l <- maybe (newTMVar ()) pure l_
          takeTMVar l
          pure $ Just l

decryptSMPMessage :: RcvQueue -> SMP.RcvMessage -> AM SMP.ClientRcvMsgBody
decryptSMPMessage rq SMP.RcvMessage {msgId, msgBody = SMP.EncRcvMsgBody body} =
  liftEither . parse SMP.clientRcvMsgBodyP (AGENT A_MESSAGE) =<< decrypt body
  where
    decrypt = agentCbDecrypt (rcvDhSecret rq) (C.cbNonce msgId)

secureQueue :: AgentClient -> RcvQueue -> SndPublicAuthKey -> AM ()
secureQueue c rq@RcvQueue {rcvId, rcvPrivateKey} senderKey =
  withSMPClient c rq "KEY <key>" $ \smp ->
    secureSMPQueue smp rcvPrivateKey rcvId senderKey

enableQueueNotifications :: AgentClient -> RcvQueue -> SMP.NtfPublicAuthKey -> SMP.RcvNtfPublicDhKey -> AM (SMP.NotifierId, SMP.RcvNtfPublicDhKey)
enableQueueNotifications c rq@RcvQueue {rcvId, rcvPrivateKey} notifierKey rcvNtfPublicDhKey =
  withSMPClient c rq "NKEY <nkey>" $ \smp ->
    enableSMPQueueNotifications smp rcvPrivateKey rcvId notifierKey rcvNtfPublicDhKey

enableQueuesNtfs :: AgentClient -> [(RcvQueue, SMP.NtfPublicAuthKey, SMP.RcvNtfPublicDhKey)] -> AM' [(RcvQueue, Either AgentErrorType (SMP.NotifierId, SMP.RcvNtfPublicDhKey))]
enableQueuesNtfs = sendTSessionBatches "NKEY" 90 fst3 enableQueues_
  where
    fst3 (x, _, _) = x
    enableQueues_ :: SMPClient -> NonEmpty (RcvQueue, SMP.NtfPublicAuthKey, SMP.RcvNtfPublicDhKey) -> IO (NonEmpty (RcvQueue, Either (ProtocolClientError ErrorType) (SMP.NotifierId, RcvNtfPublicDhKey)))
    enableQueues_ smp qs' = L.zipWith ((,) . fst3) qs' <$> enableSMPQueuesNtfs smp (L.map queueCreds qs')
    queueCreds :: (RcvQueue, SMP.NtfPublicAuthKey, SMP.RcvNtfPublicDhKey) -> (SMP.RcvPrivateAuthKey, SMP.RecipientId, SMP.NtfPublicAuthKey, SMP.RcvNtfPublicDhKey)
    queueCreds (RcvQueue {rcvPrivateKey, rcvId}, notifierKey, rcvNtfPublicDhKey) = (rcvPrivateKey, rcvId, notifierKey, rcvNtfPublicDhKey)

disableQueueNotifications :: AgentClient -> RcvQueue -> AM ()
disableQueueNotifications c rq@RcvQueue {rcvId, rcvPrivateKey} =
  withSMPClient c rq "NDEL" $ \smp ->
    disableSMPQueueNotifications smp rcvPrivateKey rcvId

disableQueuesNtfs :: AgentClient -> [RcvQueue] -> AM' [(RcvQueue, Either AgentErrorType ())]
disableQueuesNtfs = sendTSessionBatches "NDEL" 90 id $ sendBatch disableSMPQueuesNtfs

sendAck :: AgentClient -> RcvQueue -> MsgId -> AM ()
sendAck c rq@RcvQueue {rcvId, rcvPrivateKey} msgId = do
  withSMPClient c rq ("ACK:" <> logSecret msgId) $ \smp ->
    ackSMPMessage smp rcvPrivateKey rcvId msgId
  atomically $ releaseGetLock c rq

hasGetLock :: AgentClient -> RcvQueue -> STM Bool
hasGetLock c RcvQueue {server, rcvId} =
  TM.member (server, rcvId) $ getMsgLocks c

releaseGetLock :: AgentClient -> RcvQueue -> STM ()
releaseGetLock c RcvQueue {server, rcvId} =
  TM.lookup (server, rcvId) (getMsgLocks c) >>= mapM_ (`tryPutTMVar` ())

suspendQueue :: AgentClient -> RcvQueue -> AM ()
suspendQueue c rq@RcvQueue {rcvId, rcvPrivateKey} =
  withSMPClient c rq "OFF" $ \smp ->
    suspendSMPQueue smp rcvPrivateKey rcvId

deleteQueue :: AgentClient -> RcvQueue -> AM ()
deleteQueue c rq@RcvQueue {rcvId, rcvPrivateKey} = do
  withSMPClient c rq "DEL" $ \smp ->
    deleteSMPQueue smp rcvPrivateKey rcvId

deleteQueues :: AgentClient -> [RcvQueue] -> AM' [(RcvQueue, Either AgentErrorType ())]
deleteQueues = sendTSessionBatches "DEL" 90 id $ sendBatch deleteSMPQueues

sendAgentMessage :: AgentClient -> SndQueue -> MsgFlags -> ByteString -> AM ()
sendAgentMessage c sq@SndQueue {sndId, sndPrivateKey} msgFlags agentMsg =
  withSMPClient_ c sq "SEND <MSG>" $ \smp -> do
    let clientMsg = SMP.ClientMessage SMP.PHEmpty agentMsg
    msg <- agentCbEncrypt sq Nothing $ smpEncode clientMsg
    liftClient SMP (clientServer smp) $ sendSMPMessage smp (Just sndPrivateKey) sndId msgFlags msg

agentNtfRegisterToken :: AgentClient -> NtfToken -> NtfPublicAuthKey -> C.PublicKeyX25519 -> AM (NtfTokenId, C.PublicKeyX25519)
agentNtfRegisterToken c NtfToken {deviceToken, ntfServer, ntfPrivKey} ntfPubKey pubDhKey =
  withClient c (0, ntfServer, Nothing) "TNEW" $ \ntf -> ntfRegisterToken ntf ntfPrivKey (NewNtfTkn deviceToken ntfPubKey pubDhKey)

agentNtfVerifyToken :: AgentClient -> NtfTokenId -> NtfToken -> NtfRegCode -> AM ()
agentNtfVerifyToken c tknId NtfToken {ntfServer, ntfPrivKey} code =
  withNtfClient c ntfServer tknId "TVFY" $ \ntf -> ntfVerifyToken ntf ntfPrivKey tknId code

agentNtfCheckToken :: AgentClient -> NtfTokenId -> NtfToken -> AM NtfTknStatus
agentNtfCheckToken c tknId NtfToken {ntfServer, ntfPrivKey} =
  withNtfClient c ntfServer tknId "TCHK" $ \ntf -> ntfCheckToken ntf ntfPrivKey tknId

agentNtfReplaceToken :: AgentClient -> NtfTokenId -> NtfToken -> DeviceToken -> AM ()
agentNtfReplaceToken c tknId NtfToken {ntfServer, ntfPrivKey} token =
  withNtfClient c ntfServer tknId "TRPL" $ \ntf -> ntfReplaceToken ntf ntfPrivKey tknId token

agentNtfDeleteToken :: AgentClient -> NtfTokenId -> NtfToken -> AM ()
agentNtfDeleteToken c tknId NtfToken {ntfServer, ntfPrivKey} =
  withNtfClient c ntfServer tknId "TDEL" $ \ntf -> ntfDeleteToken ntf ntfPrivKey tknId

agentNtfEnableCron :: AgentClient -> NtfTokenId -> NtfToken -> Word16 -> AM ()
agentNtfEnableCron c tknId NtfToken {ntfServer, ntfPrivKey} interval =
  withNtfClient c ntfServer tknId "TCRN" $ \ntf -> ntfEnableCron ntf ntfPrivKey tknId interval

agentNtfCreateSubscription :: AgentClient -> NtfTokenId -> NtfToken -> SMPQueueNtf -> SMP.NtfPrivateAuthKey -> AM NtfSubscriptionId
agentNtfCreateSubscription c tknId NtfToken {ntfServer, ntfPrivKey} smpQueue nKey =
  withNtfClient c ntfServer tknId "SNEW" $ \ntf -> ntfCreateSubscription ntf ntfPrivKey (NewNtfSub tknId smpQueue nKey)

agentNtfCheckSubscription :: AgentClient -> NtfSubscriptionId -> NtfToken -> AM NtfSubStatus
agentNtfCheckSubscription c subId NtfToken {ntfServer, ntfPrivKey} =
  withNtfClient c ntfServer subId "SCHK" $ \ntf -> ntfCheckSubscription ntf ntfPrivKey subId

agentNtfDeleteSubscription :: AgentClient -> NtfSubscriptionId -> NtfToken -> AM ()
agentNtfDeleteSubscription c subId NtfToken {ntfServer, ntfPrivKey} =
  withNtfClient c ntfServer subId "SDEL" $ \ntf -> ntfDeleteSubscription ntf ntfPrivKey subId

agentXFTPDownloadChunk :: AgentClient -> UserId -> FileDigest -> RcvFileChunkReplica -> XFTPRcvChunkSpec -> AM ()
agentXFTPDownloadChunk c userId (FileDigest chunkDigest) RcvFileChunkReplica {server, replicaId = ChunkReplicaId fId, replicaKey} chunkSpec = do
  g <- asks random
  withXFTPClient c (userId, server, chunkDigest) "FGET" $ \xftp -> X.downloadXFTPChunk g xftp replicaKey fId chunkSpec

agentXFTPNewChunk :: AgentClient -> SndFileChunk -> Int -> XFTPServerWithAuth -> AM NewSndChunkReplica
agentXFTPNewChunk c SndFileChunk {userId, chunkSpec = XFTPChunkSpec {chunkSize}, digest = FileDigest chunkDigest} n (ProtoServerWithAuth srv auth) = do
  rKeys <- xftpRcvKeys n
  (sndKey, replicaKey) <- atomically . C.generateAuthKeyPair C.SEd25519 =<< asks random
  let fileInfo = FileInfo {sndKey, size = fromIntegral chunkSize, digest = chunkDigest}
  logServer "-->" c srv "" "FNEW"
  tSess <- liftIO $ mkTransportSession c userId srv chunkDigest
  (sndId, rIds) <- withClient c tSess "FNEW" $ \xftp -> X.createXFTPChunk xftp replicaKey fileInfo (L.map fst rKeys) auth
  logServer "<--" c srv "" $ B.unwords ["SIDS", logSecret sndId]
  pure NewSndChunkReplica {server = srv, replicaId = ChunkReplicaId sndId, replicaKey, rcvIdsKeys = L.toList $ xftpRcvIdsKeys rIds rKeys}

agentXFTPUploadChunk :: AgentClient -> UserId -> FileDigest -> SndFileChunkReplica -> XFTPChunkSpec -> AM ()
agentXFTPUploadChunk c userId (FileDigest chunkDigest) SndFileChunkReplica {server, replicaId = ChunkReplicaId fId, replicaKey} chunkSpec =
  withXFTPClient c (userId, server, chunkDigest) "FPUT" $ \xftp -> X.uploadXFTPChunk xftp replicaKey fId chunkSpec

agentXFTPAddRecipients :: AgentClient -> UserId -> FileDigest -> SndFileChunkReplica -> Int -> AM (NonEmpty (ChunkReplicaId, C.APrivateAuthKey))
agentXFTPAddRecipients c userId (FileDigest chunkDigest) SndFileChunkReplica {server, replicaId = ChunkReplicaId fId, replicaKey} n = do
  rKeys <- xftpRcvKeys n
  rIds <- withXFTPClient c (userId, server, chunkDigest) "FADD" $ \xftp -> X.addXFTPRecipients xftp replicaKey fId (L.map fst rKeys)
  pure $ xftpRcvIdsKeys rIds rKeys

agentXFTPDeleteChunk :: AgentClient -> UserId -> DeletedSndChunkReplica -> AM ()
agentXFTPDeleteChunk c userId DeletedSndChunkReplica {server, replicaId = ChunkReplicaId fId, replicaKey, chunkDigest = FileDigest chunkDigest} =
  withXFTPClient c (userId, server, chunkDigest) "FDEL" $ \xftp -> X.deleteXFTPChunk xftp replicaKey fId

xftpRcvKeys :: Int -> AM (NonEmpty C.AAuthKeyPair)
xftpRcvKeys n = do
  rKeys <- atomically . replicateM n . C.generateAuthKeyPair C.SEd25519 =<< asks random
  case L.nonEmpty rKeys of
    Just rKeys' -> pure rKeys'
    _ -> throwError $ INTERNAL "non-positive number of recipients"

xftpRcvIdsKeys :: NonEmpty ByteString -> NonEmpty C.AAuthKeyPair -> NonEmpty (ChunkReplicaId, C.APrivateAuthKey)
xftpRcvIdsKeys rIds rKeys = L.map ChunkReplicaId rIds `L.zip` L.map snd rKeys

agentCbEncrypt :: SndQueue -> Maybe C.PublicKeyX25519 -> ByteString -> AM ByteString
agentCbEncrypt SndQueue {e2eDhSecret, smpClientVersion} e2ePubKey msg = do
  cmNonce <- atomically . C.randomCbNonce =<< asks random
  let paddedLen = maybe SMP.e2eEncMessageLength (const SMP.e2eEncConfirmationLength) e2ePubKey
  cmEncBody <-
    liftEither . first cryptoError $
      C.cbEncrypt e2eDhSecret cmNonce msg paddedLen
  let cmHeader = SMP.PubHeader smpClientVersion e2ePubKey
  pure $ smpEncode SMP.ClientMsgEnvelope {cmHeader, cmNonce, cmEncBody}

-- add encoding as AgentInvitation'?
agentCbEncryptOnce :: VersionSMPC -> C.PublicKeyX25519 -> ByteString -> AM ByteString
agentCbEncryptOnce clientVersion dhRcvPubKey msg = do
  g <- asks random
  (dhSndPubKey, dhSndPrivKey) <- atomically $ C.generateKeyPair g
  let e2eDhSecret = C.dh' dhRcvPubKey dhSndPrivKey
  cmNonce <- atomically $ C.randomCbNonce g
  cmEncBody <-
    liftEither . first cryptoError $
      C.cbEncrypt e2eDhSecret cmNonce msg SMP.e2eEncConfirmationLength
  let cmHeader = SMP.PubHeader clientVersion (Just dhSndPubKey)
  pure $ smpEncode SMP.ClientMsgEnvelope {cmHeader, cmNonce, cmEncBody}

-- | NaCl crypto-box decrypt - both for messages received from the server
-- and per-queue E2E encrypted messages from the sender that were inside.
agentCbDecrypt :: C.DhSecretX25519 -> C.CbNonce -> ByteString -> AM ByteString
agentCbDecrypt dhSecret nonce msg =
  liftEither . first cryptoError $
    C.cbDecrypt dhSecret nonce msg

cryptoError :: C.CryptoError -> AgentErrorType
cryptoError = \case
  C.CryptoLargeMsgError -> CMD LARGE
  C.CryptoHeaderError _ -> AGENT A_MESSAGE -- parsing error
  C.CERatchetDuplicateMessage -> AGENT A_DUPLICATE
  C.AESDecryptError -> c DECRYPT_AES
  C.CBDecryptError -> c DECRYPT_CB
  C.CERatchetHeader -> c RATCHET_HEADER
  C.CERatchetTooManySkipped n -> c $ RATCHET_SKIPPED n
  C.CERatchetEarlierMessage n -> c $ RATCHET_EARLIER n
  e -> INTERNAL $ show e
  where
    c = AGENT . A_CRYPTO

waitForWork :: MonadIO m => TMVar () -> m ()
waitForWork = void . atomically . readTMVar
{-# INLINE waitForWork #-}

withWork :: AgentClient -> TMVar () -> (DB.Connection -> IO (Either StoreError (Maybe a))) -> (a -> AM ()) -> AM ()
withWork c doWork getWork action =
  withStore' c getWork >>= \case
    Right (Just r) -> action r
    Right Nothing -> noWork
    Left e@SEWorkItemError {} -> noWork >> notifyErr (CRITICAL False) e
    Left e -> notifyErr INTERNAL e
  where
    noWork = liftIO $ noWorkToDo doWork
    notifyErr err e = atomically $ writeTBQueue (subQ c) ("", "", APC SAEConn $ ERR $ err $ show e)

noWorkToDo :: TMVar () -> IO ()
noWorkToDo = void . atomically . tryTakeTMVar
{-# INLINE noWorkToDo #-}

hasWorkToDo :: Worker -> STM ()
hasWorkToDo = hasWorkToDo' . doWork
{-# INLINE hasWorkToDo #-}

hasWorkToDo' :: TMVar () -> STM ()
hasWorkToDo' = void . (`tryPutTMVar` ())
{-# INLINE hasWorkToDo' #-}

endAgentOperation :: AgentClient -> AgentOperation -> STM ()
endAgentOperation c op = endOperation c op $ case op of
  AONtfNetwork -> pure ()
  AORcvNetwork ->
    suspendOperation c AOMsgDelivery $
      suspendSendingAndDatabase c
  AOMsgDelivery ->
    suspendSendingAndDatabase c
  AOSndNetwork ->
    suspendOperation c AODatabase $
      notifySuspended c
  AODatabase ->
    notifySuspended c

suspendSendingAndDatabase :: AgentClient -> STM ()
suspendSendingAndDatabase c =
  suspendOperation c AOSndNetwork $
    suspendOperation c AODatabase $
      notifySuspended c

suspendOperation :: AgentClient -> AgentOperation -> STM () -> STM ()
suspendOperation c op endedAction = do
  n <- stateTVar (agentOpSel op c) $ \s -> (opsInProgress s, s {opSuspended = True})
  -- unsafeIOToSTM $ putStrLn $ "suspendOperation_ " <> show op <> " " <> show n
  when (n == 0) $ whenSuspending c endedAction

notifySuspended :: AgentClient -> STM ()
notifySuspended c = do
  -- unsafeIOToSTM $ putStrLn "notifySuspended"
  writeTBQueue (subQ c) ("", "", APC SAENone SUSPENDED)
  writeTVar (agentState c) ASSuspended

endOperation :: AgentClient -> AgentOperation -> STM () -> STM ()
endOperation c op endedAction = do
  (suspended, n) <- stateTVar (agentOpSel op c) $ \s ->
    let n = max 0 (opsInProgress s - 1)
     in ((opSuspended s, n), s {opsInProgress = n})
  -- unsafeIOToSTM $ putStrLn $ "endOperation: " <> show op <> " " <> show suspended <> " " <> show n
  when (suspended && n == 0) $ whenSuspending c endedAction

whenSuspending :: AgentClient -> STM () -> STM ()
whenSuspending c = whenM ((== ASSuspending) <$> readTVar (agentState c))
{-# INLINE whenSuspending #-}

beginAgentOperation :: AgentClient -> AgentOperation -> STM ()
beginAgentOperation c op = do
  let opVar = agentOpSel op c
  s <- readTVar opVar
  -- unsafeIOToSTM $ putStrLn $ "beginOperation? " <> show op <> " " <> show (opsInProgress s)
  when (opSuspended s) retry
  -- unsafeIOToSTM $ putStrLn $ "beginOperation! " <> show op <> " " <> show (opsInProgress s + 1)
  writeTVar opVar $! s {opsInProgress = opsInProgress s + 1}

agentOperationBracket :: MonadUnliftIO m => AgentClient -> AgentOperation -> (AgentClient -> STM ()) -> m a -> m a
agentOperationBracket c op check action =
  E.bracket
    (atomically (check c) >> atomically (beginAgentOperation c op))
    (\_ -> atomically $ endAgentOperation c op)
    (const action)

waitUntilForeground :: AgentClient -> STM ()
waitUntilForeground c = unlessM ((ASForeground ==) <$> readTVar (agentState c)) retry
{-# INLINE waitUntilForeground #-}

withStore' :: AgentClient -> (DB.Connection -> IO a) -> AM a
withStore' c action = withStore c $ fmap Right . action
{-# INLINE withStore' #-}

withStore :: AgentClient -> (DB.Connection -> IO (Either StoreError a)) -> AM a
withStore c action = do
  st <- asks store
  withExceptT storeError . ExceptT . liftIO . agentOperationBracket c AODatabase (\_ -> pure ()) $
    withTransaction st action `E.catch` handleInternal ""
  where
    handleInternal :: String -> E.SomeException -> IO (Either StoreError a)
    handleInternal ctxStr e = pure . Left . SEInternal . B.pack $ show e <> ctxStr

withStoreBatch :: Traversable t => AgentClient -> (DB.Connection -> t (IO (Either AgentErrorType a))) -> AM' (t (Either AgentErrorType a))
withStoreBatch c actions = do
  st <- asks store
  liftIO . agentOperationBracket c AODatabase (\_ -> pure ()) $
    withTransaction st $
      mapM (`E.catch` handleInternal) . actions
  where
    handleInternal :: E.SomeException -> IO (Either AgentErrorType a)
    handleInternal = pure . Left . INTERNAL . show

withStoreBatch' :: Traversable t => AgentClient -> (DB.Connection -> t (IO a)) -> AM' (t (Either AgentErrorType a))
withStoreBatch' c actions = withStoreBatch c (fmap (fmap Right) . actions)
{-# INLINE withStoreBatch' #-}

storeError :: StoreError -> AgentErrorType
storeError = \case
  SEConnNotFound -> CONN NOT_FOUND
  SERatchetNotFound -> CONN NOT_FOUND
  SEConnDuplicate -> CONN DUPLICATE
  SEBadConnType CRcv -> CONN SIMPLEX
  SEBadConnType CSnd -> CONN SIMPLEX
  SEInvitationNotFound -> CMD PROHIBITED
  -- this error is never reported as store error,
  -- it is used to wrap agent operations when "transaction-like" store access is needed
  -- NOTE: network IO should NOT be used inside AgentStoreMonad
  SEAgentError e -> e
  e -> INTERNAL $ show e

incStat :: AgentClient -> Int -> AgentStatsKey -> STM ()
incStat AgentClient {agentStats} n k = do
  TM.lookup k agentStats >>= \case
    Just v -> modifyTVar' v (+ n)
    _ -> newTVar n >>= \v -> TM.insert k v agentStats

incClientStat :: ProtocolServerClient v err msg => AgentClient -> UserId -> Client msg -> ByteString -> ByteString -> IO ()
incClientStat c userId pc = incClientStatN c userId pc 1
{-# INLINE incClientStat #-}

incServerStat :: AgentClient -> UserId -> ProtocolServer p -> ByteString -> ByteString -> IO ()
incServerStat c userId ProtocolServer {host} cmd res = do
  threadDelay 100000
  atomically $ incStat c 1 statsKey
  where
    statsKey = AgentStatsKey {userId, host = strEncode $ L.head host, clientTs = "", cmd, res}

incClientStatN :: ProtocolServerClient v err msg => AgentClient -> UserId -> Client msg -> Int -> ByteString -> ByteString -> IO ()
incClientStatN c userId pc n cmd res = do
  atomically $ incStat c n statsKey
  where
    statsKey = AgentStatsKey {userId, host = strEncode $ clientTransportHost pc, clientTs = strEncode $ clientSessionTs pc, cmd, res}

userServers :: forall p. (ProtocolTypeI p, UserProtocol p) => AgentClient -> TMap UserId (NonEmpty (ProtoServerWithAuth p))
userServers c = case protocolTypeI @p of
  SPSMP -> smpServers c
  SPXFTP -> xftpServers c
{-# INLINE userServers #-}

pickServer :: forall p. NonEmpty (ProtoServerWithAuth p) -> AM (ProtoServerWithAuth p)
pickServer = \case
  srv :| [] -> pure srv
  servers -> do
    gen <- asks randomServer
    atomically $ (servers L.!!) <$> stateTVar gen (randomR (0, L.length servers - 1))

getNextServer :: forall p. (ProtocolTypeI p, UserProtocol p) => AgentClient -> UserId -> [ProtocolServer p] -> AM (ProtoServerWithAuth p)
getNextServer c userId usedSrvs = withUserServers c userId $ \srvs ->
  case L.nonEmpty $ deleteFirstsBy sameSrvAddr' (L.toList srvs) (map noAuthSrv usedSrvs) of
    Just srvs' -> pickServer srvs'
    _ -> pickServer srvs

withUserServers :: forall p a. (ProtocolTypeI p, UserProtocol p) => AgentClient -> UserId -> (NonEmpty (ProtoServerWithAuth p) -> AM a) -> AM a
withUserServers c userId action =
  atomically (TM.lookup userId $ userServers c) >>= \case
    Just srvs -> action srvs
    _ -> throwError $ INTERNAL "unknown userId - no user servers"

withNextSrv :: forall p a. (ProtocolTypeI p, UserProtocol p) => AgentClient -> UserId -> TVar [ProtocolServer p] -> [ProtocolServer p] -> (ProtoServerWithAuth p -> AM a) -> AM a
withNextSrv c userId usedSrvs initUsed action = do
  used <- readTVarIO usedSrvs
  srvAuth@(ProtoServerWithAuth srv _) <- getNextServer c userId used
  atomically $ do
    srvs_ <- TM.lookup userId $ userServers c
    let unused = maybe [] ((\\ used) . map protoServer . L.toList) srvs_
        used' = if null unused then initUsed else srv : used
    writeTVar usedSrvs $! used'
  action srvAuth

data SubscriptionsInfo = SubscriptionsInfo
  { summary :: ActivePendingSubs,
    servers :: Map Text ActivePendingSubs
  }
  deriving (Show)

data ActivePendingSubs = ActivePendingSubs
  { active_ :: SubInfo,
    pending_ :: SubInfo
  }
  deriving (Show)

data SubInfo = SubInfo
  { count :: Int,
    clientsMissing :: Int,
    clientsExtra :: Int
  }
  deriving (Show)

getAgentSubscriptions :: AgentClient -> IO SubscriptionsInfo
getAgentSubscriptions c = do
  servers <- collect <$> atomically snapshot
  pure SubscriptionsInfo {summary = foldl' mergeAPS (ActivePendingSubs (SubInfo 0 0 0) (SubInfo 0 0 0)) servers, servers}
  where
    mergeAPS a b = ActivePendingSubs (active_ a `mergeSI` active_ b) (pending_ a `mergeSI` pending_ b)
    mergeSI a b = SubInfo (count a + count b) (clientsMissing a + clientsMissing b) (clientsExtra a + clientsExtra b)
    -- read out the current state in one go for the numbers to be consistent.
    -- takes up to 3+2*smpClients TVars into the transaction.
    snapshot :: STM (RQ.Connections, RQ.Connections, Map SMPTransportSession (Map ConnId Bool))
    snapshot = do
      as <- readTVar $ RQ.getConnections (activeSubs c)
      ps <- readTVar $ RQ.getConnections (pendingSubs c)
      clients <- readTVar (smpClients c)
      cs <- forM clients $ \SessionVar {sessionVar} ->
        tryReadTMVar sessionVar >>= \case
          Just (Right smp) -> readTVar (sentSubs smp)
          _ -> pure mempty
      pure (as, ps, cs)
    collect :: (RQ.Connections, RQ.Connections, Map SMPTransportSession (Map ConnId Bool)) -> Map Text ActivePendingSubs
    collect (as, ps, cs) = M.fromListWith mergeAPS $ map byServer $ S.toList allServers
      where
        byServer :: SMPServer -> (Text, ActivePendingSubs)
        byServer srv = (decodeLatin1 . strEncode $ SMP.host srv, ActivePendingSubs {active_, pending_})
          where
            active_ = subInfo (srvConns as') (srvConns ac')
            pending_ = subInfo (srvConns ps') (srvConns pc')
            subInfo inAgent inClients =
              SubInfo
                { count = S.size inAgent,
                  clientsMissing = S.size $ inAgent `S.difference` inClients,
                  clientsExtra = S.size $ inClients `S.difference` inAgent
                }
            srvConns = fromMaybe S.empty . M.lookup srv
        allServers :: Set SMPServer
        allServers = M.keysSet as' <> M.keysSet ps' <> S.fromList (map fst cs')
        -- from agent
        as' :: Map SMPServer (Set ConnId)
        as' = M.fromListWith (<>) $ map (\(acId, servs) -> (qServ servs, S.singleton acId)) $ M.assocs as
        ps' :: Map SMPServer (Set ConnId)
        ps' = M.fromListWith (<>) $ map (\(acId, servs) -> (qServ servs, S.singleton acId)) $ M.assocs ps
        qServ :: NonEmpty RQ.QKey -> SMPServer
        qServ ((_, srv, _) :| _) = srv
        -- from clients
        cs' :: [(SMPServer, Map ConnId Bool)]
        cs' = map (first $ \(_, srv, _) -> srv) $ M.assocs cs
        -- partition client connections
        (ac', pc') = foldl' (\acc (srv, conns) -> M.foldlWithKey' (p srv) acc conns) (M.empty, M.empty) cs'
          where
            p srv (active, pending) acId subscribed
              | subscribed = (M.insertWith (<>) srv (S.singleton acId) active, pending)
              | otherwise = (active, M.insertWith (<>) srv (S.singleton acId) pending)

data AgentWorkersDetails = AgentWorkersDetails
  { smpClients_ :: [Text],
    ntfClients_ :: [Text],
    xftpClients_ :: [Text],
    smpDeliveryWorkers_ :: Map Text WorkersDetails,
    asyncCmdWorkers_ :: Map Text WorkersDetails,
    smpSubWorkers_ :: [Text],
    ntfWorkers_ :: Map Text WorkersDetails,
    ntfSMPWorkers_ :: Map Text WorkersDetails,
    xftpRcvWorkers_ :: Map Text WorkersDetails,
    xftpSndWorkers_ :: Map Text WorkersDetails,
    xftpDelWorkers_ :: Map Text WorkersDetails
  }
  deriving (Show)

data WorkersDetails = WorkersDetails
  { restarts :: Int,
    hasWork :: Bool,
    hasAction :: Bool
  }
  deriving (Show)

getAgentWorkersDetails :: AgentClient -> IO AgentWorkersDetails
getAgentWorkersDetails AgentClient {smpClients, ntfClients, xftpClients, smpDeliveryWorkers, asyncCmdWorkers, smpSubWorkers, agentEnv} = do
  smpClients_ <- textKeys <$> readTVarIO smpClients
  ntfClients_ <- textKeys <$> readTVarIO ntfClients
  xftpClients_ <- textKeys <$> readTVarIO xftpClients
  smpDeliveryWorkers_ <- workerStats . fmap fst =<< readTVarIO smpDeliveryWorkers
  asyncCmdWorkers_ <- workerStats =<< readTVarIO asyncCmdWorkers
  smpSubWorkers_ <- textKeys <$> readTVarIO smpSubWorkers
  ntfWorkers_ <- workerStats =<< readTVarIO ntfWorkers
  ntfSMPWorkers_ <- workerStats =<< readTVarIO ntfSMPWorkers
  xftpRcvWorkers_ <- workerStats =<< readTVarIO xftpRcvWorkers
  xftpSndWorkers_ <- workerStats =<< readTVarIO xftpSndWorkers
  xftpDelWorkers_ <- workerStats =<< readTVarIO xftpDelWorkers
  pure
    AgentWorkersDetails
      { smpClients_,
        ntfClients_,
        xftpClients_,
        smpDeliveryWorkers_,
        asyncCmdWorkers_,
        smpSubWorkers_,
        ntfWorkers_,
        ntfSMPWorkers_,
        xftpRcvWorkers_,
        xftpSndWorkers_,
        xftpDelWorkers_
      }
  where
    textKeys :: StrEncoding k => Map k v -> [Text]
    textKeys = map textKey . M.keys
    textKey :: StrEncoding k => k -> Text
    textKey = decodeASCII . strEncode
    workerStats :: StrEncoding k => Map k Worker -> IO (Map Text WorkersDetails)
    workerStats ws = fmap M.fromList . forM (M.toList ws) $ \(qa, Worker {restarts, doWork, action}) -> do
      RestartCount {restartCount} <- readTVarIO restarts
      hasWork <- atomically $ not <$> isEmptyTMVar doWork
      hasAction <- atomically $ not <$> isEmptyTMVar action
      pure (textKey qa, WorkersDetails {restarts = restartCount, hasWork, hasAction})
    Env {ntfSupervisor, xftpAgent} = agentEnv
    NtfSupervisor {ntfWorkers, ntfSMPWorkers} = ntfSupervisor
    XFTPAgent {xftpRcvWorkers, xftpSndWorkers, xftpDelWorkers} = xftpAgent

data AgentWorkersSummary = AgentWorkersSummary
  { smpClientsCount :: Int,
    ntfClientsCount :: Int,
    xftpClientsCount :: Int,
    smpDeliveryWorkersCount :: WorkersSummary,
    asyncCmdWorkersCount :: WorkersSummary,
    smpSubWorkersCount :: Int,
    ntfWorkersCount :: WorkersSummary,
    ntfSMPWorkersCount :: WorkersSummary,
    xftpRcvWorkersCount :: WorkersSummary,
    xftpSndWorkersCount :: WorkersSummary,
    xftpDelWorkersCount :: WorkersSummary
  }
  deriving (Show)

data WorkersSummary = WorkersSummary
  { numActive :: Int,
    numIdle :: Int,
    totalRestarts :: Int
  }
  deriving (Show)

getAgentWorkersSummary :: AgentClient -> IO AgentWorkersSummary
getAgentWorkersSummary AgentClient {smpClients, ntfClients, xftpClients, smpDeliveryWorkers, asyncCmdWorkers, smpSubWorkers, agentEnv} = do
  smpClientsCount <- M.size <$> readTVarIO smpClients
  ntfClientsCount <- M.size <$> readTVarIO ntfClients
  xftpClientsCount <- M.size <$> readTVarIO xftpClients
  smpDeliveryWorkersCount <- readTVarIO smpDeliveryWorkers >>= workerSummary . fmap fst
  asyncCmdWorkersCount <- readTVarIO asyncCmdWorkers >>= workerSummary
  smpSubWorkersCount <- M.size <$> readTVarIO smpSubWorkers
  ntfWorkersCount <- readTVarIO ntfWorkers >>= workerSummary
  ntfSMPWorkersCount <- readTVarIO ntfSMPWorkers >>= workerSummary
  xftpRcvWorkersCount <- readTVarIO xftpRcvWorkers >>= workerSummary
  xftpSndWorkersCount <- readTVarIO xftpSndWorkers >>= workerSummary
  xftpDelWorkersCount <- readTVarIO xftpDelWorkers >>= workerSummary
  pure
    AgentWorkersSummary
      { smpClientsCount,
        ntfClientsCount,
        xftpClientsCount,
        smpDeliveryWorkersCount,
        asyncCmdWorkersCount,
        smpSubWorkersCount,
        ntfWorkersCount,
        ntfSMPWorkersCount,
        xftpRcvWorkersCount,
        xftpSndWorkersCount,
        xftpDelWorkersCount
      }
  where
    Env {ntfSupervisor, xftpAgent} = agentEnv
    NtfSupervisor {ntfWorkers, ntfSMPWorkers} = ntfSupervisor
    XFTPAgent {xftpRcvWorkers, xftpSndWorkers, xftpDelWorkers} = xftpAgent
    workerSummary :: M.Map k Worker -> IO WorkersSummary
    workerSummary = liftIO . foldM byWork WorkersSummary {numActive = 0, numIdle = 0, totalRestarts = 0}
      where
        byWork WorkersSummary {numActive, numIdle, totalRestarts} Worker {action, restarts} = do
          RestartCount {restartCount} <- readTVarIO restarts
          ifM
            (atomically $ isJust <$> tryReadTMVar action)
            (pure WorkersSummary {numActive, numIdle = numIdle + 1, totalRestarts = totalRestarts + restartCount})
            (pure WorkersSummary {numActive = numActive + 1, numIdle, totalRestarts = totalRestarts + restartCount})

$(J.deriveJSON defaultJSON ''AgentLocks)

$(J.deriveJSON (enumJSON $ dropPrefix "TS") ''ProtocolTestStep)

$(J.deriveJSON defaultJSON ''ProtocolTestFailure)

$(J.deriveJSON defaultJSON ''SubInfo)

$(J.deriveJSON defaultJSON {J.fieldLabelModifier = takeWhile (/= '_')} ''ActivePendingSubs)

$(J.deriveJSON defaultJSON ''SubscriptionsInfo)

$(J.deriveJSON defaultJSON ''WorkersDetails)

$(J.deriveJSON defaultJSON ''WorkersSummary)

$(J.deriveJSON defaultJSON {J.fieldLabelModifier = takeWhile (/= '_')} ''AgentWorkersDetails)

$(J.deriveJSON defaultJSON ''AgentWorkersSummary)

$(J.deriveJSON (enumJSON $ dropPrefix "UN") ''UserNetworkType)

$(J.deriveJSON defaultJSON ''UserNetworkInfo)<|MERGE_RESOLUTION|>--- conflicted
+++ resolved
@@ -1115,19 +1115,13 @@
   (e2eDhKey, e2ePrivKey) <- atomically $ C.generateKeyPair g
   logServer "-->" c srv "" "NEW"
   tSess <- liftIO $ mkTransportSession c userId srv connId
-<<<<<<< HEAD
-  QIK {rcvId, sndId, rcvPublicDhKey} <-
-    withClient c tSess "NEW" $ \smp -> case subMode of
+  (sessId, QIK {rcvId, sndId, rcvPublicDhKey}) <-
+    withClient c tSess "NEW" $ \smp -> (sessionId $ thParams smp,) <$> case subMode of
       SMOnlyCreate -> createSMPQueue smp rKeys dhKey auth subMode
       SMSubscribe -> do
         r <- createSMPQueue smp rKeys dhKey auth subMode
         atomically $ TM.insert connId True (sentSubs smp)
         pure r
-=======
-  (sessId, QIK {rcvId, sndId, rcvPublicDhKey}) <-
-    withClient c tSess "NEW" $ \smp ->
-      (sessionId $ thParams smp,) <$> createSMPQueue smp rKeys dhKey auth subMode
->>>>>>> 91cc48aa
   liftIO . logServer "<--" c srv "" $ B.unwords ["IDS", logSecret rcvId, logSecret sndId]
   let rq =
         RcvQueue
@@ -1192,20 +1186,11 @@
     checkQueue rq = do
       prohibited <- atomically $ hasGetLock c rq
       pure $ if prohibited then Left (rq, Left $ CMD PROHIBITED) else Right rq
-<<<<<<< HEAD
-    subscribeQueues_ :: Env -> SMPClient -> NonEmpty RcvQueue -> IO (BatchResponses SMPClientError ())
-    subscribeQueues_ env smp qs' = do
+    subscribeQueues_ :: Env -> TVar (Maybe SessionId) -> SMPClient -> NonEmpty RcvQueue -> IO (BatchResponses SMPClientError ())
+    subscribeQueues_ env session smp qs' = do
       atomically . modifyTVar (sentSubs smp) . M.union $ M.fromList [(connId, False) | RcvQueue {connId} <- L.toList qs']
       rs <- sendBatch subscribeSMPQueues smp qs'
       atomically . modifyTVar (sentSubs smp) . M.union $ M.fromList [(connId, True) | (RcvQueue {connId}, Right _) <- L.toList rs]
-      mapM_ (uncurry $ processSubResult c) rs
-      when (any temporaryClientError . lefts . map snd $ L.toList rs) $
-        runReaderT (resubscribeSMPSession c $ transportSession' smp) env
-      pure rs
-=======
-    subscribeQueues_ :: Env -> TVar (Maybe SessionId) -> SMPClient -> NonEmpty RcvQueue -> IO (BatchResponses SMPClientError ())
-    subscribeQueues_ env session smp qs' = do
-      rs <- sendBatch subscribeSMPQueues smp qs'
       active <-
         atomically $
           ifM
@@ -1231,7 +1216,6 @@
     sameSess = \case
       Just (Right smp) -> sessId == sessionId (thParams smp)
       _ -> False
->>>>>>> 91cc48aa
 
 type BatchResponses e r = NonEmpty (RcvQueue, Either e r)
 

{-# LANGUAGE AllowAmbiguousTypes #-}
{-# LANGUAGE ConstraintKinds #-}
{-# LANGUAGE DataKinds #-}
{-# LANGUAGE DeriveAnyClass #-}
{-# LANGUAGE DuplicateRecordFields #-}
{-# LANGUAGE FlexibleContexts #-}
{-# LANGUAGE FlexibleInstances #-}
{-# LANGUAGE FunctionalDependencies #-}
{-# LANGUAGE GADTs #-}
{-# LANGUAGE LambdaCase #-}
{-# LANGUAGE NamedFieldPuns #-}
{-# LANGUAGE OverloadedLists #-}
{-# LANGUAGE OverloadedStrings #-}
{-# LANGUAGE RankNTypes #-}
{-# LANGUAGE ScopedTypeVariables #-}
{-# LANGUAGE StrictData #-}
{-# LANGUAGE TemplateHaskell #-}
{-# LANGUAGE TupleSections #-}
{-# LANGUAGE TypeApplications #-}
{-# LANGUAGE TypeFamilyDependencies #-}

module Simplex.Messaging.Agent.Client
  ( AgentClient (..),
    ProtocolTestFailure (..),
    ProtocolTestStep (..),
    newAgentClient,
    withConnLock,
    withConnLocks,
    withInvLock,
    closeAgentClient,
    closeProtocolServerClients,
    reconnectServerClients,
    closeXFTPServerClient,
    runSMPServerTest,
    runXFTPServerTest,
    runNTFServerTest,
    getXFTPWorkPath,
    newRcvQueue,
    subscribeQueues,
    getQueueMessage,
    decryptSMPMessage,
    addSubscription,
    getSubscriptions,
    sendConfirmation,
    sendInvitation,
    temporaryAgentError,
    temporaryOrHostError,
    secureQueue,
    enableQueueNotifications,
    enableQueuesNtfs,
    disableQueueNotifications,
    disableQueuesNtfs,
    sendAgentMessage,
    agentNtfRegisterToken,
    agentNtfVerifyToken,
    agentNtfCheckToken,
    agentNtfReplaceToken,
    agentNtfDeleteToken,
    agentNtfEnableCron,
    agentNtfCreateSubscription,
    agentNtfCheckSubscription,
    agentNtfDeleteSubscription,
    agentXFTPDownloadChunk,
    agentXFTPNewChunk,
    agentXFTPUploadChunk,
    agentXFTPAddRecipients,
    agentXFTPDeleteChunk,
    agentCbEncrypt,
    agentCbDecrypt,
    cryptoError,
    sendAck,
    suspendQueue,
    deleteQueue,
    deleteQueues,
    logServer,
    logSecret,
    removeSubscription,
    hasActiveSubscription,
    hasGetLock,
    agentClientStore,
    agentDRG,
    getAgentSubscriptions,
    Worker (..),
    SessionVar (..),
    SubscriptionsInfo (..),
    SubInfo (..),
    AgentOperation (..),
    AgentOpState (..),
    AgentState (..),
    AgentLocks (..),
    AgentStatsKey (..),
    getAgentWorker,
    getAgentWorker',
    cancelWorker,
    waitForWork,
    hasWorkToDo,
    hasWorkToDo',
    withWork,
    agentOperations,
    agentOperationBracket,
    waitUntilActive,
    throwWhenInactive,
    throwWhenNoDelivery,
    beginAgentOperation,
    endAgentOperation,
    waitUntilForeground,
    suspendSendingAndDatabase,
    suspendOperation,
    notifySuspended,
    whenSuspending,
    withStore,
    withStore',
    withStoreBatch,
    withStoreBatch',
    storeError,
    userServers,
    pickServer,
    getNextServer,
    withUserServers,
    withNextSrv,
    AgentWorkersDetails (..),
    getAgentWorkersDetails,
    AgentWorkersSummary (..),
    getAgentWorkersSummary,
    SMPTransportSession,
    NtfTransportSession,
    XFTPTransportSession,
  )
where

import Control.Applicative ((<|>))
import Control.Concurrent (ThreadId, forkIO, threadDelay)
import Control.Concurrent.Async (Async, uninterruptibleCancel)
import Control.Concurrent.STM (retry, throwSTM)
import Control.Exception (AsyncException (..))
import Control.Logger.Simple
import Control.Monad
import Control.Monad.Except
import Control.Monad.IO.Unlift
import Control.Monad.Reader
import Crypto.Random (ChaChaDRG)
import qualified Data.Aeson as J
import qualified Data.Aeson.TH as J
import Data.Bifunctor (bimap, first, second)
import Data.ByteString.Char8 (ByteString)
import qualified Data.ByteString.Char8 as B
import Data.Composition ((.:.))
import Data.Either (lefts, partitionEithers)
import Data.Functor (($>))
import Data.List (deleteFirstsBy, foldl', partition, (\\))
import Data.List.NonEmpty (NonEmpty (..), (<|))
import qualified Data.List.NonEmpty as L
import Data.Map.Strict (Map)
import qualified Data.Map.Strict as M
import Data.Maybe (isJust, isNothing, listToMaybe)
import Data.Set (Set)
import qualified Data.Set as S
import Data.Text (Text)
import Data.Text.Encoding
import Data.Time (UTCTime, defaultTimeLocale, formatTime, getCurrentTime)
import Data.Time.Clock.System (getSystemTime)
import Data.Word (Word16)
import Network.Socket (HostName)
import Simplex.FileTransfer.Client (XFTPChunkSpec (..), XFTPClient, XFTPClientConfig (..), XFTPClientError)
import qualified Simplex.FileTransfer.Client as X
import Simplex.FileTransfer.Description (ChunkReplicaId (..), FileDigest (..), kb)
import Simplex.FileTransfer.Protocol (FileInfo (..), FileResponse)
import Simplex.FileTransfer.Transport (XFTPRcvChunkSpec (..), XFTPErrorType (DIGEST), XFTPVersion)
import Simplex.FileTransfer.Types (DeletedSndChunkReplica (..), NewSndChunkReplica (..), RcvFileChunkReplica (..), SndFileChunk (..), SndFileChunkReplica (..))
import Simplex.FileTransfer.Util (uniqueCombine)
import Simplex.Messaging.Agent.Env.SQLite
import Simplex.Messaging.Agent.Lock
import Simplex.Messaging.Agent.Protocol
import Simplex.Messaging.Agent.RetryInterval
import Simplex.Messaging.Agent.Store
import Simplex.Messaging.Agent.Store.SQLite (SQLiteStore (..), withTransaction)
import qualified Simplex.Messaging.Agent.Store.SQLite.DB as DB
import Simplex.Messaging.Agent.TRcvQueues (TRcvQueues (getRcvQueues))
import qualified Simplex.Messaging.Agent.TRcvQueues as RQ
import Simplex.Messaging.Client
import Simplex.Messaging.Client.Agent ()
import qualified Simplex.Messaging.Crypto as C
import Simplex.Messaging.Encoding
import Simplex.Messaging.Encoding.Base64 (encode)
import Simplex.Messaging.Encoding.String
import Simplex.Messaging.Notifications.Client
import Simplex.Messaging.Notifications.Protocol
import Simplex.Messaging.Notifications.Transport (NTFVersion)
import Simplex.Messaging.Notifications.Types
import Simplex.Messaging.Parsers (defaultJSON, dropPrefix, enumJSON, parse)
import Simplex.Messaging.Protocol
  ( AProtocolType (..),
    BrokerMsg,
    EntityId,
    ErrorType,
    MsgFlags (..),
    MsgId,
    NtfServer,
    NtfServerWithAuth,
    ProtoServer,
    ProtoServerWithAuth (..),
    Protocol (..),
    ProtocolServer (..),
    ProtocolTypeI (..),
    QueueId,
    QueueIdsKeys (..),
    RcvMessage (..),
    RcvNtfPublicDhKey,
    NtfPublicAuthKey,
    SMPMsgMeta (..),
    SProtocolType (..),
    SndPublicAuthKey,
    SubscriptionMode (..),
    UserProtocol,
    XFTPServer,
    XFTPServerWithAuth,
    VersionSMPC,
    VersionRangeSMPC,
    sameSrvAddr',
  )
import qualified Simplex.Messaging.Protocol as SMP
import Simplex.Messaging.Transport (SMPVersion)
import Simplex.Messaging.TMap (TMap)
import qualified Simplex.Messaging.TMap as TM
import Simplex.Messaging.Transport.Client (TransportHost)
import Simplex.Messaging.Util
import Simplex.Messaging.Version
import System.Mem.Weak (Weak)
import System.Random (randomR)
import UnliftIO (mapConcurrently, timeout)
import UnliftIO.Async (async)
import UnliftIO.Directory (doesFileExist, getTemporaryDirectory, removeFile)
import qualified UnliftIO.Exception as E
import UnliftIO.STM

data SessionVar a = SessionVar
  { sessionVar :: TMVar a,
    sessionVarId :: Int
  }

type ClientVar msg = SessionVar (Either AgentErrorType (Client msg))

type SMPClientVar = ClientVar SMP.BrokerMsg

type NtfClientVar = ClientVar NtfResponse

type XFTPClientVar = ClientVar FileResponse

type SMPTransportSession = TransportSession SMP.BrokerMsg

type NtfTransportSession = TransportSession NtfResponse

type XFTPTransportSession = TransportSession FileResponse

data AgentClient = AgentClient
  { acThread :: TVar (Maybe (Weak ThreadId)),
    active :: TVar Bool,
    rcvQ :: TBQueue (ATransmission 'Client),
    subQ :: TBQueue (ATransmission 'Agent),
    msgQ :: TBQueue (ServerTransmission SMPVersion BrokerMsg),
    smpServers :: TMap UserId (NonEmpty SMPServerWithAuth),
    smpClients :: TMap SMPTransportSession SMPClientVar,
    ntfServers :: TVar [NtfServer],
    ntfClients :: TMap NtfTransportSession NtfClientVar,
    xftpServers :: TMap UserId (NonEmpty XFTPServerWithAuth),
    xftpClients :: TMap XFTPTransportSession XFTPClientVar,
    useNetworkConfig :: TVar NetworkConfig,
    subscrConns :: TVar (Set ConnId),
    activeSubs :: TRcvQueues,
    pendingSubs :: TRcvQueues,
    removedSubs :: TMap (UserId, SMPServer, SMP.RecipientId) SMPClientError,
    workerSeq :: TVar Int,
    smpDeliveryWorkers :: TMap SndQAddr (Worker, TMVar ()),
    asyncCmdWorkers :: TMap (Maybe SMPServer) Worker,
    connCmdsQueued :: TMap ConnId Bool,
    ntfNetworkOp :: TVar AgentOpState,
    rcvNetworkOp :: TVar AgentOpState,
    msgDeliveryOp :: TVar AgentOpState,
    sndNetworkOp :: TVar AgentOpState,
    databaseOp :: TVar AgentOpState,
    agentState :: TVar AgentState,
    getMsgLocks :: TMap (SMPServer, SMP.RecipientId) (TMVar ()),
    -- locks to prevent concurrent operations with connection
    connLocks :: TMap ConnId Lock,
    -- locks to prevent concurrent operations with connection request invitations
    invLocks :: TMap ByteString Lock,
    -- lock to prevent concurrency between periodic and async connection deletions
    deleteLock :: Lock,
    -- smpSubWorkers for SMP servers sessions
    smpSubWorkers :: TMap SMPTransportSession (SessionVar (Async ())),
    agentStats :: TMap AgentStatsKey (TVar Int),
    clientId :: Int,
    agentEnv :: Env
  }

getAgentWorker :: (Ord k, Show k) => String -> Bool -> AgentClient -> k -> TMap k Worker -> (Worker -> AM ()) -> AM' Worker
getAgentWorker = getAgentWorker' id pure
{-# INLINE getAgentWorker #-}

getAgentWorker' :: forall a k. (Ord k, Show k) => (a -> Worker) -> (Worker -> STM a) -> String -> Bool -> AgentClient -> k -> TMap k a -> (a -> AM ()) -> AM' a
getAgentWorker' toW fromW name hasWork c key ws work = do
  atomically (getWorker >>= maybe createWorker whenExists) >>= \w -> runWorker w $> w
  where
    getWorker = TM.lookup key ws
    createWorker = do
      w <- fromW =<< newWorker c
      TM.insert key w ws
      pure w
    whenExists w
      | hasWork = hasWorkToDo (toW w) $> w
      | otherwise = pure w
    runWorker w = runWorkerAsync (toW w) runWork
      where
        runWork :: AM' ()
        runWork = tryAgentError' (work w) >>= restartOrDelete
        restartOrDelete :: Either AgentErrorType () -> AM' ()
        restartOrDelete e_ = do
          t <- liftIO getSystemTime
          maxRestarts <- asks $ maxWorkerRestartsPerMin . config
          -- worker may terminate because it was deleted from the map (getWorker returns Nothing), then it won't restart
          restart <- atomically $ getWorker >>= maybe (pure False) (shouldRestart e_ (toW w) t maxRestarts)
          when restart runWork
        shouldRestart e_ Worker {workerId = wId, doWork, action, restarts} t maxRestarts w'
          | wId == workerId (toW w') =
              checkRestarts . updateRestartCount t =<< readTVar restarts
          | otherwise =
              pure False -- there is a new worker in the map, no action
          where
            checkRestarts rc
              | restartCount rc < maxRestarts = do
                  writeTVar restarts rc
                  hasWorkToDo' doWork
                  void $ tryPutTMVar action Nothing
                  notifyErr INTERNAL
                  pure True
              | otherwise = do
                  TM.delete key ws
                  notifyErr $ CRITICAL True
                  pure False
              where
                notifyErr err = do
                  let e = either ((", error: " <>) . show) (\_ -> ", no error") e_
                      msg = "Worker " <> name <> " for " <> show key <> " terminated " <> show (restartCount rc) <> " times" <> e
                  writeTBQueue (subQ c) ("", "", APC SAEConn $ ERR $ err msg)

newWorker :: AgentClient -> STM Worker
newWorker c = do
  workerId <- stateTVar (workerSeq c) $ \next -> (next, next + 1)
  doWork <- newTMVar ()
  action <- newTMVar Nothing
  restarts <- newTVar $ RestartCount 0 0
  pure Worker {workerId, doWork, action, restarts}

runWorkerAsync :: Worker -> AM' () -> AM' ()
runWorkerAsync Worker {action} work =
  E.bracket
    (atomically $ takeTMVar action) -- get current action, locking to avoid race conditions
    (atomically . tryPutTMVar action) -- if it was running (or if start crashes), put it back and unlock (don't lock if it was just started)
    (\a -> when (isNothing a) start) -- start worker if it's not running
  where
    start = atomically . putTMVar action . Just =<< async work

data AgentOperation = AONtfNetwork | AORcvNetwork | AOMsgDelivery | AOSndNetwork | AODatabase
  deriving (Eq, Show)

agentOpSel :: AgentOperation -> (AgentClient -> TVar AgentOpState)
agentOpSel = \case
  AONtfNetwork -> ntfNetworkOp
  AORcvNetwork -> rcvNetworkOp
  AOMsgDelivery -> msgDeliveryOp
  AOSndNetwork -> sndNetworkOp
  AODatabase -> databaseOp

agentOperations :: [AgentClient -> TVar AgentOpState]
agentOperations = [ntfNetworkOp, rcvNetworkOp, msgDeliveryOp, sndNetworkOp, databaseOp]

data AgentOpState = AgentOpState {opSuspended :: !Bool, opsInProgress :: !Int}

data AgentState = ASForeground | ASSuspending | ASSuspended
  deriving (Eq, Show)

data AgentLocks = AgentLocks
  { connLocks :: Map String String,
    invLocks :: Map String String,
    delLock :: Maybe String
  }
  deriving (Show)

data AgentStatsKey = AgentStatsKey
  { userId :: UserId,
    host :: ByteString,
    clientTs :: ByteString,
    cmd :: ByteString,
    res :: ByteString
  }
  deriving (Eq, Ord, Show)

-- | Creates an SMP agent client instance that receives commands and sends responses via 'TBQueue's.
newAgentClient :: Int -> InitialAgentServers -> Env -> STM AgentClient
newAgentClient clientId InitialAgentServers {smp, ntf, xftp, netCfg} agentEnv = do
  let qSize = tbqSize $ config agentEnv
  acThread <- newTVar Nothing
  active <- newTVar True
  rcvQ <- newTBQueue qSize
  subQ <- newTBQueue qSize
  msgQ <- newTBQueue qSize
  smpServers <- newTVar smp
  smpClients <- TM.empty
  ntfServers <- newTVar ntf
  ntfClients <- TM.empty
  xftpServers <- newTVar xftp
  xftpClients <- TM.empty
  useNetworkConfig <- newTVar netCfg
  subscrConns <- newTVar S.empty
  activeSubs <- RQ.empty
  pendingSubs <- RQ.empty
  removedSubs <- TM.empty
  workerSeq <- newTVar 0
  smpDeliveryWorkers <- TM.empty
  asyncCmdWorkers <- TM.empty
  connCmdsQueued <- TM.empty
  ntfNetworkOp <- newTVar $ AgentOpState False 0
  rcvNetworkOp <- newTVar $ AgentOpState False 0
  msgDeliveryOp <- newTVar $ AgentOpState False 0
  sndNetworkOp <- newTVar $ AgentOpState False 0
  databaseOp <- newTVar $ AgentOpState False 0
  agentState <- newTVar ASForeground
  getMsgLocks <- TM.empty
  connLocks <- TM.empty
  invLocks <- TM.empty
  deleteLock <- createLock
  smpSubWorkers <- TM.empty
  agentStats <- TM.empty
  return
    AgentClient
      { acThread,
        active,
        rcvQ,
        subQ,
        msgQ,
        smpServers,
        smpClients,
        ntfServers,
        ntfClients,
        xftpServers,
        xftpClients,
        useNetworkConfig,
        subscrConns,
        activeSubs,
        pendingSubs,
        removedSubs,
        workerSeq,
        smpDeliveryWorkers,
        asyncCmdWorkers,
        connCmdsQueued,
        ntfNetworkOp,
        rcvNetworkOp,
        msgDeliveryOp,
        sndNetworkOp,
        databaseOp,
        agentState,
        getMsgLocks,
        connLocks,
        invLocks,
        deleteLock,
        smpSubWorkers,
        agentStats,
        clientId,
        agentEnv
      }

agentClientStore :: AgentClient -> SQLiteStore
agentClientStore AgentClient {agentEnv = Env {store}} = store
{-# INLINE agentClientStore #-}

agentDRG :: AgentClient -> TVar ChaChaDRG
agentDRG AgentClient {agentEnv = Env {random}} = random
{-# INLINE agentDRG #-}

class (Encoding err, Show err) => ProtocolServerClient v err msg | msg -> v, msg -> err where
  type Client msg = c | c -> msg
  getProtocolServerClient :: AgentClient -> TransportSession msg -> AM (Client msg)
  clientProtocolError :: err -> AgentErrorType
  closeProtocolServerClient :: Client msg -> IO ()
  clientServer :: Client msg -> String
  clientTransportHost :: Client msg -> TransportHost
  clientSessionTs :: Client msg -> UTCTime

instance ProtocolServerClient SMPVersion ErrorType BrokerMsg where
  type Client BrokerMsg = ProtocolClient SMPVersion ErrorType BrokerMsg
  getProtocolServerClient = getSMPServerClient
  clientProtocolError = SMP
  closeProtocolServerClient = closeProtocolClient
  clientServer = protocolClientServer
  clientTransportHost = transportHost'
  clientSessionTs = sessionTs

instance ProtocolServerClient NTFVersion ErrorType NtfResponse where
  type Client NtfResponse = ProtocolClient NTFVersion ErrorType NtfResponse
  getProtocolServerClient = getNtfServerClient
  clientProtocolError = NTF
  closeProtocolServerClient = closeProtocolClient
  clientServer = protocolClientServer
  clientTransportHost = transportHost'
  clientSessionTs = sessionTs

instance ProtocolServerClient XFTPVersion XFTPErrorType FileResponse where
  type Client FileResponse = XFTPClient
  getProtocolServerClient = getXFTPServerClient
  clientProtocolError = XFTP
  closeProtocolServerClient = X.closeXFTPClient
  clientServer = X.xftpClientServer
  clientTransportHost = X.xftpTransportHost
  clientSessionTs = X.xftpSessionTs

getSMPServerClient :: AgentClient -> SMPTransportSession -> AM SMPClient
getSMPServerClient c@AgentClient {active, smpClients, msgQ} tSess@(userId, srv, _) = do
  unlessM (readTVarIO active) . throwError $ INACTIVE
  atomically (getTSessVar c tSess smpClients)
    >>= either newClient (waitForProtocolClient c tSess)
  where
    -- we resubscribe only on newClient error, but not on waitForProtocolClient error,
    -- as the large number of delivery workers waiting for the client TMVar
    -- make it expensive to check for pending subscriptions.
    newClient v =
      newProtocolClient c tSess smpClients connectClient v
        `catchAgentError` \e -> lift (resubscribeSMPSession c tSess) >> throwError e
    connectClient :: SMPClientVar -> AM SMPClient
    connectClient v = do
      cfg <- lift $ getClientConfig c smpCfg
      g <- asks random
      env <- ask
      liftError' (protocolClientError SMP $ B.unpack $ strEncode srv) $
        getProtocolClient g tSess cfg (Just msgQ) $ clientDisconnected env v

    clientDisconnected :: Env -> SMPClientVar -> SMPClient -> IO ()
    clientDisconnected env v client = do
      removeClientAndSubs >>= serverDown
      logInfo . decodeUtf8 $ "Agent disconnected from " <> showServer srv
      where
        -- we make active subscriptions pending only if the client for tSess was current (in the map) and active,
        -- because we can have a race condition when a new current client could have already
        -- made subscriptions active, and the old client would be processing diconnection later.
        removeClientAndSubs :: IO ([RcvQueue], [ConnId])
        removeClientAndSubs = atomically $ ifM currentActiveClient removeSubs $ pure ([], [])
          where
            currentActiveClient = (&&) <$> removeTSessVar' v tSess smpClients <*> readTVar active
            removeSubs = do
              (qs, cs) <- RQ.getDelSessQueues tSess $ activeSubs c
              RQ.batchAddQueues (pendingSubs c) qs
              pure (qs, cs)

        serverDown :: ([RcvQueue], [ConnId]) -> IO ()
        serverDown (qs, conns) = whenM (readTVarIO active) $ do
          incClientStat c userId client "DISCONNECT" ""
          notifySub "" $ hostEvent DISCONNECT client
          unless (null conns) $ notifySub "" $ DOWN srv conns
          unless (null qs) $ do
            atomically $ mapM_ (releaseGetLock c) qs
            runReaderT (resubscribeSMPSession c tSess) env

        notifySub :: forall e. AEntityI e => ConnId -> ACommand 'Agent e -> IO ()
        notifySub connId cmd = atomically $ writeTBQueue (subQ c) ("", connId, APC (sAEntity @e) cmd)

resubscribeSMPSession :: AgentClient -> SMPTransportSession -> AM' ()
resubscribeSMPSession c@AgentClient {smpSubWorkers} tSess =
  atomically getWorkerVar >>= mapM_ (either newSubWorker (\_ -> pure ()))
  where
    getWorkerVar =
      ifM
        (null <$> getPending)
        (pure Nothing) -- prevent race with cleanup and adding pending queues in another call
        (Just <$> getTSessVar c tSess smpSubWorkers)
    newSubWorker v = do
      a <- async $ void (E.tryAny runSubWorker) >> atomically (cleanup v)
      atomically $ putTMVar (sessionVar v) a
    runSubWorker = do
      ri <- asks $ reconnectInterval . config
      timeoutCounts <- newTVarIO 0
      withRetryInterval ri $ \_ loop -> do
        pending <- atomically getPending
        forM_ (L.nonEmpty pending) $ \qs -> do
          void . tryAgentError' $ reconnectSMPClient timeoutCounts c tSess qs
          loop
    getPending = RQ.getSessQueues tSess $ pendingSubs c
    cleanup :: SessionVar (Async ()) -> STM ()
    cleanup v = do
      -- Here we wait until TMVar is not empty to prevent worker cleanup happening before worker is added to TMVar.
      -- Not waiting may result in terminated worker remaining in the map.
      whenM (isEmptyTMVar $ sessionVar v) retry
      removeTSessVar v tSess smpSubWorkers

reconnectSMPClient :: TVar Int -> AgentClient -> SMPTransportSession -> NonEmpty RcvQueue -> AM ()
reconnectSMPClient tc c tSess@(_, srv, _) qs = do
  NetworkConfig {tcpTimeout} <- readTVarIO $ useNetworkConfig c
  -- this allows 3x of timeout per batch of subscription (90 queues per batch empirically)
  let t = (length qs `div` 90 + 1) * tcpTimeout * 3
  ExceptT (sequence <$> (t `timeout` runExceptT resubscribe)) >>= \case
    Just _ -> atomically $ writeTVar tc 0
    Nothing -> do
      tc' <- atomically $ stateTVar tc $ \i -> (i + 1, i + 1)
      maxTC <- asks $ maxSubscriptionTimeouts . config
      let err = if tc' >= maxTC then CRITICAL True else INTERNAL
          msg = show tc' <> " consecutive subscription timeouts: " <> show (length qs) <> " queues, transport session: " <> show tSess
      atomically $ writeTBQueue (subQ c) ("", "", APC SAEConn $ ERR $ err msg)
  where
    resubscribe :: AM ()
    resubscribe = do
      cs <- readTVarIO $ RQ.getConnections $ activeSubs c
      rs <- lift . subscribeQueues c $ L.toList qs
      let (errs, okConns) = partitionEithers $ map (\(RcvQueue {connId}, r) -> bimap (connId,) (const connId) r) rs
      liftIO $ do
        let conns = filter (`M.notMember` cs) okConns
        unless (null conns) $ notifySub "" $ UP srv conns
      let (tempErrs, finalErrs) = partition (temporaryAgentError . snd) errs
      liftIO $ mapM_ (\(connId, e) -> notifySub connId $ ERR e) finalErrs
      forM_ (listToMaybe tempErrs) $ \(_, err) -> do
        when (null okConns && M.null cs && null finalErrs) . liftIO $
          closeClient c smpClients tSess
        throwError err
    notifySub :: forall e. AEntityI e => ConnId -> ACommand 'Agent e -> IO ()
    notifySub connId cmd = atomically $ writeTBQueue (subQ c) ("", connId, APC (sAEntity @e) cmd)

getNtfServerClient :: AgentClient -> NtfTransportSession -> AM NtfClient
getNtfServerClient c@AgentClient {active, ntfClients} tSess@(userId, srv, _) = do
  unlessM (readTVarIO active) . throwError $ INACTIVE
  atomically (getTSessVar c tSess ntfClients)
    >>= either
      (newProtocolClient c tSess ntfClients connectClient)
      (waitForProtocolClient c tSess)
  where
    connectClient :: NtfClientVar -> AM NtfClient
    connectClient v = do
      cfg <- lift $ getClientConfig c ntfCfg
      g <- asks random
      liftError' (protocolClientError NTF $ B.unpack $ strEncode srv) $
        getProtocolClient g tSess cfg Nothing $ clientDisconnected v

    clientDisconnected :: NtfClientVar -> NtfClient -> IO ()
    clientDisconnected v client = do
      atomically $ removeTSessVar v tSess ntfClients
      incClientStat c userId client "DISCONNECT" ""
      atomically $ writeTBQueue (subQ c) ("", "", APC SAENone $ hostEvent DISCONNECT client)
      logInfo . decodeUtf8 $ "Agent disconnected from " <> showServer srv

getXFTPServerClient :: AgentClient -> XFTPTransportSession -> AM XFTPClient
getXFTPServerClient c@AgentClient {active, xftpClients, useNetworkConfig} tSess@(userId, srv, _) = do
  unlessM (readTVarIO active) . throwError $ INACTIVE
  atomically (getTSessVar c tSess xftpClients)
    >>= either
      (newProtocolClient c tSess xftpClients connectClient)
      (waitForProtocolClient c tSess)
  where
    connectClient :: XFTPClientVar -> AM XFTPClient
    connectClient v = do
      cfg <- asks $ xftpCfg . config
      xftpNetworkConfig <- readTVarIO useNetworkConfig
      liftError' (protocolClientError XFTP $ B.unpack $ strEncode srv) $
        X.getXFTPClient tSess cfg {xftpNetworkConfig} $ clientDisconnected v

    clientDisconnected :: XFTPClientVar -> XFTPClient -> IO ()
    clientDisconnected v client = do
      atomically $ removeTSessVar v tSess xftpClients
      incClientStat c userId client "DISCONNECT" ""
      atomically $ writeTBQueue (subQ c) ("", "", APC SAENone $ hostEvent DISCONNECT client)
      logInfo . decodeUtf8 $ "Agent disconnected from " <> showServer srv

getTSessVar :: forall a s. AgentClient -> TransportSession s -> TMap (TransportSession s) (SessionVar a) -> STM (Either (SessionVar a) (SessionVar a))
getTSessVar c tSess vs = maybe (Left <$> newSessionVar) (pure . Right) =<< TM.lookup tSess vs
  where
    newSessionVar :: STM (SessionVar a)
    newSessionVar = do
      sessionVar <- newEmptyTMVar
      sessionVarId <- stateTVar (workerSeq c) $ \next -> (next, next + 1)
      let v = SessionVar {sessionVar, sessionVarId}
      TM.insert tSess v vs
      pure v

removeTSessVar :: SessionVar a -> TransportSession msg -> TMap (TransportSession msg) (SessionVar a) -> STM ()
removeTSessVar = void .:. removeTSessVar'
{-# INLINE removeTSessVar #-}

removeTSessVar' :: SessionVar a -> TransportSession msg -> TMap (TransportSession msg) (SessionVar a) -> STM Bool
removeTSessVar' v tSess vs =
  TM.lookup tSess vs >>= \case
    Just v' | sessionVarId v == sessionVarId v' -> TM.delete tSess vs $> True
    _ -> pure False

waitForProtocolClient :: ProtocolTypeI (ProtoType msg) => AgentClient -> TransportSession msg -> ClientVar msg -> AM (Client msg)
waitForProtocolClient c (_, srv, _) v = do
  NetworkConfig {tcpConnectTimeout} <- readTVarIO $ useNetworkConfig c
  client_ <- liftIO $ tcpConnectTimeout `timeout` atomically (readTMVar $ sessionVar v)
  liftEither $ case client_ of
    Just (Right smpClient) -> Right smpClient
    Just (Left e) -> Left e
    Nothing -> Left $ BROKER (B.unpack $ strEncode srv) TIMEOUT

-- clientConnected arg is only passed for SMP server
newProtocolClient ::
  forall v err msg.
  (ProtocolTypeI (ProtoType msg), ProtocolServerClient v err msg) =>
  AgentClient ->
  TransportSession msg ->
  TMap (TransportSession msg) (ClientVar msg) ->
  (ClientVar msg -> AM (Client msg)) ->
  ClientVar msg ->
  AM (Client msg)
newProtocolClient c tSess@(userId, srv, entityId_) clients connectClient v =
  tryAgentError (connectClient v) >>= \case
    Right client -> do
      logInfo . decodeUtf8 $ "Agent connected to " <> showServer srv <> " (user " <> bshow userId <> maybe "" (" for entity " <>) entityId_ <> ")"
      atomically $ putTMVar (sessionVar v) (Right client)
      liftIO $ incClientStat c userId client "CLIENT" "OK"
      atomically $ writeTBQueue (subQ c) ("", "", APC SAENone $ hostEvent CONNECT client)
      pure client
    Left e -> do
      liftIO $ incServerStat c userId srv "CLIENT" $ strEncode e
      atomically $ do
        removeTSessVar v tSess clients
        putTMVar (sessionVar v) (Left e)
      throwError e -- signal error to caller

hostEvent :: forall v err msg. (ProtocolTypeI (ProtoType msg), ProtocolServerClient v err msg) => (AProtocolType -> TransportHost -> ACommand 'Agent 'AENone) -> Client msg -> ACommand 'Agent 'AENone
hostEvent event = event (AProtocolType $ protocolTypeI @(ProtoType msg)) . clientTransportHost

getClientConfig :: AgentClient -> (AgentConfig -> ProtocolClientConfig v) -> AM' (ProtocolClientConfig v)
getClientConfig AgentClient {useNetworkConfig} cfgSel = do
  cfg <- asks $ cfgSel . config
  networkConfig <- readTVarIO useNetworkConfig
  pure cfg {networkConfig}

closeAgentClient :: AgentClient -> IO ()
closeAgentClient c = do
  atomically $ writeTVar (active c) False
  closeProtocolServerClients c smpClients
  closeProtocolServerClients c ntfClients
  closeProtocolServerClients c xftpClients
  atomically (swapTVar (smpSubWorkers c) M.empty) >>= mapM_ cancelReconnect
  clearWorkers smpDeliveryWorkers >>= mapM_ (cancelWorker . fst)
  clearWorkers asyncCmdWorkers >>= mapM_ cancelWorker
  clear connCmdsQueued
  atomically . RQ.clear $ activeSubs c
  atomically . RQ.clear $ pendingSubs c
  clear subscrConns
  clear getMsgLocks
  where
    clearWorkers :: Ord k => (AgentClient -> TMap k a) -> IO (Map k a)
    clearWorkers workers = atomically $ swapTVar (workers c) mempty
    clear :: Monoid m => (AgentClient -> TVar m) -> IO ()
    clear sel = atomically $ writeTVar (sel c) mempty
    cancelReconnect :: SessionVar (Async ()) -> IO ()
    cancelReconnect v = void . forkIO $ atomically (readTMVar $ sessionVar v) >>= uninterruptibleCancel

cancelWorker :: Worker -> IO ()
cancelWorker Worker {doWork, action} = do
  noWorkToDo doWork
  atomically (tryTakeTMVar action) >>= mapM_ (mapM_ uninterruptibleCancel)

waitUntilActive :: AgentClient -> STM ()
waitUntilActive c = unlessM (readTVar $ active c) retry
{-# INLINE waitUntilActive #-}

throwWhenInactive :: AgentClient -> STM ()
throwWhenInactive c = unlessM (readTVar $ active c) $ throwSTM ThreadKilled
{-# INLINE throwWhenInactive #-}

-- this function is used to remove workers once delivery is complete, not when it is removed from the map
throwWhenNoDelivery :: AgentClient -> SndQueue -> STM ()
throwWhenNoDelivery c sq =
  unlessM (TM.member (qAddress sq) $ smpDeliveryWorkers c) $
    throwSTM ThreadKilled

closeProtocolServerClients :: ProtocolServerClient v err msg => AgentClient -> (AgentClient -> TMap (TransportSession msg) (ClientVar msg)) -> IO ()
closeProtocolServerClients c clientsSel =
  atomically (clientsSel c `swapTVar` M.empty) >>= mapM_ (forkIO . closeClient_ c)

reconnectServerClients :: ProtocolServerClient v err msg => AgentClient -> (AgentClient -> TMap (TransportSession msg) (ClientVar msg)) -> IO ()
reconnectServerClients c clientsSel =
  readTVarIO (clientsSel c) >>= mapM_ (forkIO . closeClient_ c)

closeClient :: ProtocolServerClient v err msg => AgentClient -> (AgentClient -> TMap (TransportSession msg) (ClientVar msg)) -> TransportSession msg -> IO ()
closeClient c clientSel tSess =
  atomically (TM.lookupDelete tSess $ clientSel c) >>= mapM_ (closeClient_ c)

closeClient_ :: ProtocolServerClient v err msg => AgentClient -> ClientVar msg -> IO ()
closeClient_ c v = do
  NetworkConfig {tcpConnectTimeout} <- readTVarIO $ useNetworkConfig c
  tcpConnectTimeout `timeout` atomically (readTMVar $ sessionVar v) >>= \case
    Just (Right client) -> closeProtocolServerClient client `catchAll_` pure ()
    _ -> pure ()

closeXFTPServerClient :: AgentClient -> UserId -> XFTPServer -> FileDigest -> IO ()
closeXFTPServerClient c userId server (FileDigest chunkDigest) =
  mkTransportSession c userId server chunkDigest >>= closeClient c xftpClients

<<<<<<< HEAD
withConnLock :: MonadUnliftIO m => AgentClient -> ConnId -> String -> m a -> m a
withConnLock _ "" _ = id
withConnLock AgentClient {connLocks} connId name = withLockMap connLocks connId name

withInvLock :: MonadUnliftIO m => AgentClient -> ByteString -> String -> m a -> m a
withInvLock AgentClient {invLocks} = withLockMap invLocks

withConnLocks :: MonadUnliftIO m => AgentClient -> [ConnId] -> String -> m a -> m a
withConnLocks AgentClient {connLocks} = withLocksMap connLocks . filter (not . B.null)
=======
withConnLock :: AgentClient -> ConnId -> String -> AM a -> AM a
withConnLock c connId name = ExceptT . withConnLock' c connId name . runExceptT
{-# INLINE withConnLock #-}

withConnLock' :: AgentClient -> ConnId -> String -> AM' a -> AM' a
withConnLock' _ "" _ = id
withConnLock' AgentClient {connLocks} connId name = withLockMap_ connLocks connId name
{-# INLINE withConnLock' #-}

withInvLock :: AgentClient -> ByteString -> String -> AM a -> AM a
withInvLock c key name = ExceptT . withInvLock' c key name . runExceptT
{-# INLINE withInvLock #-}

withInvLock' :: AgentClient -> ByteString -> String -> AM' a -> AM' a
withInvLock' AgentClient {invLocks} = withLockMap_ invLocks
{-# INLINE withInvLock' #-}

withConnLocks :: AgentClient -> [ConnId] -> String -> AM' a -> AM' a
withConnLocks AgentClient {connLocks} = withLocksMap_ connLocks . filter (not . B.null)
{-# INLINE withConnLocks #-}

withLockMap_ :: (Ord k, MonadUnliftIO m) => TMap k Lock -> k -> String -> m a -> m a
withLockMap_ = withGetLock . getMapLock
{-# INLINE withLockMap_ #-}

withLocksMap_ :: (Ord k, MonadUnliftIO m) => TMap k Lock -> [k] -> String -> m a -> m a
withLocksMap_ = withGetLocks . getMapLock
{-# INLINE withLocksMap_ #-}

getMapLock :: Ord k => TMap k Lock -> k -> STM Lock
getMapLock locks key = TM.lookup key locks >>= maybe newLock pure
  where
    newLock = createLock >>= \l -> TM.insert key l locks $> l
>>>>>>> 39bb804f

withClient_ :: forall a v err msg. ProtocolServerClient v err msg => AgentClient -> TransportSession msg -> ByteString -> (Client msg -> AM a) -> AM a
withClient_ c tSess@(userId, srv, _) statCmd action = do
  cl <- getProtocolServerClient c tSess
  (action cl <* stat cl "OK") `catchAgentError` logServerError cl
  where
    stat cl = liftIO . incClientStat c userId cl statCmd
    logServerError :: Client msg -> AgentErrorType -> AM a
    logServerError cl e = do
      logServer "<--" c srv "" $ strEncode e
      stat cl $ strEncode e
      throwError e

withLogClient_ :: ProtocolServerClient v err msg => AgentClient -> TransportSession msg -> EntityId -> ByteString -> (Client msg -> AM a) -> AM a
withLogClient_ c tSess@(_, srv, _) entId cmdStr action = do
  logServer "-->" c srv entId cmdStr
  res <- withClient_ c tSess cmdStr action
  logServer "<--" c srv entId "OK"
  return res

withClient :: forall v err msg a. ProtocolServerClient v err msg => AgentClient -> TransportSession msg -> ByteString -> (Client msg -> ExceptT (ProtocolClientError err) IO a) -> AM a
withClient c tSess statKey action = withClient_ c tSess statKey $ \client -> liftClient (clientProtocolError @v @err @msg) (clientServer client) $ action client
{-# INLINE withClient #-}

withLogClient :: forall v err msg a. ProtocolServerClient v err msg => AgentClient -> TransportSession msg -> EntityId -> ByteString -> (Client msg -> ExceptT (ProtocolClientError err) IO a) -> AM a
withLogClient c tSess entId cmdStr action = withLogClient_ c tSess entId cmdStr $ \client -> liftClient (clientProtocolError @v @err @msg) (clientServer client) $ action client
{-# INLINE withLogClient #-}

withSMPClient :: SMPQueueRec q => AgentClient -> q -> ByteString -> (SMPClient -> ExceptT SMPClientError IO a) -> AM a
withSMPClient c q cmdStr action = do
  tSess <- liftIO $ mkSMPTransportSession c q
  withLogClient c tSess (queueId q) cmdStr action

withSMPClient_ :: SMPQueueRec q => AgentClient -> q -> ByteString -> (SMPClient -> AM a) -> AM a
withSMPClient_ c q cmdStr action = do
  tSess <- liftIO $ mkSMPTransportSession c q
  withLogClient_ c tSess (queueId q) cmdStr action

withNtfClient :: AgentClient -> NtfServer -> EntityId -> ByteString -> (NtfClient -> ExceptT NtfClientError IO a) -> AM a
withNtfClient c srv = withLogClient c (0, srv, Nothing)

withXFTPClient ::
  ProtocolServerClient v err msg =>
  AgentClient ->
  (UserId, ProtoServer msg, EntityId) ->
  ByteString ->
  (Client msg -> ExceptT (ProtocolClientError err) IO b) ->
  AM b
withXFTPClient c (userId, srv, entityId) cmdStr action = do
  tSess <- liftIO $ mkTransportSession c userId srv entityId
  withLogClient c tSess entityId cmdStr action

liftClient :: (Show err, Encoding err) => (err -> AgentErrorType) -> HostName -> ExceptT (ProtocolClientError err) IO a -> AM a
liftClient protocolError_ = liftError . protocolClientError protocolError_
{-# INLINE liftClient #-}

protocolClientError :: (Show err, Encoding err) => (err -> AgentErrorType) -> HostName -> ProtocolClientError err -> AgentErrorType
protocolClientError protocolError_ host = \case
  PCEProtocolError e -> protocolError_ e
  PCEResponseError e -> BROKER host $ RESPONSE $ B.unpack $ smpEncode e
  PCEUnexpectedResponse _ -> BROKER host UNEXPECTED
  PCEResponseTimeout -> BROKER host TIMEOUT
  PCENetworkError -> BROKER host NETWORK
  PCEIncompatibleHost -> BROKER host HOST
  PCETransportError e -> BROKER host $ TRANSPORT e
  e@PCECryptoError {} -> INTERNAL $ show e
  PCEIOError {} -> BROKER host NETWORK

data ProtocolTestStep
  = TSConnect
  | TSDisconnect
  | TSCreateQueue
  | TSSecureQueue
  | TSDeleteQueue
  | TSCreateFile
  | TSUploadFile
  | TSDownloadFile
  | TSCompareFile
  | TSDeleteFile
  | TSCreateNtfToken
  | TSDeleteNtfToken
  deriving (Eq, Show)

data ProtocolTestFailure = ProtocolTestFailure
  { testStep :: ProtocolTestStep,
    testError :: AgentErrorType
  }
  deriving (Eq, Show)

runSMPServerTest :: AgentClient -> UserId -> SMPServerWithAuth -> AM' (Maybe ProtocolTestFailure)
runSMPServerTest c userId (ProtoServerWithAuth srv auth) = do
  cfg <- getClientConfig c smpCfg
  C.AuthAlg ra <- asks $ rcvAuthAlg . config
  C.AuthAlg sa <- asks $ sndAuthAlg . config
  g <- asks random
  liftIO $ do
    let tSess = (userId, srv, Nothing)
    getProtocolClient g tSess cfg Nothing (\_ -> pure ()) >>= \case
      Right smp -> do
        rKeys@(_, rpKey) <- atomically $ C.generateAuthKeyPair ra g
        (sKey, _) <- atomically $ C.generateAuthKeyPair sa g
        (dhKey, _) <- atomically $ C.generateKeyPair g
        r <- runExceptT $ do
          SMP.QIK {rcvId} <- liftError (testErr TSCreateQueue) $ createSMPQueue smp rKeys dhKey auth SMSubscribe
          liftError (testErr TSSecureQueue) $ secureSMPQueue smp rpKey rcvId sKey
          liftError (testErr TSDeleteQueue) $ deleteSMPQueue smp rpKey rcvId
        ok <- tcpTimeout (networkConfig cfg) `timeout` closeProtocolClient smp
        incClientStat c userId smp "SMP_TEST" "OK"
        pure $ either Just (const Nothing) r <|> maybe (Just (ProtocolTestFailure TSDisconnect $ BROKER addr TIMEOUT)) (const Nothing) ok
      Left e -> pure (Just $ testErr TSConnect e)
  where
    addr = B.unpack $ strEncode srv
    testErr :: ProtocolTestStep -> SMPClientError -> ProtocolTestFailure
    testErr step = ProtocolTestFailure step . protocolClientError SMP addr

runXFTPServerTest :: AgentClient -> UserId -> XFTPServerWithAuth -> AM' (Maybe ProtocolTestFailure)
runXFTPServerTest c userId (ProtoServerWithAuth srv auth) = do
  cfg <- asks $ xftpCfg . config
  g <- asks random
  xftpNetworkConfig <- readTVarIO $ useNetworkConfig c
  workDir <- getXFTPWorkPath
  filePath <- getTempFilePath workDir
  rcvPath <- getTempFilePath workDir
  liftIO $ do
    let tSess = (userId, srv, Nothing)
    X.getXFTPClient tSess cfg {xftpNetworkConfig} (\_ -> pure ()) >>= \case
      Right xftp -> withTestChunk filePath $ do
        (sndKey, spKey) <- atomically $ C.generateAuthKeyPair C.SEd25519 g
        (rcvKey, rpKey) <- atomically $ C.generateAuthKeyPair C.SEd25519 g
        digest <- liftIO $ C.sha256Hash <$> B.readFile filePath
        let file = FileInfo {sndKey, size = chSize, digest}
            chunkSpec = X.XFTPChunkSpec {filePath, chunkOffset = 0, chunkSize = chSize}
        r <- runExceptT $ do
          (sId, [rId]) <- liftError (testErr TSCreateFile) $ X.createXFTPChunk xftp spKey file [rcvKey] auth
          liftError (testErr TSUploadFile) $ X.uploadXFTPChunk xftp spKey sId chunkSpec
          liftError (testErr TSDownloadFile) $ X.downloadXFTPChunk g xftp rpKey rId $ XFTPRcvChunkSpec rcvPath chSize digest
          rcvDigest <- liftIO $ C.sha256Hash <$> B.readFile rcvPath
          unless (digest == rcvDigest) $ throwError $ ProtocolTestFailure TSCompareFile $ XFTP DIGEST
          liftError (testErr TSDeleteFile) $ X.deleteXFTPChunk xftp spKey sId
        ok <- tcpTimeout xftpNetworkConfig `timeout` X.closeXFTPClient xftp
        incClientStat c userId xftp "XFTP_TEST" "OK"
        pure $ either Just (const Nothing) r <|> maybe (Just (ProtocolTestFailure TSDisconnect $ BROKER addr TIMEOUT)) (const Nothing) ok
      Left e -> pure (Just $ testErr TSConnect e)
  where
    addr = B.unpack $ strEncode srv
    testErr :: ProtocolTestStep -> XFTPClientError -> ProtocolTestFailure
    testErr step = ProtocolTestFailure step . protocolClientError XFTP addr
    chSize :: Integral a => a
    chSize = kb 64
    getTempFilePath :: FilePath -> AM' FilePath
    getTempFilePath workPath = do
      ts <- liftIO getCurrentTime
      let isoTime = formatTime defaultTimeLocale "%Y-%m-%dT%H%M%S.%6q" ts
      uniqueCombine workPath isoTime
    withTestChunk :: FilePath -> IO a -> IO a
    withTestChunk fp =
      E.bracket_
        (createTestChunk fp)
        (whenM (doesFileExist fp) $ removeFile fp `catchAll_` pure ())
    -- this creates a new DRG on purpose to avoid blocking the one used in the agent
    createTestChunk :: FilePath -> IO ()
    createTestChunk fp = B.writeFile fp =<< atomically . C.randomBytes chSize =<< C.newRandom

runNTFServerTest :: AgentClient -> UserId -> NtfServerWithAuth -> AM' (Maybe ProtocolTestFailure)
runNTFServerTest c userId (ProtoServerWithAuth srv _) = do
  cfg <- getClientConfig c ntfCfg
  C.AuthAlg a <- asks $ rcvAuthAlg . config
  g <- asks random
  liftIO $ do
    let tSess = (userId, srv, Nothing)
    getProtocolClient g tSess cfg Nothing (\_ -> pure ()) >>= \case
      Right ntf -> do
        (nKey, npKey) <- atomically $ C.generateAuthKeyPair a g
        (dhKey, _) <- atomically $ C.generateKeyPair g
        r <- runExceptT $ do
          let deviceToken = DeviceToken PPApnsNull "test_ntf_token"
          (tknId, _) <- liftError (testErr TSCreateNtfToken) $ ntfRegisterToken ntf npKey (NewNtfTkn deviceToken nKey dhKey)
          liftError (testErr TSDeleteNtfToken) $ ntfDeleteToken ntf npKey tknId
        ok <- tcpTimeout (networkConfig cfg) `timeout` closeProtocolClient ntf
        incClientStat c userId ntf "NTF_TEST" "OK"
        pure $ either Just (const Nothing) r <|> maybe (Just (ProtocolTestFailure TSDisconnect $ BROKER addr TIMEOUT)) (const Nothing) ok
      Left e -> pure (Just $ testErr TSConnect e)
  where
    addr = B.unpack $ strEncode srv
    testErr :: ProtocolTestStep -> SMPClientError -> ProtocolTestFailure
    testErr step = ProtocolTestFailure step . protocolClientError NTF addr

getXFTPWorkPath :: AM' FilePath
getXFTPWorkPath = do
  workDir <- readTVarIO =<< asks (xftpWorkDir . xftpAgent)
  maybe getTemporaryDirectory pure workDir

mkTransportSession :: AgentClient -> UserId -> ProtoServer msg -> EntityId -> IO (TransportSession msg)
mkTransportSession c userId srv entityId = mkTSession userId srv entityId <$> getSessionMode c
{-# INLINE mkTransportSession #-}

mkTSession :: UserId -> ProtoServer msg -> EntityId -> TransportSessionMode -> TransportSession msg
mkTSession userId srv entityId mode = (userId, srv, if mode == TSMEntity then Just entityId else Nothing)
{-# INLINE mkTSession #-}

mkSMPTransportSession :: SMPQueueRec q => AgentClient -> q -> IO SMPTransportSession
mkSMPTransportSession c q = mkSMPTSession q <$> getSessionMode c
{-# INLINE mkSMPTransportSession #-}

mkSMPTSession :: SMPQueueRec q => q -> TransportSessionMode -> SMPTransportSession
mkSMPTSession q = mkTSession (qUserId q) (qServer q) (qConnId q)
{-# INLINE mkSMPTSession #-}

getSessionMode :: AgentClient -> IO TransportSessionMode
getSessionMode = fmap sessionMode . readTVarIO . useNetworkConfig
{-# INLINE getSessionMode #-}

newRcvQueue :: AgentClient -> UserId -> ConnId -> SMPServerWithAuth -> VersionRangeSMPC -> SubscriptionMode -> AM (NewRcvQueue, SMPQueueUri)
newRcvQueue c userId connId (ProtoServerWithAuth srv auth) vRange subMode = do
  C.AuthAlg a <- asks (rcvAuthAlg . config)
  g <- asks random
  rKeys@(_, rcvPrivateKey) <- atomically $ C.generateAuthKeyPair a g
  (dhKey, privDhKey) <- atomically $ C.generateKeyPair g
  (e2eDhKey, e2ePrivKey) <- atomically $ C.generateKeyPair g
  logServer "-->" c srv "" "NEW"
  tSess <- liftIO $ mkTransportSession c userId srv connId
  QIK {rcvId, sndId, rcvPublicDhKey} <-
    withClient c tSess "NEW" $ \smp -> createSMPQueue smp rKeys dhKey auth subMode
  liftIO . logServer "<--" c srv "" $ B.unwords ["IDS", logSecret rcvId, logSecret sndId]
  let rq =
        RcvQueue
          { userId,
            connId,
            server = srv,
            rcvId,
            rcvPrivateKey,
            rcvDhSecret = C.dh' rcvPublicDhKey privDhKey,
            e2ePrivKey,
            e2eDhSecret = Nothing,
            sndId,
            status = New,
            dbQueueId = DBNewQueue,
            primary = True,
            dbReplaceQueueId = Nothing,
            rcvSwchStatus = Nothing,
            smpClientVersion = maxVersion vRange,
            clientNtfCreds = Nothing,
            deleteErrors = 0
          }
  pure (rq, SMPQueueUri vRange $ SMPQueueAddress srv sndId e2eDhKey)

processSubResult :: AgentClient -> RcvQueue -> Either SMPClientError () -> IO (Either SMPClientError ())
processSubResult c rq r = do
  case r of
    Left e ->
      unless (temporaryClientError e) . atomically $ do
        RQ.deleteQueue rq (pendingSubs c)
        TM.insert (RQ.qKey rq) e (removedSubs c)
    _ -> addSubscription c rq
  pure r

temporaryAgentError :: AgentErrorType -> Bool
temporaryAgentError = \case
  BROKER _ NETWORK -> True
  BROKER _ TIMEOUT -> True
  INACTIVE -> True
  _ -> False
{-# INLINE temporaryAgentError #-}

temporaryOrHostError :: AgentErrorType -> Bool
temporaryOrHostError = \case
  BROKER _ HOST -> True
  e -> temporaryAgentError e
{-# INLINE temporaryOrHostError #-}

-- | Subscribe to queues. The list of results can have a different order.
subscribeQueues :: AgentClient -> [RcvQueue] -> AM' [(RcvQueue, Either AgentErrorType ())]
subscribeQueues c qs = do
  (errs, qs') <- partitionEithers <$> mapM checkQueue qs
  atomically $ do
    modifyTVar' (subscrConns c) (`S.union` S.fromList (map qConnId qs'))
    RQ.batchAddQueues (pendingSubs c) qs'
  env <- ask
  -- only "checked" queues are subscribed
  (errs <>) <$> sendTSessionBatches "SUB" 90 id (subscribeQueues_ env) c qs'
  where
    checkQueue rq = do
      prohibited <- atomically $ hasGetLock c rq
      pure $ if prohibited then Left (rq, Left $ CMD PROHIBITED) else Right rq
    subscribeQueues_ :: Env -> SMPClient -> NonEmpty RcvQueue -> IO (BatchResponses SMPClientError ())
    subscribeQueues_ env smp qs' = do
      rs <- sendBatch subscribeSMPQueues smp qs'
      mapM_ (uncurry $ processSubResult c) rs
      when (any temporaryClientError . lefts . map snd $ L.toList rs) $
        runReaderT (resubscribeSMPSession c $ transportSession' smp) env
      pure rs

type BatchResponses e r = (NonEmpty (RcvQueue, Either e r))

-- statBatchSize is not used to batch the commands, only for traffic statistics
sendTSessionBatches :: forall q r. ByteString -> Int -> (q -> RcvQueue) -> (SMPClient -> NonEmpty q -> IO (BatchResponses SMPClientError r)) -> AgentClient -> [q] -> AM' [(RcvQueue, Either AgentErrorType r)]
sendTSessionBatches statCmd statBatchSize toRQ action c qs =
  concatMap L.toList <$> (mapConcurrently sendClientBatch =<< batchQueues)
  where
    batchQueues :: AM' [(SMPTransportSession, NonEmpty q)]
    batchQueues = do
      mode <- sessionMode <$> readTVarIO (useNetworkConfig c)
      pure . M.assocs $ foldl' (batch mode) M.empty qs
      where
        batch mode m q =
          let tSess = mkSMPTSession (toRQ q) mode
           in M.alter (Just . maybe [q] (q <|)) tSess m
    sendClientBatch :: (SMPTransportSession, NonEmpty q) -> AM' (BatchResponses AgentErrorType r)
    sendClientBatch (tSess@(userId, srv, _), qs') =
      tryAgentError' (getSMPServerClient c tSess) >>= \case
        Left e -> pure $ L.map ((,Left e) . toRQ) qs'
        Right smp -> liftIO $ do
          logServer "-->" c srv (bshow (length qs') <> " queues") statCmd
          rs <- L.map agentError <$> action smp qs'
          statBatch
          pure rs
          where
            agentError = second . first $ protocolClientError SMP $ clientServer smp
            statBatch =
              let n = (length qs - 1) `div` statBatchSize + 1
               in incClientStatN c userId smp n statCmd "OK"

sendBatch :: (SMPClient -> NonEmpty (SMP.RcvPrivateAuthKey, SMP.RecipientId) -> IO (NonEmpty (Either SMPClientError ()))) -> SMPClient -> NonEmpty RcvQueue -> IO (BatchResponses SMPClientError ())
sendBatch smpCmdFunc smp qs = L.zip qs <$> smpCmdFunc smp (L.map queueCreds qs)
  where
    queueCreds RcvQueue {rcvPrivateKey, rcvId} = (rcvPrivateKey, rcvId)

addSubscription :: AgentClient -> RcvQueue -> IO ()
addSubscription c rq@RcvQueue {connId} = atomically $ do
  modifyTVar' (subscrConns c) $ S.insert connId
  RQ.addQueue rq $ activeSubs c
  RQ.deleteQueue rq $ pendingSubs c

hasActiveSubscription :: AgentClient -> ConnId -> STM Bool
hasActiveSubscription c connId = RQ.hasConn connId $ activeSubs c
{-# INLINE hasActiveSubscription #-}

removeSubscription :: AgentClient -> ConnId -> STM ()
removeSubscription c connId = do
  modifyTVar' (subscrConns c) $ S.delete connId
  RQ.deleteConn connId $ activeSubs c
  RQ.deleteConn connId $ pendingSubs c

getSubscriptions :: AgentClient -> STM (Set ConnId)
getSubscriptions = readTVar . subscrConns
{-# INLINE getSubscriptions #-}

logServer :: MonadIO m => ByteString -> AgentClient -> ProtocolServer s -> QueueId -> ByteString -> m ()
logServer dir AgentClient {clientId} srv qId cmdStr =
  logInfo . decodeUtf8 $ B.unwords ["A", "(" <> bshow clientId <> ")", dir, showServer srv, ":", logSecret qId, cmdStr]
{-# INLINE logServer #-}

showServer :: ProtocolServer s -> ByteString
showServer ProtocolServer {host, port} =
  strEncode host <> B.pack (if null port then "" else ':' : port)
{-# INLINE showServer #-}

logSecret :: ByteString -> ByteString
logSecret bs = encode $ B.take 3 bs
{-# INLINE logSecret #-}

sendConfirmation :: AgentClient -> SndQueue -> ByteString -> AM ()
sendConfirmation c sq@SndQueue {sndId, sndPublicKey = Just sndPublicKey, e2ePubKey = e2ePubKey@Just {}} agentConfirmation =
  withSMPClient_ c sq "SEND <CONF>" $ \smp -> do
    let clientMsg = SMP.ClientMessage (SMP.PHConfirmation sndPublicKey) agentConfirmation
    msg <- agentCbEncrypt sq e2ePubKey $ smpEncode clientMsg
    liftClient SMP (clientServer smp) $ sendSMPMessage smp Nothing sndId (SMP.MsgFlags {notification = True}) msg
sendConfirmation _ _ _ = throwError $ INTERNAL "sendConfirmation called without snd_queue public key(s) in the database"

sendInvitation :: AgentClient -> UserId -> Compatible SMPQueueInfo -> Compatible VersionSMPA -> ConnectionRequestUri 'CMInvitation -> ConnInfo -> AM ()
sendInvitation c userId (Compatible (SMPQueueInfo v SMPQueueAddress {smpServer, senderId, dhPublicKey})) (Compatible agentVersion) connReq connInfo = do
  tSess <- liftIO $ mkTransportSession c userId smpServer senderId
  withLogClient_ c tSess senderId "SEND <INV>" $ \smp -> do
    msg <- mkInvitation
    liftClient SMP (clientServer smp) $ sendSMPMessage smp Nothing senderId MsgFlags {notification = True} msg
  where
    mkInvitation :: AM ByteString
    -- this is only encrypted with per-queue E2E, not with double ratchet
    mkInvitation = do
      let agentEnvelope = AgentInvitation {agentVersion, connReq, connInfo}
      agentCbEncryptOnce v dhPublicKey . smpEncode $
        SMP.ClientMessage SMP.PHEmpty (smpEncode agentEnvelope)

getQueueMessage :: AgentClient -> RcvQueue -> AM (Maybe SMPMsgMeta)
getQueueMessage c rq@RcvQueue {server, rcvId, rcvPrivateKey} = do
  atomically createTakeGetLock
  msg_ <- withSMPClient c rq "GET" $ \smp ->
    getSMPMessage smp rcvPrivateKey rcvId
  mapM decryptMeta msg_
  where
    decryptMeta msg@SMP.RcvMessage {msgId} = SMP.rcvMessageMeta msgId <$> decryptSMPMessage rq msg
    createTakeGetLock = TM.alterF takeLock (server, rcvId) $ getMsgLocks c
      where
        takeLock l_ = do
          l <- maybe (newTMVar ()) pure l_
          takeTMVar l
          pure $ Just l

decryptSMPMessage :: RcvQueue -> SMP.RcvMessage -> AM SMP.ClientRcvMsgBody
decryptSMPMessage rq SMP.RcvMessage {msgId, msgBody = SMP.EncRcvMsgBody body} =
  liftEither . parse SMP.clientRcvMsgBodyP (AGENT A_MESSAGE) =<< decrypt body
  where
    decrypt = agentCbDecrypt (rcvDhSecret rq) (C.cbNonce msgId)

secureQueue :: AgentClient -> RcvQueue -> SndPublicAuthKey -> AM ()
secureQueue c rq@RcvQueue {rcvId, rcvPrivateKey} senderKey =
  withSMPClient c rq "KEY <key>" $ \smp ->
    secureSMPQueue smp rcvPrivateKey rcvId senderKey

enableQueueNotifications :: AgentClient -> RcvQueue -> SMP.NtfPublicAuthKey -> SMP.RcvNtfPublicDhKey -> AM (SMP.NotifierId, SMP.RcvNtfPublicDhKey)
enableQueueNotifications c rq@RcvQueue {rcvId, rcvPrivateKey} notifierKey rcvNtfPublicDhKey =
  withSMPClient c rq "NKEY <nkey>" $ \smp ->
    enableSMPQueueNotifications smp rcvPrivateKey rcvId notifierKey rcvNtfPublicDhKey

enableQueuesNtfs :: AgentClient -> [(RcvQueue, SMP.NtfPublicAuthKey, SMP.RcvNtfPublicDhKey)] -> AM' [(RcvQueue, Either AgentErrorType (SMP.NotifierId, SMP.RcvNtfPublicDhKey))]
enableQueuesNtfs = sendTSessionBatches "NKEY" 90 fst3 enableQueues_
  where
    fst3 (x, _, _) = x
    enableQueues_ :: SMPClient -> NonEmpty (RcvQueue, SMP.NtfPublicAuthKey, SMP.RcvNtfPublicDhKey) -> IO (NonEmpty (RcvQueue, Either (ProtocolClientError ErrorType) (SMP.NotifierId, RcvNtfPublicDhKey)))
    enableQueues_ smp qs' = L.zipWith ((,) . fst3) qs' <$> enableSMPQueuesNtfs smp (L.map queueCreds qs')
    queueCreds :: (RcvQueue, SMP.NtfPublicAuthKey, SMP.RcvNtfPublicDhKey) -> (SMP.RcvPrivateAuthKey, SMP.RecipientId, SMP.NtfPublicAuthKey, SMP.RcvNtfPublicDhKey)
    queueCreds (RcvQueue {rcvPrivateKey, rcvId}, notifierKey, rcvNtfPublicDhKey) = (rcvPrivateKey, rcvId, notifierKey, rcvNtfPublicDhKey)

disableQueueNotifications :: AgentClient -> RcvQueue -> AM ()
disableQueueNotifications c rq@RcvQueue {rcvId, rcvPrivateKey} =
  withSMPClient c rq "NDEL" $ \smp ->
    disableSMPQueueNotifications smp rcvPrivateKey rcvId

disableQueuesNtfs :: AgentClient -> [RcvQueue] -> AM' [(RcvQueue, Either AgentErrorType ())]
disableQueuesNtfs = sendTSessionBatches "NDEL" 90 id $ sendBatch disableSMPQueuesNtfs

sendAck :: AgentClient -> RcvQueue -> MsgId -> AM ()
sendAck c rq@RcvQueue {rcvId, rcvPrivateKey} msgId = do
  withSMPClient c rq ("ACK:" <> logSecret msgId) $ \smp ->
    ackSMPMessage smp rcvPrivateKey rcvId msgId
  atomically $ releaseGetLock c rq

hasGetLock :: AgentClient -> RcvQueue -> STM Bool
hasGetLock c RcvQueue {server, rcvId} =
  TM.member (server, rcvId) $ getMsgLocks c

releaseGetLock :: AgentClient -> RcvQueue -> STM ()
releaseGetLock c RcvQueue {server, rcvId} =
  TM.lookup (server, rcvId) (getMsgLocks c) >>= mapM_ (`tryPutTMVar` ())

suspendQueue :: AgentClient -> RcvQueue -> AM ()
suspendQueue c rq@RcvQueue {rcvId, rcvPrivateKey} =
  withSMPClient c rq "OFF" $ \smp ->
    suspendSMPQueue smp rcvPrivateKey rcvId

deleteQueue :: AgentClient -> RcvQueue -> AM ()
deleteQueue c rq@RcvQueue {rcvId, rcvPrivateKey} = do
  withSMPClient c rq "DEL" $ \smp ->
    deleteSMPQueue smp rcvPrivateKey rcvId

deleteQueues :: AgentClient -> [RcvQueue] -> AM' [(RcvQueue, Either AgentErrorType ())]
deleteQueues = sendTSessionBatches "DEL" 90 id $ sendBatch deleteSMPQueues

sendAgentMessage :: AgentClient -> SndQueue -> MsgFlags -> ByteString -> AM ()
sendAgentMessage c sq@SndQueue {sndId, sndPrivateKey} msgFlags agentMsg =
  withSMPClient_ c sq "SEND <MSG>" $ \smp -> do
    let clientMsg = SMP.ClientMessage SMP.PHEmpty agentMsg
    msg <- agentCbEncrypt sq Nothing $ smpEncode clientMsg
    liftClient SMP (clientServer smp) $ sendSMPMessage smp (Just sndPrivateKey) sndId msgFlags msg

agentNtfRegisterToken :: AgentClient -> NtfToken -> NtfPublicAuthKey -> C.PublicKeyX25519 -> AM (NtfTokenId, C.PublicKeyX25519)
agentNtfRegisterToken c NtfToken {deviceToken, ntfServer, ntfPrivKey} ntfPubKey pubDhKey =
  withClient c (0, ntfServer, Nothing) "TNEW" $ \ntf -> ntfRegisterToken ntf ntfPrivKey (NewNtfTkn deviceToken ntfPubKey pubDhKey)

agentNtfVerifyToken :: AgentClient -> NtfTokenId -> NtfToken -> NtfRegCode -> AM ()
agentNtfVerifyToken c tknId NtfToken {ntfServer, ntfPrivKey} code =
  withNtfClient c ntfServer tknId "TVFY" $ \ntf -> ntfVerifyToken ntf ntfPrivKey tknId code

agentNtfCheckToken :: AgentClient -> NtfTokenId -> NtfToken -> AM NtfTknStatus
agentNtfCheckToken c tknId NtfToken {ntfServer, ntfPrivKey} =
  withNtfClient c ntfServer tknId "TCHK" $ \ntf -> ntfCheckToken ntf ntfPrivKey tknId

agentNtfReplaceToken :: AgentClient -> NtfTokenId -> NtfToken -> DeviceToken -> AM ()
agentNtfReplaceToken c tknId NtfToken {ntfServer, ntfPrivKey} token =
  withNtfClient c ntfServer tknId "TRPL" $ \ntf -> ntfReplaceToken ntf ntfPrivKey tknId token

agentNtfDeleteToken :: AgentClient -> NtfTokenId -> NtfToken -> AM ()
agentNtfDeleteToken c tknId NtfToken {ntfServer, ntfPrivKey} =
  withNtfClient c ntfServer tknId "TDEL" $ \ntf -> ntfDeleteToken ntf ntfPrivKey tknId

agentNtfEnableCron :: AgentClient -> NtfTokenId -> NtfToken -> Word16 -> AM ()
agentNtfEnableCron c tknId NtfToken {ntfServer, ntfPrivKey} interval =
  withNtfClient c ntfServer tknId "TCRN" $ \ntf -> ntfEnableCron ntf ntfPrivKey tknId interval

agentNtfCreateSubscription :: AgentClient -> NtfTokenId -> NtfToken -> SMPQueueNtf -> SMP.NtfPrivateAuthKey -> AM NtfSubscriptionId
agentNtfCreateSubscription c tknId NtfToken {ntfServer, ntfPrivKey} smpQueue nKey =
  withNtfClient c ntfServer tknId "SNEW" $ \ntf -> ntfCreateSubscription ntf ntfPrivKey (NewNtfSub tknId smpQueue nKey)

agentNtfCheckSubscription :: AgentClient -> NtfSubscriptionId -> NtfToken -> AM NtfSubStatus
agentNtfCheckSubscription c subId NtfToken {ntfServer, ntfPrivKey} =
  withNtfClient c ntfServer subId "SCHK" $ \ntf -> ntfCheckSubscription ntf ntfPrivKey subId

agentNtfDeleteSubscription :: AgentClient -> NtfSubscriptionId -> NtfToken -> AM ()
agentNtfDeleteSubscription c subId NtfToken {ntfServer, ntfPrivKey} =
  withNtfClient c ntfServer subId "SDEL" $ \ntf -> ntfDeleteSubscription ntf ntfPrivKey subId

agentXFTPDownloadChunk :: AgentClient -> UserId -> FileDigest -> RcvFileChunkReplica -> XFTPRcvChunkSpec -> AM ()
agentXFTPDownloadChunk c userId (FileDigest chunkDigest) RcvFileChunkReplica {server, replicaId = ChunkReplicaId fId, replicaKey} chunkSpec = do
  g <- asks random
  withXFTPClient c (userId, server, chunkDigest) "FGET" $ \xftp -> X.downloadXFTPChunk g xftp replicaKey fId chunkSpec

agentXFTPNewChunk :: AgentClient -> SndFileChunk -> Int -> XFTPServerWithAuth -> AM NewSndChunkReplica
agentXFTPNewChunk c SndFileChunk {userId, chunkSpec = XFTPChunkSpec {chunkSize}, digest = FileDigest chunkDigest} n (ProtoServerWithAuth srv auth) = do
  rKeys <- xftpRcvKeys n
  (sndKey, replicaKey) <- atomically . C.generateAuthKeyPair C.SEd25519 =<< asks random
  let fileInfo = FileInfo {sndKey, size = fromIntegral chunkSize, digest = chunkDigest}
  logServer "-->" c srv "" "FNEW"
  tSess <- liftIO $ mkTransportSession c userId srv chunkDigest
  (sndId, rIds) <- withClient c tSess "FNEW" $ \xftp -> X.createXFTPChunk xftp replicaKey fileInfo (L.map fst rKeys) auth
  logServer "<--" c srv "" $ B.unwords ["SIDS", logSecret sndId]
  pure NewSndChunkReplica {server = srv, replicaId = ChunkReplicaId sndId, replicaKey, rcvIdsKeys = L.toList $ xftpRcvIdsKeys rIds rKeys}

agentXFTPUploadChunk :: AgentClient -> UserId -> FileDigest -> SndFileChunkReplica -> XFTPChunkSpec -> AM ()
agentXFTPUploadChunk c userId (FileDigest chunkDigest) SndFileChunkReplica {server, replicaId = ChunkReplicaId fId, replicaKey} chunkSpec =
  withXFTPClient c (userId, server, chunkDigest) "FPUT" $ \xftp -> X.uploadXFTPChunk xftp replicaKey fId chunkSpec

agentXFTPAddRecipients :: AgentClient -> UserId -> FileDigest -> SndFileChunkReplica -> Int -> AM (NonEmpty (ChunkReplicaId, C.APrivateAuthKey))
agentXFTPAddRecipients c userId (FileDigest chunkDigest) SndFileChunkReplica {server, replicaId = ChunkReplicaId fId, replicaKey} n = do
  rKeys <- xftpRcvKeys n
  rIds <- withXFTPClient c (userId, server, chunkDigest) "FADD" $ \xftp -> X.addXFTPRecipients xftp replicaKey fId (L.map fst rKeys)
  pure $ xftpRcvIdsKeys rIds rKeys

agentXFTPDeleteChunk :: AgentClient -> UserId -> DeletedSndChunkReplica -> AM ()
agentXFTPDeleteChunk c userId DeletedSndChunkReplica {server, replicaId = ChunkReplicaId fId, replicaKey, chunkDigest = FileDigest chunkDigest} =
  withXFTPClient c (userId, server, chunkDigest) "FDEL" $ \xftp -> X.deleteXFTPChunk xftp replicaKey fId

xftpRcvKeys :: Int -> AM (NonEmpty C.AAuthKeyPair)
xftpRcvKeys n = do
  rKeys <- atomically . replicateM n . C.generateAuthKeyPair C.SEd25519 =<< asks random
  case L.nonEmpty rKeys of
    Just rKeys' -> pure rKeys'
    _ -> throwError $ INTERNAL "non-positive number of recipients"

xftpRcvIdsKeys :: NonEmpty ByteString -> NonEmpty C.AAuthKeyPair -> NonEmpty (ChunkReplicaId, C.APrivateAuthKey)
xftpRcvIdsKeys rIds rKeys = L.map ChunkReplicaId rIds `L.zip` L.map snd rKeys

agentCbEncrypt :: SndQueue -> Maybe C.PublicKeyX25519 -> ByteString -> AM ByteString
agentCbEncrypt SndQueue {e2eDhSecret, smpClientVersion} e2ePubKey msg = do
  cmNonce <- atomically . C.randomCbNonce =<< asks random
  let paddedLen = maybe SMP.e2eEncMessageLength (const SMP.e2eEncConfirmationLength) e2ePubKey
  cmEncBody <-
    liftEither . first cryptoError $
      C.cbEncrypt e2eDhSecret cmNonce msg paddedLen
  let cmHeader = SMP.PubHeader smpClientVersion e2ePubKey
  pure $ smpEncode SMP.ClientMsgEnvelope {cmHeader, cmNonce, cmEncBody}

-- add encoding as AgentInvitation'?
agentCbEncryptOnce :: VersionSMPC -> C.PublicKeyX25519 -> ByteString -> AM ByteString
agentCbEncryptOnce clientVersion dhRcvPubKey msg = do
  g <- asks random
  (dhSndPubKey, dhSndPrivKey) <- atomically $ C.generateKeyPair g
  let e2eDhSecret = C.dh' dhRcvPubKey dhSndPrivKey
  cmNonce <- atomically $ C.randomCbNonce g
  cmEncBody <-
    liftEither . first cryptoError $
      C.cbEncrypt e2eDhSecret cmNonce msg SMP.e2eEncConfirmationLength
  let cmHeader = SMP.PubHeader clientVersion (Just dhSndPubKey)
  pure $ smpEncode SMP.ClientMsgEnvelope {cmHeader, cmNonce, cmEncBody}

-- | NaCl crypto-box decrypt - both for messages received from the server
-- and per-queue E2E encrypted messages from the sender that were inside.
agentCbDecrypt :: C.DhSecretX25519 -> C.CbNonce -> ByteString -> AM ByteString
agentCbDecrypt dhSecret nonce msg =
  liftEither . first cryptoError $
    C.cbDecrypt dhSecret nonce msg

cryptoError :: C.CryptoError -> AgentErrorType
cryptoError = \case
  C.CryptoLargeMsgError -> CMD LARGE
  C.CryptoHeaderError _ -> AGENT A_MESSAGE -- parsing error
  C.CERatchetDuplicateMessage -> AGENT A_DUPLICATE
  C.AESDecryptError -> c DECRYPT_AES
  C.CBDecryptError -> c DECRYPT_CB
  C.CERatchetHeader -> c RATCHET_HEADER
  C.CERatchetTooManySkipped n -> c $ RATCHET_SKIPPED n
  C.CERatchetEarlierMessage n -> c $ RATCHET_EARLIER n
  e -> INTERNAL $ show e
  where
    c = AGENT . A_CRYPTO

waitForWork :: MonadIO m => TMVar () -> m ()
waitForWork = void . atomically . readTMVar
{-# INLINE waitForWork #-}

withWork :: AgentClient -> TMVar () -> (DB.Connection -> IO (Either StoreError (Maybe a))) -> (a -> AM ()) -> AM ()
withWork c doWork getWork action =
  withStore' c getWork >>= \case
    Right (Just r) -> action r
    Right Nothing -> noWork
    Left e@SEWorkItemError {} -> noWork >> notifyErr (CRITICAL False) e
    Left e -> notifyErr INTERNAL e
  where
    noWork = liftIO $ noWorkToDo doWork
    notifyErr err e = atomically $ writeTBQueue (subQ c) ("", "", APC SAEConn $ ERR $ err $ show e)

noWorkToDo :: TMVar () -> IO ()
noWorkToDo = void . atomically . tryTakeTMVar
{-# INLINE noWorkToDo #-}

hasWorkToDo :: Worker -> STM ()
hasWorkToDo = hasWorkToDo' . doWork
{-# INLINE hasWorkToDo #-}

hasWorkToDo' :: TMVar () -> STM ()
hasWorkToDo' = void . (`tryPutTMVar` ())
{-# INLINE hasWorkToDo' #-}

endAgentOperation :: AgentClient -> AgentOperation -> STM ()
endAgentOperation c op = endOperation c op $ case op of
  AONtfNetwork -> pure ()
  AORcvNetwork ->
    suspendOperation c AOMsgDelivery $
      suspendSendingAndDatabase c
  AOMsgDelivery ->
    suspendSendingAndDatabase c
  AOSndNetwork ->
    suspendOperation c AODatabase $
      notifySuspended c
  AODatabase ->
    notifySuspended c

suspendSendingAndDatabase :: AgentClient -> STM ()
suspendSendingAndDatabase c =
  suspendOperation c AOSndNetwork $
    suspendOperation c AODatabase $
      notifySuspended c

suspendOperation :: AgentClient -> AgentOperation -> STM () -> STM ()
suspendOperation c op endedAction = do
  n <- stateTVar (agentOpSel op c) $ \s -> (opsInProgress s, s {opSuspended = True})
  -- unsafeIOToSTM $ putStrLn $ "suspendOperation_ " <> show op <> " " <> show n
  when (n == 0) $ whenSuspending c endedAction

notifySuspended :: AgentClient -> STM ()
notifySuspended c = do
  -- unsafeIOToSTM $ putStrLn "notifySuspended"
  writeTBQueue (subQ c) ("", "", APC SAENone SUSPENDED)
  writeTVar (agentState c) ASSuspended

endOperation :: AgentClient -> AgentOperation -> STM () -> STM ()
endOperation c op endedAction = do
  (suspended, n) <- stateTVar (agentOpSel op c) $ \s ->
    let n = max 0 (opsInProgress s - 1)
     in ((opSuspended s, n), s {opsInProgress = n})
  -- unsafeIOToSTM $ putStrLn $ "endOperation: " <> show op <> " " <> show suspended <> " " <> show n
  when (suspended && n == 0) $ whenSuspending c endedAction

whenSuspending :: AgentClient -> STM () -> STM ()
whenSuspending c = whenM ((== ASSuspending) <$> readTVar (agentState c))
{-# INLINE whenSuspending #-}

beginAgentOperation :: AgentClient -> AgentOperation -> STM ()
beginAgentOperation c op = do
  let opVar = agentOpSel op c
  s <- readTVar opVar
  -- unsafeIOToSTM $ putStrLn $ "beginOperation? " <> show op <> " " <> show (opsInProgress s)
  when (opSuspended s) retry
  -- unsafeIOToSTM $ putStrLn $ "beginOperation! " <> show op <> " " <> show (opsInProgress s + 1)
  writeTVar opVar $! s {opsInProgress = opsInProgress s + 1}

agentOperationBracket :: MonadUnliftIO m => AgentClient -> AgentOperation -> (AgentClient -> STM ()) -> m a -> m a
agentOperationBracket c op check action =
  E.bracket
    (atomically (check c) >> atomically (beginAgentOperation c op))
    (\_ -> atomically $ endAgentOperation c op)
    (const action)

waitUntilForeground :: AgentClient -> STM ()
waitUntilForeground c = unlessM ((ASForeground ==) <$> readTVar (agentState c)) retry
{-# INLINE waitUntilForeground #-}

withStore' :: AgentClient -> (DB.Connection -> IO a) -> AM a
withStore' c action = withStore c $ fmap Right . action
{-# INLINE withStore' #-}

withStore :: AgentClient -> (DB.Connection -> IO (Either StoreError a)) -> AM a
withStore c action = do
  st <- asks store
  withExceptT storeError . ExceptT . liftIO . agentOperationBracket c AODatabase (\_ -> pure ()) $
    withTransaction st action `E.catch` handleInternal ""
  where
    handleInternal :: String -> E.SomeException -> IO (Either StoreError a)
    handleInternal ctxStr e = pure . Left . SEInternal . B.pack $ show e <> ctxStr

withStoreBatch :: Traversable t => AgentClient -> (DB.Connection -> t (IO (Either AgentErrorType a))) -> AM' (t (Either AgentErrorType a))
withStoreBatch c actions = do
  st <- asks store
  liftIO . agentOperationBracket c AODatabase (\_ -> pure ()) $
    withTransaction st $
      mapM (`E.catch` handleInternal) . actions
  where
    handleInternal :: E.SomeException -> IO (Either AgentErrorType a)
    handleInternal = pure . Left . INTERNAL . show

withStoreBatch' :: Traversable t => AgentClient -> (DB.Connection -> t (IO a)) -> AM' (t (Either AgentErrorType a))
withStoreBatch' c actions = withStoreBatch c (fmap (fmap Right) . actions)
{-# INLINE withStoreBatch' #-}

storeError :: StoreError -> AgentErrorType
storeError = \case
  SEConnNotFound -> CONN NOT_FOUND
  SERatchetNotFound -> CONN NOT_FOUND
  SEConnDuplicate -> CONN DUPLICATE
  SEBadConnType CRcv -> CONN SIMPLEX
  SEBadConnType CSnd -> CONN SIMPLEX
  SEInvitationNotFound -> CMD PROHIBITED
  -- this error is never reported as store error,
  -- it is used to wrap agent operations when "transaction-like" store access is needed
  -- NOTE: network IO should NOT be used inside AgentStoreMonad
  SEAgentError e -> e
  e -> INTERNAL $ show e

incStat :: AgentClient -> Int -> AgentStatsKey -> STM ()
incStat AgentClient {agentStats} n k = do
  TM.lookup k agentStats >>= \case
    Just v -> modifyTVar' v (+ n)
    _ -> newTVar n >>= \v -> TM.insert k v agentStats

incClientStat :: ProtocolServerClient v err msg => AgentClient -> UserId -> Client msg -> ByteString -> ByteString -> IO ()
incClientStat c userId pc = incClientStatN c userId pc 1
{-# INLINE incClientStat #-}

incServerStat :: AgentClient -> UserId -> ProtocolServer p -> ByteString -> ByteString -> IO ()
incServerStat c userId ProtocolServer {host} cmd res = do
  threadDelay 100000
  atomically $ incStat c 1 statsKey
  where
    statsKey = AgentStatsKey {userId, host = strEncode $ L.head host, clientTs = "", cmd, res}

incClientStatN :: ProtocolServerClient v err msg => AgentClient -> UserId -> Client msg -> Int -> ByteString -> ByteString -> IO ()
incClientStatN c userId pc n cmd res = do
  atomically $ incStat c n statsKey
  where
    statsKey = AgentStatsKey {userId, host = strEncode $ clientTransportHost pc, clientTs = strEncode $ clientSessionTs pc, cmd, res}

userServers :: forall p. (ProtocolTypeI p, UserProtocol p) => AgentClient -> TMap UserId (NonEmpty (ProtoServerWithAuth p))
userServers c = case protocolTypeI @p of
  SPSMP -> smpServers c
  SPXFTP -> xftpServers c
{-# INLINE userServers #-}

pickServer :: forall p. NonEmpty (ProtoServerWithAuth p) -> AM (ProtoServerWithAuth p)
pickServer = \case
  srv :| [] -> pure srv
  servers -> do
    gen <- asks randomServer
    atomically $ (servers L.!!) <$> stateTVar gen (randomR (0, L.length servers - 1))

getNextServer :: forall p. (ProtocolTypeI p, UserProtocol p) => AgentClient -> UserId -> [ProtocolServer p] -> AM (ProtoServerWithAuth p)
getNextServer c userId usedSrvs = withUserServers c userId $ \srvs ->
  case L.nonEmpty $ deleteFirstsBy sameSrvAddr' (L.toList srvs) (map noAuthSrv usedSrvs) of
    Just srvs' -> pickServer srvs'
    _ -> pickServer srvs

withUserServers :: forall p a. (ProtocolTypeI p, UserProtocol p) => AgentClient -> UserId -> (NonEmpty (ProtoServerWithAuth p) -> AM a) -> AM a
withUserServers c userId action =
  atomically (TM.lookup userId $ userServers c) >>= \case
    Just srvs -> action srvs
    _ -> throwError $ INTERNAL "unknown userId - no user servers"

withNextSrv :: forall p a. (ProtocolTypeI p, UserProtocol p) => AgentClient -> UserId -> TVar [ProtocolServer p] -> [ProtocolServer p] -> (ProtoServerWithAuth p -> AM a) -> AM a
withNextSrv c userId usedSrvs initUsed action = do
  used <- readTVarIO usedSrvs
  srvAuth@(ProtoServerWithAuth srv _) <- getNextServer c userId used
  atomically $ do
    srvs_ <- TM.lookup userId $ userServers c
    let unused = maybe [] ((\\ used) . map protoServer . L.toList) srvs_
        used' = if null unused then initUsed else srv : used
    writeTVar usedSrvs $! used'
  action srvAuth

data SubInfo = SubInfo {userId :: UserId, server :: Text, rcvId :: Text, subError :: Maybe String}
  deriving (Show)

data SubscriptionsInfo = SubscriptionsInfo
  { activeSubscriptions :: [SubInfo],
    pendingSubscriptions :: [SubInfo],
    removedSubscriptions :: [SubInfo]
  }
  deriving (Show)

getAgentSubscriptions :: AgentClient -> IO SubscriptionsInfo
getAgentSubscriptions c = do
  activeSubscriptions <- getSubs activeSubs
  pendingSubscriptions <- getSubs pendingSubs
  removedSubscriptions <- getRemovedSubs
  pure $ SubscriptionsInfo {activeSubscriptions, pendingSubscriptions, removedSubscriptions}
  where
    getSubs sel = map (`subInfo` Nothing) . M.keys <$> readTVarIO (getRcvQueues $ sel c)
    getRemovedSubs = map (uncurry subInfo . second Just) . M.assocs <$> readTVarIO (removedSubs c)
    subInfo :: (UserId, SMPServer, SMP.RecipientId) -> Maybe SMPClientError -> SubInfo
    subInfo (uId, srv, rId) err = SubInfo {userId = uId, server = enc srv, rcvId = enc rId, subError = show <$> err}
    enc :: StrEncoding a => a -> Text
    enc = decodeLatin1 . strEncode

data AgentWorkersDetails = AgentWorkersDetails
  { smpClients_ :: [Text],
    ntfClients_ :: [Text],
    xftpClients_ :: [Text],
    smpDeliveryWorkers_ :: Map Text WorkersDetails,
    asyncCmdWorkers_ :: Map Text WorkersDetails,
    smpSubWorkers_ :: [Text],
    ntfWorkers_ :: Map Text WorkersDetails,
    ntfSMPWorkers_ :: Map Text WorkersDetails,
    xftpRcvWorkers_ :: Map Text WorkersDetails,
    xftpSndWorkers_ :: Map Text WorkersDetails,
    xftpDelWorkers_ :: Map Text WorkersDetails
  }
  deriving (Show)

data WorkersDetails = WorkersDetails
  { restarts :: Int,
    hasWork :: Bool,
    hasAction :: Bool
  }
  deriving (Show)

getAgentWorkersDetails :: AgentClient -> IO AgentWorkersDetails
getAgentWorkersDetails AgentClient {smpClients, ntfClients, xftpClients, smpDeliveryWorkers, asyncCmdWorkers, smpSubWorkers, agentEnv} = do
  smpClients_ <- textKeys <$> readTVarIO smpClients
  ntfClients_ <- textKeys <$> readTVarIO ntfClients
  xftpClients_ <- textKeys <$> readTVarIO xftpClients
  smpDeliveryWorkers_ <- workerStats . fmap fst =<< readTVarIO smpDeliveryWorkers
  asyncCmdWorkers_ <- workerStats =<< readTVarIO asyncCmdWorkers
  smpSubWorkers_ <- textKeys <$> readTVarIO smpSubWorkers
  ntfWorkers_ <- workerStats =<< readTVarIO ntfWorkers
  ntfSMPWorkers_ <- workerStats =<< readTVarIO ntfSMPWorkers
  xftpRcvWorkers_ <- workerStats =<< readTVarIO xftpRcvWorkers
  xftpSndWorkers_ <- workerStats =<< readTVarIO xftpSndWorkers
  xftpDelWorkers_ <- workerStats =<< readTVarIO xftpDelWorkers
  pure
    AgentWorkersDetails
      { smpClients_,
        ntfClients_,
        xftpClients_,
        smpDeliveryWorkers_,
        asyncCmdWorkers_,
        smpSubWorkers_,
        ntfWorkers_,
        ntfSMPWorkers_,
        xftpRcvWorkers_,
        xftpSndWorkers_,
        xftpDelWorkers_
      }
  where
    textKeys :: StrEncoding k => Map k v -> [Text]
    textKeys = map textKey . M.keys
    textKey :: StrEncoding k => k -> Text
    textKey = decodeASCII . strEncode
    workerStats :: StrEncoding k => Map k Worker -> IO (Map Text WorkersDetails)
    workerStats ws = fmap M.fromList . forM (M.toList ws) $ \(qa, Worker {restarts, doWork, action}) -> do
      RestartCount {restartCount} <- readTVarIO restarts
      hasWork <- atomically $ not <$> isEmptyTMVar doWork
      hasAction <- atomically $ not <$> isEmptyTMVar action
      pure (textKey qa, WorkersDetails {restarts = restartCount, hasWork, hasAction})
    Env {ntfSupervisor, xftpAgent} = agentEnv
    NtfSupervisor {ntfWorkers, ntfSMPWorkers} = ntfSupervisor
    XFTPAgent {xftpRcvWorkers, xftpSndWorkers, xftpDelWorkers} = xftpAgent

data AgentWorkersSummary = AgentWorkersSummary
  { smpClientsCount :: Int,
    ntfClientsCount :: Int,
    xftpClientsCount :: Int,
    smpDeliveryWorkersCount :: WorkersSummary,
    asyncCmdWorkersCount :: WorkersSummary,
    smpSubWorkersCount :: Int,
    ntfWorkersCount :: WorkersSummary,
    ntfSMPWorkersCount :: WorkersSummary,
    xftpRcvWorkersCount :: WorkersSummary,
    xftpSndWorkersCount :: WorkersSummary,
    xftpDelWorkersCount :: WorkersSummary
  }
  deriving (Show)

data WorkersSummary = WorkersSummary
  { numActive :: Int,
    numIdle :: Int,
    totalRestarts :: Int
  }
  deriving (Show)

getAgentWorkersSummary :: AgentClient -> IO AgentWorkersSummary
getAgentWorkersSummary AgentClient {smpClients, ntfClients, xftpClients, smpDeliveryWorkers, asyncCmdWorkers, smpSubWorkers, agentEnv} = do
  smpClientsCount <- M.size <$> readTVarIO smpClients
  ntfClientsCount <- M.size <$> readTVarIO ntfClients
  xftpClientsCount <- M.size <$> readTVarIO xftpClients
  smpDeliveryWorkersCount <- readTVarIO smpDeliveryWorkers >>= workerSummary . fmap fst
  asyncCmdWorkersCount <- readTVarIO asyncCmdWorkers >>= workerSummary
  smpSubWorkersCount <- M.size <$> readTVarIO smpSubWorkers
  ntfWorkersCount <- readTVarIO ntfWorkers >>= workerSummary
  ntfSMPWorkersCount <- readTVarIO ntfSMPWorkers >>= workerSummary
  xftpRcvWorkersCount <- readTVarIO xftpRcvWorkers >>= workerSummary
  xftpSndWorkersCount <- readTVarIO xftpSndWorkers >>= workerSummary
  xftpDelWorkersCount <- readTVarIO xftpDelWorkers >>= workerSummary
  pure
    AgentWorkersSummary
      { smpClientsCount,
        ntfClientsCount,
        xftpClientsCount,
        smpDeliveryWorkersCount,
        asyncCmdWorkersCount,
        smpSubWorkersCount,
        ntfWorkersCount,
        ntfSMPWorkersCount,
        xftpRcvWorkersCount,
        xftpSndWorkersCount,
        xftpDelWorkersCount
      }
  where
    Env {ntfSupervisor, xftpAgent} = agentEnv
    NtfSupervisor {ntfWorkers, ntfSMPWorkers} = ntfSupervisor
    XFTPAgent {xftpRcvWorkers, xftpSndWorkers, xftpDelWorkers} = xftpAgent
    workerSummary :: M.Map k Worker -> IO WorkersSummary
    workerSummary = liftIO . foldM byWork WorkersSummary {numActive = 0, numIdle = 0, totalRestarts = 0}
      where
        byWork WorkersSummary {numActive, numIdle, totalRestarts} Worker {action, restarts} = do
          RestartCount {restartCount} <- readTVarIO restarts
          ifM
            (atomically $ isJust <$> tryReadTMVar action)
            (pure WorkersSummary {numActive, numIdle = numIdle + 1, totalRestarts = totalRestarts + restartCount})
            (pure WorkersSummary {numActive = numActive + 1, numIdle, totalRestarts = totalRestarts + restartCount})

$(J.deriveJSON defaultJSON ''AgentLocks)

$(J.deriveJSON (enumJSON $ dropPrefix "TS") ''ProtocolTestStep)

$(J.deriveJSON defaultJSON ''ProtocolTestFailure)

$(J.deriveJSON defaultJSON ''SubInfo)

$(J.deriveJSON defaultJSON ''SubscriptionsInfo)

$(J.deriveJSON defaultJSON ''WorkersDetails)

$(J.deriveJSON defaultJSON ''WorkersSummary)

$(J.deriveJSON defaultJSON {J.fieldLabelModifier = takeWhile (/= '_')} ''AgentWorkersDetails)

$(J.deriveJSON defaultJSON ''AgentWorkersSummary)<|MERGE_RESOLUTION|>--- conflicted
+++ resolved
@@ -793,24 +793,13 @@
 closeXFTPServerClient c userId server (FileDigest chunkDigest) =
   mkTransportSession c userId server chunkDigest >>= closeClient c xftpClients
 
-<<<<<<< HEAD
-withConnLock :: MonadUnliftIO m => AgentClient -> ConnId -> String -> m a -> m a
-withConnLock _ "" _ = id
-withConnLock AgentClient {connLocks} connId name = withLockMap connLocks connId name
-
-withInvLock :: MonadUnliftIO m => AgentClient -> ByteString -> String -> m a -> m a
-withInvLock AgentClient {invLocks} = withLockMap invLocks
-
-withConnLocks :: MonadUnliftIO m => AgentClient -> [ConnId] -> String -> m a -> m a
-withConnLocks AgentClient {connLocks} = withLocksMap connLocks . filter (not . B.null)
-=======
 withConnLock :: AgentClient -> ConnId -> String -> AM a -> AM a
 withConnLock c connId name = ExceptT . withConnLock' c connId name . runExceptT
 {-# INLINE withConnLock #-}
 
 withConnLock' :: AgentClient -> ConnId -> String -> AM' a -> AM' a
 withConnLock' _ "" _ = id
-withConnLock' AgentClient {connLocks} connId name = withLockMap_ connLocks connId name
+withConnLock' AgentClient {connLocks} connId name = withLockMap connLocks connId name
 {-# INLINE withConnLock' #-}
 
 withInvLock :: AgentClient -> ByteString -> String -> AM a -> AM a
@@ -818,26 +807,12 @@
 {-# INLINE withInvLock #-}
 
 withInvLock' :: AgentClient -> ByteString -> String -> AM' a -> AM' a
-withInvLock' AgentClient {invLocks} = withLockMap_ invLocks
+withInvLock' AgentClient {invLocks} = withLockMap invLocks
 {-# INLINE withInvLock' #-}
 
 withConnLocks :: AgentClient -> [ConnId] -> String -> AM' a -> AM' a
-withConnLocks AgentClient {connLocks} = withLocksMap_ connLocks . filter (not . B.null)
+withConnLocks AgentClient {connLocks} = withLocksMap connLocks . filter (not . B.null)
 {-# INLINE withConnLocks #-}
-
-withLockMap_ :: (Ord k, MonadUnliftIO m) => TMap k Lock -> k -> String -> m a -> m a
-withLockMap_ = withGetLock . getMapLock
-{-# INLINE withLockMap_ #-}
-
-withLocksMap_ :: (Ord k, MonadUnliftIO m) => TMap k Lock -> [k] -> String -> m a -> m a
-withLocksMap_ = withGetLocks . getMapLock
-{-# INLINE withLocksMap_ #-}
-
-getMapLock :: Ord k => TMap k Lock -> k -> STM Lock
-getMapLock locks key = TM.lookup key locks >>= maybe newLock pure
-  where
-    newLock = createLock >>= \l -> TM.insert key l locks $> l
->>>>>>> 39bb804f
 
 withClient_ :: forall a v err msg. ProtocolServerClient v err msg => AgentClient -> TransportSession msg -> ByteString -> (Client msg -> AM a) -> AM a
 withClient_ c tSess@(userId, srv, _) statCmd action = do

--- conflicted
+++ resolved
@@ -692,12 +692,8 @@
     connectClient :: XFTPClientVar -> AM XFTPClient
     connectClient v = do
       cfg <- asks $ xftpCfg . config
-<<<<<<< HEAD
+      g <- asks random
       xftpNetworkConfig <- atomically $ getNetworkConfig c
-=======
-      g <- asks random
-      xftpNetworkConfig <- readTVarIO useNetworkConfig
->>>>>>> b994fd9f
       liftError' (protocolClientError XFTP $ B.unpack $ strEncode srv) $
         X.getXFTPClient g tSess cfg {xftpNetworkConfig} $
           clientDisconnected v

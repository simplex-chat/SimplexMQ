--- conflicted
+++ resolved
@@ -719,7 +719,7 @@
 reconnectSMPClient :: AgentClient -> SMPTransportSession -> NonEmpty RcvQueue -> AM' ()
 reconnectSMPClient c tSess@(_, srv, _) qs = handleNotify $ do
   cs <- readTVarIO $ RQ.getConnections $ activeSubs c
-  rs <- subscribeQueues c $ L.toList qs
+  (rs, sessId_) <- subscribeQueues c $ L.toList qs
   let (errs, okConns) = partitionEithers $ map (\(RcvQueue {connId}, r) -> bimap (connId,) (const connId) r) rs
       conns = filter (`M.notMember` cs) okConns
   unless (null conns) $ notifySub "" $ UP srv conns
@@ -727,40 +727,15 @@
   mapM_ (\(connId, e) -> notifySub connId $ ERR e) finalErrs
   forM_ (listToMaybe tempErrs) $ \(connId, e) -> do
     when (null okConns && M.null cs && null finalErrs) . liftIO $
-      closeClient c smpClients tSess
+      forM_ sessId_ $ \sessId -> do
+        -- We only close the client session that was used to subscribe.
+        v_ <- atomically $ ifM (activeClientSession c tSess sessId) (TM.lookupDelete tSess $ smpClients c) (pure Nothing)
+        mapM_ (closeClient_ c) v_
     notifySub connId $ ERR e
   where
-<<<<<<< HEAD
-    resetTimeouts = atomically $ writeTVar tc 0
-    notifyTimeout = do
-      tc' <- atomically $ stateTVar tc $ \i -> (i + 1, i + 1)
-      maxTC <- asks $ maxSubscriptionTimeouts . config
-      when (tc' >= maxTC) $ do
-        let msg = show tc' <> " consecutive subscription timeouts: " <> show (length qs) <> " queues, transport session: " <> show tSess
-        atomically $ writeTBQueue (subQ c) ("", "", APC SAEConn $ ERR $ INTERNAL msg)
-    resubscribe :: AM ()
-    resubscribe = do
-      cs <- readTVarIO $ RQ.getConnections $ activeSubs c
-      (rs, sessId_) <- lift . subscribeQueues c $ L.toList qs
-      let (errs, okConns) = partitionEithers $ map (\(RcvQueue {connId}, r) -> bimap (connId,) (const connId) r) rs
-      liftIO $ do
-        let conns = filter (`M.notMember` cs) okConns
-        unless (null conns) $ notifySub "" $ UP srv conns
-      let (tempErrs, finalErrs) = partition (temporaryAgentError . snd) errs
-      liftIO $ mapM_ (\(connId, e) -> notifySub connId $ ERR e) finalErrs
-      forM_ (listToMaybe tempErrs) $ \(_, err) -> do
-        when (null okConns && M.null cs && null finalErrs) . liftIO $
-          forM_ sessId_ $ \sessId -> do
-            -- We only close the client session that was used to subscribe.
-            v_ <- atomically $ ifM (activeClientSession c tSess sessId) (TM.lookupDelete tSess $ smpClients c) (pure Nothing)
-            mapM_ (closeClient_ c) v_
-        throwError err
-    notifySub :: forall e. AEntityI e => ConnId -> ACommand 'Agent e -> IO ()
-=======
     handleNotify :: AM' () -> AM' ()
     handleNotify = E.handleAny $ notifySub "" . ERR . INTERNAL . show
     notifySub :: forall e. AEntityI e => ConnId -> ACommand 'Agent e -> AM' ()
->>>>>>> 769e54db
     notifySub connId cmd = atomically $ writeTBQueue (subQ c) ("", connId, APC (sAEntity @e) cmd)
 
 getNtfServerClient :: AgentClient -> NtfTransportSession -> AM NtfClient

--- conflicted
+++ resolved
@@ -983,15 +983,9 @@
     stat cl = liftIO . incClientStat c userId cl statCmd
     logServerError :: Client msg -> AgentErrorType -> AM a
     logServerError cl e = do
-<<<<<<< HEAD
       logServer "<--" c srv "" $ bshow e
       stat cl $ bshow e
-      throwError e
-=======
-      logServer "<--" c srv "" $ strEncode e
-      stat cl $ strEncode e
       throwE e
->>>>>>> 3dab3304
 
 withProxySession :: AgentClient -> SMPTransportSession -> SMP.SenderId -> ByteString -> ((SMPConnectedClient, ProxiedRelay) -> AM a) -> AM a
 withProxySession c destSess@(userId, destSrv, _) entId cmdStr action = do
@@ -1008,15 +1002,9 @@
     proxySrv = showServer . protocolClientServer' . protocolClient
     logServerError :: SMPConnectedClient -> AgentErrorType -> AM a
     logServerError cl e = do
-<<<<<<< HEAD
       logServer ("<-- " <> proxySrv cl <> " <") c destSrv "" $ bshow e
       stat cl $ bshow e
-      throwError e
-=======
-      logServer ("<-- " <> proxySrv cl <> " <") c destSrv "" $ strEncode e
-      stat cl $ strEncode e
       throwE e
->>>>>>> 3dab3304
 
 withLogClient_ :: ProtocolServerClient v err msg => AgentClient -> TransportSession msg -> EntityId -> ByteString -> (Client msg -> AM a) -> AM a
 withLogClient_ c tSess@(_, srv, _) entId cmdStr action = do

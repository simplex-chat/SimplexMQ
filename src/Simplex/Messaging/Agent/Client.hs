{-# LANGUAGE AllowAmbiguousTypes #-}
{-# LANGUAGE ConstraintKinds #-}
{-# LANGUAGE DataKinds #-}
{-# LANGUAGE DeriveGeneric #-}
{-# LANGUAGE DuplicateRecordFields #-}
{-# LANGUAGE FlexibleContexts #-}
{-# LANGUAGE FlexibleInstances #-}
{-# LANGUAGE GADTs #-}
{-# LANGUAGE LambdaCase #-}
{-# LANGUAGE NamedFieldPuns #-}
{-# LANGUAGE OverloadedLists #-}
{-# LANGUAGE OverloadedStrings #-}
{-# LANGUAGE RankNTypes #-}
{-# LANGUAGE ScopedTypeVariables #-}
{-# LANGUAGE TupleSections #-}
{-# LANGUAGE TypeApplications #-}

module Simplex.Messaging.Agent.Client
  ( AgentClient (..),
    SMPTestFailure (..),
    SMPTestStep (..),
    newAgentClient,
    withConnLock,
    closeAgentClient,
    closeProtocolServerClients,
    runSMPServerTest,
    newRcvQueue,
    subscribeQueue,
    subscribeQueues,
    getQueueMessage,
    decryptSMPMessage,
    addSubscription,
    getSubscriptions,
    sendConfirmation,
    sendInvitation,
    temporaryAgentError,
    temporaryOrHostError,
    secureQueue,
    enableQueueNotifications,
    disableQueueNotifications,
    sendAgentMessage,
    agentNtfRegisterToken,
    agentNtfVerifyToken,
    agentNtfCheckToken,
    agentNtfReplaceToken,
    agentNtfDeleteToken,
    agentNtfEnableCron,
    agentNtfCreateSubscription,
    agentNtfCheckSubscription,
    agentNtfDeleteSubscription,
    agentCbEncrypt,
    agentCbDecrypt,
    cryptoError,
    sendAck,
    suspendQueue,
    deleteQueue,
    logServer,
    logSecret,
    removeSubscription,
    hasActiveSubscription,
    agentClientStore,
    AgentOperation (..),
    AgentOpState (..),
    AgentState (..),
    AgentLocks (..),
    AgentStatsKey (..),
    agentOperations,
    agentOperationBracket,
    waitUntilActive,
    throwWhenInactive,
    throwWhenNoDelivery,
    beginAgentOperation,
    endAgentOperation,
    suspendSendingAndDatabase,
    suspendOperation,
    notifySuspended,
    whenSuspending,
    withStore,
    withStore',
    storeError,
  )
where

import Control.Applicative ((<|>))
import Control.Concurrent (forkIO, threadDelay)
import Control.Concurrent.Async (Async, uninterruptibleCancel)
import Control.Concurrent.STM (retry, stateTVar, throwSTM)
import Control.Exception (AsyncException (..))
import Control.Logger.Simple
import Control.Monad.Except
import Control.Monad.IO.Unlift
import Control.Monad.Reader
import Data.Aeson (ToJSON)
import qualified Data.Aeson as J
import Data.Bifunctor (bimap, first, second)
import Data.ByteString.Base64
import Data.ByteString.Char8 (ByteString)
import qualified Data.ByteString.Char8 as B
import Data.Either (lefts, partitionEithers)
import Data.Functor (($>))
import Data.List (foldl', partition)
import Data.List.NonEmpty (NonEmpty (..), (<|))
import qualified Data.List.NonEmpty as L
import Data.Map.Strict (Map)
import qualified Data.Map.Strict as M
import Data.Maybe (isJust, listToMaybe)
import Data.Set (Set)
import qualified Data.Set as S
import Data.Text.Encoding
import Data.Word (Word16)
import qualified Database.SQLite.Simple as DB
import GHC.Generics (Generic)
import Network.Socket (HostName)
import Simplex.Messaging.Agent.Env.SQLite
import Simplex.Messaging.Agent.Lock
import Simplex.Messaging.Agent.Protocol
import Simplex.Messaging.Agent.RetryInterval
import Simplex.Messaging.Agent.Store
import Simplex.Messaging.Agent.Store.SQLite (SQLiteStore (..), withTransaction)
import Simplex.Messaging.Agent.TAsyncs
import Simplex.Messaging.Agent.TRcvQueues (TRcvQueues)
import qualified Simplex.Messaging.Agent.TRcvQueues as RQ
import Simplex.Messaging.Client
import Simplex.Messaging.Client.Agent ()
import qualified Simplex.Messaging.Crypto as C
import Simplex.Messaging.Encoding
import Simplex.Messaging.Encoding.String
import Simplex.Messaging.Notifications.Client
import Simplex.Messaging.Notifications.Protocol
import Simplex.Messaging.Notifications.Types
import Simplex.Messaging.Parsers (dropPrefix, enumJSON, parse)
import Simplex.Messaging.Protocol
  ( AProtocolType (..),
    BrokerMsg,
    EntityId,
    ErrorType,
    MsgFlags (..),
    MsgId,
    NotifierId,
    NtfPrivateSignKey,
    NtfPublicVerifyKey,
    NtfServer,
    ProtoServer,
    Protocol (..),
    ProtocolServer (..),
    ProtocolTypeI (..),
    QueueId,
    QueueIdsKeys (..),
    RcvMessage (..),
    RcvNtfPublicDhKey,
    SMPMsgMeta (..),
    SndPublicVerifyKey,
  )
import qualified Simplex.Messaging.Protocol as SMP
import Simplex.Messaging.TMap (TMap)
import qualified Simplex.Messaging.TMap as TM
import Simplex.Messaging.Transport.Client (TransportHost)
import Simplex.Messaging.Util
import Simplex.Messaging.Version
import System.Timeout (timeout)
import UnliftIO (mapConcurrently)
import qualified UnliftIO.Exception as E
import UnliftIO.STM

type ClientVar msg = TMVar (Either AgentErrorType (ProtocolClient msg))

type SMPClientVar = TMVar (Either AgentErrorType SMPClient)

type NtfClientVar = TMVar (Either AgentErrorType NtfClient)

type SMPTransportSession = TransportSession SMP.BrokerMsg

type NtfTransportSession = TransportSession NtfResponse

data AgentClient = AgentClient
  { active :: TVar Bool,
    rcvQ :: TBQueue (ATransmission 'Client),
    subQ :: TBQueue (ATransmission 'Agent),
    msgQ :: TBQueue (ServerTransmission BrokerMsg),
    smpServers :: TMap UserId (NonEmpty SMPServerWithAuth),
    smpClients :: TMap SMPTransportSession SMPClientVar,
    ntfServers :: TVar [NtfServer],
    ntfClients :: TMap NtfTransportSession NtfClientVar,
    useNetworkConfig :: TVar NetworkConfig,
    subscrConns :: TVar (Set ConnId),
    activeSubs :: TRcvQueues,
    pendingSubs :: TRcvQueues,
    pendingMsgsQueued :: TMap SndQAddr Bool,
    smpQueueMsgQueues :: TMap SndQAddr (TQueue InternalId, TMVar ()),
    smpQueueMsgDeliveries :: TMap SndQAddr (Async ()),
    connCmdsQueued :: TMap ConnId Bool,
    asyncCmdQueues :: TMap (Maybe SMPServer) (TQueue AsyncCmdId),
    asyncCmdProcesses :: TMap (Maybe SMPServer) (Async ()),
    ntfNetworkOp :: TVar AgentOpState,
    rcvNetworkOp :: TVar AgentOpState,
    msgDeliveryOp :: TVar AgentOpState,
    sndNetworkOp :: TVar AgentOpState,
    databaseOp :: TVar AgentOpState,
    agentState :: TVar AgentState,
    getMsgLocks :: TMap (SMPServer, SMP.RecipientId) (TMVar ()),
    -- locks to prevent concurrent operations with connection
    connLocks :: TMap ConnId Lock,
    -- locks to prevent concurrent reconnections to SMP servers
    reconnectLocks :: TMap SMPTransportSession Lock,
    reconnections :: TAsyncs,
    asyncClients :: TAsyncs,
    agentStats :: TMap AgentStatsKey (TVar Int),
    clientId :: Int,
    agentEnv :: Env
  }

data AgentOperation = AONtfNetwork | AORcvNetwork | AOMsgDelivery | AOSndNetwork | AODatabase
  deriving (Eq, Show)

agentOpSel :: AgentOperation -> (AgentClient -> TVar AgentOpState)
agentOpSel = \case
  AONtfNetwork -> ntfNetworkOp
  AORcvNetwork -> rcvNetworkOp
  AOMsgDelivery -> msgDeliveryOp
  AOSndNetwork -> sndNetworkOp
  AODatabase -> databaseOp

agentOperations :: [AgentClient -> TVar AgentOpState]
agentOperations = [ntfNetworkOp, rcvNetworkOp, msgDeliveryOp, sndNetworkOp, databaseOp]

data AgentOpState = AgentOpState {opSuspended :: Bool, opsInProgress :: Int}

data AgentState = ASActive | ASSuspending | ASSuspended
  deriving (Eq, Show)

data AgentLocks = AgentLocks {connLocks :: Map String String, srvLocks :: Map String String}
  deriving (Show, Generic)

instance ToJSON AgentLocks where toEncoding = J.genericToEncoding J.defaultOptions

data AgentStatsKey = AgentStatsKey
  { userId :: UserId,
    host :: ByteString,
    clientTs :: ByteString,
    cmd :: ByteString,
    res :: ByteString
  }
  deriving (Eq, Ord, Show)

newAgentClient :: InitialAgentServers -> Env -> STM AgentClient
newAgentClient InitialAgentServers {smp, ntf, netCfg} agentEnv = do
  let qSize = tbqSize $ config agentEnv
  active <- newTVar True
  rcvQ <- newTBQueue qSize
  subQ <- newTBQueue qSize
  msgQ <- newTBQueue qSize
  smpServers <- newTVar smp
  smpClients <- TM.empty
  ntfServers <- newTVar ntf
  ntfClients <- TM.empty
  useNetworkConfig <- newTVar netCfg
  subscrConns <- newTVar S.empty
  activeSubs <- RQ.empty
  pendingSubs <- RQ.empty
  pendingMsgsQueued <- TM.empty
  smpQueueMsgQueues <- TM.empty
  smpQueueMsgDeliveries <- TM.empty
  connCmdsQueued <- TM.empty
  asyncCmdQueues <- TM.empty
  asyncCmdProcesses <- TM.empty
  ntfNetworkOp <- newTVar $ AgentOpState False 0
  rcvNetworkOp <- newTVar $ AgentOpState False 0
  msgDeliveryOp <- newTVar $ AgentOpState False 0
  sndNetworkOp <- newTVar $ AgentOpState False 0
  databaseOp <- newTVar $ AgentOpState False 0
  agentState <- newTVar ASActive
  getMsgLocks <- TM.empty
  connLocks <- TM.empty
  reconnectLocks <- TM.empty
  reconnections <- newTAsyncs
  asyncClients <- newTAsyncs
  agentStats <- TM.empty
  clientId <- stateTVar (clientCounter agentEnv) $ \i -> let i' = i + 1 in (i', i')
  return AgentClient {active, rcvQ, subQ, msgQ, smpServers, smpClients, ntfServers, ntfClients, useNetworkConfig, subscrConns, activeSubs, pendingSubs, pendingMsgsQueued, smpQueueMsgQueues, smpQueueMsgDeliveries, connCmdsQueued, asyncCmdQueues, asyncCmdProcesses, ntfNetworkOp, rcvNetworkOp, msgDeliveryOp, sndNetworkOp, databaseOp, agentState, getMsgLocks, connLocks, reconnectLocks, reconnections, asyncClients, agentStats, clientId, agentEnv}

agentClientStore :: AgentClient -> SQLiteStore
agentClientStore AgentClient {agentEnv = Env {store}} = store

class ProtocolServerClient msg where
  getProtocolServerClient :: AgentMonad m => AgentClient -> TransportSession msg -> m (ProtocolClient msg)
  clientProtocolError :: ErrorType -> AgentErrorType

instance ProtocolServerClient BrokerMsg where
  getProtocolServerClient = getSMPServerClient
  clientProtocolError = SMP

instance ProtocolServerClient NtfResponse where
  getProtocolServerClient = getNtfServerClient
  clientProtocolError = NTF

getSMPServerClient :: forall m. AgentMonad m => AgentClient -> SMPTransportSession -> m SMPClient
getSMPServerClient c@AgentClient {active, smpClients, msgQ} tSess@(userId, srv, _) = do
  unlessM (readTVarIO active) . throwError $ INTERNAL "agent is stopped"
  atomically (getClientVar tSess smpClients)
    >>= either
      (newProtocolClient c tSess smpClients connectClient reconnectSMPClient)
      (waitForProtocolClient c tSess)
  where
    connectClient :: m SMPClient
    connectClient = do
      cfg <- getClientConfig c smpCfg
      u <- askUnliftIO
      liftEitherError (protocolClientError SMP $ B.unpack $ strEncode srv) (getProtocolClient tSess cfg (Just msgQ) $ clientDisconnected u)

    clientDisconnected :: UnliftIO m -> SMPClient -> IO ()
    clientDisconnected u client = do
      removeClientAndSubs >>= serverDown
      logInfo . decodeUtf8 $ "Agent disconnected from " <> showServer srv
      where
        removeClientAndSubs :: IO ([RcvQueue], [ConnId])
        removeClientAndSubs = atomically $ do
          TM.delete tSess smpClients
          qs <- RQ.getDelSessQueues tSess $ activeSubs c
          mapM_ (`RQ.addQueue` pendingSubs c) qs
          let cs = S.fromList $ map qConnId qs
          cs' <- RQ.getConns $ activeSubs c
          pure (qs, S.toList $ cs `S.difference` cs')

        serverDown :: ([RcvQueue], [ConnId]) -> IO ()
        serverDown (qs, conns) = whenM (readTVarIO active) $ do
          incClientStat c userId client "DISCONNECT" ""
          notifySub "" $ hostEvent DISCONNECT client
          unless (null conns) $ notifySub "" $ DOWN srv conns
          unless (null qs) $ do
            atomically $ mapM_ (releaseGetLock c) qs
            unliftIO u $ reconnectServer c tSess

        notifySub :: ConnId -> ACommand 'Agent -> IO ()
        notifySub connId cmd = atomically $ writeTBQueue (subQ c) ("", connId, cmd)

reconnectServer :: AgentMonad m => AgentClient -> SMPTransportSession -> m ()
reconnectServer c tSess = newAsyncAction tryReconnectSMPClient $ reconnections c
  where
    tryReconnectSMPClient aId = do
      ri <- asks $ reconnectInterval . config
      withRetryInterval ri $ \loop ->
        reconnectSMPClient c tSess `catchError` const loop
      atomically . removeAsyncAction aId $ reconnections c

reconnectSMPClient :: forall m. AgentMonad m => AgentClient -> SMPTransportSession -> m ()
reconnectSMPClient c tSess@(_, srv, _) =
  withLockMap_ (reconnectLocks c) tSess "reconnect" $
    atomically (RQ.getSessQueues tSess $ pendingSubs c) >>= mapM_ resubscribe . L.nonEmpty
  where
    resubscribe :: NonEmpty RcvQueue -> m ()
    resubscribe qs = do
      cs <- atomically . RQ.getConns $ activeSubs c
      rs <- subscribeQueues c $ L.toList qs
      let (errs, okConns) = partitionEithers $ map (\(RcvQueue {connId}, r) -> bimap (connId,) (const connId) r) rs
      liftIO $ do
        let conns = S.toList $ S.fromList okConns `S.difference` cs
        unless (null conns) $ notifySub "" $ UP srv conns
      let (tempErrs, finalErrs) = partition (temporaryAgentError . snd) errs
      liftIO $ mapM_ (\(connId, e) -> notifySub connId $ ERR e) finalErrs
      mapM_ (throwError . snd) $ listToMaybe tempErrs
    notifySub :: ConnId -> ACommand 'Agent -> IO ()
    notifySub connId cmd = atomically $ writeTBQueue (subQ c) ("", connId, cmd)

getNtfServerClient :: forall m. AgentMonad m => AgentClient -> NtfTransportSession -> m NtfClient
getNtfServerClient c@AgentClient {active, ntfClients} tSess@(userId, srv, _) = do
  unlessM (readTVarIO active) . throwError $ INTERNAL "agent is stopped"
  atomically (getClientVar tSess ntfClients)
    >>= either
      (newProtocolClient c tSess ntfClients connectClient $ \_ _ -> pure ())
      (waitForProtocolClient c tSess)
  where
    connectClient :: m NtfClient
    connectClient = do
      cfg <- getClientConfig c ntfCfg
      liftEitherError (protocolClientError NTF $ B.unpack $ strEncode srv) (getProtocolClient tSess cfg Nothing clientDisconnected)

    clientDisconnected :: NtfClient -> IO ()
    clientDisconnected client = do
      atomically $ TM.delete tSess ntfClients
      incClientStat c userId client "DISCONNECT" ""
      atomically $ writeTBQueue (subQ c) ("", "", hostEvent DISCONNECT client)
      logInfo . decodeUtf8 $ "Agent disconnected from " <> showServer srv

getClientVar :: forall a s. TransportSession s -> TMap (TransportSession s) (TMVar a) -> STM (Either (TMVar a) (TMVar a))
getClientVar tSess clients = maybe (Left <$> newClientVar) (pure . Right) =<< TM.lookup tSess clients
  where
    newClientVar :: STM (TMVar a)
    newClientVar = do
      var <- newEmptyTMVar
      TM.insert tSess var clients
      pure var

waitForProtocolClient :: (AgentMonad m, ProtocolTypeI (ProtoType msg)) => AgentClient -> TransportSession msg -> ClientVar msg -> m (ProtocolClient msg)
waitForProtocolClient c (_, srv, _) clientVar = do
  NetworkConfig {tcpConnectTimeout} <- readTVarIO $ useNetworkConfig c
  client_ <- liftIO $ tcpConnectTimeout `timeout` atomically (readTMVar clientVar)
  liftEither $ case client_ of
    Just (Right smpClient) -> Right smpClient
    Just (Left e) -> Left e
    Nothing -> Left $ BROKER (B.unpack $ strEncode srv) TIMEOUT

newProtocolClient ::
  forall msg m.
  (AgentMonad m, ProtocolTypeI (ProtoType msg)) =>
  AgentClient ->
  TransportSession msg ->
  TMap (TransportSession msg) (ClientVar msg) ->
  m (ProtocolClient msg) ->
  (AgentClient -> TransportSession msg -> m ()) ->
  ClientVar msg ->
  m (ProtocolClient msg)
newProtocolClient c tSess@(userId, srv, entityId_) clients connectClient reconnectClient clientVar = tryConnectClient pure tryConnectAsync
  where
    tryConnectClient :: (ProtocolClient msg -> m a) -> m () -> m a
    tryConnectClient successAction retryAction =
      tryError connectClient >>= \r -> case r of
        Right client -> do
          logInfo . decodeUtf8 $ "Agent connected to " <> showServer srv <> " (user " <> bshow userId <> maybe "" (" for entity " <>) entityId_ <> ")"
          atomically $ putTMVar clientVar r
          liftIO $ incClientStat c userId client "CLIENT" "OK"
          atomically $ writeTBQueue (subQ c) ("", "", hostEvent CONNECT client)
          successAction client
        Left e -> do
          liftIO $ incServerStat c userId srv "CLIENT" $ strEncode e
          if temporaryAgentError e
            then retryAction
            else atomically $ do
              putTMVar clientVar (Left e)
              TM.delete tSess clients
          throwError e
    tryConnectAsync :: m ()
    tryConnectAsync = newAsyncAction connectAsync $ asyncClients c
    connectAsync :: Int -> m ()
    connectAsync aId = do
      ri <- asks $ reconnectInterval . config
      withRetryInterval ri $ \loop -> void $ tryConnectClient (const $ reconnectClient c tSess) loop
      atomically . removeAsyncAction aId $ asyncClients c

hostEvent :: forall msg. ProtocolTypeI (ProtoType msg) => (AProtocolType -> TransportHost -> ACommand 'Agent) -> ProtocolClient msg -> ACommand 'Agent
hostEvent event client = event (AProtocolType $ protocolTypeI @(ProtoType msg)) $ transportHost' client

getClientConfig :: AgentMonad m => AgentClient -> (AgentConfig -> ProtocolClientConfig) -> m ProtocolClientConfig
getClientConfig AgentClient {useNetworkConfig} cfgSel = do
  cfg <- asks $ cfgSel . config
  networkConfig <- readTVarIO useNetworkConfig
  pure cfg {networkConfig}

closeAgentClient :: MonadIO m => AgentClient -> m ()
closeAgentClient c = liftIO $ do
  atomically $ writeTVar (active c) False
  closeProtocolServerClients c smpClients
  closeProtocolServerClients c ntfClients
  cancelActions . actions $ reconnections c
  cancelActions . actions $ asyncClients c
  cancelActions $ smpQueueMsgDeliveries c
  cancelActions $ asyncCmdProcesses c
  atomically . RQ.clear $ activeSubs c
  atomically . RQ.clear $ pendingSubs c
  clear subscrConns
  clear pendingMsgsQueued
  clear smpQueueMsgQueues
  clear connCmdsQueued
  clear asyncCmdQueues
  clear getMsgLocks
  where
    clear :: Monoid m => (AgentClient -> TVar m) -> IO ()
    clear sel = atomically $ writeTVar (sel c) mempty

waitUntilActive :: AgentClient -> STM ()
waitUntilActive c = unlessM (readTVar $ active c) retry

throwWhenInactive :: AgentClient -> STM ()
throwWhenInactive c = unlessM (readTVar $ active c) $ throwSTM ThreadKilled

throwWhenNoDelivery :: AgentClient -> SndQueue -> STM ()
throwWhenNoDelivery c SndQueue {server, sndId} =
  unlessM (isJust <$> TM.lookup k (smpQueueMsgQueues c)) $ do
    TM.delete k $ smpQueueMsgDeliveries c
    throwSTM ThreadKilled
  where
    k = (server, sndId)

closeProtocolServerClients :: AgentClient -> (AgentClient -> TMap (TransportSession msg) (ClientVar msg)) -> IO ()
closeProtocolServerClients c clientsSel =
  readTVarIO cs >>= mapM_ (forkIO . closeClient) >> atomically (writeTVar cs M.empty)
  where
    cs = clientsSel c
    closeClient cVar = do
      NetworkConfig {tcpConnectTimeout} <- readTVarIO $ useNetworkConfig c
      tcpConnectTimeout `timeout` atomically (readTMVar cVar) >>= \case
        Just (Right client) -> closeProtocolClient client `catchAll_` pure ()
        _ -> pure ()

cancelActions :: (Foldable f, Monoid (f (Async ()))) => TVar (f (Async ())) -> IO ()
cancelActions as = readTVarIO as >>= mapM_ (forkIO . uninterruptibleCancel) >> atomically (writeTVar as mempty)

withConnLock :: MonadUnliftIO m => AgentClient -> ConnId -> String -> m a -> m a
withConnLock _ "" _ = id
withConnLock AgentClient {connLocks} connId name = withLockMap_ connLocks connId name

withLockMap_ :: (Ord k, MonadUnliftIO m) => TMap k Lock -> k -> String -> m a -> m a
withLockMap_ locks key = withGetLock $ TM.lookup key locks >>= maybe newLock pure
  where
    newLock = newEmptyTMVar >>= \l -> TM.insert key l locks $> l

withClient_ :: forall a m msg. (AgentMonad m, ProtocolServerClient msg) => AgentClient -> TransportSession msg -> ByteString -> (ProtocolClient msg -> m a) -> m a
withClient_ c tSess@(userId, srv, _) statCmd action = do
  cl <- getProtocolServerClient c tSess
  (action cl <* stat cl "OK") `catchError` logServerError cl
  where
    stat cl = liftIO . incClientStat c userId cl statCmd
    logServerError :: ProtocolClient msg -> AgentErrorType -> m a
    logServerError cl e = do
      logServer "<--" c srv "" $ strEncode e
      stat cl $ strEncode e
      throwError e

withLogClient_ :: (AgentMonad m, ProtocolServerClient msg) => AgentClient -> TransportSession msg -> EntityId -> ByteString -> (ProtocolClient msg -> m a) -> m a
withLogClient_ c tSess@(_, srv, _) entId cmdStr action = do
  logServer "-->" c srv entId cmdStr
  res <- withClient_ c tSess cmdStr action
  logServer "<--" c srv entId "OK"
  return res

withClient :: forall m msg a. (AgentMonad m, ProtocolServerClient msg, ProtocolTypeI (ProtoType msg)) => AgentClient -> TransportSession msg -> ByteString -> (ProtocolClient msg -> ExceptT ProtocolClientError IO a) -> m a
withClient c tSess statKey action = withClient_ c tSess statKey $ \client -> liftClient (clientProtocolError @msg) (clientServer client) $ action client

withLogClient :: forall m msg a. (AgentMonad m, ProtocolServerClient msg, ProtocolTypeI (ProtoType msg)) => AgentClient -> TransportSession msg -> EntityId -> ByteString -> (ProtocolClient msg -> ExceptT ProtocolClientError IO a) -> m a
withLogClient c tSess entId cmdStr action = withLogClient_ c tSess entId cmdStr $ \client -> liftClient (clientProtocolError @msg) (clientServer client) $ action client

withSMPClient :: (AgentMonad m, SMPQueueRec q) => AgentClient -> q -> ByteString -> (SMPClient -> ExceptT ProtocolClientError IO a) -> m a
withSMPClient c q cmdStr action = do
  tSess <- mkSMPTransportSession c q
  withLogClient c tSess (queueId q) cmdStr action

withSMPClient_ :: (AgentMonad m, SMPQueueRec q) => AgentClient -> q -> ByteString -> (SMPClient -> m a) -> m a
withSMPClient_ c q cmdStr action = do
  tSess <- mkSMPTransportSession c q
  withLogClient_ c tSess (queueId q) cmdStr action

withNtfClient :: forall m a. AgentMonad m => AgentClient -> NtfServer -> EntityId -> ByteString -> (NtfClient -> ExceptT ProtocolClientError IO a) -> m a
withNtfClient c srv = withLogClient c (0, srv, Nothing)

liftClient :: AgentMonad m => (ErrorType -> AgentErrorType) -> HostName -> ExceptT ProtocolClientError IO a -> m a
liftClient protocolError_ = liftError . protocolClientError protocolError_

protocolClientError :: (ErrorType -> AgentErrorType) -> HostName -> ProtocolClientError -> AgentErrorType
protocolClientError protocolError_ host = \case
  PCEProtocolError e -> protocolError_ e
  PCEResponseError e -> BROKER host $ RESPONSE e
  PCEUnexpectedResponse _ -> BROKER host UNEXPECTED
  PCEResponseTimeout -> BROKER host TIMEOUT
  PCENetworkError -> BROKER host NETWORK
  PCEIncompatibleHost -> BROKER host HOST
  PCETransportError e -> BROKER host $ TRANSPORT e
  e@PCESignatureError {} -> INTERNAL $ show e
  e@PCEIOError {} -> INTERNAL $ show e

data SMPTestStep = TSConnect | TSCreateQueue | TSSecureQueue | TSDeleteQueue | TSDisconnect
  deriving (Eq, Show, Generic)

instance ToJSON SMPTestStep where
  toEncoding = J.genericToEncoding . enumJSON $ dropPrefix "TS"
  toJSON = J.genericToJSON . enumJSON $ dropPrefix "TS"

data SMPTestFailure = SMPTestFailure
  { testStep :: SMPTestStep,
    testError :: AgentErrorType
  }
  deriving (Eq, Show, Generic)

instance ToJSON SMPTestFailure where
  toEncoding = J.genericToEncoding J.defaultOptions
  toJSON = J.genericToJSON J.defaultOptions

runSMPServerTest :: AgentMonad m => AgentClient -> UserId -> SMPServerWithAuth -> m (Maybe SMPTestFailure)
runSMPServerTest c userId (ProtoServerWithAuth srv auth) = do
  cfg <- getClientConfig c smpCfg
  C.SignAlg a <- asks $ cmdSignAlg . config
  liftIO $ do
    let tSess = (userId, srv, Nothing)
    getProtocolClient tSess cfg Nothing (\_ -> pure ()) >>= \case
      Right smp -> do
        (rKey, rpKey) <- C.generateSignatureKeyPair a
        (sKey, _) <- C.generateSignatureKeyPair a
        (dhKey, _) <- C.generateKeyPair'
        r <- runExceptT $ do
          SMP.QIK {rcvId} <- liftError (testErr TSCreateQueue) $ createSMPQueue smp rpKey rKey dhKey auth
          liftError (testErr TSSecureQueue) $ secureSMPQueue smp rpKey rcvId sKey
          liftError (testErr TSDeleteQueue) $ deleteSMPQueue smp rpKey rcvId
        ok <- tcpTimeout (networkConfig cfg) `timeout` closeProtocolClient smp
        incClientStat c userId smp "TEST" "OK"
        pure $ either Just (const Nothing) r <|> maybe (Just (SMPTestFailure TSDisconnect $ BROKER addr TIMEOUT)) (const Nothing) ok
      Left e -> pure (Just $ testErr TSConnect e)
  where
    addr = B.unpack $ strEncode srv
    testErr :: SMPTestStep -> ProtocolClientError -> SMPTestFailure
    testErr step = SMPTestFailure step . protocolClientError SMP addr

mkTransportSession :: AgentMonad m => AgentClient -> UserId -> ProtoServer msg -> EntityId -> m (TransportSession msg)
mkTransportSession c userId srv entityId = mkTSession userId srv entityId <$> getSessionMode c

mkTSession :: UserId -> ProtoServer msg -> EntityId -> TransportSessionMode -> TransportSession msg
mkTSession userId srv entityId mode = (userId, srv, if mode == TSMEntity then Just entityId else Nothing)

mkSMPTransportSession :: (AgentMonad m, SMPQueueRec q) => AgentClient -> q -> m SMPTransportSession
mkSMPTransportSession c q = mkSMPTSession q <$> getSessionMode c

mkSMPTSession :: SMPQueueRec q => q -> TransportSessionMode -> SMPTransportSession
mkSMPTSession q = mkTSession (qUserId q) (qServer q) (qConnId q)

getSessionMode :: AgentMonad m => AgentClient -> m TransportSessionMode
getSessionMode = fmap sessionMode . readTVarIO . useNetworkConfig

newRcvQueue :: AgentMonad m => AgentClient -> UserId -> ConnId -> SMPServerWithAuth -> VersionRange -> m (RcvQueue, SMPQueueUri)
newRcvQueue c userId connId (ProtoServerWithAuth srv auth) vRange = do
  C.SignAlg a <- asks (cmdSignAlg . config)
  (recipientKey, rcvPrivateKey) <- liftIO $ C.generateSignatureKeyPair a
  (dhKey, privDhKey) <- liftIO C.generateKeyPair'
  (e2eDhKey, e2ePrivKey) <- liftIO C.generateKeyPair'
  logServer "-->" c srv "" "NEW"
  tSess <- mkTransportSession c userId srv connId
  QIK {rcvId, sndId, rcvPublicDhKey} <-
    withClient c tSess "NEW" $ \smp -> createSMPQueue smp rcvPrivateKey recipientKey dhKey auth
  logServer "<--" c srv "" $ B.unwords ["IDS", logSecret rcvId, logSecret sndId]
  let rq =
        RcvQueue
          { userId,
            connId,
            server = srv,
            rcvId,
            rcvPrivateKey,
            rcvDhSecret = C.dh' rcvPublicDhKey privDhKey,
            e2ePrivKey,
            e2eDhSecret = Nothing,
            sndId,
            status = New,
            dbQueueId = 0,
            primary = True,
            dbReplaceQueueId = Nothing,
            smpClientVersion = maxVersion vRange,
            clientNtfCreds = Nothing
          }
  pure (rq, SMPQueueUri vRange $ SMPQueueAddress srv sndId e2eDhKey)

subscribeQueue :: AgentMonad m => AgentClient -> RcvQueue -> m ()
subscribeQueue c rq@RcvQueue {connId, server, rcvPrivateKey, rcvId} = do
  whenM (atomically . TM.member (server, rcvId) $ getMsgLocks c) . throwError $ CMD PROHIBITED
  atomically $ do
    modifyTVar' (subscrConns c) $ S.insert connId
    RQ.addQueue rq $ pendingSubs c
<<<<<<< HEAD
  r <- withSMPClient c rq "SUB" $ \smp ->
    liftIO (runExceptT (subscribeSMPQueue smp rcvPrivateKey rcvId) >>= processSubResult c rq)
  case r of
    Left e -> do
      tSess <- mkSMPTransportSession c rq
      reconnectServer c tSess >> throwError (protocolClientError SMP (B.unpack $ strEncode server) e)
=======
  r <- withLogClient c server rcvId "SUB" $ \smp ->
    liftIO $ runExceptT (subscribeSMPQueue smp rcvPrivateKey rcvId) >>= processSubResult c rq
  case r of
    Left e -> do
      when (temporaryClientError e) $ reconnectServer c server
      throwError (protocolClientError SMP (B.unpack $ strEncode server) e)
>>>>>>> 4f4b4f7e
    _ -> pure ()

processSubResult :: AgentClient -> RcvQueue -> Either ProtocolClientError () -> IO (Either ProtocolClientError ())
processSubResult c rq r = do
  case r of
    Left e ->
      atomically . unless (temporaryClientError e) $
        RQ.deleteQueue rq (pendingSubs c)
    _ -> addSubscription c rq
  pure r

temporaryClientError :: ProtocolClientError -> Bool
temporaryClientError = \case
  PCENetworkError -> True
  PCEResponseTimeout -> True
  _ -> False

temporaryAgentError :: AgentErrorType -> Bool
temporaryAgentError = \case
  BROKER _ NETWORK -> True
  BROKER _ TIMEOUT -> True
  _ -> False

temporaryOrHostError :: AgentErrorType -> Bool
temporaryOrHostError = \case
  BROKER _ HOST -> True
  e -> temporaryAgentError e

subscribeQueues :: forall m. AgentMonad m => AgentClient -> [RcvQueue] -> m [(RcvQueue, Either AgentErrorType ())]
subscribeQueues c qs = do
  (errs, qs') <- partitionEithers <$> mapM checkQueue qs
  forM_ qs' $ \rq@RcvQueue {connId} -> atomically $ do
    modifyTVar (subscrConns c) $ S.insert connId
    RQ.addQueue rq $ pendingSubs c
  (errs <>) <$> do
    mode <- sessionMode <$> readTVarIO (useNetworkConfig c)
    let sessRcvQs = foldl' (addRcvQueue mode) M.empty qs'
    concat <$> mapConcurrently (fmap L.toList . uncurry (subscribeQueues_ c)) (M.assocs sessRcvQs)
  where
    checkQueue rq@RcvQueue {rcvId, server} = do
      prohibited <- atomically . TM.member (server, rcvId) $ getMsgLocks c
      pure $ if prohibited then Left (rq, Left $ CMD PROHIBITED) else Right rq
    addRcvQueue :: TransportSessionMode -> Map SMPTransportSession (NonEmpty RcvQueue) -> RcvQueue -> Map SMPTransportSession (NonEmpty RcvQueue)
    addRcvQueue mode m rq =
      let tSess = mkSMPTSession rq mode
       in M.alter (Just . maybe [rq] (rq <|)) tSess m

subscribeQueues_ :: AgentMonad m => AgentClient -> SMPTransportSession -> NonEmpty RcvQueue -> m (NonEmpty (RcvQueue, Either AgentErrorType ()))
subscribeQueues_ c tSess@(userId, srv, _) qs = do
  tryError (getSMPServerClient c tSess) >>= \case
    Left e -> pure $ L.map (,Left e) qs
    Right smp -> do
      logServer "-->" c srv (bshow (length qs) <> " queues") "SUB"
      let n = (length qs - 1) `div` 90 + 1
      liftIO $ incClientStatN c userId smp n "SUBS" "OK"
      rs <- liftIO $ L.zip qs <$> subscribeSMPQueues smp (L.map queueCreds qs)
      liftIO $ mapM_ (uncurry $ processSubResult c) rs
      when (any temporaryClientError . lefts . map snd $ L.toList rs) $ reconnectServer c tSess
      pure $ L.map (second . first $ protocolClientError SMP $ clientServer smp) rs
  where
    queueCreds RcvQueue {rcvPrivateKey, rcvId} = (rcvPrivateKey, rcvId)

addSubscription :: MonadIO m => AgentClient -> RcvQueue -> m ()
addSubscription c rq@RcvQueue {connId} = atomically $ do
  modifyTVar' (subscrConns c) $ S.insert connId
  RQ.addQueue rq $ activeSubs c
  RQ.deleteQueue rq $ pendingSubs c

hasActiveSubscription :: AgentClient -> ConnId -> STM Bool
hasActiveSubscription c connId = RQ.hasConn connId $ activeSubs c

removeSubscription :: AgentClient -> ConnId -> STM ()
removeSubscription c connId = do
  modifyTVar' (subscrConns c) $ S.delete connId
  RQ.deleteConn connId $ activeSubs c
  RQ.deleteConn connId $ pendingSubs c

getSubscriptions :: AgentClient -> STM (Set ConnId)
getSubscriptions = readTVar . subscrConns

logServer :: MonadIO m => ByteString -> AgentClient -> ProtocolServer s -> QueueId -> ByteString -> m ()
logServer dir AgentClient {clientId} srv qId cmdStr =
  logInfo . decodeUtf8 $ B.unwords ["A", "(" <> bshow clientId <> ")", dir, showServer srv, ":", logSecret qId, cmdStr]

showServer :: ProtocolServer s -> ByteString
showServer ProtocolServer {host, port} =
  strEncode host <> B.pack (if null port then "" else ':' : port)

logSecret :: ByteString -> ByteString
logSecret bs = encode $ B.take 3 bs

sendConfirmation :: forall m. AgentMonad m => AgentClient -> SndQueue -> ByteString -> m ()
sendConfirmation c sq@SndQueue {sndId, sndPublicKey = Just sndPublicKey, e2ePubKey = e2ePubKey@Just {}} agentConfirmation =
  withSMPClient_ c sq "SEND <CONF>" $ \smp -> do
    let clientMsg = SMP.ClientMessage (SMP.PHConfirmation sndPublicKey) agentConfirmation
    msg <- agentCbEncrypt sq e2ePubKey $ smpEncode clientMsg
    liftClient SMP (clientServer smp) $ sendSMPMessage smp Nothing sndId (SMP.MsgFlags {notification = True}) msg
sendConfirmation _ _ _ = throwError $ INTERNAL "sendConfirmation called without snd_queue public key(s) in the database"

sendInvitation :: forall m. AgentMonad m => AgentClient -> UserId -> Compatible SMPQueueInfo -> Compatible Version -> ConnectionRequestUri 'CMInvitation -> ConnInfo -> m ()
sendInvitation c userId (Compatible (SMPQueueInfo v SMPQueueAddress {smpServer, senderId, dhPublicKey})) (Compatible agentVersion) connReq connInfo = do
  tSess <- mkTransportSession c userId smpServer senderId
  withLogClient_ c tSess senderId "SEND <INV>" $ \smp -> do
    msg <- mkInvitation
    liftClient SMP (clientServer smp) $ sendSMPMessage smp Nothing senderId MsgFlags {notification = True} msg
  where
    mkInvitation :: m ByteString
    -- this is only encrypted with per-queue E2E, not with double ratchet
    mkInvitation = do
      let agentEnvelope = AgentInvitation {agentVersion, connReq, connInfo}
      agentCbEncryptOnce v dhPublicKey . smpEncode $
        SMP.ClientMessage SMP.PHEmpty $ smpEncode agentEnvelope

getQueueMessage :: AgentMonad m => AgentClient -> RcvQueue -> m (Maybe SMPMsgMeta)
getQueueMessage c rq@RcvQueue {server, rcvId, rcvPrivateKey} = do
  atomically createTakeGetLock
  (v, msg_) <- withSMPClient c rq "GET" $ \smp ->
    (thVersion smp,) <$> getSMPMessage smp rcvPrivateKey rcvId
  mapM (decryptMeta v) msg_
  where
    decryptMeta v msg@SMP.RcvMessage {msgId} = SMP.rcvMessageMeta msgId <$> decryptSMPMessage v rq msg
    createTakeGetLock = TM.alterF takeLock (server, rcvId) $ getMsgLocks c
      where
        takeLock l_ = do
          l <- maybe (newTMVar ()) pure l_
          takeTMVar l
          pure $ Just l

decryptSMPMessage :: AgentMonad m => Version -> RcvQueue -> SMP.RcvMessage -> m SMP.ClientRcvMsgBody
decryptSMPMessage v rq SMP.RcvMessage {msgId, msgTs, msgFlags, msgBody = SMP.EncRcvMsgBody body}
  | v == 1 || v == 2 = SMP.ClientRcvMsgBody msgTs msgFlags <$> decrypt body
  | otherwise = liftEither . parse SMP.clientRcvMsgBodyP (AGENT A_MESSAGE) =<< decrypt body
  where
    decrypt = agentCbDecrypt (rcvDhSecret rq) (C.cbNonce msgId)

secureQueue :: AgentMonad m => AgentClient -> RcvQueue -> SndPublicVerifyKey -> m ()
secureQueue c rq@RcvQueue {rcvId, rcvPrivateKey} senderKey =
  withSMPClient c rq "KEY <key>" $ \smp ->
    secureSMPQueue smp rcvPrivateKey rcvId senderKey

enableQueueNotifications :: AgentMonad m => AgentClient -> RcvQueue -> NtfPublicVerifyKey -> RcvNtfPublicDhKey -> m (NotifierId, RcvNtfPublicDhKey)
enableQueueNotifications c rq@RcvQueue {rcvId, rcvPrivateKey} notifierKey rcvNtfPublicDhKey =
  withSMPClient c rq "NKEY <nkey>" $ \smp ->
    enableSMPQueueNotifications smp rcvPrivateKey rcvId notifierKey rcvNtfPublicDhKey

disableQueueNotifications :: AgentMonad m => AgentClient -> RcvQueue -> m ()
disableQueueNotifications c rq@RcvQueue {rcvId, rcvPrivateKey} =
  withSMPClient c rq "NDEL" $ \smp ->
    disableSMPQueueNotifications smp rcvPrivateKey rcvId

sendAck :: AgentMonad m => AgentClient -> RcvQueue -> MsgId -> m ()
sendAck c rq@RcvQueue {rcvId, rcvPrivateKey} msgId = do
  withSMPClient c rq "ACK" $ \smp ->
    ackSMPMessage smp rcvPrivateKey rcvId msgId
  atomically $ releaseGetLock c rq

releaseGetLock :: AgentClient -> RcvQueue -> STM ()
releaseGetLock c RcvQueue {server, rcvId} =
  TM.lookup (server, rcvId) (getMsgLocks c) >>= mapM_ (`tryPutTMVar` ())

suspendQueue :: AgentMonad m => AgentClient -> RcvQueue -> m ()
suspendQueue c rq@RcvQueue {rcvId, rcvPrivateKey} =
  withSMPClient c rq "OFF" $ \smp ->
    suspendSMPQueue smp rcvPrivateKey rcvId

deleteQueue :: AgentMonad m => AgentClient -> RcvQueue -> m ()
deleteQueue c rq@RcvQueue {rcvId, rcvPrivateKey} =
  withSMPClient c rq "DEL" $ \smp ->
    deleteSMPQueue smp rcvPrivateKey rcvId

sendAgentMessage :: AgentMonad m => AgentClient -> SndQueue -> MsgFlags -> ByteString -> m ()
sendAgentMessage c sq@SndQueue {sndId, sndPrivateKey} msgFlags agentMsg =
  withSMPClient_ c sq "SEND <MSG>" $ \smp -> do
    let clientMsg = SMP.ClientMessage SMP.PHEmpty agentMsg
    msg <- agentCbEncrypt sq Nothing $ smpEncode clientMsg
    liftClient SMP (clientServer smp) $ sendSMPMessage smp (Just sndPrivateKey) sndId msgFlags msg

agentNtfRegisterToken :: AgentMonad m => AgentClient -> NtfToken -> C.APublicVerifyKey -> C.PublicKeyX25519 -> m (NtfTokenId, C.PublicKeyX25519)
agentNtfRegisterToken c NtfToken {deviceToken, ntfServer, ntfPrivKey} ntfPubKey pubDhKey =
  withClient c (0, ntfServer, Nothing) "TNEW" $ \ntf -> ntfRegisterToken ntf ntfPrivKey (NewNtfTkn deviceToken ntfPubKey pubDhKey)

agentNtfVerifyToken :: AgentMonad m => AgentClient -> NtfTokenId -> NtfToken -> NtfRegCode -> m ()
agentNtfVerifyToken c tknId NtfToken {ntfServer, ntfPrivKey} code =
  withNtfClient c ntfServer tknId "TVFY" $ \ntf -> ntfVerifyToken ntf ntfPrivKey tknId code

agentNtfCheckToken :: AgentMonad m => AgentClient -> NtfTokenId -> NtfToken -> m NtfTknStatus
agentNtfCheckToken c tknId NtfToken {ntfServer, ntfPrivKey} =
  withNtfClient c ntfServer tknId "TCHK" $ \ntf -> ntfCheckToken ntf ntfPrivKey tknId

agentNtfReplaceToken :: AgentMonad m => AgentClient -> NtfTokenId -> NtfToken -> DeviceToken -> m ()
agentNtfReplaceToken c tknId NtfToken {ntfServer, ntfPrivKey} token =
  withNtfClient c ntfServer tknId "TRPL" $ \ntf -> ntfReplaceToken ntf ntfPrivKey tknId token

agentNtfDeleteToken :: AgentMonad m => AgentClient -> NtfTokenId -> NtfToken -> m ()
agentNtfDeleteToken c tknId NtfToken {ntfServer, ntfPrivKey} =
  withNtfClient c ntfServer tknId "TDEL" $ \ntf -> ntfDeleteToken ntf ntfPrivKey tknId

agentNtfEnableCron :: AgentMonad m => AgentClient -> NtfTokenId -> NtfToken -> Word16 -> m ()
agentNtfEnableCron c tknId NtfToken {ntfServer, ntfPrivKey} interval =
  withNtfClient c ntfServer tknId "TCRN" $ \ntf -> ntfEnableCron ntf ntfPrivKey tknId interval

agentNtfCreateSubscription :: AgentMonad m => AgentClient -> NtfTokenId -> NtfToken -> SMPQueueNtf -> NtfPrivateSignKey -> m NtfSubscriptionId
agentNtfCreateSubscription c tknId NtfToken {ntfServer, ntfPrivKey} smpQueue nKey =
  withNtfClient c ntfServer tknId "SNEW" $ \ntf -> ntfCreateSubscription ntf ntfPrivKey (NewNtfSub tknId smpQueue nKey)

agentNtfCheckSubscription :: AgentMonad m => AgentClient -> NtfSubscriptionId -> NtfToken -> m NtfSubStatus
agentNtfCheckSubscription c subId NtfToken {ntfServer, ntfPrivKey} =
  withNtfClient c ntfServer subId "SCHK" $ \ntf -> ntfCheckSubscription ntf ntfPrivKey subId

agentNtfDeleteSubscription :: AgentMonad m => AgentClient -> NtfSubscriptionId -> NtfToken -> m ()
agentNtfDeleteSubscription c subId NtfToken {ntfServer, ntfPrivKey} =
  withNtfClient c ntfServer subId "SDEL" $ \ntf -> ntfDeleteSubscription ntf ntfPrivKey subId

agentCbEncrypt :: AgentMonad m => SndQueue -> Maybe C.PublicKeyX25519 -> ByteString -> m ByteString
agentCbEncrypt SndQueue {e2eDhSecret, smpClientVersion} e2ePubKey msg = do
  cmNonce <- liftIO C.randomCbNonce
  let paddedLen = maybe SMP.e2eEncMessageLength (const SMP.e2eEncConfirmationLength) e2ePubKey
  cmEncBody <-
    liftEither . first cryptoError $
      C.cbEncrypt e2eDhSecret cmNonce msg paddedLen
  let cmHeader = SMP.PubHeader smpClientVersion e2ePubKey
  pure $ smpEncode SMP.ClientMsgEnvelope {cmHeader, cmNonce, cmEncBody}

-- add encoding as AgentInvitation'?
agentCbEncryptOnce :: AgentMonad m => Version -> C.PublicKeyX25519 -> ByteString -> m ByteString
agentCbEncryptOnce clientVersion dhRcvPubKey msg = do
  (dhSndPubKey, dhSndPrivKey) <- liftIO C.generateKeyPair'
  let e2eDhSecret = C.dh' dhRcvPubKey dhSndPrivKey
  cmNonce <- liftIO C.randomCbNonce
  cmEncBody <-
    liftEither . first cryptoError $
      C.cbEncrypt e2eDhSecret cmNonce msg SMP.e2eEncConfirmationLength
  let cmHeader = SMP.PubHeader clientVersion (Just dhSndPubKey)
  pure $ smpEncode SMP.ClientMsgEnvelope {cmHeader, cmNonce, cmEncBody}

-- | NaCl crypto-box decrypt - both for messages received from the server
-- and per-queue E2E encrypted messages from the sender that were inside.
agentCbDecrypt :: AgentMonad m => C.DhSecretX25519 -> C.CbNonce -> ByteString -> m ByteString
agentCbDecrypt dhSecret nonce msg =
  liftEither . first cryptoError $
    C.cbDecrypt dhSecret nonce msg

cryptoError :: C.CryptoError -> AgentErrorType
cryptoError = \case
  C.CryptoLargeMsgError -> CMD LARGE
  C.CryptoHeaderError _ -> AGENT A_ENCRYPTION
  C.AESDecryptError -> AGENT A_ENCRYPTION
  C.CBDecryptError -> AGENT A_ENCRYPTION
  C.CERatchetDuplicateMessage -> AGENT A_DUPLICATE
  e -> INTERNAL $ show e

endAgentOperation :: AgentClient -> AgentOperation -> STM ()
endAgentOperation c op = endOperation c op $ case op of
  AONtfNetwork -> pure ()
  AORcvNetwork ->
    suspendOperation c AOMsgDelivery $
      suspendSendingAndDatabase c
  AOMsgDelivery ->
    suspendSendingAndDatabase c
  AOSndNetwork ->
    suspendOperation c AODatabase $
      notifySuspended c
  AODatabase ->
    notifySuspended c

suspendSendingAndDatabase :: AgentClient -> STM ()
suspendSendingAndDatabase c =
  suspendOperation c AOSndNetwork $
    suspendOperation c AODatabase $
      notifySuspended c

suspendOperation :: AgentClient -> AgentOperation -> STM () -> STM ()
suspendOperation c op endedAction = do
  n <- stateTVar (agentOpSel op c) $ \s -> (opsInProgress s, s {opSuspended = True})
  -- unsafeIOToSTM $ putStrLn $ "suspendOperation_ " <> show op <> " " <> show n
  when (n == 0) $ whenSuspending c endedAction

notifySuspended :: AgentClient -> STM ()
notifySuspended c = do
  -- unsafeIOToSTM $ putStrLn "notifySuspended"
  writeTBQueue (subQ c) ("", "", SUSPENDED)
  writeTVar (agentState c) ASSuspended

endOperation :: AgentClient -> AgentOperation -> STM () -> STM ()
endOperation c op endedAction = do
  (suspended, n) <- stateTVar (agentOpSel op c) $ \s ->
    let n = max 0 (opsInProgress s - 1)
     in ((opSuspended s, n), s {opsInProgress = n})
  -- unsafeIOToSTM $ putStrLn $ "endOperation: " <> show op <> " " <> show suspended <> " " <> show n
  when (suspended && n == 0) $ whenSuspending c endedAction

whenSuspending :: AgentClient -> STM () -> STM ()
whenSuspending c = whenM ((== ASSuspending) <$> readTVar (agentState c))

beginAgentOperation :: AgentClient -> AgentOperation -> STM ()
beginAgentOperation c op = do
  let opVar = agentOpSel op c
  s <- readTVar opVar
  -- unsafeIOToSTM $ putStrLn $ "beginOperation? " <> show op <> " " <> show (opsInProgress s)
  when (opSuspended s) retry
  -- unsafeIOToSTM $ putStrLn $ "beginOperation! " <> show op <> " " <> show (opsInProgress s + 1)
  writeTVar opVar $! s {opsInProgress = opsInProgress s + 1}

agentOperationBracket :: MonadUnliftIO m => AgentClient -> AgentOperation -> (AgentClient -> STM ()) -> m a -> m a
agentOperationBracket c op check action =
  E.bracket
    (atomically (check c) >> atomically (beginAgentOperation c op))
    (\_ -> atomically $ endAgentOperation c op)
    (const action)

withStore' :: AgentMonad m => AgentClient -> (DB.Connection -> IO a) -> m a
withStore' c action = withStore c $ fmap Right . action

withStore :: AgentMonad m => AgentClient -> (DB.Connection -> IO (Either StoreError a)) -> m a
withStore c action = do
  st <- asks store
  liftEitherError storeError . agentOperationBracket c AODatabase (\_ -> pure ()) $
    withTransaction st action `E.catch` handleInternal
  where
    handleInternal :: E.SomeException -> IO (Either StoreError a)
    handleInternal = pure . Left . SEInternal . bshow

storeError :: StoreError -> AgentErrorType
storeError = \case
  SEConnNotFound -> CONN NOT_FOUND
  SERatchetNotFound -> CONN NOT_FOUND
  SEConnDuplicate -> CONN DUPLICATE
  SEBadConnType CRcv -> CONN SIMPLEX
  SEBadConnType CSnd -> CONN SIMPLEX
  SEInvitationNotFound -> CMD PROHIBITED
  -- this error is never reported as store error,
  -- it is used to wrap agent operations when "transaction-like" store access is needed
  -- NOTE: network IO should NOT be used inside AgentStoreMonad
  SEAgentError e -> e
  e -> INTERNAL $ show e

incStat :: AgentClient -> Int -> AgentStatsKey -> STM ()
incStat AgentClient {agentStats} n k = do
  TM.lookup k agentStats >>= \case
    Just v -> modifyTVar' v (+ n)
    _ -> newTVar n >>= \v -> TM.insert k v agentStats

incClientStat :: AgentClient -> UserId -> ProtocolClient msg -> ByteString -> ByteString -> IO ()
incClientStat c userId pc = incClientStatN c userId pc 1

incServerStat :: AgentClient -> UserId -> ProtocolServer p -> ByteString -> ByteString -> IO ()
incServerStat c userId ProtocolServer {host} cmd res = do
  threadDelay 100000
  atomically $ incStat c 1 statsKey
  where
    statsKey = AgentStatsKey {userId, host = strEncode $ L.head host, clientTs = "", cmd, res}

incClientStatN :: AgentClient -> UserId -> ProtocolClient msg -> Int -> ByteString -> ByteString -> IO ()
incClientStatN c userId pc n cmd res = do
  atomically $ incStat c n statsKey
  where
    statsKey = AgentStatsKey {userId, host = strEncode $ transportHost' pc, clientTs = strEncode $ sessionTs pc, cmd, res}<|MERGE_RESOLUTION|>--- conflicted
+++ resolved
@@ -649,21 +649,13 @@
   atomically $ do
     modifyTVar' (subscrConns c) $ S.insert connId
     RQ.addQueue rq $ pendingSubs c
-<<<<<<< HEAD
   r <- withSMPClient c rq "SUB" $ \smp ->
-    liftIO (runExceptT (subscribeSMPQueue smp rcvPrivateKey rcvId) >>= processSubResult c rq)
+    liftIO $ runExceptT (subscribeSMPQueue smp rcvPrivateKey rcvId) >>= processSubResult c rq
   case r of
     Left e -> do
       tSess <- mkSMPTransportSession c rq
-      reconnectServer c tSess >> throwError (protocolClientError SMP (B.unpack $ strEncode server) e)
-=======
-  r <- withLogClient c server rcvId "SUB" $ \smp ->
-    liftIO $ runExceptT (subscribeSMPQueue smp rcvPrivateKey rcvId) >>= processSubResult c rq
-  case r of
-    Left e -> do
-      when (temporaryClientError e) $ reconnectServer c server
+      when (temporaryClientError e) $ reconnectServer c tSess
       throwError (protocolClientError SMP (B.unpack $ strEncode server) e)
->>>>>>> 4f4b4f7e
     _ -> pure ()
 
 processSubResult :: AgentClient -> RcvQueue -> Either ProtocolClientError () -> IO (Either ProtocolClientError ())

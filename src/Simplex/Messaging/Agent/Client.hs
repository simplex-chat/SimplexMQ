{-# LANGUAGE AllowAmbiguousTypes #-}
{-# LANGUAGE ConstraintKinds #-}
{-# LANGUAGE DataKinds #-}
{-# LANGUAGE DeriveAnyClass #-}
{-# LANGUAGE DuplicateRecordFields #-}
{-# LANGUAGE FlexibleContexts #-}
{-# LANGUAGE FlexibleInstances #-}
{-# LANGUAGE FunctionalDependencies #-}
{-# LANGUAGE GADTs #-}
{-# LANGUAGE LambdaCase #-}
{-# LANGUAGE NamedFieldPuns #-}
{-# LANGUAGE OverloadedLists #-}
{-# LANGUAGE OverloadedStrings #-}
{-# LANGUAGE RankNTypes #-}
{-# LANGUAGE ScopedTypeVariables #-}
{-# LANGUAGE StrictData #-}
{-# LANGUAGE TemplateHaskell #-}
{-# LANGUAGE TupleSections #-}
{-# LANGUAGE TypeApplications #-}
{-# LANGUAGE TypeFamilyDependencies #-}

module Simplex.Messaging.Agent.Client
  ( AgentClient (..),
    ProtocolTestFailure (..),
    ProtocolTestStep (..),
    newAgentClient,
    withConnLock,
    withConnLocks,
    withInvLock,
    withLockMap,
    ipAddressProtected,
    closeAgentClient,
    closeProtocolServerClients,
    reconnectServerClients,
    closeXFTPServerClient,
    runSMPServerTest,
    runXFTPServerTest,
    runNTFServerTest,
    getXFTPWorkPath,
    newRcvQueue,
    subscribeQueues,
    getQueueMessage,
    decryptSMPMessage,
    addSubscription,
    failSubscription,
    addNewQueueSubscription,
    getSubscriptions,
    sendConfirmation,
    sendInvitation,
    temporaryAgentError,
    temporaryOrHostError,
    serverHostError,
    secureQueue,
    enableQueueNotifications,
    enableQueuesNtfs,
    disableQueueNotifications,
    disableQueuesNtfs,
    sendAgentMessage,
    agentNtfRegisterToken,
    agentNtfVerifyToken,
    agentNtfCheckToken,
    agentNtfReplaceToken,
    agentNtfDeleteToken,
    agentNtfEnableCron,
    agentNtfCreateSubscription,
    agentNtfCheckSubscription,
    agentNtfDeleteSubscription,
    agentXFTPDownloadChunk,
    agentXFTPNewChunk,
    agentXFTPUploadChunk,
    agentXFTPAddRecipients,
    agentXFTPDeleteChunk,
    agentCbEncrypt,
    agentCbDecrypt,
    cryptoError,
    sendAck,
    suspendQueue,
    deleteQueue,
    deleteQueues,
    logServer,
    logSecret,
    removeSubscription,
    hasActiveSubscription,
    hasPendingSubscription,
    hasGetLock,
    activeClientSession,
    agentClientStore,
    agentDRG,
    getAgentSubscriptions,
    slowNetworkConfig,
    protocolClientError,
    Worker (..),
    SessionVar (..),
    SubscriptionsInfo (..),
    SubInfo (..),
    AgentOperation (..),
    AgentOpState (..),
    AgentState (..),
    AgentLocks (..),
    AgentStatsKey (..),
    getAgentWorker,
    getAgentWorker',
    cancelWorker,
    waitForWork,
    hasWorkToDo,
    hasWorkToDo',
    withWork,
    agentOperations,
    agentOperationBracket,
    waitUntilActive,
    UserNetworkInfo (..),
    UserNetworkType (..),
    getNetworkConfig',
    waitForUserNetwork,
    isNetworkOnline,
    isOnline,
    throwWhenInactive,
    throwWhenNoDelivery,
    beginAgentOperation,
    endAgentOperation,
    waitUntilForeground,
    suspendSendingAndDatabase,
    suspendOperation,
    notifySuspended,
    whenSuspending,
    withStore,
    withStore',
    withStoreBatch,
    withStoreBatch',
    storeError,
    userServers,
    pickServer,
    getNextServer,
    withUserServers,
    withNextSrv,
    AgentWorkersDetails (..),
    getAgentWorkersDetails,
    AgentWorkersSummary (..),
    getAgentWorkersSummary,
    SMPTransportSession,
    NtfTransportSession,
    XFTPTransportSession,
    ProxiedRelay (..),
    SMPConnectedClient (..),
  )
where

import Control.Applicative ((<|>))
import Control.Concurrent (ThreadId, forkIO, threadDelay)
import Control.Concurrent.Async (Async, uninterruptibleCancel)
import Control.Concurrent.STM (retry, throwSTM)
import Control.Exception (AsyncException (..), BlockedIndefinitelyOnSTM (..))
import Control.Logger.Simple
import Control.Monad
import Control.Monad.Except
import Control.Monad.IO.Unlift
import Control.Monad.Reader
import Control.Monad.Trans.Except
import Crypto.Random (ChaChaDRG)
import qualified Data.Aeson as J
import qualified Data.Aeson.TH as J
import Data.Bifunctor (bimap, first, second)
import Data.ByteString.Base64
import Data.ByteString.Char8 (ByteString)
import qualified Data.ByteString.Char8 as B
import Data.Either (partitionEithers)
import Data.Functor (($>))
import Data.List (deleteFirstsBy, foldl', partition, (\\))
import Data.List.NonEmpty (NonEmpty (..), (<|))
import qualified Data.List.NonEmpty as L
import Data.Map.Strict (Map)
import qualified Data.Map.Strict as M
import Data.Maybe (isJust, isNothing, listToMaybe)
import Data.Set (Set)
import qualified Data.Set as S
import Data.Text (Text)
import Data.Text.Encoding
import Data.Time (UTCTime, addUTCTime, defaultTimeLocale, formatTime, getCurrentTime)
import Data.Time.Clock.System (getSystemTime)
import Data.Word (Word16)
import qualified Database.SQLite.Simple as SQL
import Network.Socket (HostName)
import Simplex.FileTransfer.Client (XFTPChunkSpec (..), XFTPClient, XFTPClientConfig (..), XFTPClientError)
import qualified Simplex.FileTransfer.Client as X
import Simplex.FileTransfer.Description (ChunkReplicaId (..), FileDigest (..), kb)
import Simplex.FileTransfer.Protocol (FileInfo (..), FileResponse)
import Simplex.FileTransfer.Transport (XFTPErrorType (DIGEST), XFTPRcvChunkSpec (..), XFTPVersion)
import Simplex.FileTransfer.Types (DeletedSndChunkReplica (..), NewSndChunkReplica (..), RcvFileChunkReplica (..), SndFileChunk (..), SndFileChunkReplica (..))
import Simplex.FileTransfer.Util (uniqueCombine)
import Simplex.Messaging.Agent.Env.SQLite
import Simplex.Messaging.Agent.Lock
import Simplex.Messaging.Agent.Protocol
import Simplex.Messaging.Agent.RetryInterval
import Simplex.Messaging.Agent.Store
import Simplex.Messaging.Agent.Store.SQLite (SQLiteStore (..), withTransaction)
import qualified Simplex.Messaging.Agent.Store.SQLite.DB as DB
import Simplex.Messaging.Agent.TRcvQueues (TRcvQueues (getRcvQueues))
import qualified Simplex.Messaging.Agent.TRcvQueues as RQ
import Simplex.Messaging.Client
import qualified Simplex.Messaging.Crypto as C
import Simplex.Messaging.Encoding
import Simplex.Messaging.Encoding.String
import Simplex.Messaging.Notifications.Client
import Simplex.Messaging.Notifications.Protocol
import Simplex.Messaging.Notifications.Transport (NTFVersion)
import Simplex.Messaging.Notifications.Types
import Simplex.Messaging.Parsers (defaultJSON, dropPrefix, enumJSON, parse)
import Simplex.Messaging.Protocol
  ( AProtocolType (..),
    BrokerMsg,
    EntityId,
    ErrorType,
    MsgFlags (..),
    MsgId,
    NtfPublicAuthKey,
    NtfServer,
    NtfServerWithAuth,
    ProtoServer,
    ProtoServerWithAuth (..),
    Protocol (..),
    ProtocolServer (..),
    ProtocolTypeI (..),
    QueueId,
    QueueIdsKeys (..),
    RcvMessage (..),
    RcvNtfPublicDhKey,
    SMPMsgMeta (..),
    SProtocolType (..),
    SndPublicAuthKey,
    SubscriptionMode (..),
    UserProtocol,
    VersionRangeSMPC,
    VersionSMPC,
    XFTPServer,
    XFTPServerWithAuth,
    sameSrvAddr',
  )
import qualified Simplex.Messaging.Protocol as SMP
import Simplex.Messaging.Session
import Simplex.Messaging.TMap (TMap)
import qualified Simplex.Messaging.TMap as TM
import Simplex.Messaging.Transport (SMPVersion, SessionId, THandleParams (sessionId), TransportError (..))
import Simplex.Messaging.Transport.Client (TransportHost (..))
import Simplex.Messaging.Util
import Simplex.Messaging.Version
import System.Mem.Weak (Weak)
import System.Random (randomR)
import UnliftIO (mapConcurrently, timeout)
import UnliftIO.Async (async)
import UnliftIO.Directory (doesFileExist, getTemporaryDirectory, removeFile)
import qualified UnliftIO.Exception as E
import UnliftIO.STM

type ClientVar msg = SessionVar (Either (AgentErrorType, Maybe UTCTime) (Client msg))

type SMPClientVar = ClientVar SMP.BrokerMsg

type NtfClientVar = ClientVar NtfResponse

type XFTPClientVar = ClientVar FileResponse

type SMPTransportSession = TransportSession SMP.BrokerMsg

type NtfTransportSession = TransportSession NtfResponse

type XFTPTransportSession = TransportSession FileResponse

data AgentClient = AgentClient
  { acThread :: TVar (Maybe (Weak ThreadId)),
    active :: TVar Bool,
    rcvQ :: TBQueue (ATransmission 'Client),
    subQ :: TBQueue (ATransmission 'Agent),
    msgQ :: TBQueue (ServerTransmissionBatch SMPVersion ErrorType BrokerMsg),
    smpServers :: TMap UserId (NonEmpty SMPServerWithAuth),
    smpClients :: TMap SMPTransportSession SMPClientVar,
    -- smpProxiedRelays:
    -- SMPTransportSession defines connection from proxy to relay,
    -- SMPServerWithAuth defines client connected to SMP proxy (with the same userId and entityId in TransportSession)
    smpProxiedRelays :: TMap SMPTransportSession SMPServerWithAuth,
    ntfServers :: TVar [NtfServer],
    ntfClients :: TMap NtfTransportSession NtfClientVar,
    xftpServers :: TMap UserId (NonEmpty XFTPServerWithAuth),
    xftpClients :: TMap XFTPTransportSession XFTPClientVar,
    useNetworkConfig :: TVar (NetworkConfig, NetworkConfig), -- (slow, fast) networks
    userNetworkInfo :: TVar UserNetworkInfo,
    userNetworkUpdated :: TVar (Maybe UTCTime),
    subscrConns :: TVar (Set ConnId),
    activeSubs :: TRcvQueues,
    pendingSubs :: TRcvQueues,
    removedSubs :: TMap (UserId, SMPServer, SMP.RecipientId) SMPClientError,
    workerSeq :: TVar Int,
    smpDeliveryWorkers :: TMap SndQAddr (Worker, TMVar ()),
    asyncCmdWorkers :: TMap (Maybe SMPServer) Worker,
    connCmdsQueued :: TMap ConnId Bool,
    ntfNetworkOp :: TVar AgentOpState,
    rcvNetworkOp :: TVar AgentOpState,
    msgDeliveryOp :: TVar AgentOpState,
    sndNetworkOp :: TVar AgentOpState,
    databaseOp :: TVar AgentOpState,
    agentState :: TVar AgentState,
    getMsgLocks :: TMap (SMPServer, SMP.RecipientId) (TMVar ()),
    -- locks to prevent concurrent operations with connection
    connLocks :: TMap ConnId Lock,
    -- locks to prevent concurrent operations with connection request invitations
    invLocks :: TMap ByteString Lock,
    -- lock to prevent concurrency between periodic and async connection deletions
    deleteLock :: Lock,
    -- smpSubWorkers for SMP servers sessions
    smpSubWorkers :: TMap SMPTransportSession (SessionVar (Async ())),
    agentStats :: TMap AgentStatsKey (TVar Int),
    msgCounts :: TMap ConnId (TVar (Int, Int)), -- (total, duplicates)
    clientId :: Int,
    agentEnv :: Env
  }

data SMPConnectedClient = SMPConnectedClient
  { connectedClient :: SMPClient,
    proxiedRelays :: TMap SMPServer ProxiedRelayVar
  }

type ProxiedRelayVar = SessionVar (Either AgentErrorType ProxiedRelay)

getAgentWorker :: (Ord k, Show k) => String -> Bool -> AgentClient -> k -> TMap k Worker -> (Worker -> AM ()) -> AM' Worker
getAgentWorker = getAgentWorker' id pure
{-# INLINE getAgentWorker #-}

getAgentWorker' :: forall a k. (Ord k, Show k) => (a -> Worker) -> (Worker -> STM a) -> String -> Bool -> AgentClient -> k -> TMap k a -> (a -> AM ()) -> AM' a
getAgentWorker' toW fromW name hasWork c key ws work = do
  atomically (getWorker >>= maybe createWorker whenExists) >>= \w -> runWorker w $> w
  where
    getWorker = TM.lookup key ws
    createWorker = do
      w <- fromW =<< newWorker c
      TM.insert key w ws
      pure w
    whenExists w
      | hasWork = hasWorkToDo (toW w) $> w
      | otherwise = pure w
    runWorker w = runWorkerAsync (toW w) runWork
      where
        runWork :: AM' ()
        runWork = tryAgentError' (work w) >>= restartOrDelete
        restartOrDelete :: Either AgentErrorType () -> AM' ()
        restartOrDelete e_ = do
          t <- liftIO getSystemTime
          maxRestarts <- asks $ maxWorkerRestartsPerMin . config
          -- worker may terminate because it was deleted from the map (getWorker returns Nothing), then it won't restart
          restart <- atomically $ getWorker >>= maybe (pure False) (shouldRestart e_ (toW w) t maxRestarts)
          when restart runWork
        shouldRestart e_ Worker {workerId = wId, doWork, action, restarts} t maxRestarts w'
          | wId == workerId (toW w') =
              checkRestarts . updateRestartCount t =<< readTVar restarts
          | otherwise =
              pure False -- there is a new worker in the map, no action
          where
            checkRestarts rc
              | restartCount rc < maxRestarts = do
                  writeTVar restarts rc
                  hasWorkToDo' doWork
                  void $ tryPutTMVar action Nothing
                  notifyErr INTERNAL
                  pure True
              | otherwise = do
                  TM.delete key ws
                  notifyErr $ CRITICAL True
                  pure False
              where
                notifyErr err = do
                  let e = either ((", error: " <>) . show) (\_ -> ", no error") e_
                      msg = "Worker " <> name <> " for " <> show key <> " terminated " <> show (restartCount rc) <> " times" <> e
                  writeTBQueue (subQ c) ("", "", APC SAEConn $ ERR $ err msg)

newWorker :: AgentClient -> STM Worker
newWorker c = do
  workerId <- stateTVar (workerSeq c) $ \next -> (next, next + 1)
  doWork <- newTMVar ()
  action <- newTMVar Nothing
  restarts <- newTVar $ RestartCount 0 0
  pure Worker {workerId, doWork, action, restarts}

runWorkerAsync :: Worker -> AM' () -> AM' ()
runWorkerAsync Worker {action} work =
  E.bracket
    (atomically $ takeTMVar action) -- get current action, locking to avoid race conditions
    (atomically . tryPutTMVar action) -- if it was running (or if start crashes), put it back and unlock (don't lock if it was just started)
    (\a -> when (isNothing a) start) -- start worker if it's not running
  where
    start = atomically . putTMVar action . Just =<< async work

data AgentOperation = AONtfNetwork | AORcvNetwork | AOMsgDelivery | AOSndNetwork | AODatabase
  deriving (Eq, Show)

agentOpSel :: AgentOperation -> (AgentClient -> TVar AgentOpState)
agentOpSel = \case
  AONtfNetwork -> ntfNetworkOp
  AORcvNetwork -> rcvNetworkOp
  AOMsgDelivery -> msgDeliveryOp
  AOSndNetwork -> sndNetworkOp
  AODatabase -> databaseOp

agentOperations :: [AgentClient -> TVar AgentOpState]
agentOperations = [ntfNetworkOp, rcvNetworkOp, msgDeliveryOp, sndNetworkOp, databaseOp]

data AgentOpState = AgentOpState {opSuspended :: !Bool, opsInProgress :: !Int}

data AgentState = ASForeground | ASSuspending | ASSuspended
  deriving (Eq, Show)

data AgentLocks = AgentLocks
  { connLocks :: Map String String,
    invLocks :: Map String String,
    delLock :: Maybe String
  }
  deriving (Show)

data AgentStatsKey = AgentStatsKey
  { userId :: UserId,
    host :: ByteString,
    clientTs :: ByteString,
    cmd :: ByteString,
    res :: ByteString
  }
  deriving (Eq, Ord, Show)

data UserNetworkInfo = UserNetworkInfo
  { networkType :: UserNetworkType,
    online :: Bool
  }
  deriving (Show)

isNetworkOnline :: AgentClient -> STM Bool
isNetworkOnline c = isOnline <$> readTVar (userNetworkInfo c)

isOnline :: UserNetworkInfo -> Bool
isOnline UserNetworkInfo {networkType, online} = networkType /= UNNone && online

data UserNetworkType = UNNone | UNCellular | UNWifi | UNEthernet | UNOther
  deriving (Eq, Show)

-- | Creates an SMP agent client instance that receives commands and sends responses via 'TBQueue's.
newAgentClient :: Int -> InitialAgentServers -> Env -> STM AgentClient
newAgentClient clientId InitialAgentServers {smp, ntf, xftp, netCfg} agentEnv = do
  let cfg = config agentEnv
      qSize = tbqSize cfg
  acThread <- newTVar Nothing
  active <- newTVar True
  rcvQ <- newTBQueue qSize
  subQ <- newTBQueue qSize
  msgQ <- newTBQueue qSize
  smpServers <- newTVar smp
  smpClients <- TM.empty
  smpProxiedRelays <- TM.empty
  ntfServers <- newTVar ntf
  ntfClients <- TM.empty
  xftpServers <- newTVar xftp
  xftpClients <- TM.empty
  useNetworkConfig <- newTVar (slowNetworkConfig netCfg, netCfg)
  userNetworkInfo <- newTVar $ UserNetworkInfo UNOther True
  userNetworkUpdated <- newTVar Nothing
  subscrConns <- newTVar S.empty
  activeSubs <- RQ.empty
  pendingSubs <- RQ.empty
  removedSubs <- TM.empty
  workerSeq <- newTVar 0
  smpDeliveryWorkers <- TM.empty
  asyncCmdWorkers <- TM.empty
  connCmdsQueued <- TM.empty
  ntfNetworkOp <- newTVar $ AgentOpState False 0
  rcvNetworkOp <- newTVar $ AgentOpState False 0
  msgDeliveryOp <- newTVar $ AgentOpState False 0
  sndNetworkOp <- newTVar $ AgentOpState False 0
  databaseOp <- newTVar $ AgentOpState False 0
  agentState <- newTVar ASForeground
  getMsgLocks <- TM.empty
  connLocks <- TM.empty
  invLocks <- TM.empty
  deleteLock <- createLock
  smpSubWorkers <- TM.empty
  agentStats <- TM.empty
  msgCounts <- TM.empty
  return
    AgentClient
      { acThread,
        active,
        rcvQ,
        subQ,
        msgQ,
        smpServers,
        smpClients,
        smpProxiedRelays,
        ntfServers,
        ntfClients,
        xftpServers,
        xftpClients,
        useNetworkConfig,
        userNetworkInfo,
        userNetworkUpdated,
        subscrConns,
        activeSubs,
        pendingSubs,
        removedSubs,
        workerSeq,
        smpDeliveryWorkers,
        asyncCmdWorkers,
        connCmdsQueued,
        ntfNetworkOp,
        rcvNetworkOp,
        msgDeliveryOp,
        sndNetworkOp,
        databaseOp,
        agentState,
        getMsgLocks,
        connLocks,
        invLocks,
        deleteLock,
        smpSubWorkers,
        agentStats,
        msgCounts,
        clientId,
        agentEnv
      }

slowNetworkConfig :: NetworkConfig -> NetworkConfig
slowNetworkConfig cfg@NetworkConfig {tcpConnectTimeout, tcpTimeout, tcpTimeoutPerKb} =
  cfg {tcpConnectTimeout = slow tcpConnectTimeout, tcpTimeout = slow tcpTimeout, tcpTimeoutPerKb = slow tcpTimeoutPerKb}
  where
    slow :: Integral a => a -> a
    slow t = (t * 3) `div` 2

agentClientStore :: AgentClient -> SQLiteStore
agentClientStore AgentClient {agentEnv = Env {store}} = store
{-# INLINE agentClientStore #-}

agentDRG :: AgentClient -> TVar ChaChaDRG
agentDRG AgentClient {agentEnv = Env {random}} = random
{-# INLINE agentDRG #-}

class (Encoding err, Show err) => ProtocolServerClient v err msg | msg -> v, msg -> err where
  type Client msg = c | c -> msg
  getProtocolServerClient :: AgentClient -> TransportSession msg -> AM (Client msg)
  type ProtoClient msg = c | c -> msg
  protocolClient :: Client msg -> ProtoClient msg
  clientProtocolError :: HostName -> err -> AgentErrorType
  closeProtocolServerClient :: ProtoClient msg -> IO ()
  clientServer :: ProtoClient msg -> String
  clientTransportHost :: ProtoClient msg -> TransportHost
  clientSessionTs :: ProtoClient msg -> UTCTime

instance ProtocolServerClient SMPVersion ErrorType BrokerMsg where
  type Client BrokerMsg = SMPConnectedClient
  getProtocolServerClient = getSMPServerClient
  type ProtoClient BrokerMsg = ProtocolClient SMPVersion ErrorType BrokerMsg
  protocolClient = connectedClient
  clientProtocolError = SMP
  closeProtocolServerClient = closeProtocolClient
  clientServer = protocolClientServer
  clientTransportHost = transportHost'
  clientSessionTs = sessionTs

instance ProtocolServerClient NTFVersion ErrorType NtfResponse where
  type Client NtfResponse = ProtocolClient NTFVersion ErrorType NtfResponse
  getProtocolServerClient = getNtfServerClient
  type ProtoClient NtfResponse = ProtocolClient NTFVersion ErrorType NtfResponse
  protocolClient = id
  clientProtocolError = NTF
  closeProtocolServerClient = closeProtocolClient
  clientServer = protocolClientServer
  clientTransportHost = transportHost'
  clientSessionTs = sessionTs

instance ProtocolServerClient XFTPVersion XFTPErrorType FileResponse where
  type Client FileResponse = XFTPClient
  getProtocolServerClient = getXFTPServerClient
  type ProtoClient FileResponse = XFTPClient
  protocolClient = id
  clientProtocolError = XFTP
  closeProtocolServerClient = X.closeXFTPClient
  clientServer = X.xftpClientServer
  clientTransportHost = X.xftpTransportHost
  clientSessionTs = X.xftpSessionTs

getSMPServerClient :: AgentClient -> SMPTransportSession -> AM SMPConnectedClient
getSMPServerClient c@AgentClient {active, smpClients, workerSeq} tSess = do
  unlessM (readTVarIO active) . throwError $ INACTIVE
  atomically (getSessVar workerSeq tSess smpClients)
    >>= either newClient (waitForProtocolClient c tSess smpClients)
  where
    newClient v = do
      prs <- atomically TM.empty
      smpConnectClient c tSess prs v

getSMPProxyClient :: AgentClient -> SMPTransportSession -> AM (SMPConnectedClient, Either AgentErrorType ProxiedRelay)
getSMPProxyClient c@AgentClient {active, smpClients, smpProxiedRelays, workerSeq} destSess@(userId, destSrv, qId) = do
  unlessM (readTVarIO active) . throwError $ INACTIVE
  proxySrv <- getNextServer c userId [destSrv]
  atomically (getClientVar proxySrv) >>= \(tSess, auth, v) ->
    either (newProxyClient tSess auth) (waitForProxyClient tSess auth) v
  where
    getClientVar :: SMPServerWithAuth -> STM (SMPTransportSession, Maybe SMP.BasicAuth, Either SMPClientVar SMPClientVar)
    getClientVar proxySrv = do
      ProtoServerWithAuth srv auth <- TM.lookup destSess smpProxiedRelays >>= maybe (TM.insert destSess proxySrv smpProxiedRelays $> proxySrv) pure
      let tSess = (userId, srv, qId)
      (tSess,auth,) <$> getSessVar workerSeq tSess smpClients
    newProxyClient :: SMPTransportSession -> Maybe SMP.BasicAuth -> SMPClientVar -> AM (SMPConnectedClient, Either AgentErrorType ProxiedRelay)
    newProxyClient tSess auth v = do
      (prs, rv) <- atomically $ do
        prs <- TM.empty
        -- we do not need to check if it is a new proxied relay session,
        -- as the client is just created and there are no sessions yet
        (prs,) . either id id <$> getSessVar workerSeq destSrv prs
      clnt <- smpConnectClient c tSess prs v
      (clnt,) <$> newProxiedRelay clnt auth rv
    waitForProxyClient :: SMPTransportSession -> Maybe SMP.BasicAuth -> SMPClientVar -> AM (SMPConnectedClient, Either AgentErrorType ProxiedRelay)
    waitForProxyClient tSess auth v = do
      clnt@(SMPConnectedClient _ prs) <- waitForProtocolClient c tSess smpClients v
      sess <-
        atomically (getSessVar workerSeq destSrv prs)
          >>= either (newProxiedRelay clnt auth) (waitForProxiedRelay tSess)
      pure (clnt, sess)
    newProxiedRelay :: SMPConnectedClient -> Maybe SMP.BasicAuth -> ProxiedRelayVar -> AM (Either AgentErrorType ProxiedRelay)
    newProxiedRelay clnt@(SMPConnectedClient smp prs) proxyAuth rv =
      tryAgentError (liftClient SMP (clientServer smp) $ connectSMPProxiedRelay smp destSrv proxyAuth) >>= \case
        Right sess -> do
          atomically $ putTMVar (sessionVar rv) (Right sess)
          liftIO $ incClientStat c userId clnt "PROXY" "OK"
          pure $ Right sess
        Left e -> do
          liftIO $ incClientStat c userId clnt "PROXY" $ strEncode e
          atomically $ do
            unless (serverHostError e) $ do
              removeSessVar rv destSrv prs
              TM.delete destSess smpProxiedRelays
            putTMVar (sessionVar rv) (Left e)
            pure $ Left e
    waitForProxiedRelay :: SMPTransportSession -> ProxiedRelayVar -> AM (Either AgentErrorType ProxiedRelay)
    waitForProxiedRelay (_, srv, _) rv = do
      NetworkConfig {tcpConnectTimeout} <- atomically $ getNetworkConfig c
      sess_ <- liftIO $ tcpConnectTimeout `timeout` atomically (readTMVar $ sessionVar rv)
      pure $ case sess_ of
        Just (Right sess) -> Right sess
        Just (Left e) -> Left e
        Nothing -> Left $ BROKER (B.unpack $ strEncode srv) TIMEOUT

smpConnectClient :: AgentClient -> SMPTransportSession -> TMap SMPServer ProxiedRelayVar -> SMPClientVar -> AM SMPConnectedClient
smpConnectClient c@AgentClient {smpClients, msgQ} tSess@(_, srv, _) prs v =
  newProtocolClient c tSess smpClients connectClient v
    `catchAgentError` \e -> lift (resubscribeSMPSession c tSess) >> throwError e
  where
    connectClient :: SMPClientVar -> AM SMPConnectedClient
    connectClient v' = do
      cfg <- lift $ getClientConfig c smpCfg
      g <- asks random
      env <- ask
      liftError (protocolClientError SMP $ B.unpack $ strEncode srv) $ do
        smp <- ExceptT $ getProtocolClient g tSess cfg (Just msgQ) $ smpClientDisconnected c tSess env v' prs
        pure SMPConnectedClient {connectedClient = smp, proxiedRelays = prs}

smpClientDisconnected :: AgentClient -> SMPTransportSession -> Env -> SMPClientVar -> TMap SMPServer ProxiedRelayVar -> SMPClient -> IO ()
smpClientDisconnected c@AgentClient {active, smpClients, smpProxiedRelays} tSess@(userId, srv, qId) env v prs client = do
  removeClientAndSubs >>= serverDown
  logInfo . decodeUtf8 $ "Agent disconnected from " <> showServer srv
  where
    -- we make active subscriptions pending only if the client for tSess was current (in the map) and active,
    -- because we can have a race condition when a new current client could have already
    -- made subscriptions active, and the old client would be processing diconnection later.
    removeClientAndSubs :: IO ([RcvQueue], [ConnId])
    removeClientAndSubs = atomically $ ifM currentActiveClient removeSubs $ pure ([], [])
      where
        currentActiveClient = (&&) <$> removeSessVar' v tSess smpClients <*> readTVar active
        removeSubs = do
          (qs, cs) <- RQ.getDelSessQueues tSess $ activeSubs c
          RQ.batchAddQueues (pendingSubs c) qs
          -- this removes proxied relays that this client created sessions to
          destSrvs <- M.keys <$> readTVar prs
          forM_ destSrvs $ \destSrv -> TM.delete (userId, destSrv, qId) smpProxiedRelays
          pure (qs, cs)

    serverDown :: ([RcvQueue], [ConnId]) -> IO ()
    serverDown (qs, conns) = whenM (readTVarIO active) $ do
      incClientStat' c userId client "DISCONNECT" ""
      notifySub "" $ hostEvent' DISCONNECT client
      unless (null conns) $ notifySub "" $ DOWN srv conns
      unless (null qs) $ do
        atomically $ mapM_ (releaseGetLock c) qs
        runReaderT (resubscribeSMPSession c tSess) env

    notifySub :: forall e. AEntityI e => ConnId -> ACommand 'Agent e -> IO ()
    notifySub connId cmd = atomically $ writeTBQueue (subQ c) ("", connId, APC (sAEntity @e) cmd)

resubscribeSMPSession :: AgentClient -> SMPTransportSession -> AM' ()
resubscribeSMPSession c@AgentClient {smpSubWorkers, workerSeq} tSess =
  atomically getWorkerVar >>= mapM_ (either newSubWorker (\_ -> pure ()))
  where
    getWorkerVar =
      ifM
        (null <$> getPending)
        (pure Nothing) -- prevent race with cleanup and adding pending queues in another call
        (Just <$> getSessVar workerSeq tSess smpSubWorkers)
    newSubWorker v = do
      a <- async $ void (E.tryAny runSubWorker) >> atomically (cleanup v)
      atomically $ putTMVar (sessionVar v) a
    runSubWorker = do
      ri <- asks $ reconnectInterval . config
      withRetryInterval ri $ \_ loop -> do
        pending <- atomically getPending
        forM_ (L.nonEmpty pending) $ \qs -> do
          liftIO $ waitForUserNetwork c
          reconnectSMPClient c tSess qs
          loop
    getPending = RQ.getSessQueues tSess $ pendingSubs c
    cleanup :: SessionVar (Async ()) -> STM ()
    cleanup v = do
      -- Here we wait until TMVar is not empty to prevent worker cleanup happening before worker is added to TMVar.
      -- Not waiting may result in terminated worker remaining in the map.
      whenM (isEmptyTMVar $ sessionVar v) retry
      removeSessVar v tSess smpSubWorkers

reconnectSMPClient :: AgentClient -> SMPTransportSession -> NonEmpty RcvQueue -> AM' ()
reconnectSMPClient c tSess@(_, srv, _) qs = handleNotify $ do
  cs <- readTVarIO $ RQ.getConnections $ activeSubs c
  (rs, sessId_) <- subscribeQueues c $ L.toList qs
  let (errs, okConns) = partitionEithers $ map (\(RcvQueue {connId}, r) -> bimap (connId,) (const connId) r) rs
      conns = filter (`M.notMember` cs) okConns
  unless (null conns) $ notifySub "" $ UP srv conns
  let (tempErrs, finalErrs) = partition (temporaryAgentError . snd) errs
  mapM_ (\(connId, e) -> notifySub connId $ ERR e) finalErrs
  forM_ (listToMaybe tempErrs) $ \(connId, e) -> do
    when (null okConns && M.null cs && null finalErrs) . liftIO $
      forM_ sessId_ $ \sessId -> do
        -- We only close the client session that was used to subscribe.
        v_ <- atomically $ ifM (activeClientSession c tSess sessId) (TM.lookupDelete tSess $ smpClients c) (pure Nothing)
        mapM_ (closeClient_ c) v_
    notifySub connId $ ERR e
  where
    handleNotify :: AM' () -> AM' ()
    handleNotify = E.handleAny $ notifySub "" . ERR . INTERNAL . show
    notifySub :: forall e. AEntityI e => ConnId -> ACommand 'Agent e -> AM' ()
    notifySub connId cmd = atomically $ writeTBQueue (subQ c) ("", connId, APC (sAEntity @e) cmd)

getNtfServerClient :: AgentClient -> NtfTransportSession -> AM NtfClient
getNtfServerClient c@AgentClient {active, ntfClients, workerSeq} tSess@(userId, srv, _) = do
  unlessM (readTVarIO active) . throwError $ INACTIVE
  atomically (getSessVar workerSeq tSess ntfClients)
    >>= either
      (newProtocolClient c tSess ntfClients connectClient)
      (waitForProtocolClient c tSess ntfClients)
  where
    connectClient :: NtfClientVar -> AM NtfClient
    connectClient v = do
      cfg <- lift $ getClientConfig c ntfCfg
      g <- asks random
      liftError' (protocolClientError NTF $ B.unpack $ strEncode srv) $
        getProtocolClient g tSess cfg Nothing $
          clientDisconnected v

    clientDisconnected :: NtfClientVar -> NtfClient -> IO ()
    clientDisconnected v client = do
      atomically $ removeSessVar v tSess ntfClients
      incClientStat c userId client "DISCONNECT" ""
      atomically $ writeTBQueue (subQ c) ("", "", APC SAENone $ hostEvent DISCONNECT client)
      logInfo . decodeUtf8 $ "Agent disconnected from " <> showServer srv

getXFTPServerClient :: AgentClient -> XFTPTransportSession -> AM XFTPClient
getXFTPServerClient c@AgentClient {active, xftpClients, workerSeq} tSess@(userId, srv, _) = do
  unlessM (readTVarIO active) . throwError $ INACTIVE
  atomically (getSessVar workerSeq tSess xftpClients)
    >>= either
      (newProtocolClient c tSess xftpClients connectClient)
      (waitForProtocolClient c tSess xftpClients)
  where
    connectClient :: XFTPClientVar -> AM XFTPClient
    connectClient v = do
      cfg <- asks $ xftpCfg . config
      xftpNetworkConfig <- atomically $ getNetworkConfig c
      liftError' (protocolClientError XFTP $ B.unpack $ strEncode srv) $
        X.getXFTPClient tSess cfg {xftpNetworkConfig} $
          clientDisconnected v

    clientDisconnected :: XFTPClientVar -> XFTPClient -> IO ()
    clientDisconnected v client = do
      atomically $ removeSessVar v tSess xftpClients
      incClientStat c userId client "DISCONNECT" ""
      atomically $ writeTBQueue (subQ c) ("", "", APC SAENone $ hostEvent DISCONNECT client)
      logInfo . decodeUtf8 $ "Agent disconnected from " <> showServer srv

waitForProtocolClient ::
  (ProtocolTypeI (ProtoType msg), ProtocolServerClient v err msg) =>
  AgentClient ->
  TransportSession msg ->
  TMap (TransportSession msg) (ClientVar msg) ->
  ClientVar msg ->
  AM (Client msg)
waitForProtocolClient c tSess@(_, srv, _) clients v = do
  NetworkConfig {tcpConnectTimeout} <- atomically $ getNetworkConfig c
  client_ <- liftIO $ tcpConnectTimeout `timeout` atomically (readTMVar $ sessionVar v)
  case client_ of
    Just (Right smpClient) -> pure smpClient
    Just (Left (e, ts_)) -> case ts_ of
      Nothing -> throwE e
      Just ts ->
        ifM
          ((ts <) <$> liftIO getCurrentTime)
          (atomically (removeSessVar v tSess clients) >> getProtocolServerClient c tSess)
          (throwE e)
    Nothing -> throwE $ BROKER (B.unpack $ strEncode srv) TIMEOUT

-- clientConnected arg is only passed for SMP server
newProtocolClient ::
  forall v err msg.
  (ProtocolTypeI (ProtoType msg), ProtocolServerClient v err msg) =>
  AgentClient ->
  TransportSession msg ->
  TMap (TransportSession msg) (ClientVar msg) ->
  (ClientVar msg -> AM (Client msg)) ->
  ClientVar msg ->
  AM (Client msg)
newProtocolClient c tSess@(userId, srv, entityId_) clients connectClient v =
  tryAgentError (connectClient v) >>= \case
    Right client -> do
      logInfo . decodeUtf8 $ "Agent connected to " <> showServer srv <> " (user " <> bshow userId <> maybe "" (" for entity " <>) entityId_ <> ")"
      atomically $ putTMVar (sessionVar v) (Right client)
      liftIO $ incClientStat c userId client "CLIENT" "OK"
      atomically $ writeTBQueue (subQ c) ("", "", APC SAENone $ hostEvent CONNECT client)
      pure client
    Left e -> do
      liftIO $ incServerStat c userId srv "CLIENT" $ strEncode e
      ei <- asks $ persistErrorInterval . config
      if ei == 0
        then atomically $ do
          removeSessVar v tSess clients
          putTMVar (sessionVar v) (Left (e, Nothing))
        else do
          ts <- addUTCTime ei <$> liftIO getCurrentTime
          atomically $ putTMVar (sessionVar v) (Left (e, Just ts))
      throwE e -- signal error to caller

hostEvent :: forall v err msg. (ProtocolTypeI (ProtoType msg), ProtocolServerClient v err msg) => (AProtocolType -> TransportHost -> ACommand 'Agent 'AENone) -> Client msg -> ACommand 'Agent 'AENone
hostEvent event = hostEvent' event . protocolClient
{-# INLINE hostEvent #-}

hostEvent' :: forall v err msg. (ProtocolTypeI (ProtoType msg), ProtocolServerClient v err msg) => (AProtocolType -> TransportHost -> ACommand 'Agent 'AENone) -> ProtoClient msg -> ACommand 'Agent 'AENone
hostEvent' event = event (AProtocolType $ protocolTypeI @(ProtoType msg)) . clientTransportHost

getClientConfig :: AgentClient -> (AgentConfig -> ProtocolClientConfig v) -> AM' (ProtocolClientConfig v)
getClientConfig c cfgSel = do
  cfg <- asks $ cfgSel . config
  networkConfig <- atomically $ getNetworkConfig c
  pure cfg {networkConfig}

getNetworkConfig :: AgentClient -> STM NetworkConfig
getNetworkConfig c = do
  (slowCfg, fastCfg) <- readTVar (useNetworkConfig c)
  UserNetworkInfo {networkType} <- readTVar $ userNetworkInfo c
  pure $ case networkType of
    UNCellular -> slowCfg
    UNNone -> slowCfg
    _ -> fastCfg

-- returns fast network config
getNetworkConfig' :: AgentClient -> IO NetworkConfig
getNetworkConfig' = fmap snd . readTVarIO . useNetworkConfig
{-# INLINE getNetworkConfig' #-}

waitForUserNetwork :: AgentClient -> IO ()
waitForUserNetwork c =
  unlessM (atomically $ isNetworkOnline c) $ do
    delay <- registerDelay $ userNetworkInterval $ config $ agentEnv c
    atomically $ unlessM (isNetworkOnline c) $ unlessM (readTVar delay) retry

closeAgentClient :: AgentClient -> IO ()
closeAgentClient c = do
  atomically $ writeTVar (active c) False
  closeProtocolServerClients c smpClients
  closeProtocolServerClients c ntfClients
  closeProtocolServerClients c xftpClients
  atomically $ writeTVar (smpProxiedRelays c) M.empty
  atomically (swapTVar (smpSubWorkers c) M.empty) >>= mapM_ cancelReconnect
  clearWorkers smpDeliveryWorkers >>= mapM_ (cancelWorker . fst)
  clearWorkers asyncCmdWorkers >>= mapM_ cancelWorker
  clear connCmdsQueued
  atomically . RQ.clear $ activeSubs c
  atomically . RQ.clear $ pendingSubs c
  clear subscrConns
  clear getMsgLocks
  where
    clearWorkers :: Ord k => (AgentClient -> TMap k a) -> IO (Map k a)
    clearWorkers workers = atomically $ swapTVar (workers c) mempty
    clear :: Monoid m => (AgentClient -> TVar m) -> IO ()
    clear sel = atomically $ writeTVar (sel c) mempty
    cancelReconnect :: SessionVar (Async ()) -> IO ()
    cancelReconnect v = void . forkIO $ atomically (readTMVar $ sessionVar v) >>= uninterruptibleCancel

cancelWorker :: Worker -> IO ()
cancelWorker Worker {doWork, action} = do
  noWorkToDo doWork
  atomically (tryTakeTMVar action) >>= mapM_ (mapM_ uninterruptibleCancel)

waitUntilActive :: AgentClient -> STM ()
waitUntilActive c = unlessM (readTVar $ active c) retry
{-# INLINE waitUntilActive #-}

throwWhenInactive :: AgentClient -> STM ()
throwWhenInactive c = unlessM (readTVar $ active c) $ throwSTM ThreadKilled
{-# INLINE throwWhenInactive #-}

-- this function is used to remove workers once delivery is complete, not when it is removed from the map
throwWhenNoDelivery :: AgentClient -> SndQueue -> STM ()
throwWhenNoDelivery c sq =
  unlessM (TM.member (qAddress sq) $ smpDeliveryWorkers c) $
    throwSTM ThreadKilled

closeProtocolServerClients :: ProtocolServerClient v err msg => AgentClient -> (AgentClient -> TMap (TransportSession msg) (ClientVar msg)) -> IO ()
closeProtocolServerClients c clientsSel =
  atomically (clientsSel c `swapTVar` M.empty) >>= mapM_ (forkIO . closeClient_ c)

reconnectServerClients :: ProtocolServerClient v err msg => AgentClient -> (AgentClient -> TMap (TransportSession msg) (ClientVar msg)) -> IO ()
reconnectServerClients c clientsSel =
  readTVarIO (clientsSel c) >>= mapM_ (forkIO . closeClient_ c)

closeClient :: ProtocolServerClient v err msg => AgentClient -> (AgentClient -> TMap (TransportSession msg) (ClientVar msg)) -> TransportSession msg -> IO ()
closeClient c clientSel tSess =
  atomically (TM.lookupDelete tSess $ clientSel c) >>= mapM_ (closeClient_ c)

closeClient_ :: ProtocolServerClient v err msg => AgentClient -> ClientVar msg -> IO ()
closeClient_ c v = do
  NetworkConfig {tcpConnectTimeout} <- atomically $ getNetworkConfig c
  E.handle (\BlockedIndefinitelyOnSTM -> pure ()) $
    tcpConnectTimeout `timeout` atomically (readTMVar $ sessionVar v) >>= \case
      Just (Right client) -> closeProtocolServerClient (protocolClient client) `catchAll_` pure ()
      _ -> pure ()

closeXFTPServerClient :: AgentClient -> UserId -> XFTPServer -> FileDigest -> IO ()
closeXFTPServerClient c userId server (FileDigest chunkDigest) =
  mkTransportSession c userId server chunkDigest >>= closeClient c xftpClients

withConnLock :: AgentClient -> ConnId -> String -> AM a -> AM a
withConnLock c connId name = ExceptT . withConnLock' c connId name . runExceptT
{-# INLINE withConnLock #-}

withConnLock' :: AgentClient -> ConnId -> String -> AM' a -> AM' a
withConnLock' _ "" _ = id
withConnLock' AgentClient {connLocks} connId name = withLockMap connLocks connId name
{-# INLINE withConnLock' #-}

withInvLock :: AgentClient -> ByteString -> String -> AM a -> AM a
withInvLock c key name = ExceptT . withInvLock' c key name . runExceptT
{-# INLINE withInvLock #-}

withInvLock' :: AgentClient -> ByteString -> String -> AM' a -> AM' a
withInvLock' AgentClient {invLocks} = withLockMap invLocks
{-# INLINE withInvLock' #-}

withConnLocks :: AgentClient -> Set ConnId -> String -> AM' a -> AM' a
withConnLocks AgentClient {connLocks} = withLocksMap_ connLocks
{-# INLINE withConnLocks #-}

withLockMap :: (Ord k, MonadUnliftIO m) => TMap k Lock -> k -> String -> m a -> m a
withLockMap = withGetLock . getMapLock
{-# INLINE withLockMap #-}

withLocksMap_ :: (Ord k, MonadUnliftIO m) => TMap k Lock -> Set k -> String -> m a -> m a
withLocksMap_ = withGetLocks . getMapLock
{-# INLINE withLocksMap_ #-}

getMapLock :: Ord k => TMap k Lock -> k -> STM Lock
getMapLock locks key = TM.lookup key locks >>= maybe newLock pure
  where
    newLock = createLock >>= \l -> TM.insert key l locks $> l

withClient_ :: forall a v err msg. ProtocolServerClient v err msg => AgentClient -> TransportSession msg -> ByteString -> (Client msg -> AM a) -> AM a
withClient_ c tSess@(userId, srv, _) statCmd action = do
  cl <- getProtocolServerClient c tSess
  (action cl <* stat cl "OK") `catchAgentError` logServerError cl
  where
    stat cl = liftIO . incClientStat c userId cl statCmd
    logServerError :: Client msg -> AgentErrorType -> AM a
    logServerError cl e = do
      logServer "<--" c srv "" $ strEncode e
      stat cl $ strEncode e
      throwError e

withProxySession :: AgentClient -> SMPTransportSession -> SMP.SenderId -> ByteString -> ((SMPConnectedClient, ProxiedRelay) -> AM a) -> AM a
withProxySession c destSess@(userId, destSrv, _) entId cmdStr action = do
  (cl, sess_) <- getSMPProxyClient c destSess
  logServer ("--> " <> proxySrv cl <> " >") c destSrv entId cmdStr
  case sess_ of
    Right sess -> do
      r <- (action (cl, sess) <* stat cl "OK") `catchAgentError` logServerError cl
      logServer ("<-- " <> proxySrv cl <> " <") c destSrv entId "OK"
      pure r
    Left e -> logServerError cl e
  where
    stat cl = liftIO . incClientStat c userId cl cmdStr
    proxySrv = showServer . protocolClientServer' . protocolClient
    logServerError :: SMPConnectedClient -> AgentErrorType -> AM a
    logServerError cl e = do
      logServer ("<-- " <> proxySrv cl <> " <") c destSrv "" $ strEncode e
      stat cl $ strEncode e
      throwError e

withLogClient_ :: ProtocolServerClient v err msg => AgentClient -> TransportSession msg -> EntityId -> ByteString -> (Client msg -> AM a) -> AM a
withLogClient_ c tSess@(_, srv, _) entId cmdStr action = do
  logServer "-->" c srv entId cmdStr
  res <- withClient_ c tSess cmdStr action
  logServer "<--" c srv entId "OK"
  return res

withClient :: forall v err msg a. ProtocolServerClient v err msg => AgentClient -> TransportSession msg -> ByteString -> (Client msg -> ExceptT (ProtocolClientError err) IO a) -> AM a
withClient c tSess statKey action = withClient_ c tSess statKey $ \client -> liftClient (clientProtocolError @v @err @msg) (clientServer $ protocolClient client) $ action client
{-# INLINE withClient #-}

withLogClient :: forall v err msg a. ProtocolServerClient v err msg => AgentClient -> TransportSession msg -> EntityId -> ByteString -> (Client msg -> ExceptT (ProtocolClientError err) IO a) -> AM a
withLogClient c tSess entId cmdStr action = withLogClient_ c tSess entId cmdStr $ \client -> liftClient (clientProtocolError @v @err @msg) (clientServer $ protocolClient client) $ action client
{-# INLINE withLogClient #-}

withSMPClient :: SMPQueueRec q => AgentClient -> q -> ByteString -> (SMPClient -> ExceptT SMPClientError IO a) -> AM a
withSMPClient c q cmdStr action = do
  tSess <- liftIO $ mkSMPTransportSession c q
  withLogClient c tSess (queueId q) cmdStr $ action . connectedClient

sendOrProxySMPMessage :: AgentClient -> UserId -> SMPServer -> ByteString -> Maybe SMP.SndPrivateAuthKey -> SMP.SenderId -> MsgFlags -> SMP.MsgBody -> AM (Maybe SMPServer)
sendOrProxySMPMessage c userId destSrv cmdStr spKey_ senderId msgFlags msg = do
  sess <- liftIO $ mkTransportSession c userId destSrv senderId
  ifM (atomically shouldUseProxy) (sendViaProxy sess) (sendDirectly sess $> Nothing)
  where
    shouldUseProxy = do
      cfg <- getNetworkConfig c
      case smpProxyMode cfg of
        SPMAlways -> pure True
        SPMUnknown -> unknownServer
        SPMUnprotected
          | ipAddressProtected cfg destSrv -> pure False
          | otherwise -> unknownServer
        SPMNever -> pure False
    directAllowed = do
      cfg <- getNetworkConfig c
      pure $ case smpProxyFallback cfg of
        SPFAllow -> True
        SPFAllowProtected -> ipAddressProtected cfg destSrv
        SPFProhibit -> False
    unknownServer = maybe True (all ((destSrv /=) . protoServer)) <$> TM.lookup userId (userServers c)
    sendViaProxy destSess = do
      r <- tryAgentError . withProxySession c destSess senderId ("PFWD " <> cmdStr) $ \(SMPConnectedClient smp _, proxySess) -> do
        liftClient SMP (clientServer smp) (proxySMPMessage smp proxySess spKey_ senderId msgFlags msg) >>= \case
          Right () -> pure . Just $ protocolClientServer' smp
          Left proxyErr ->
            throwE
              PROXY
                { proxyServer = protocolClientServer smp,
                  relayServer = B.unpack $ strEncode destSrv,
                  proxyErr
                }
      case r of
        Right r' -> pure r'
        Left e
          | serverHostError e -> ifM (atomically directAllowed) (sendDirectly destSess $> Nothing) (throwE e)
          | otherwise -> throwE e
    sendDirectly tSess =
      withLogClient_ c tSess senderId ("SEND " <> cmdStr) $ \(SMPConnectedClient smp _) ->
        liftClient SMP (clientServer smp) $ sendSMPMessage smp spKey_ senderId msgFlags msg

ipAddressProtected :: NetworkConfig -> ProtocolServer p -> Bool
ipAddressProtected NetworkConfig {socksProxy, hostMode} (ProtocolServer _ hosts _ _) = do
  isJust socksProxy || (hostMode == HMOnion && any isOnionHost hosts)
  where
    isOnionHost = \case THOnionHost _ -> True; _ -> False

withNtfClient :: AgentClient -> NtfServer -> EntityId -> ByteString -> (NtfClient -> ExceptT NtfClientError IO a) -> AM a
withNtfClient c srv = withLogClient c (0, srv, Nothing)

withXFTPClient ::
  ProtocolServerClient v err msg =>
  AgentClient ->
  (UserId, ProtoServer msg, EntityId) ->
  ByteString ->
  (Client msg -> ExceptT (ProtocolClientError err) IO b) ->
  AM b
withXFTPClient c (userId, srv, entityId) cmdStr action = do
  tSess <- liftIO $ mkTransportSession c userId srv entityId
  withLogClient c tSess entityId cmdStr action

liftClient :: (Show err, Encoding err) => (HostName -> err -> AgentErrorType) -> HostName -> ExceptT (ProtocolClientError err) IO a -> AM a
liftClient protocolError_ = liftError . protocolClientError protocolError_
{-# INLINE liftClient #-}

protocolClientError :: (Show err, Encoding err) => (HostName -> err -> AgentErrorType) -> HostName -> ProtocolClientError err -> AgentErrorType
protocolClientError protocolError_ host = \case
  PCEProtocolError e -> protocolError_ host e
  PCEResponseError e -> BROKER host $ RESPONSE $ B.unpack $ smpEncode e
  PCEUnexpectedResponse e -> BROKER host $ UNEXPECTED $ B.unpack e
  PCEResponseTimeout -> BROKER host TIMEOUT
  PCENetworkError -> BROKER host NETWORK
  PCEIncompatibleHost -> BROKER host HOST
  PCETransportError e -> BROKER host $ TRANSPORT e
  e@PCECryptoError {} -> INTERNAL $ show e
  PCEIOError {} -> BROKER host NETWORK

data ProtocolTestStep
  = TSConnect
  | TSDisconnect
  | TSCreateQueue
  | TSSecureQueue
  | TSDeleteQueue
  | TSCreateFile
  | TSUploadFile
  | TSDownloadFile
  | TSCompareFile
  | TSDeleteFile
  | TSCreateNtfToken
  | TSDeleteNtfToken
  deriving (Eq, Show)

data ProtocolTestFailure = ProtocolTestFailure
  { testStep :: ProtocolTestStep,
    testError :: AgentErrorType
  }
  deriving (Eq, Show)

runSMPServerTest :: AgentClient -> UserId -> SMPServerWithAuth -> AM' (Maybe ProtocolTestFailure)
runSMPServerTest c userId (ProtoServerWithAuth srv auth) = do
  cfg <- getClientConfig c smpCfg
  C.AuthAlg ra <- asks $ rcvAuthAlg . config
  C.AuthAlg sa <- asks $ sndAuthAlg . config
  g <- asks random
  liftIO $ do
    let tSess = (userId, srv, Nothing)
    getProtocolClient g tSess cfg Nothing (\_ -> pure ()) >>= \case
      Right smp -> do
        rKeys@(_, rpKey) <- atomically $ C.generateAuthKeyPair ra g
        (sKey, _) <- atomically $ C.generateAuthKeyPair sa g
        (dhKey, _) <- atomically $ C.generateKeyPair g
        r <- runExceptT $ do
          SMP.QIK {rcvId} <- liftError (testErr TSCreateQueue) $ createSMPQueue smp rKeys dhKey auth SMSubscribe
          liftError (testErr TSSecureQueue) $ secureSMPQueue smp rpKey rcvId sKey
          liftError (testErr TSDeleteQueue) $ deleteSMPQueue smp rpKey rcvId
        ok <- tcpTimeout (networkConfig cfg) `timeout` closeProtocolClient smp
        pure $ either Just (const Nothing) r <|> maybe (Just (ProtocolTestFailure TSDisconnect $ BROKER addr TIMEOUT)) (const Nothing) ok
      Left e -> pure (Just $ testErr TSConnect e)
  where
    addr = B.unpack $ strEncode srv
    testErr :: ProtocolTestStep -> SMPClientError -> ProtocolTestFailure
    testErr step = ProtocolTestFailure step . protocolClientError SMP addr

runXFTPServerTest :: AgentClient -> UserId -> XFTPServerWithAuth -> AM' (Maybe ProtocolTestFailure)
runXFTPServerTest c userId (ProtoServerWithAuth srv auth) = do
  cfg <- asks $ xftpCfg . config
  g <- asks random
  xftpNetworkConfig <- atomically $ getNetworkConfig c
  workDir <- getXFTPWorkPath
  filePath <- getTempFilePath workDir
  rcvPath <- getTempFilePath workDir
  liftIO $ do
    let tSess = (userId, srv, Nothing)
    X.getXFTPClient tSess cfg {xftpNetworkConfig} (\_ -> pure ()) >>= \case
      Right xftp -> withTestChunk filePath $ do
        (sndKey, spKey) <- atomically $ C.generateAuthKeyPair C.SEd25519 g
        (rcvKey, rpKey) <- atomically $ C.generateAuthKeyPair C.SEd25519 g
        digest <- liftIO $ C.sha256Hash <$> B.readFile filePath
        let file = FileInfo {sndKey, size = chSize, digest}
            chunkSpec = X.XFTPChunkSpec {filePath, chunkOffset = 0, chunkSize = chSize}
        r <- runExceptT $ do
          (sId, [rId]) <- liftError (testErr TSCreateFile) $ X.createXFTPChunk xftp spKey file [rcvKey] auth
          liftError (testErr TSUploadFile) $ X.uploadXFTPChunk xftp spKey sId chunkSpec
          liftError (testErr TSDownloadFile) $ X.downloadXFTPChunk g xftp rpKey rId $ XFTPRcvChunkSpec rcvPath chSize digest
          rcvDigest <- liftIO $ C.sha256Hash <$> B.readFile rcvPath
          unless (digest == rcvDigest) $ throwError $ ProtocolTestFailure TSCompareFile $ XFTP (B.unpack $ strEncode srv) DIGEST
          liftError (testErr TSDeleteFile) $ X.deleteXFTPChunk xftp spKey sId
        ok <- tcpTimeout xftpNetworkConfig `timeout` X.closeXFTPClient xftp
        incClientStat c userId xftp "XFTP_TEST" "OK"
        pure $ either Just (const Nothing) r <|> maybe (Just (ProtocolTestFailure TSDisconnect $ BROKER addr TIMEOUT)) (const Nothing) ok
      Left e -> pure (Just $ testErr TSConnect e)
  where
    addr = B.unpack $ strEncode srv
    testErr :: ProtocolTestStep -> XFTPClientError -> ProtocolTestFailure
    testErr step = ProtocolTestFailure step . protocolClientError XFTP addr
    chSize :: Integral a => a
    chSize = kb 64
    getTempFilePath :: FilePath -> AM' FilePath
    getTempFilePath workPath = do
      ts <- liftIO getCurrentTime
      let isoTime = formatTime defaultTimeLocale "%Y-%m-%dT%H%M%S.%6q" ts
      uniqueCombine workPath isoTime
    withTestChunk :: FilePath -> IO a -> IO a
    withTestChunk fp =
      E.bracket_
        (createTestChunk fp)
        (whenM (doesFileExist fp) $ removeFile fp `catchAll_` pure ())
    -- this creates a new DRG on purpose to avoid blocking the one used in the agent
    createTestChunk :: FilePath -> IO ()
    createTestChunk fp = B.writeFile fp =<< atomically . C.randomBytes chSize =<< C.newRandom

runNTFServerTest :: AgentClient -> UserId -> NtfServerWithAuth -> AM' (Maybe ProtocolTestFailure)
runNTFServerTest c userId (ProtoServerWithAuth srv _) = do
  cfg <- getClientConfig c ntfCfg
  C.AuthAlg a <- asks $ rcvAuthAlg . config
  g <- asks random
  liftIO $ do
    let tSess = (userId, srv, Nothing)
    getProtocolClient g tSess cfg Nothing (\_ -> pure ()) >>= \case
      Right ntf -> do
        (nKey, npKey) <- atomically $ C.generateAuthKeyPair a g
        (dhKey, _) <- atomically $ C.generateKeyPair g
        r <- runExceptT $ do
          let deviceToken = DeviceToken PPApnsNull "test_ntf_token"
          (tknId, _) <- liftError (testErr TSCreateNtfToken) $ ntfRegisterToken ntf npKey (NewNtfTkn deviceToken nKey dhKey)
          liftError (testErr TSDeleteNtfToken) $ ntfDeleteToken ntf npKey tknId
        ok <- tcpTimeout (networkConfig cfg) `timeout` closeProtocolClient ntf
        incClientStat c userId ntf "NTF_TEST" "OK"
        pure $ either Just (const Nothing) r <|> maybe (Just (ProtocolTestFailure TSDisconnect $ BROKER addr TIMEOUT)) (const Nothing) ok
      Left e -> pure (Just $ testErr TSConnect e)
  where
    addr = B.unpack $ strEncode srv
    testErr :: ProtocolTestStep -> SMPClientError -> ProtocolTestFailure
    testErr step = ProtocolTestFailure step . protocolClientError NTF addr

getXFTPWorkPath :: AM' FilePath
getXFTPWorkPath = do
  workDir <- readTVarIO =<< asks (xftpWorkDir . xftpAgent)
  maybe getTemporaryDirectory pure workDir

mkTransportSession :: AgentClient -> UserId -> ProtoServer msg -> EntityId -> IO (TransportSession msg)
mkTransportSession c userId srv entityId = mkTSession userId srv entityId <$> getSessionMode c
{-# INLINE mkTransportSession #-}

mkTSession :: UserId -> ProtoServer msg -> EntityId -> TransportSessionMode -> TransportSession msg
mkTSession userId srv entityId mode = (userId, srv, if mode == TSMEntity then Just entityId else Nothing)
{-# INLINE mkTSession #-}

mkSMPTransportSession :: SMPQueueRec q => AgentClient -> q -> IO SMPTransportSession
mkSMPTransportSession c q = mkSMPTSession q <$> getSessionMode c
{-# INLINE mkSMPTransportSession #-}

mkSMPTSession :: SMPQueueRec q => q -> TransportSessionMode -> SMPTransportSession
mkSMPTSession q = mkTSession (qUserId q) (qServer q) (qConnId q)
{-# INLINE mkSMPTSession #-}

getSessionMode :: AgentClient -> IO TransportSessionMode
getSessionMode = atomically . fmap sessionMode . getNetworkConfig
{-# INLINE getSessionMode #-}

newRcvQueue :: AgentClient -> UserId -> ConnId -> SMPServerWithAuth -> VersionRangeSMPC -> SubscriptionMode -> AM (NewRcvQueue, SMPQueueUri, SMPTransportSession, SessionId)
newRcvQueue c userId connId (ProtoServerWithAuth srv auth) vRange subMode = do
  C.AuthAlg a <- asks (rcvAuthAlg . config)
  g <- asks random
  rKeys@(_, rcvPrivateKey) <- atomically $ C.generateAuthKeyPair a g
  (dhKey, privDhKey) <- atomically $ C.generateKeyPair g
  (e2eDhKey, e2ePrivKey) <- atomically $ C.generateKeyPair g
  logServer "-->" c srv "" "NEW"
  tSess <- liftIO $ mkTransportSession c userId srv connId
  (sessId, QIK {rcvId, sndId, rcvPublicDhKey}) <-
    withClient c tSess "NEW" $ \(SMPConnectedClient smp _) ->
      (sessionId $ thParams smp,) <$> createSMPQueue smp rKeys dhKey auth subMode
  liftIO . logServer "<--" c srv "" $ B.unwords ["IDS", logSecret rcvId, logSecret sndId]
  let rq =
        RcvQueue
          { userId,
            connId,
            server = srv,
            rcvId,
            rcvPrivateKey,
            rcvDhSecret = C.dh' rcvPublicDhKey privDhKey,
            e2ePrivKey,
            e2eDhSecret = Nothing,
            sndId,
            status = New,
            dbQueueId = DBNewQueue,
            primary = True,
            dbReplaceQueueId = Nothing,
            rcvSwchStatus = Nothing,
            smpClientVersion = maxVersion vRange,
            clientNtfCreds = Nothing,
            deleteErrors = 0
          }
      qUri = SMPQueueUri vRange $ SMPQueueAddress srv sndId e2eDhKey
  pure (rq, qUri, tSess, sessId)

processSubResult :: AgentClient -> RcvQueue -> Either SMPClientError () -> STM ()
processSubResult c rq@RcvQueue {connId} = \case
  Left e ->
    unless (temporaryClientError e) $
      failSubscription c rq e
  Right () ->
    whenM (hasPendingSubscription c connId) $
      addSubscription c rq

temporaryAgentError :: AgentErrorType -> Bool
temporaryAgentError = \case
  BROKER _ e -> tempBrokerError e
  SMP _ (SMP.PROXY (SMP.BROKER e)) -> tempBrokerError e
  PROXY _ _ (ProxyProtocolError (SMP.PROXY (SMP.BROKER e))) -> tempBrokerError e
  INACTIVE -> True
  _ -> False
  where
    tempBrokerError = \case
      NETWORK -> True
      TIMEOUT -> True
      _ -> False

temporaryOrHostError :: AgentErrorType -> Bool
temporaryOrHostError e = temporaryAgentError e || serverHostError e
{-# INLINE temporaryOrHostError #-}

serverHostError :: AgentErrorType -> Bool
serverHostError = \case
  BROKER _ e -> brokerHostError e
  SMP _ (SMP.PROXY (SMP.BROKER e)) -> brokerHostError e
  PROXY _ _ (ProxyProtocolError (SMP.PROXY (SMP.BROKER e))) -> brokerHostError e
  _ -> False
  where
    brokerHostError = \case
      HOST -> True
      SMP.TRANSPORT TEVersion -> True
      _ -> False

-- | Subscribe to queues. The list of results can have a different order.
subscribeQueues :: AgentClient -> [RcvQueue] -> AM' ([(RcvQueue, Either AgentErrorType ())], Maybe SessionId)
subscribeQueues c qs = do
  (errs, qs') <- partitionEithers <$> mapM checkQueue qs
  atomically $ do
    modifyTVar' (subscrConns c) (`S.union` S.fromList (map qConnId qs'))
    RQ.batchAddQueues (pendingSubs c) qs'
  env <- ask
  -- only "checked" queues are subscribed
  session <- newTVarIO Nothing
  rs <- sendTSessionBatches "SUB" 90 id (subscribeQueues_ env session) c qs'
  (errs <> rs,) <$> readTVarIO session
  where
    checkQueue rq = do
      prohibited <- atomically $ hasGetLock c rq
<<<<<<< HEAD
      pure $ if prohibited then Left (rq, Left $ CMD PROHIBITED "subscribeQueues") else Right rq
=======
      pure $ if prohibited then Left (rq, Left $ CMD PROHIBITED) else Right rq
>>>>>>> e7a73a4c
    subscribeQueues_ :: Env -> TVar (Maybe SessionId) -> SMPClient -> NonEmpty RcvQueue -> IO (BatchResponses SMPClientError ())
    subscribeQueues_ env session smp qs' = do
      rs <- sendBatch subscribeSMPQueues smp qs'
      active <-
        atomically $
          ifM
            (activeClientSession c tSess sessId)
            (writeTVar session (Just sessId) >> processSubResults rs $> True)
            (pure False)
      if active
        then when (hasTempErrors rs) resubscribe $> rs
        else do
          logWarn "subcription batch result for replaced SMP client, resubscribing"
          resubscribe $> L.map (second $ \_ -> Left PCENetworkError) rs
      where
        tSess = transportSession' smp
        sessId = sessionId $ thParams smp
        hasTempErrors = any (either temporaryClientError (const False) . snd)
        processSubResults :: NonEmpty (RcvQueue, Either SMPClientError ()) -> STM ()
        processSubResults = mapM_ $ uncurry $ processSubResult c
        resubscribe = resubscribeSMPSession c tSess `runReaderT` env

activeClientSession :: AgentClient -> SMPTransportSession -> SessionId -> STM Bool
activeClientSession c tSess sessId = sameSess <$> tryReadSessVar tSess (smpClients c)
  where
    sameSess = \case
      Just (Right (SMPConnectedClient smp _)) -> sessId == sessionId (thParams smp)
      _ -> False

type BatchResponses e r = NonEmpty (RcvQueue, Either e r)

-- statBatchSize is not used to batch the commands, only for traffic statistics
sendTSessionBatches :: forall q r. ByteString -> Int -> (q -> RcvQueue) -> (SMPClient -> NonEmpty q -> IO (BatchResponses SMPClientError r)) -> AgentClient -> [q] -> AM' [(RcvQueue, Either AgentErrorType r)]
sendTSessionBatches statCmd statBatchSize toRQ action c qs =
  concatMap L.toList <$> (mapConcurrently sendClientBatch =<< batchQueues)
  where
    batchQueues :: AM' [(SMPTransportSession, NonEmpty q)]
    batchQueues = do
      mode <- atomically $ sessionMode <$> getNetworkConfig c
      pure . M.assocs $ foldl' (batch mode) M.empty qs
      where
        batch mode m q =
          let tSess = mkSMPTSession (toRQ q) mode
           in M.alter (Just . maybe [q] (q <|)) tSess m
    sendClientBatch :: (SMPTransportSession, NonEmpty q) -> AM' (BatchResponses AgentErrorType r)
    sendClientBatch (tSess@(userId, srv, _), qs') =
      tryAgentError' (getSMPServerClient c tSess) >>= \case
        Left e -> pure $ L.map ((,Left e) . toRQ) qs'
        Right (SMPConnectedClient smp _) -> liftIO $ do
          logServer "-->" c srv (bshow (length qs') <> " queues") statCmd
          rs <- L.map agentError <$> action smp qs'
          statBatch
          pure rs
          where
            agentError = second . first $ protocolClientError SMP $ clientServer smp
            statBatch =
              let n = (length qs - 1) `div` statBatchSize + 1
               in incClientStatN c userId smp n statCmd "OK"

sendBatch :: (SMPClient -> NonEmpty (SMP.RcvPrivateAuthKey, SMP.RecipientId) -> IO (NonEmpty (Either SMPClientError ()))) -> SMPClient -> NonEmpty RcvQueue -> IO (BatchResponses SMPClientError ())
sendBatch smpCmdFunc smp qs = L.zip qs <$> smpCmdFunc smp (L.map queueCreds qs)
  where
    queueCreds RcvQueue {rcvPrivateKey, rcvId} = (rcvPrivateKey, rcvId)

addSubscription :: AgentClient -> RcvQueue -> STM ()
addSubscription c rq@RcvQueue {connId} = do
  modifyTVar' (subscrConns c) $ S.insert connId
  RQ.addQueue rq $ activeSubs c
  RQ.deleteQueue rq $ pendingSubs c

failSubscription :: AgentClient -> RcvQueue -> SMPClientError -> STM ()
failSubscription c rq e = do
  RQ.deleteQueue rq (pendingSubs c)
  TM.insert (RQ.qKey rq) e (removedSubs c)

addPendingSubscription :: AgentClient -> RcvQueue -> STM ()
addPendingSubscription c rq@RcvQueue {connId} = do
  modifyTVar' (subscrConns c) $ S.insert connId
  RQ.addQueue rq $ pendingSubs c

addNewQueueSubscription :: AgentClient -> RcvQueue -> SMPTransportSession -> SessionId -> AM' ()
addNewQueueSubscription c rq tSess sessId = do
  same <-
    atomically $
      ifM
        (activeClientSession c tSess sessId)
        (True <$ addSubscription c rq)
        (False <$ addPendingSubscription c rq)
  unless same $ resubscribeSMPSession c tSess

hasActiveSubscription :: AgentClient -> ConnId -> STM Bool
hasActiveSubscription c connId = RQ.hasConn connId $ activeSubs c
{-# INLINE hasActiveSubscription #-}

hasPendingSubscription :: AgentClient -> ConnId -> STM Bool
hasPendingSubscription c connId = RQ.hasConn connId $ pendingSubs c
{-# INLINE hasPendingSubscription #-}

removeSubscription :: AgentClient -> ConnId -> STM ()
removeSubscription c connId = do
  modifyTVar' (subscrConns c) $ S.delete connId
  RQ.deleteConn connId $ activeSubs c
  RQ.deleteConn connId $ pendingSubs c

getSubscriptions :: AgentClient -> STM (Set ConnId)
getSubscriptions = readTVar . subscrConns
{-# INLINE getSubscriptions #-}

logServer :: MonadIO m => ByteString -> AgentClient -> ProtocolServer s -> QueueId -> ByteString -> m ()
logServer dir AgentClient {clientId} srv qId cmdStr =
  logInfo . decodeUtf8 $ B.unwords ["A", "(" <> bshow clientId <> ")", dir, showServer srv, ":", logSecret qId, cmdStr]
{-# INLINE logServer #-}

showServer :: ProtocolServer s -> ByteString
showServer ProtocolServer {host, port} =
  strEncode host <> B.pack (if null port then "" else ':' : port)
{-# INLINE showServer #-}

logSecret :: ByteString -> ByteString
logSecret bs = encode $ B.take 3 bs
{-# INLINE logSecret #-}

sendConfirmation :: AgentClient -> SndQueue -> ByteString -> AM (Maybe SMPServer)
sendConfirmation c sq@SndQueue {userId, server, sndId, sndPublicKey = Just sndPublicKey, e2ePubKey = e2ePubKey@Just {}} agentConfirmation = do
  let clientMsg = SMP.ClientMessage (SMP.PHConfirmation sndPublicKey) agentConfirmation
  msg <- agentCbEncrypt sq e2ePubKey $ smpEncode clientMsg
  sendOrProxySMPMessage c userId server "<CONF>" Nothing sndId (MsgFlags {notification = True}) msg
sendConfirmation _ _ _ = throwError $ INTERNAL "sendConfirmation called without snd_queue public key(s) in the database"

sendInvitation :: AgentClient -> UserId -> Compatible SMPQueueInfo -> Compatible VersionSMPA -> ConnectionRequestUri 'CMInvitation -> ConnInfo -> AM (Maybe SMPServer)
sendInvitation c userId (Compatible (SMPQueueInfo v SMPQueueAddress {smpServer, senderId, dhPublicKey})) (Compatible agentVersion) connReq connInfo = do
  msg <- mkInvitation
  sendOrProxySMPMessage c userId smpServer "<INV>" Nothing senderId (MsgFlags {notification = True}) msg
  where
    mkInvitation :: AM ByteString
    -- this is only encrypted with per-queue E2E, not with double ratchet
    mkInvitation = do
      let agentEnvelope = AgentInvitation {agentVersion, connReq, connInfo}
      agentCbEncryptOnce v dhPublicKey . smpEncode $
        SMP.ClientMessage SMP.PHEmpty (smpEncode agentEnvelope)

getQueueMessage :: AgentClient -> RcvQueue -> AM (Maybe SMPMsgMeta)
getQueueMessage c rq@RcvQueue {server, rcvId, rcvPrivateKey} = do
  atomically createTakeGetLock
  msg_ <- withSMPClient c rq "GET" $ \smp ->
    getSMPMessage smp rcvPrivateKey rcvId
  mapM decryptMeta msg_
  where
    decryptMeta msg@SMP.RcvMessage {msgId} = SMP.rcvMessageMeta msgId <$> decryptSMPMessage rq msg
    createTakeGetLock = TM.alterF takeLock (server, rcvId) $ getMsgLocks c
      where
        takeLock l_ = do
          l <- maybe (newTMVar ()) pure l_
          takeTMVar l
          pure $ Just l

decryptSMPMessage :: RcvQueue -> SMP.RcvMessage -> AM SMP.ClientRcvMsgBody
decryptSMPMessage rq SMP.RcvMessage {msgId, msgBody = SMP.EncRcvMsgBody body} =
  liftEither . parse SMP.clientRcvMsgBodyP (AGENT A_MESSAGE) =<< decrypt body
  where
    decrypt = agentCbDecrypt (rcvDhSecret rq) (C.cbNonce msgId)

secureQueue :: AgentClient -> RcvQueue -> SndPublicAuthKey -> AM ()
secureQueue c rq@RcvQueue {rcvId, rcvPrivateKey} senderKey =
  withSMPClient c rq "KEY <key>" $ \smp ->
    secureSMPQueue smp rcvPrivateKey rcvId senderKey

enableQueueNotifications :: AgentClient -> RcvQueue -> SMP.NtfPublicAuthKey -> SMP.RcvNtfPublicDhKey -> AM (SMP.NotifierId, SMP.RcvNtfPublicDhKey)
enableQueueNotifications c rq@RcvQueue {rcvId, rcvPrivateKey} notifierKey rcvNtfPublicDhKey =
  withSMPClient c rq "NKEY <nkey>" $ \smp ->
    enableSMPQueueNotifications smp rcvPrivateKey rcvId notifierKey rcvNtfPublicDhKey

enableQueuesNtfs :: AgentClient -> [(RcvQueue, SMP.NtfPublicAuthKey, SMP.RcvNtfPublicDhKey)] -> AM' [(RcvQueue, Either AgentErrorType (SMP.NotifierId, SMP.RcvNtfPublicDhKey))]
enableQueuesNtfs = sendTSessionBatches "NKEY" 90 fst3 enableQueues_
  where
    fst3 (x, _, _) = x
    enableQueues_ :: SMPClient -> NonEmpty (RcvQueue, SMP.NtfPublicAuthKey, SMP.RcvNtfPublicDhKey) -> IO (NonEmpty (RcvQueue, Either (ProtocolClientError ErrorType) (SMP.NotifierId, RcvNtfPublicDhKey)))
    enableQueues_ smp qs' = L.zipWith ((,) . fst3) qs' <$> enableSMPQueuesNtfs smp (L.map queueCreds qs')
    queueCreds :: (RcvQueue, SMP.NtfPublicAuthKey, SMP.RcvNtfPublicDhKey) -> (SMP.RcvPrivateAuthKey, SMP.RecipientId, SMP.NtfPublicAuthKey, SMP.RcvNtfPublicDhKey)
    queueCreds (RcvQueue {rcvPrivateKey, rcvId}, notifierKey, rcvNtfPublicDhKey) = (rcvPrivateKey, rcvId, notifierKey, rcvNtfPublicDhKey)

disableQueueNotifications :: AgentClient -> RcvQueue -> AM ()
disableQueueNotifications c rq@RcvQueue {rcvId, rcvPrivateKey} =
  withSMPClient c rq "NDEL" $ \smp ->
    disableSMPQueueNotifications smp rcvPrivateKey rcvId

disableQueuesNtfs :: AgentClient -> [RcvQueue] -> AM' [(RcvQueue, Either AgentErrorType ())]
disableQueuesNtfs = sendTSessionBatches "NDEL" 90 id $ sendBatch disableSMPQueuesNtfs

sendAck :: AgentClient -> RcvQueue -> MsgId -> AM ()
sendAck c rq@RcvQueue {rcvId, rcvPrivateKey} msgId = do
  withSMPClient c rq ("ACK:" <> logSecret msgId) $ \smp ->
    ackSMPMessage smp rcvPrivateKey rcvId msgId
  atomically $ releaseGetLock c rq

hasGetLock :: AgentClient -> RcvQueue -> STM Bool
hasGetLock c RcvQueue {server, rcvId} =
  TM.member (server, rcvId) $ getMsgLocks c

releaseGetLock :: AgentClient -> RcvQueue -> STM ()
releaseGetLock c RcvQueue {server, rcvId} =
  TM.lookup (server, rcvId) (getMsgLocks c) >>= mapM_ (`tryPutTMVar` ())

suspendQueue :: AgentClient -> RcvQueue -> AM ()
suspendQueue c rq@RcvQueue {rcvId, rcvPrivateKey} =
  withSMPClient c rq "OFF" $ \smp ->
    suspendSMPQueue smp rcvPrivateKey rcvId

deleteQueue :: AgentClient -> RcvQueue -> AM ()
deleteQueue c rq@RcvQueue {rcvId, rcvPrivateKey} = do
  withSMPClient c rq "DEL" $ \smp ->
    deleteSMPQueue smp rcvPrivateKey rcvId

deleteQueues :: AgentClient -> [RcvQueue] -> AM' [(RcvQueue, Either AgentErrorType ())]
deleteQueues = sendTSessionBatches "DEL" 90 id $ sendBatch deleteSMPQueues

sendAgentMessage :: AgentClient -> SndQueue -> MsgFlags -> ByteString -> AM (Maybe SMPServer)
sendAgentMessage c sq@SndQueue {userId, server, sndId, sndPrivateKey} msgFlags agentMsg = do
  let clientMsg = SMP.ClientMessage SMP.PHEmpty agentMsg
  msg <- agentCbEncrypt sq Nothing $ smpEncode clientMsg
  sendOrProxySMPMessage c userId server "<MSG>" (Just sndPrivateKey) sndId msgFlags msg

agentNtfRegisterToken :: AgentClient -> NtfToken -> NtfPublicAuthKey -> C.PublicKeyX25519 -> AM (NtfTokenId, C.PublicKeyX25519)
agentNtfRegisterToken c NtfToken {deviceToken, ntfServer, ntfPrivKey} ntfPubKey pubDhKey =
  withClient c (0, ntfServer, Nothing) "TNEW" $ \ntf -> ntfRegisterToken ntf ntfPrivKey (NewNtfTkn deviceToken ntfPubKey pubDhKey)

agentNtfVerifyToken :: AgentClient -> NtfTokenId -> NtfToken -> NtfRegCode -> AM ()
agentNtfVerifyToken c tknId NtfToken {ntfServer, ntfPrivKey} code =
  withNtfClient c ntfServer tknId "TVFY" $ \ntf -> ntfVerifyToken ntf ntfPrivKey tknId code

agentNtfCheckToken :: AgentClient -> NtfTokenId -> NtfToken -> AM NtfTknStatus
agentNtfCheckToken c tknId NtfToken {ntfServer, ntfPrivKey} =
  withNtfClient c ntfServer tknId "TCHK" $ \ntf -> ntfCheckToken ntf ntfPrivKey tknId

agentNtfReplaceToken :: AgentClient -> NtfTokenId -> NtfToken -> DeviceToken -> AM ()
agentNtfReplaceToken c tknId NtfToken {ntfServer, ntfPrivKey} token =
  withNtfClient c ntfServer tknId "TRPL" $ \ntf -> ntfReplaceToken ntf ntfPrivKey tknId token

agentNtfDeleteToken :: AgentClient -> NtfTokenId -> NtfToken -> AM ()
agentNtfDeleteToken c tknId NtfToken {ntfServer, ntfPrivKey} =
  withNtfClient c ntfServer tknId "TDEL" $ \ntf -> ntfDeleteToken ntf ntfPrivKey tknId

agentNtfEnableCron :: AgentClient -> NtfTokenId -> NtfToken -> Word16 -> AM ()
agentNtfEnableCron c tknId NtfToken {ntfServer, ntfPrivKey} interval =
  withNtfClient c ntfServer tknId "TCRN" $ \ntf -> ntfEnableCron ntf ntfPrivKey tknId interval

agentNtfCreateSubscription :: AgentClient -> NtfTokenId -> NtfToken -> SMPQueueNtf -> SMP.NtfPrivateAuthKey -> AM NtfSubscriptionId
agentNtfCreateSubscription c tknId NtfToken {ntfServer, ntfPrivKey} smpQueue nKey =
  withNtfClient c ntfServer tknId "SNEW" $ \ntf -> ntfCreateSubscription ntf ntfPrivKey (NewNtfSub tknId smpQueue nKey)

agentNtfCheckSubscription :: AgentClient -> NtfSubscriptionId -> NtfToken -> AM NtfSubStatus
agentNtfCheckSubscription c subId NtfToken {ntfServer, ntfPrivKey} =
  withNtfClient c ntfServer subId "SCHK" $ \ntf -> ntfCheckSubscription ntf ntfPrivKey subId

agentNtfDeleteSubscription :: AgentClient -> NtfSubscriptionId -> NtfToken -> AM ()
agentNtfDeleteSubscription c subId NtfToken {ntfServer, ntfPrivKey} =
  withNtfClient c ntfServer subId "SDEL" $ \ntf -> ntfDeleteSubscription ntf ntfPrivKey subId

agentXFTPDownloadChunk :: AgentClient -> UserId -> FileDigest -> RcvFileChunkReplica -> XFTPRcvChunkSpec -> AM ()
agentXFTPDownloadChunk c userId (FileDigest chunkDigest) RcvFileChunkReplica {server, replicaId = ChunkReplicaId fId, replicaKey} chunkSpec = do
  g <- asks random
  withXFTPClient c (userId, server, chunkDigest) "FGET" $ \xftp -> X.downloadXFTPChunk g xftp replicaKey fId chunkSpec

agentXFTPNewChunk :: AgentClient -> SndFileChunk -> Int -> XFTPServerWithAuth -> AM NewSndChunkReplica
agentXFTPNewChunk c SndFileChunk {userId, chunkSpec = XFTPChunkSpec {chunkSize}, digest = FileDigest chunkDigest} n (ProtoServerWithAuth srv auth) = do
  rKeys <- xftpRcvKeys n
  (sndKey, replicaKey) <- atomically . C.generateAuthKeyPair C.SEd25519 =<< asks random
  let fileInfo = FileInfo {sndKey, size = chunkSize, digest = chunkDigest}
  logServer "-->" c srv "" "FNEW"
  tSess <- liftIO $ mkTransportSession c userId srv chunkDigest
  (sndId, rIds) <- withClient c tSess "FNEW" $ \xftp -> X.createXFTPChunk xftp replicaKey fileInfo (L.map fst rKeys) auth
  logServer "<--" c srv "" $ B.unwords ["SIDS", logSecret sndId]
  pure NewSndChunkReplica {server = srv, replicaId = ChunkReplicaId sndId, replicaKey, rcvIdsKeys = L.toList $ xftpRcvIdsKeys rIds rKeys}

agentXFTPUploadChunk :: AgentClient -> UserId -> FileDigest -> SndFileChunkReplica -> XFTPChunkSpec -> AM ()
agentXFTPUploadChunk c userId (FileDigest chunkDigest) SndFileChunkReplica {server, replicaId = ChunkReplicaId fId, replicaKey} chunkSpec =
  withXFTPClient c (userId, server, chunkDigest) "FPUT" $ \xftp -> X.uploadXFTPChunk xftp replicaKey fId chunkSpec

agentXFTPAddRecipients :: AgentClient -> UserId -> FileDigest -> SndFileChunkReplica -> Int -> AM (NonEmpty (ChunkReplicaId, C.APrivateAuthKey))
agentXFTPAddRecipients c userId (FileDigest chunkDigest) SndFileChunkReplica {server, replicaId = ChunkReplicaId fId, replicaKey} n = do
  rKeys <- xftpRcvKeys n
  rIds <- withXFTPClient c (userId, server, chunkDigest) "FADD" $ \xftp -> X.addXFTPRecipients xftp replicaKey fId (L.map fst rKeys)
  pure $ xftpRcvIdsKeys rIds rKeys

agentXFTPDeleteChunk :: AgentClient -> UserId -> DeletedSndChunkReplica -> AM ()
agentXFTPDeleteChunk c userId DeletedSndChunkReplica {server, replicaId = ChunkReplicaId fId, replicaKey, chunkDigest = FileDigest chunkDigest} =
  withXFTPClient c (userId, server, chunkDigest) "FDEL" $ \xftp -> X.deleteXFTPChunk xftp replicaKey fId

xftpRcvKeys :: Int -> AM (NonEmpty C.AAuthKeyPair)
xftpRcvKeys n = do
  rKeys <- atomically . replicateM n . C.generateAuthKeyPair C.SEd25519 =<< asks random
  case L.nonEmpty rKeys of
    Just rKeys' -> pure rKeys'
    _ -> throwError $ INTERNAL "non-positive number of recipients"

xftpRcvIdsKeys :: NonEmpty ByteString -> NonEmpty C.AAuthKeyPair -> NonEmpty (ChunkReplicaId, C.APrivateAuthKey)
xftpRcvIdsKeys rIds rKeys = L.map ChunkReplicaId rIds `L.zip` L.map snd rKeys

agentCbEncrypt :: SndQueue -> Maybe C.PublicKeyX25519 -> ByteString -> AM ByteString
agentCbEncrypt SndQueue {e2eDhSecret, smpClientVersion} e2ePubKey msg = do
  cmNonce <- atomically . C.randomCbNonce =<< asks random
  let paddedLen = maybe SMP.e2eEncMessageLength (const SMP.e2eEncConfirmationLength) e2ePubKey
  cmEncBody <-
    liftEither . first cryptoError $
      C.cbEncrypt e2eDhSecret cmNonce msg paddedLen
  let cmHeader = SMP.PubHeader smpClientVersion e2ePubKey
  pure $ smpEncode SMP.ClientMsgEnvelope {cmHeader, cmNonce, cmEncBody}

-- add encoding as AgentInvitation'?
agentCbEncryptOnce :: VersionSMPC -> C.PublicKeyX25519 -> ByteString -> AM ByteString
agentCbEncryptOnce clientVersion dhRcvPubKey msg = do
  g <- asks random
  (dhSndPubKey, dhSndPrivKey) <- atomically $ C.generateKeyPair g
  let e2eDhSecret = C.dh' dhRcvPubKey dhSndPrivKey
  cmNonce <- atomically $ C.randomCbNonce g
  cmEncBody <-
    liftEither . first cryptoError $
      C.cbEncrypt e2eDhSecret cmNonce msg SMP.e2eEncConfirmationLength
  let cmHeader = SMP.PubHeader clientVersion (Just dhSndPubKey)
  pure $ smpEncode SMP.ClientMsgEnvelope {cmHeader, cmNonce, cmEncBody}

-- | NaCl crypto-box decrypt - both for messages received from the server
-- and per-queue E2E encrypted messages from the sender that were inside.
agentCbDecrypt :: C.DhSecretX25519 -> C.CbNonce -> ByteString -> AM ByteString
agentCbDecrypt dhSecret nonce msg =
  liftEither . first cryptoError $
    C.cbDecrypt dhSecret nonce msg

cryptoError :: C.CryptoError -> AgentErrorType
cryptoError = \case
  C.CryptoLargeMsgError -> CMD LARGE "CryptoLargeMsgError"
  C.CryptoHeaderError _ -> AGENT A_MESSAGE -- parsing error
  C.CERatchetDuplicateMessage -> AGENT A_DUPLICATE
  C.AESDecryptError -> c DECRYPT_AES
  C.CBDecryptError -> c DECRYPT_CB
  C.CERatchetHeader -> c RATCHET_HEADER
  C.CERatchetTooManySkipped n -> c $ RATCHET_SKIPPED n
  C.CERatchetEarlierMessage n -> c $ RATCHET_EARLIER n
  e -> INTERNAL $ show e
  where
    c = AGENT . A_CRYPTO

waitForWork :: MonadIO m => TMVar () -> m ()
waitForWork = void . atomically . readTMVar
{-# INLINE waitForWork #-}

withWork :: AgentClient -> TMVar () -> (DB.Connection -> IO (Either StoreError (Maybe a))) -> (a -> AM ()) -> AM ()
withWork c doWork getWork action =
  withStore' c getWork >>= \case
    Right (Just r) -> action r
    Right Nothing -> noWork
    Left e@SEWorkItemError {} -> noWork >> notifyErr (CRITICAL False) e
    Left e -> notifyErr INTERNAL e
  where
    noWork = liftIO $ noWorkToDo doWork
    notifyErr err e = atomically $ writeTBQueue (subQ c) ("", "", APC SAEConn $ ERR $ err $ show e)

noWorkToDo :: TMVar () -> IO ()
noWorkToDo = void . atomically . tryTakeTMVar
{-# INLINE noWorkToDo #-}

hasWorkToDo :: Worker -> STM ()
hasWorkToDo = hasWorkToDo' . doWork
{-# INLINE hasWorkToDo #-}

hasWorkToDo' :: TMVar () -> STM ()
hasWorkToDo' = void . (`tryPutTMVar` ())
{-# INLINE hasWorkToDo' #-}

endAgentOperation :: AgentClient -> AgentOperation -> STM ()
endAgentOperation c op = endOperation c op $ case op of
  AONtfNetwork -> pure ()
  AORcvNetwork ->
    suspendOperation c AOMsgDelivery $
      suspendSendingAndDatabase c
  AOMsgDelivery ->
    suspendSendingAndDatabase c
  AOSndNetwork ->
    suspendOperation c AODatabase $
      notifySuspended c
  AODatabase ->
    notifySuspended c

suspendSendingAndDatabase :: AgentClient -> STM ()
suspendSendingAndDatabase c =
  suspendOperation c AOSndNetwork $
    suspendOperation c AODatabase $
      notifySuspended c

suspendOperation :: AgentClient -> AgentOperation -> STM () -> STM ()
suspendOperation c op endedAction = do
  n <- stateTVar (agentOpSel op c) $ \s -> (opsInProgress s, s {opSuspended = True})
  -- unsafeIOToSTM $ putStrLn $ "suspendOperation_ " <> show op <> " " <> show n
  when (n == 0) $ whenSuspending c endedAction

notifySuspended :: AgentClient -> STM ()
notifySuspended c = do
  -- unsafeIOToSTM $ putStrLn "notifySuspended"
  writeTBQueue (subQ c) ("", "", APC SAENone SUSPENDED)
  writeTVar (agentState c) ASSuspended

endOperation :: AgentClient -> AgentOperation -> STM () -> STM ()
endOperation c op endedAction = do
  (suspended, n) <- stateTVar (agentOpSel op c) $ \s ->
    let n = max 0 (opsInProgress s - 1)
     in ((opSuspended s, n), s {opsInProgress = n})
  -- unsafeIOToSTM $ putStrLn $ "endOperation: " <> show op <> " " <> show suspended <> " " <> show n
  when (suspended && n == 0) $ whenSuspending c endedAction

whenSuspending :: AgentClient -> STM () -> STM ()
whenSuspending c = whenM ((== ASSuspending) <$> readTVar (agentState c))
{-# INLINE whenSuspending #-}

beginAgentOperation :: AgentClient -> AgentOperation -> STM ()
beginAgentOperation c op = do
  let opVar = agentOpSel op c
  s <- readTVar opVar
  -- unsafeIOToSTM $ putStrLn $ "beginOperation? " <> show op <> " " <> show (opsInProgress s)
  when (opSuspended s) retry
  -- unsafeIOToSTM $ putStrLn $ "beginOperation! " <> show op <> " " <> show (opsInProgress s + 1)
  writeTVar opVar $! s {opsInProgress = opsInProgress s + 1}

agentOperationBracket :: MonadUnliftIO m => AgentClient -> AgentOperation -> (AgentClient -> STM ()) -> m a -> m a
agentOperationBracket c op check action =
  E.bracket
    (atomically (check c) >> atomically (beginAgentOperation c op))
    (\_ -> atomically $ endAgentOperation c op)
    (const action)

waitUntilForeground :: AgentClient -> STM ()
waitUntilForeground c = unlessM ((ASForeground ==) <$> readTVar (agentState c)) retry
{-# INLINE waitUntilForeground #-}

withStore' :: AgentClient -> (DB.Connection -> IO a) -> AM a
withStore' c action = withStore c $ fmap Right . action
{-# INLINE withStore' #-}

withStore :: AgentClient -> (DB.Connection -> IO (Either StoreError a)) -> AM a
withStore c action = do
  st <- asks store
  withExceptT storeError . ExceptT . liftIO . agentOperationBracket c AODatabase (\_ -> pure ()) $
    withTransaction st action `E.catches` handleDBErrors
  where
    handleDBErrors :: [E.Handler IO (Either StoreError a)]
    handleDBErrors =
      [ E.Handler $ \(e :: SQL.SQLError) ->
          let se = SQL.sqlError e
              busy = se == SQL.ErrorBusy || se == SQL.ErrorLocked
           in pure . Left . (if busy then SEDatabaseBusy else SEInternal) $ bshow se,
        E.Handler $ \(E.SomeException e) -> pure . Left $ SEInternal $ bshow e
      ]

withStoreBatch :: Traversable t => AgentClient -> (DB.Connection -> t (IO (Either AgentErrorType a))) -> AM' (t (Either AgentErrorType a))
withStoreBatch c actions = do
  st <- asks store
  liftIO . agentOperationBracket c AODatabase (\_ -> pure ()) $
    withTransaction st $
      mapM (`E.catch` handleInternal) . actions
  where
    handleInternal :: E.SomeException -> IO (Either AgentErrorType a)
    handleInternal = pure . Left . INTERNAL . show

withStoreBatch' :: Traversable t => AgentClient -> (DB.Connection -> t (IO a)) -> AM' (t (Either AgentErrorType a))
withStoreBatch' c actions = withStoreBatch c (fmap (fmap Right) . actions)
{-# INLINE withStoreBatch' #-}

storeError :: StoreError -> AgentErrorType
storeError = \case
  SEConnNotFound -> CONN NOT_FOUND
  SERatchetNotFound -> CONN NOT_FOUND
  SEConnDuplicate -> CONN DUPLICATE
  SEBadConnType CRcv -> CONN SIMPLEX
  SEBadConnType CSnd -> CONN SIMPLEX
  SEInvitationNotFound -> CMD PROHIBITED "SEInvitationNotFound"
  -- this error is never reported as store error,
  -- it is used to wrap agent operations when "transaction-like" store access is needed
  -- NOTE: network IO should NOT be used inside AgentStoreMonad
  SEAgentError e -> e
  SEDatabaseBusy e -> CRITICAL True $ B.unpack e
  e -> INTERNAL $ show e

incStat :: AgentClient -> Int -> AgentStatsKey -> STM ()
incStat AgentClient {agentStats} n k = do
  TM.lookup k agentStats >>= \case
    Just v -> modifyTVar' v (+ n)
    _ -> newTVar n >>= \v -> TM.insert k v agentStats

incClientStat :: ProtocolServerClient v err msg => AgentClient -> UserId -> Client msg -> ByteString -> ByteString -> IO ()
incClientStat c userId = incClientStat' c userId . protocolClient
{-# INLINE incClientStat #-}

incClientStat' :: ProtocolServerClient v err msg => AgentClient -> UserId -> ProtoClient msg -> ByteString -> ByteString -> IO ()
incClientStat' c userId pc = incClientStatN c userId pc 1
{-# INLINE incClientStat' #-}

incServerStat :: AgentClient -> UserId -> ProtocolServer p -> ByteString -> ByteString -> IO ()
incServerStat c userId ProtocolServer {host} cmd res = do
  threadDelay 100000
  atomically $ incStat c 1 statsKey
  where
    statsKey = AgentStatsKey {userId, host = strEncode $ L.head host, clientTs = "", cmd, res}

incClientStatN :: ProtocolServerClient v err msg => AgentClient -> UserId -> ProtoClient msg -> Int -> ByteString -> ByteString -> IO ()
incClientStatN c userId pc n cmd res = do
  atomically $ incStat c n statsKey
  where
    statsKey = AgentStatsKey {userId, host = strEncode $ clientTransportHost pc, clientTs = strEncode $ clientSessionTs pc, cmd, res}

userServers :: forall p. (ProtocolTypeI p, UserProtocol p) => AgentClient -> TMap UserId (NonEmpty (ProtoServerWithAuth p))
userServers c = case protocolTypeI @p of
  SPSMP -> smpServers c
  SPXFTP -> xftpServers c
{-# INLINE userServers #-}

pickServer :: forall p. NonEmpty (ProtoServerWithAuth p) -> AM (ProtoServerWithAuth p)
pickServer = \case
  srv :| [] -> pure srv
  servers -> do
    gen <- asks randomServer
    atomically $ (servers L.!!) <$> stateTVar gen (randomR (0, L.length servers - 1))

getNextServer :: forall p. (ProtocolTypeI p, UserProtocol p) => AgentClient -> UserId -> [ProtocolServer p] -> AM (ProtoServerWithAuth p)
getNextServer c userId usedSrvs = withUserServers c userId $ \srvs ->
  case L.nonEmpty $ deleteFirstsBy sameSrvAddr' (L.toList srvs) (map noAuthSrv usedSrvs) of
    Just srvs' -> pickServer srvs'
    _ -> pickServer srvs

withUserServers :: forall p a. (ProtocolTypeI p, UserProtocol p) => AgentClient -> UserId -> (NonEmpty (ProtoServerWithAuth p) -> AM a) -> AM a
withUserServers c userId action =
  atomically (TM.lookup userId $ userServers c) >>= \case
    Just srvs -> action srvs
    _ -> throwError $ INTERNAL "unknown userId - no user servers"

withNextSrv :: forall p a. (ProtocolTypeI p, UserProtocol p) => AgentClient -> UserId -> TVar [ProtocolServer p] -> [ProtocolServer p] -> (ProtoServerWithAuth p -> AM a) -> AM a
withNextSrv c userId usedSrvs initUsed action = do
  used <- readTVarIO usedSrvs
  srvAuth@(ProtoServerWithAuth srv _) <- getNextServer c userId used
  atomically $ do
    srvs_ <- TM.lookup userId $ userServers c
    let unused = maybe [] ((\\ used) . map protoServer . L.toList) srvs_
        used' = if null unused then initUsed else srv : used
    writeTVar usedSrvs $! used'
  action srvAuth

data SubInfo = SubInfo {userId :: UserId, server :: Text, rcvId :: Text, subError :: Maybe String}
  deriving (Show)

data SubscriptionsInfo = SubscriptionsInfo
  { activeSubscriptions :: [SubInfo],
    pendingSubscriptions :: [SubInfo],
    removedSubscriptions :: [SubInfo]
  }
  deriving (Show)

getAgentSubscriptions :: AgentClient -> IO SubscriptionsInfo
getAgentSubscriptions c = do
  activeSubscriptions <- getSubs activeSubs
  pendingSubscriptions <- getSubs pendingSubs
  removedSubscriptions <- getRemovedSubs
  pure $ SubscriptionsInfo {activeSubscriptions, pendingSubscriptions, removedSubscriptions}
  where
    getSubs sel = map (`subInfo` Nothing) . M.keys <$> readTVarIO (getRcvQueues $ sel c)
    getRemovedSubs = map (uncurry subInfo . second Just) . M.assocs <$> readTVarIO (removedSubs c)
    subInfo :: (UserId, SMPServer, SMP.RecipientId) -> Maybe SMPClientError -> SubInfo
    subInfo (uId, srv, rId) err = SubInfo {userId = uId, server = enc srv, rcvId = enc rId, subError = show <$> err}
    enc :: StrEncoding a => a -> Text
    enc = decodeLatin1 . strEncode

data AgentWorkersDetails = AgentWorkersDetails
  { smpClients_ :: [Text],
    ntfClients_ :: [Text],
    xftpClients_ :: [Text],
    smpDeliveryWorkers_ :: Map Text WorkersDetails,
    asyncCmdWorkers_ :: Map Text WorkersDetails,
    smpSubWorkers_ :: [Text],
    ntfWorkers_ :: Map Text WorkersDetails,
    ntfSMPWorkers_ :: Map Text WorkersDetails,
    xftpRcvWorkers_ :: Map Text WorkersDetails,
    xftpSndWorkers_ :: Map Text WorkersDetails,
    xftpDelWorkers_ :: Map Text WorkersDetails
  }
  deriving (Show)

data WorkersDetails = WorkersDetails
  { restarts :: Int,
    hasWork :: Bool,
    hasAction :: Bool
  }
  deriving (Show)

getAgentWorkersDetails :: AgentClient -> IO AgentWorkersDetails
getAgentWorkersDetails AgentClient {smpClients, ntfClients, xftpClients, smpDeliveryWorkers, asyncCmdWorkers, smpSubWorkers, agentEnv} = do
  smpClients_ <- textKeys <$> readTVarIO smpClients
  ntfClients_ <- textKeys <$> readTVarIO ntfClients
  xftpClients_ <- textKeys <$> readTVarIO xftpClients
  smpDeliveryWorkers_ <- workerStats . fmap fst =<< readTVarIO smpDeliveryWorkers
  asyncCmdWorkers_ <- workerStats =<< readTVarIO asyncCmdWorkers
  smpSubWorkers_ <- textKeys <$> readTVarIO smpSubWorkers
  ntfWorkers_ <- workerStats =<< readTVarIO ntfWorkers
  ntfSMPWorkers_ <- workerStats =<< readTVarIO ntfSMPWorkers
  xftpRcvWorkers_ <- workerStats =<< readTVarIO xftpRcvWorkers
  xftpSndWorkers_ <- workerStats =<< readTVarIO xftpSndWorkers
  xftpDelWorkers_ <- workerStats =<< readTVarIO xftpDelWorkers
  pure
    AgentWorkersDetails
      { smpClients_,
        ntfClients_,
        xftpClients_,
        smpDeliveryWorkers_,
        asyncCmdWorkers_,
        smpSubWorkers_,
        ntfWorkers_,
        ntfSMPWorkers_,
        xftpRcvWorkers_,
        xftpSndWorkers_,
        xftpDelWorkers_
      }
  where
    textKeys :: StrEncoding k => Map k v -> [Text]
    textKeys = map textKey . M.keys
    textKey :: StrEncoding k => k -> Text
    textKey = decodeASCII . strEncode
    workerStats :: StrEncoding k => Map k Worker -> IO (Map Text WorkersDetails)
    workerStats ws = fmap M.fromList . forM (M.toList ws) $ \(qa, Worker {restarts, doWork, action}) -> do
      RestartCount {restartCount} <- readTVarIO restarts
      hasWork <- atomically $ not <$> isEmptyTMVar doWork
      hasAction <- atomically $ not <$> isEmptyTMVar action
      pure (textKey qa, WorkersDetails {restarts = restartCount, hasWork, hasAction})
    Env {ntfSupervisor, xftpAgent} = agentEnv
    NtfSupervisor {ntfWorkers, ntfSMPWorkers} = ntfSupervisor
    XFTPAgent {xftpRcvWorkers, xftpSndWorkers, xftpDelWorkers} = xftpAgent

data AgentWorkersSummary = AgentWorkersSummary
  { smpClientsCount :: Int,
    ntfClientsCount :: Int,
    xftpClientsCount :: Int,
    smpDeliveryWorkersCount :: WorkersSummary,
    asyncCmdWorkersCount :: WorkersSummary,
    smpSubWorkersCount :: Int,
    ntfWorkersCount :: WorkersSummary,
    ntfSMPWorkersCount :: WorkersSummary,
    xftpRcvWorkersCount :: WorkersSummary,
    xftpSndWorkersCount :: WorkersSummary,
    xftpDelWorkersCount :: WorkersSummary
  }
  deriving (Show)

data WorkersSummary = WorkersSummary
  { numActive :: Int,
    numIdle :: Int,
    totalRestarts :: Int
  }
  deriving (Show)

getAgentWorkersSummary :: AgentClient -> IO AgentWorkersSummary
getAgentWorkersSummary AgentClient {smpClients, ntfClients, xftpClients, smpDeliveryWorkers, asyncCmdWorkers, smpSubWorkers, agentEnv} = do
  smpClientsCount <- M.size <$> readTVarIO smpClients
  ntfClientsCount <- M.size <$> readTVarIO ntfClients
  xftpClientsCount <- M.size <$> readTVarIO xftpClients
  smpDeliveryWorkersCount <- readTVarIO smpDeliveryWorkers >>= workerSummary . fmap fst
  asyncCmdWorkersCount <- readTVarIO asyncCmdWorkers >>= workerSummary
  smpSubWorkersCount <- M.size <$> readTVarIO smpSubWorkers
  ntfWorkersCount <- readTVarIO ntfWorkers >>= workerSummary
  ntfSMPWorkersCount <- readTVarIO ntfSMPWorkers >>= workerSummary
  xftpRcvWorkersCount <- readTVarIO xftpRcvWorkers >>= workerSummary
  xftpSndWorkersCount <- readTVarIO xftpSndWorkers >>= workerSummary
  xftpDelWorkersCount <- readTVarIO xftpDelWorkers >>= workerSummary
  pure
    AgentWorkersSummary
      { smpClientsCount,
        ntfClientsCount,
        xftpClientsCount,
        smpDeliveryWorkersCount,
        asyncCmdWorkersCount,
        smpSubWorkersCount,
        ntfWorkersCount,
        ntfSMPWorkersCount,
        xftpRcvWorkersCount,
        xftpSndWorkersCount,
        xftpDelWorkersCount
      }
  where
    Env {ntfSupervisor, xftpAgent} = agentEnv
    NtfSupervisor {ntfWorkers, ntfSMPWorkers} = ntfSupervisor
    XFTPAgent {xftpRcvWorkers, xftpSndWorkers, xftpDelWorkers} = xftpAgent
    workerSummary :: M.Map k Worker -> IO WorkersSummary
    workerSummary = liftIO . foldM byWork WorkersSummary {numActive = 0, numIdle = 0, totalRestarts = 0}
      where
        byWork WorkersSummary {numActive, numIdle, totalRestarts} Worker {action, restarts} = do
          RestartCount {restartCount} <- readTVarIO restarts
          ifM
            (atomically $ isJust <$> tryReadTMVar action)
            (pure WorkersSummary {numActive, numIdle = numIdle + 1, totalRestarts = totalRestarts + restartCount})
            (pure WorkersSummary {numActive = numActive + 1, numIdle, totalRestarts = totalRestarts + restartCount})

$(J.deriveJSON defaultJSON ''AgentLocks)

$(J.deriveJSON (enumJSON $ dropPrefix "TS") ''ProtocolTestStep)

$(J.deriveJSON defaultJSON ''ProtocolTestFailure)

$(J.deriveJSON defaultJSON ''SubInfo)

$(J.deriveJSON defaultJSON ''SubscriptionsInfo)

$(J.deriveJSON defaultJSON ''WorkersDetails)

$(J.deriveJSON defaultJSON ''WorkersSummary)

$(J.deriveJSON defaultJSON {J.fieldLabelModifier = takeWhile (/= '_')} ''AgentWorkersDetails)

$(J.deriveJSON defaultJSON ''AgentWorkersSummary)

$(J.deriveJSON (enumJSON $ dropPrefix "UN") ''UserNetworkType)

$(J.deriveJSON defaultJSON ''UserNetworkInfo)<|MERGE_RESOLUTION|>--- conflicted
+++ resolved
@@ -1327,11 +1327,7 @@
   where
     checkQueue rq = do
       prohibited <- atomically $ hasGetLock c rq
-<<<<<<< HEAD
       pure $ if prohibited then Left (rq, Left $ CMD PROHIBITED "subscribeQueues") else Right rq
-=======
-      pure $ if prohibited then Left (rq, Left $ CMD PROHIBITED) else Right rq
->>>>>>> e7a73a4c
     subscribeQueues_ :: Env -> TVar (Maybe SessionId) -> SMPClient -> NonEmpty RcvQueue -> IO (BatchResponses SMPClientError ())
     subscribeQueues_ env session smp qs' = do
       rs <- sendBatch subscribeSMPQueues smp qs'

{-# LANGUAGE DataKinds #-}
{-# LANGUAGE DeriveAnyClass #-}
{-# LANGUAGE DuplicateRecordFields #-}
{-# LANGUAGE GADTs #-}
{-# LANGUAGE KindSignatures #-}
{-# LANGUAGE LambdaCase #-}
{-# LANGUAGE MultiParamTypeClasses #-}
<<<<<<< HEAD
{-# LANGUAGE NamedFieldPuns #-}
=======
{-# LANGUAGE OverloadedStrings #-}
>>>>>>> a3f58fdc
{-# LANGUAGE StandaloneDeriving #-}
{-# OPTIONS_GHC -fno-warn-unticked-promoted-constructors #-}

module Simplex.Messaging.Agent.Store where

import Control.Exception (Exception)
import qualified Data.Attoparsec.ByteString.Char8 as A
import Data.ByteString.Char8 (ByteString)
import Data.Int (Int64)
import Data.Kind (Type)
import Data.List.NonEmpty (NonEmpty)
import Data.Time (UTCTime)
import Data.Type.Equality
import Simplex.Messaging.Agent.Protocol
import qualified Simplex.Messaging.Crypto as C
import Simplex.Messaging.Crypto.Ratchet (RatchetX448)
import Simplex.Messaging.Encoding.String
import Simplex.Messaging.Protocol
  ( MsgBody,
    MsgFlags,
    MsgId,
    NotifierId,
    NtfPrivateSignKey,
    NtfPublicVerifyKey,
    RcvDhSecret,
    RcvNtfDhSecret,
    RcvPrivateSignKey,
    SndPrivateSignKey,
  )
import qualified Simplex.Messaging.Protocol as SMP
import Simplex.Messaging.Util ((<$?>))
import Simplex.Messaging.Version

-- * Queue types

-- | A receive queue. SMP queue through which the agent receives messages from a sender.
data RcvQueue = RcvQueue
  { connId :: ConnId,
    server :: SMPServer,
    -- | recipient queue ID
    rcvId :: SMP.RecipientId,
    -- | key used by the recipient to sign transmissions
    rcvPrivateKey :: RcvPrivateSignKey,
    -- | shared DH secret used to encrypt/decrypt message bodies from server to recipient
    rcvDhSecret :: RcvDhSecret,
    -- | private DH key related to public sent to sender out-of-band (to agree simple per-queue e2e)
    e2ePrivKey :: C.PrivateKeyX25519,
    -- | public sender's DH key and agreed shared DH secret for simple per-queue e2e
    e2eDhSecret :: Maybe C.DhSecretX25519,
    -- | sender queue ID
    sndId :: Maybe SMP.SenderId,
    -- | queue status
    status :: QueueStatus,
    -- | database queue ID, can be Nothing for old queues
    dbRcvQueueId :: Maybe Int64,
    -- | True for a primary queue of the connection
    rcvPrimary :: Bool,
    -- | SMP client version
    smpClientVersion :: Version,
    -- | credentials used in context of notifications
    clientNtfCreds :: Maybe ClientNtfCreds
  }
  deriving (Eq, Show)

data ClientNtfCreds = ClientNtfCreds
  { -- | key pair to be used by the notification server to sign transmissions
    ntfPublicKey :: NtfPublicVerifyKey,
    ntfPrivateKey :: NtfPrivateSignKey,
    -- | queue ID to be used by the notification server for NSUB command
    notifierId :: NotifierId,
    -- | shared DH secret used to encrypt/decrypt notification metadata (NMsgMeta) from server to recipient
    rcvNtfDhSecret :: RcvNtfDhSecret
  }
  deriving (Eq, Show)

-- | A send queue. SMP queue through which the agent sends messages to a recipient.
data SndQueue = SndQueue
  { connId :: ConnId,
    server :: SMPServer,
    -- | sender queue ID
    sndId :: SMP.SenderId,
    -- | key pair used by the sender to sign transmissions
    sndPublicKey :: Maybe C.APublicVerifyKey,
    sndPrivateKey :: SndPrivateSignKey,
    -- | DH public key used to negotiate per-queue e2e encryption
    e2ePubKey :: Maybe C.PublicKeyX25519,
    -- | shared DH secret agreed for simple per-queue e2e encryption
    e2eDhSecret :: C.DhSecretX25519,
    -- | queue status
    status :: QueueStatus,
    -- | database queue ID, can be Nothing for old queues
    dbSndQueueId :: Maybe Int64,
    -- | True for a primary queue of the connection
    sndPrimary :: Bool,
    -- | SMP client version
    smpClientVersion :: Version
  }
  deriving (Eq, Show)

rcvServer :: RcvQueue -> SMPServer
rcvServer RcvQueue {server} = server

sndServer :: SndQueue -> SMPServer
sndServer SndQueue {server} = server

-- * Connection types

-- | Type of a connection.
data ConnType = CNew | CRcv | CSnd | CDuplex | CContact deriving (Eq, Show)

-- | Connection of a specific type.
--
-- - RcvConnection is a connection that only has a receive queue set up,
--   typically created by a recipient initiating a duplex connection.
--
-- - SndConnection is a connection that only has a send queue set up, typically
--   created by a sender joining a duplex connection through a recipient's invitation.
--
-- - DuplexConnection is a connection that has both receive and send queues set up,
--   typically created by upgrading a receive or a send connection with a missing queue.
data Connection (d :: ConnType) where
  NewConnection :: ConnData -> Connection CNew
  RcvConnection :: ConnData -> RcvQueue -> Connection CRcv
  SndConnection :: ConnData -> SndQueue -> Connection CSnd
  DuplexConnection :: ConnData -> NonEmpty RcvQueue -> NonEmpty SndQueue -> Connection CDuplex
  ContactConnection :: ConnData -> RcvQueue -> Connection CContact

deriving instance Eq (Connection d)

deriving instance Show (Connection d)

data SConnType :: ConnType -> Type where
  SCNew :: SConnType CNew
  SCRcv :: SConnType CRcv
  SCSnd :: SConnType CSnd
  SCDuplex :: SConnType CDuplex
  SCContact :: SConnType CContact

connType :: SConnType c -> ConnType
connType SCNew = CNew
connType SCRcv = CRcv
connType SCSnd = CSnd
connType SCDuplex = CDuplex
connType SCContact = CContact

deriving instance Eq (SConnType d)

deriving instance Show (SConnType d)

instance TestEquality SConnType where
  testEquality SCRcv SCRcv = Just Refl
  testEquality SCSnd SCSnd = Just Refl
  testEquality SCDuplex SCDuplex = Just Refl
  testEquality SCContact SCContact = Just Refl
  testEquality _ _ = Nothing

-- | Connection of an unknown type.
-- Used to refer to an arbitrary connection when retrieving from store.
data SomeConn = forall d. SomeConn (SConnType d) (Connection d)

instance Eq SomeConn where
  SomeConn d c == SomeConn d' c' = case testEquality d d' of
    Just Refl -> c == c'
    _ -> False

deriving instance Show SomeConn

data ConnData = ConnData
  { connId :: ConnId,
    connAgentVersion :: Version,
    enableNtfs :: Bool,
    duplexHandshake :: Maybe Bool -- added in agent protocol v2
  }
  deriving (Eq, Show)

<<<<<<< HEAD
-- data ConnectionAction
--   = CACreateRcvQueue

-- data RcvQueueAction
--   | CASecureRcvQueue
--   | CASuspendRcvQueue
--   | CADeleteRcvQueue
--   deriving (Eq, Show)

-- instance TextEncoding RcvQueueAction where
--   textEncode = \case
--     RQACreateNextQueue -> "create"
--     RQASecureNextQueue -> "secure"
--     RQASuspendCurrQueue -> "suspend"
--     RQADeleteCurrQueue -> "delete"
--   textDecode = \case
--     "create" -> Just RQACreateNextQueue
--     "secure" -> Just RQASecureNextQueue
--     "suspend" -> Just RQASuspendCurrQueue
--     "delete" -> Just RQADeleteCurrQueue
--     _ -> Nothing
=======
data AgentCommand = AClientCommand (ACommand 'Client)

instance StrEncoding AgentCommand where
  strEncode = \case
    AClientCommand cmd -> "CLIENT " <> serializeCommand cmd
  strP =
    A.takeTill (== ' ') >>= \case
      "CLIENT" -> AClientCommand <$> (A.space *> ((\(ACmd _ cmd) -> checkParty cmd) <$?> dbCommandP))
      _ -> fail "bad AgentCommand"

data AgentCommandTag = AClientCommandTag (ACommandTag 'Client)

instance StrEncoding AgentCommandTag where
  strEncode = \case
    AClientCommandTag t -> "CLIENT " <> strEncode t
  strP =
    A.takeTill (== ' ') >>= \case
      "CLIENT" -> AClientCommandTag <$> (A.space *> strP)
      _ -> fail "bad AgentCommandTag"

agentCommandTag :: AgentCommand -> AgentCommandTag
agentCommandTag = \case
  AClientCommand cmd -> AClientCommandTag $ aCommandTag cmd
>>>>>>> a3f58fdc

-- * Confirmation types

data NewConfirmation = NewConfirmation
  { connId :: ConnId,
    senderConf :: SMPConfirmation,
    ratchetState :: RatchetX448
  }

data AcceptedConfirmation = AcceptedConfirmation
  { confirmationId :: ConfirmationId,
    connId :: ConnId,
    senderConf :: SMPConfirmation,
    ratchetState :: RatchetX448,
    ownConnInfo :: ConnInfo
  }

-- * Invitations

data NewInvitation = NewInvitation
  { contactConnId :: ConnId,
    connReq :: ConnectionRequestUri 'CMInvitation,
    recipientConnInfo :: ConnInfo
  }

data Invitation = Invitation
  { invitationId :: InvitationId,
    contactConnId :: ConnId,
    connReq :: ConnectionRequestUri 'CMInvitation,
    recipientConnInfo :: ConnInfo,
    ownConnInfo :: Maybe ConnInfo,
    accepted :: Bool
  }

-- * Message integrity validation types

-- | Corresponds to `last_external_snd_msg_id` in `connections` table
type PrevExternalSndId = Int64

-- | Corresponds to `last_rcv_msg_hash` in `connections` table
type PrevRcvMsgHash = MsgHash

-- | Corresponds to `last_snd_msg_hash` in `connections` table
type PrevSndMsgHash = MsgHash

-- * Message data containers

data RcvMsgData = RcvMsgData
  { msgMeta :: MsgMeta,
    msgType :: AgentMessageType,
    msgFlags :: MsgFlags,
    msgBody :: MsgBody,
    internalRcvId :: InternalRcvId,
    internalHash :: MsgHash,
    externalPrevSndHash :: MsgHash
  }

data RcvMsg = RcvMsg
  { internalId :: InternalId,
    msgMeta :: MsgMeta,
    msgBody :: MsgBody,
    userAck :: Bool
  }

data SndMsgData = SndMsgData
  { internalId :: InternalId,
    internalSndId :: InternalSndId,
    internalTs :: InternalTs,
    msgType :: AgentMessageType,
    msgFlags :: MsgFlags,
    msgBody :: MsgBody,
    internalHash :: MsgHash,
    prevMsgHash :: MsgHash
  }

data PendingMsgData = PendingMsgData
  { msgId :: InternalId,
    msgType :: AgentMessageType,
    msgFlags :: MsgFlags,
    msgBody :: MsgBody,
    internalTs :: InternalTs
  }
  deriving (Show)

-- internal Ids are newtypes to prevent mixing them up
newtype InternalRcvId = InternalRcvId {unRcvId :: Int64} deriving (Eq, Show)

type ExternalSndId = Int64

type ExternalSndTs = UTCTime

type BrokerId = MsgId

type BrokerTs = UTCTime

newtype InternalSndId = InternalSndId {unSndId :: Int64} deriving (Eq, Show)

-- | Base message data independent of direction.
data MsgBase = MsgBase
  { connId :: ConnId,
    -- | Monotonically increasing id of a message per connection, internal to the agent.
    -- Internal Id preserves ordering between both received and sent messages, and is needed
    -- to track the order of the conversation (which can be different for the sender / receiver)
    -- and address messages in commands. External [sender] Id cannot be used for this purpose
    -- due to a possibility of implementation errors in different agents.
    internalId :: InternalId,
    internalTs :: InternalTs,
    msgBody :: MsgBody,
    -- | Hash of the message as computed by agent.
    internalHash :: MsgHash
  }
  deriving (Eq, Show)

newtype InternalId = InternalId {unId :: Int64} deriving (Eq, Show)

type InternalTs = UTCTime

type AsyncCmdId = Int64

-- * Store errors

-- | Agent store error.
data StoreError
  = -- | IO exceptions in store actions.
    SEInternal ByteString
  | -- | Failed to generate unique random ID
    SEUniqueID
  | -- | Connection not found (or both queues absent).
    SEConnNotFound
  | -- | Connection already used.
    SEConnDuplicate
  | -- | Wrong connection type, e.g. "send" connection when "receive" or "duplex" is expected, or vice versa.
    -- 'upgradeRcvConnToDuplex' and 'upgradeSndConnToDuplex' do not allow duplex connections - they would also return this error.
    SEBadConnType ConnType
  | -- | Confirmation not found.
    SEConfirmationNotFound
  | -- | Invitation not found
    SEInvitationNotFound
  | -- | Message not found
    SEMsgNotFound
  | -- | Command not found
    SECmdNotFound
  | -- | Currently not used. The intention was to pass current expected queue status in methods,
    -- as we always know what it should be at any stage of the protocol,
    -- and in case it does not match use this error.
    SEBadQueueStatus
  | -- | connection does not have associated double-ratchet state
    SERatchetNotFound
  | -- | connection does not have associated x3dh keys
    SEX3dhKeysNotFound
  | -- | Used in `getMsg` that is not implemented/used. TODO remove.
    SENotImplemented
  | -- | Used to wrap agent errors inside store operations to avoid race conditions
    SEAgentError AgentErrorType
  deriving (Eq, Show, Exception)<|MERGE_RESOLUTION|>--- conflicted
+++ resolved
@@ -5,11 +5,8 @@
 {-# LANGUAGE KindSignatures #-}
 {-# LANGUAGE LambdaCase #-}
 {-# LANGUAGE MultiParamTypeClasses #-}
-<<<<<<< HEAD
 {-# LANGUAGE NamedFieldPuns #-}
-=======
 {-# LANGUAGE OverloadedStrings #-}
->>>>>>> a3f58fdc
 {-# LANGUAGE StandaloneDeriving #-}
 {-# OPTIONS_GHC -fno-warn-unticked-promoted-constructors #-}
 
@@ -185,7 +182,6 @@
   }
   deriving (Eq, Show)
 
-<<<<<<< HEAD
 -- data ConnectionAction
 --   = CACreateRcvQueue
 
@@ -207,7 +203,7 @@
 --     "suspend" -> Just RQASuspendCurrQueue
 --     "delete" -> Just RQADeleteCurrQueue
 --     _ -> Nothing
-=======
+
 data AgentCommand = AClientCommand (ACommand 'Client)
 
 instance StrEncoding AgentCommand where
@@ -231,7 +227,6 @@
 agentCommandTag :: AgentCommand -> AgentCommandTag
 agentCommandTag = \case
   AClientCommand cmd -> AClientCommandTag $ aCommandTag cmd
->>>>>>> a3f58fdc
 
 -- * Confirmation types
 

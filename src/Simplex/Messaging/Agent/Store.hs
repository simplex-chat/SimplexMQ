--- conflicted
+++ resolved
@@ -184,7 +184,6 @@
   }
   deriving (Eq, Show)
 
-<<<<<<< HEAD
 -- data ConnectionAction
 --   = CACreateRcvQueue
 
@@ -207,10 +206,7 @@
 --     "delete" -> Just RQADeleteCurrQueue
 --     _ -> Nothing
 
-data AgentCommand = AClientCommand (ACommand 'Client)
-=======
 data AgentCmdType = ACClient | ACInternal
->>>>>>> d4962daf
 
 instance StrEncoding AgentCmdType where
   strEncode = \case

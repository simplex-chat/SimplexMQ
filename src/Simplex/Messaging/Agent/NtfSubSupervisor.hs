{-# LANGUAGE DuplicateRecordFields #-}
{-# LANGUAGE FlexibleContexts #-}
{-# LANGUAGE LambdaCase #-}
{-# LANGUAGE NamedFieldPuns #-}
{-# LANGUAGE OverloadedStrings #-}
{-# LANGUAGE ScopedTypeVariables #-}
{-# LANGUAGE TupleSections #-}
<<<<<<< HEAD
=======
{-# OPTIONS_GHC -fno-warn-ambiguous-fields #-}
>>>>>>> cf8b9c12

module Simplex.Messaging.Agent.NtfSubSupervisor
  ( runNtfSupervisor,
    nsUpdateToken,
    nsRemoveNtfToken,
    sendNtfSubCommand,
    instantNotifications,
    closeNtfSupervisor,
    getNtfServer,
  )
where

import Control.Concurrent.STM (stateTVar)
import Control.Logger.Simple (logError, logInfo)
import Control.Monad
import Control.Monad.Except
import Control.Monad.Reader
import Data.Bifunctor (first)
import qualified Data.Map.Strict as M
import Data.Text (Text)
import Data.Time (UTCTime, addUTCTime, getCurrentTime)
import Data.Time.Clock (diffUTCTime)
import Simplex.Messaging.Agent.Client
import Simplex.Messaging.Agent.Env.SQLite
import Simplex.Messaging.Agent.Protocol (ACommand (..), APartyCmd (..), AgentErrorType (..), BrokerErrorType (..), ConnId, NotificationsMode (..), SAEntity (..))
import Simplex.Messaging.Agent.RetryInterval
import Simplex.Messaging.Agent.Store
import Simplex.Messaging.Agent.Store.SQLite
import Simplex.Messaging.Client.Agent ()
import qualified Simplex.Messaging.Crypto as C
import Simplex.Messaging.Notifications.Protocol (NtfSubStatus (..), NtfTknStatus (..), SMPQueueNtf (..))
import Simplex.Messaging.Notifications.Types
import Simplex.Messaging.Protocol (NtfServer, ProtocolServer, SMPServer, sameSrvAddr)
import Simplex.Messaging.TMap (TMap)
import qualified Simplex.Messaging.TMap as TM
import Simplex.Messaging.Util (diffToMicroseconds, threadDelay', tshow, unlessM)
import System.Random (randomR)
import UnliftIO
import UnliftIO.Concurrent (forkIO, threadDelay)
import qualified UnliftIO.Exception as E

runNtfSupervisor :: forall m. AgentMonad' m => AgentClient -> m ()
runNtfSupervisor c = do
  ns <- asks ntfSupervisor
  forever $ do
    cmd@(connId, _) <- atomically . readTBQueue $ ntfSubQ ns
    handleError connId . agentOperationBracket c AONtfNetwork waitUntilActive $
      runExceptT (processNtfSub c cmd) >>= \case
        Left e -> notifyErr connId e
        Right _ -> return ()
  where
    handleError :: ConnId -> m () -> m ()
    handleError connId = E.handle $ \(e :: E.SomeException) -> do
      logError $ "runNtfSupervisor error " <> tshow e
      notifyErr connId e
    notifyErr connId e = notifyInternalError c connId $ "runNtfSupervisor error " <> show e

processNtfSub :: forall m. AgentMonad m => AgentClient -> (ConnId, NtfSupervisorCommand) -> m ()
processNtfSub c (connId, cmd) = do
  logInfo $ "processNtfSub - connId = " <> tshow connId <> " - cmd = " <> tshow cmd
  case cmd of
    NSCCreate -> do
      (a, RcvQueue {server = smpServer, clientNtfCreds}) <- withStore c $ \db -> runExceptT $ do
        a <- liftIO $ getNtfSubscription db connId
        q <- ExceptT $ getPrimaryRcvQueue db connId
        pure (a, q)
      logInfo $ "processNtfSub, NSCCreate - a = " <> tshow a
      case a of
        Nothing -> do
          withNtfServer c $ \ntfServer -> do
            case clientNtfCreds of
              Just ClientNtfCreds {notifierId} -> do
                let newSub = newNtfSubscription connId smpServer (Just notifierId) ntfServer NASKey
                withStore c $ \db -> createNtfSubscription db newSub $ NtfSubNTFAction NSACreate
                addNtfNTFWorker ntfServer
              Nothing -> do
                let newSub = newNtfSubscription connId smpServer Nothing ntfServer NASNew
                withStore c $ \db -> createNtfSubscription db newSub $ NtfSubSMPAction NSASmpKey
                addNtfSMPWorker smpServer
        (Just (sub@NtfSubscription {ntfSubStatus, ntfServer = subNtfServer, smpServer = smpServer', ntfQueueId}, action_)) -> do
          case (clientNtfCreds, ntfQueueId) of
            (Just ClientNtfCreds {notifierId}, Just ntfQueueId')
              | sameSrvAddr smpServer smpServer' && notifierId == ntfQueueId' -> create
              | otherwise -> rotate
            (Nothing, Nothing) -> create
            _ -> rotate
          where
            create :: m ()
            create = case action_ of
              -- action was set to NULL after worker internal error
              Nothing -> resetSubscription
              Just (action, _)
                -- subscription was marked for deletion / is being deleted
                | isDeleteNtfSubAction action -> do
                    if ntfSubStatus == NASNew || ntfSubStatus == NASOff || ntfSubStatus == NASDeleted
                      then resetSubscription
                      else withNtfServer c $ \ntfServer -> do
                        withStore' c $ \db -> supervisorUpdateNtfSub db sub {ntfServer} (NtfSubNTFAction NSACreate)
                        addNtfNTFWorker ntfServer
                | otherwise -> case action of
                    NtfSubNTFAction _ -> addNtfNTFWorker subNtfServer
                    NtfSubSMPAction _ -> addNtfSMPWorker smpServer
            rotate :: m ()
            rotate = do
              withStore' c $ \db -> supervisorUpdateNtfSub db sub (NtfSubNTFAction NSARotate)
              addNtfNTFWorker subNtfServer
            resetSubscription :: m ()
            resetSubscription =
              withNtfServer c $ \ntfServer -> do
                let sub' = sub {ntfQueueId = Nothing, ntfServer, ntfSubId = Nothing, ntfSubStatus = NASNew}
                withStore' c $ \db -> supervisorUpdateNtfSub db sub' (NtfSubSMPAction NSASmpKey)
                addNtfSMPWorker smpServer
    NSCDelete -> do
      sub_ <- withStore' c $ \db -> do
        supervisorUpdateNtfAction db connId (NtfSubNTFAction NSADelete)
        getNtfSubscription db connId
      logInfo $ "processNtfSub, NSCDelete - sub_ = " <> tshow sub_
      case sub_ of
        (Just (NtfSubscription {ntfServer}, _)) -> addNtfNTFWorker ntfServer
        _ -> pure () -- err "NSCDelete - no subscription"
    NSCSmpDelete -> do
      withStore' c (`getPrimaryRcvQueue` connId) >>= \case
        Right rq@RcvQueue {server = smpServer} -> do
          logInfo $ "processNtfSub, NSCSmpDelete - rq = " <> tshow rq
          withStore' c $ \db -> supervisorUpdateNtfAction db connId (NtfSubSMPAction NSASmpDelete)
          addNtfSMPWorker smpServer
        _ -> notifyInternalError c connId "NSCSmpDelete - no rcv queue"
    NSCNtfWorker ntfServer -> addNtfNTFWorker ntfServer
    NSCNtfSMPWorker smpServer -> addNtfSMPWorker smpServer
  where
    addNtfNTFWorker = addWorker ntfWorkers runNtfWorker
    addNtfSMPWorker = addWorker ntfSMPWorkers runNtfSMPWorker
    addWorker ::
      (NtfSupervisor -> TMap (ProtocolServer s) (TMVar (), Async ())) ->
      (AgentClient -> ProtocolServer s -> TMVar () -> m ()) ->
      ProtocolServer s ->
      m ()
    addWorker wsSel runWorker srv = do
      ws <- asks $ wsSel . ntfSupervisor
      atomically (TM.lookup srv ws) >>= \case
        Nothing -> do
          doWork <- newTMVarIO ()
          worker <- async $ runWorker c srv doWork `agentFinally` atomically (TM.delete srv ws)
          atomically $ TM.insert srv (doWork, worker) ws
        Just (doWork, _) ->
          void . atomically $ tryPutTMVar doWork ()

withNtfServer :: AgentMonad' m => AgentClient -> (NtfServer -> m ()) -> m ()
withNtfServer c action = getNtfServer c >>= mapM_ action

runNtfWorker :: forall m. AgentMonad m => AgentClient -> NtfServer -> TMVar () -> m ()
runNtfWorker c srv doWork = do
  delay <- asks $ ntfWorkerDelay . config
  forever $ do
    void . atomically $ readTMVar doWork
    agentOperationBracket c AONtfNetwork throwWhenInactive runNtfOperation
    threadDelay delay
  where
    runNtfOperation :: m ()
    runNtfOperation = do
      nextSub_ <- withStore' c (`getNextNtfSubNTFAction` srv)
      logInfo $ "runNtfWorker, nextSub_ " <> tshow nextSub_
      case nextSub_ of
        Nothing -> noWorkToDo
        Just a@(NtfSubscription {connId}, _, _) -> do
          ri <- asks $ reconnectInterval . config
          withRetryInterval ri $ \_ loop ->
            processAction a
              `catchAgentError` retryOnError c "NtfWorker" loop (workerInternalError c connId . show)
    noWorkToDo = void . atomically $ tryTakeTMVar doWork
    processAction :: (NtfSubscription, NtfSubNTFAction, NtfActionTs) -> m ()
    processAction (sub@NtfSubscription {connId, smpServer, ntfSubId}, action, actionTs) = do
      ts <- liftIO getCurrentTime
      unlessM (rescheduleAction doWork ts actionTs) $
        case action of
          NSACreate ->
            getNtfToken >>= \case
              Just tkn@NtfToken {ntfTokenId = Just tknId, ntfTknStatus = NTActive, ntfMode = NMInstant} -> do
                RcvQueue {clientNtfCreds} <- withStore c (`getPrimaryRcvQueue` connId)
                case clientNtfCreds of
                  Just ClientNtfCreds {ntfPrivateKey, notifierId} -> do
                    nSubId <- agentNtfCreateSubscription c tknId tkn (SMPQueueNtf smpServer notifierId) ntfPrivateKey
                    -- possible improvement: smaller retry until Active, less frequently (daily?) once Active
                    let actionTs' = addUTCTime 30 ts
                    withStore' c $ \db ->
                      updateNtfSubscription db sub {ntfSubId = Just nSubId, ntfSubStatus = NASCreated NSNew} (NtfSubNTFAction NSACheck) actionTs'
                  _ -> workerInternalError c connId "NSACreate - no notifier queue credentials"
              _ -> workerInternalError c connId "NSACreate - no active token"
          NSACheck ->
            getNtfToken >>= \case
              Just tkn ->
                case ntfSubId of
                  Just nSubId ->
                    agentNtfCheckSubscription c nSubId tkn >>= \case
                      NSAuth -> do
                        getNtfServer c >>= \case
                          Just ntfServer -> do
                            withStore' c $ \db ->
                              updateNtfSubscription db sub {ntfServer, ntfQueueId = Nothing, ntfSubId = Nothing, ntfSubStatus = NASNew} (NtfSubSMPAction NSASmpKey) ts
                            ns <- asks ntfSupervisor
                            atomically $ writeTBQueue (ntfSubQ ns) (connId, NSCNtfSMPWorker smpServer)
                          _ -> workerInternalError c connId "NSACheck - failed to reset subscription, notification server not configured"
                      status -> updateSubNextCheck ts status
                  Nothing -> workerInternalError c connId "NSACheck - no subscription ID"
              _ -> workerInternalError c connId "NSACheck - no active token"
          NSADelete -> case ntfSubId of
            Just nSubId ->
              (getNtfToken >>= mapM_ (agentNtfDeleteSubscription c nSubId))
                `agentFinally` continueDeletion
            _ -> continueDeletion
            where
              continueDeletion = do
                let sub' = sub {ntfSubId = Nothing, ntfSubStatus = NASOff}
                withStore' c $ \db -> updateNtfSubscription db sub' (NtfSubSMPAction NSASmpDelete) ts
                ns <- asks ntfSupervisor
                atomically $ writeTBQueue (ntfSubQ ns) (connId, NSCNtfSMPWorker smpServer)
          NSARotate -> case ntfSubId of
            Just nSubId ->
              (getNtfToken >>= mapM_ (agentNtfDeleteSubscription c nSubId))
                `agentFinally` deleteCreate
            _ -> deleteCreate
            where
              deleteCreate = do
                withStore' c $ \db -> deleteNtfSubscription db connId
                ns <- asks ntfSupervisor
                atomically $ writeTBQueue (ntfSubQ ns) (connId, NSCCreate)
      where
        updateSubNextCheck ts toStatus = do
          checkInterval <- asks $ ntfSubCheckInterval . config
          let nextCheckTs = addUTCTime checkInterval ts
          updateSub (NASCreated toStatus) (NtfSubNTFAction NSACheck) nextCheckTs
        updateSub toStatus toAction actionTs' =
          withStore' c $ \db ->
            updateNtfSubscription db sub {ntfSubStatus = toStatus} toAction actionTs'

runNtfSMPWorker :: forall m. AgentMonad m => AgentClient -> SMPServer -> TMVar () -> m ()
runNtfSMPWorker c srv doWork = do
  delay <- asks $ ntfSMPWorkerDelay . config
  forever $ do
    void . atomically $ readTMVar doWork
    agentOperationBracket c AONtfNetwork throwWhenInactive runNtfSMPOperation
    threadDelay delay
  where
    runNtfSMPOperation = do
      nextSub_ <- withStore' c (`getNextNtfSubSMPAction` srv)
      logInfo $ "runNtfSMPWorker, nextSub_ " <> tshow nextSub_
      case nextSub_ of
        Nothing -> noWorkToDo
        Just a@(NtfSubscription {connId}, _, _) -> do
          ri <- asks $ reconnectInterval . config
          withRetryInterval ri $ \_ loop ->
            processAction a
              `catchAgentError` retryOnError c "NtfSMPWorker" loop (workerInternalError c connId . show)
    noWorkToDo = void . atomically $ tryTakeTMVar doWork
    processAction :: (NtfSubscription, NtfSubSMPAction, NtfActionTs) -> m ()
    processAction (sub@NtfSubscription {connId, ntfServer}, smpAction, actionTs) = do
      ts <- liftIO getCurrentTime
      unlessM (rescheduleAction doWork ts actionTs) $
        case smpAction of
          NSASmpKey ->
            getNtfToken >>= \case
              Just NtfToken {ntfTknStatus = NTActive, ntfMode = NMInstant} -> do
                rq <- withStore c (`getPrimaryRcvQueue` connId)
                C.SignAlg a <- asks (cmdSignAlg . config)
                (ntfPublicKey, ntfPrivateKey) <- liftIO $ C.generateSignatureKeyPair a
                (rcvNtfPubDhKey, rcvNtfPrivDhKey) <- liftIO C.generateKeyPair'
                (notifierId, rcvNtfSrvPubDhKey) <- enableQueueNotifications c rq ntfPublicKey rcvNtfPubDhKey
                let rcvNtfDhSecret = C.dh' rcvNtfSrvPubDhKey rcvNtfPrivDhKey
                withStore' c $ \db -> do
                  setRcvQueueNtfCreds db connId $ Just ClientNtfCreds {ntfPublicKey, ntfPrivateKey, notifierId, rcvNtfDhSecret}
                  updateNtfSubscription db sub {ntfQueueId = Just notifierId, ntfSubStatus = NASKey} (NtfSubNTFAction NSACreate) ts
                ns <- asks ntfSupervisor
                atomically $ sendNtfSubCommand ns (connId, NSCNtfWorker ntfServer)
              _ -> workerInternalError c connId "NSASmpKey - no active token"
          NSASmpDelete -> do
            rq_ <- withStore' c $ \db -> do
              setRcvQueueNtfCreds db connId Nothing
              getPrimaryRcvQueue db connId
            mapM_ (disableQueueNotifications c) rq_
            withStore' c $ \db -> deleteNtfSubscription db connId

rescheduleAction :: AgentMonad' m => TMVar () -> UTCTime -> UTCTime -> m Bool
rescheduleAction doWork ts actionTs
  | actionTs <= ts = pure False
  | otherwise = do
      void . atomically $ tryTakeTMVar doWork
      void . forkIO $ do
        liftIO $ threadDelay' $ diffToMicroseconds $ diffUTCTime actionTs ts
        void . atomically $ tryPutTMVar doWork ()
      pure True

retryOnError :: AgentMonad' m => AgentClient -> Text -> m () -> (AgentErrorType -> m ()) -> AgentErrorType -> m ()
retryOnError c name loop done e = do
  logError $ name <> " error: " <> tshow e
  case e of
    BROKER _ NETWORK -> retryLoop
    BROKER _ TIMEOUT -> retryLoop
    _ -> done e
  where
    retryLoop = do
      atomically $ endAgentOperation c AONtfNetwork
      atomically $ throwWhenInactive c
      atomically $ beginAgentOperation c AONtfNetwork
      loop

workerInternalError :: AgentMonad m => AgentClient -> ConnId -> String -> m ()
workerInternalError c connId internalErrStr = do
  withStore' c $ \db -> setNullNtfSubscriptionAction db connId
  notifyInternalError c connId internalErrStr

-- TODO change error
notifyInternalError :: MonadUnliftIO m => AgentClient -> ConnId -> String -> m ()
notifyInternalError AgentClient {subQ} connId internalErrStr = atomically $ writeTBQueue subQ ("", connId, APC SAEConn $ ERR $ INTERNAL internalErrStr)

getNtfToken :: AgentMonad' m => m (Maybe NtfToken)
getNtfToken = do
  tkn <- asks $ ntfTkn . ntfSupervisor
  readTVarIO tkn

nsUpdateToken :: NtfSupervisor -> NtfToken -> STM ()
nsUpdateToken ns tkn = writeTVar (ntfTkn ns) $ Just tkn

nsRemoveNtfToken :: NtfSupervisor -> STM ()
nsRemoveNtfToken ns = writeTVar (ntfTkn ns) Nothing

sendNtfSubCommand :: NtfSupervisor -> (ConnId, NtfSupervisorCommand) -> STM ()
sendNtfSubCommand ns cmd = do
  tkn <- readTVar (ntfTkn ns)
  when (instantNotifications tkn) $ writeTBQueue (ntfSubQ ns) cmd

instantNotifications :: Maybe NtfToken -> Bool
instantNotifications = \case
  Just NtfToken {ntfTknStatus = NTActive, ntfMode = NMInstant} -> True
  _ -> False

closeNtfSupervisor :: MonadUnliftIO m => NtfSupervisor -> m ()
closeNtfSupervisor ns = do
  cancelNtfWorkers_ $ ntfWorkers ns
  cancelNtfWorkers_ $ ntfSMPWorkers ns

cancelNtfWorkers_ :: MonadUnliftIO m => TMap (ProtocolServer s) (TMVar (), Async ()) -> m ()
cancelNtfWorkers_ wsVar = do
  ws <- atomically $ stateTVar wsVar (,M.empty)
  mapM_ (uninterruptibleCancel . snd) ws

getNtfServer :: AgentMonad' m => AgentClient -> m (Maybe NtfServer)
getNtfServer c = do
  ntfServers <- readTVarIO $ ntfServers c
  case ntfServers of
    [] -> pure Nothing
    [srv] -> pure $ Just srv
    servers -> do
      gen <- asks randomServer
      atomically . stateTVar gen $
        first (Just . (servers !!)) . randomR (0, length servers - 1)<|MERGE_RESOLUTION|>--- conflicted
+++ resolved
@@ -5,10 +5,6 @@
 {-# LANGUAGE OverloadedStrings #-}
 {-# LANGUAGE ScopedTypeVariables #-}
 {-# LANGUAGE TupleSections #-}
-<<<<<<< HEAD
-=======
-{-# OPTIONS_GHC -fno-warn-ambiguous-fields #-}
->>>>>>> cf8b9c12
 
 module Simplex.Messaging.Agent.NtfSubSupervisor
   ( runNtfSupervisor,
@@ -21,7 +17,6 @@
   )
 where
 
-import Control.Concurrent.STM (stateTVar)
 import Control.Logger.Simple (logError, logInfo)
 import Control.Monad
 import Control.Monad.Except

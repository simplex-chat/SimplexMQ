--- conflicted
+++ resolved
@@ -195,14 +195,7 @@
                 case ntfSubId of
                   Just nSubId ->
                     agentNtfCheckSubscription c nSubId tkn >>= \case
-<<<<<<< HEAD
-                      NSAuth -> withNtfServer c $ \confNtfServer -> do
-                        withStore' c $ \db ->
-                          updateNtfSubscription db sub {ntfServer = confNtfServer, ntfQueueId = Nothing, ntfSubId = Nothing, ntfSubStatus = NASNew} (NtfSubSMPAction NSASmpKey) ts
-                        ns <- asks ntfSupervisor
-                        atomically $ writeTBQueue (ntfSubQ ns) (connId, NSCNtfSMPWorker smpServer)
-=======
-                      NSSMPAuth -> do
+                      NSAuth -> do
                         getNtfServer c >>= \case
                           Just ntfServer -> do
                             withStore' c $ \db ->
@@ -210,7 +203,6 @@
                             ns <- asks ntfSupervisor
                             atomically $ writeTBQueue (ntfSubQ ns) (connId, NSCNtfSMPWorker smpServer)
                           _ -> ntfInternalError c connId "NSACheck - failed to reset subscription, notification server not configured"
->>>>>>> 82eff6c7
                       status -> updateSubNextCheck ts status
                   Nothing -> ntfInternalError c connId "NSACheck - no subscription ID"
               _ -> ntfInternalError c connId "NSACheck - no active token"

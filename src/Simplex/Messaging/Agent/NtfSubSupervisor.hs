{-# LANGUAGE DuplicateRecordFields #-}
{-# LANGUAGE FlexibleContexts #-}
{-# LANGUAGE LambdaCase #-}
{-# LANGUAGE NamedFieldPuns #-}
{-# LANGUAGE OverloadedStrings #-}
{-# LANGUAGE ScopedTypeVariables #-}
{-# LANGUAGE TupleSections #-}

module Simplex.Messaging.Agent.NtfSubSupervisor
  ( runNtfSupervisor,
    nsUpdateToken,
    nsRemoveNtfToken,
    sendNtfSubCommand,
    closeNtfSupervisor,
    getNtfServer,
  )
where

import Control.Concurrent.Async (Async, uninterruptibleCancel)
import Control.Concurrent.STM (stateTVar)
import Control.Logger.Simple (logInfo)
import Control.Monad
import Control.Monad.Except
import Control.Monad.IO.Unlift (MonadUnliftIO)
import Control.Monad.Reader
import Data.Bifunctor (first)
import Data.Fixed (Fixed (MkFixed), Pico)
import qualified Data.Map.Strict as M
import Data.Time (UTCTime, addUTCTime, diffUTCTime, getCurrentTime, nominalDiffTimeToSeconds)
import Simplex.Messaging.Agent.Client
import Simplex.Messaging.Agent.Env.SQLite
import Simplex.Messaging.Agent.Protocol (AgentErrorType (..), BrokerErrorType (..), ConnId, NotificationsMode (..))
import qualified Simplex.Messaging.Agent.Protocol as AP
import Simplex.Messaging.Agent.RetryInterval
import Simplex.Messaging.Agent.Store
import Simplex.Messaging.Agent.Store.SQLite
import Simplex.Messaging.Client.Agent ()
import qualified Simplex.Messaging.Crypto as C
import Simplex.Messaging.Notifications.Protocol (NtfSubStatus (..), NtfTknStatus (..), SMPQueueNtf (..))
import Simplex.Messaging.Notifications.Types
import Simplex.Messaging.Protocol
import Simplex.Messaging.TMap (TMap)
import qualified Simplex.Messaging.TMap as TM
import Simplex.Messaging.Util (tshow, unlessM)
import System.Random (randomR)
import UnliftIO (async)
import UnliftIO.Concurrent (forkIO, threadDelay)
import qualified UnliftIO.Exception as E
import UnliftIO.STM

runNtfSupervisor :: (MonadUnliftIO m, MonadReader Env m) => AgentClient -> m ()
runNtfSupervisor c = forever $ do
  ns <- asks ntfSupervisor
  cmd <- atomically . readTBQueue $ ntfSubQ ns
  runExceptT (processNtfSub c cmd) >>= \case
    Left e -> liftIO $ print e
    Right _ -> return ()

processNtfSub :: forall m. AgentMonad m => AgentClient -> (ConnId, NtfSupervisorCommand) -> m ()
processNtfSub c@AgentClient {subQ} (connId, cmd) = do
  logInfo $ "processNtfSub - connId = " <> tshow connId <> " - cmd = " <> tshow cmd
  case cmd of
    NSCCreate -> do
      (a, RcvQueue {server = smpServer, clientNtfCreds}) <- withStore c $ \db -> runExceptT $ do
        a <- liftIO $ getNtfSubscription db connId
        q <- ExceptT $ getRcvQueue db connId
        pure (a, q)
      logInfo $ "processNtfSub, NSCCreate - a = " <> tshow a
      case a of
        Nothing -> do
          withNtfServer c $ \confNtfServer -> do
            case clientNtfCreds of
              Just ClientNtfCreds {notifierId} -> do
                let newSub = newNtfSubscription connId smpServer (Just notifierId) confNtfServer NASKey
                ts <- liftIO getCurrentTime
                withStore' c $ \db -> createNtfSubscription db newSub (NtfSubNTFAction NSACreate) ts
                addNtfNTFWorker confNtfServer
              Nothing -> do
                let newSub = newNtfSubscription connId smpServer Nothing confNtfServer NASNew
                ts <- liftIO getCurrentTime
                withStore' c $ \db -> createNtfSubscription db newSub (NtfSubSMPAction NSASmpKey) ts
                addNtfSMPWorker smpServer
        (Just (sub@NtfSubscription {ntfSubStatus, ntfServer = subNtfServer}, action_)) -> do
          case action_ of
            -- action was set to NULL after worker internal error
            Nothing -> resetSubscription
            Just (action, _)
              -- subscription was marked for deletion / is being deleted
              | isDeleteNtfSubAction action -> do
                if ntfSubStatus == NASNew || ntfSubStatus == NASOff || ntfSubStatus == NASDeleted
                  then resetSubscription
                  else withNtfServer c $ \confNtfServer -> do
                    ts <- liftIO getCurrentTime
                    withStore' c $ \db ->
                      supervisorUpdateNtfSubscription db sub {ntfServer = confNtfServer} (NtfSubNTFAction NSACreate) ts
                    addNtfNTFWorker confNtfServer
              | otherwise -> case action of
                NtfSubNTFAction _ -> addNtfNTFWorker subNtfServer
                NtfSubSMPAction _ -> addNtfSMPWorker smpServer
          where
            resetSubscription :: m ()
            resetSubscription =
              withNtfServer c $ \confNtfServer -> do
                ts <- liftIO getCurrentTime
                withStore' c $ \db ->
                  supervisorUpdateNtfSubscription db sub {ntfQueueId = Nothing, ntfServer = confNtfServer, ntfSubId = Nothing, ntfSubStatus = NASNew} (NtfSubSMPAction NSASmpKey) ts
                addNtfSMPWorker smpServer
    NSCDelete -> do
      sub_ <- withStore' c $ \db -> do
        ts <- liftIO getCurrentTime
        supervisorUpdateNtfSubAction db connId (NtfSubNTFAction NSADelete) ts
        getNtfSubscription db connId
      logInfo $ "processNtfSub, NSCDelete - sub_ = " <> tshow sub_
      case sub_ of
        (Just (NtfSubscription {ntfServer}, _)) -> addNtfNTFWorker ntfServer
        _ -> pure () -- err "NSCDelete - no subscription"
    NSCSmpDelete -> do
      withStore' c (`getRcvQueue` connId) >>= \case
        Right rq@RcvQueue {server = smpServer} -> do
          logInfo $ "processNtfSub, NSCSmpDelete - rq = " <> tshow rq
          ts <- liftIO getCurrentTime
          withStore' c $ \db -> supervisorUpdateNtfSubAction db connId (NtfSubSMPAction NSASmpDelete) ts
          addNtfSMPWorker smpServer
        _ -> err "NSCSmpDelete - no rcv queue"
    NSCNtfWorker ntfServer ->
      addNtfNTFWorker ntfServer
    NSCNtfSMPWorker smpServer ->
      addNtfSMPWorker smpServer
  where
    addNtfNTFWorker = addWorker ntfWorkers runNtfWorker
    addNtfSMPWorker = addWorker ntfSMPWorkers runNtfSMPWorker
    addWorker ::
      (NtfSupervisor -> TMap ProtocolServer (TMVar (), Async ())) ->
      (AgentClient -> ProtocolServer -> TMVar () -> m ()) ->
      ProtocolServer ->
      m ()
    addWorker wsSel runWorker srv = do
      ws <- asks $ wsSel . ntfSupervisor
      atomically (TM.lookup srv ws) >>= \case
        Nothing -> do
          doWork <- newTMVarIO ()
          worker <- async $ runWorker c srv doWork `E.finally` atomically (TM.delete srv ws)
          atomically $ TM.insert srv (doWork, worker) ws
        Just (doWork, _) ->
          void . atomically $ tryPutTMVar doWork ()
    err :: String -> m ()
    err internalErrStr = atomically $ writeTBQueue subQ ("", connId, AP.ERR $ AP.INTERNAL internalErrStr)

withNtfServer :: AgentMonad m => AgentClient -> (NtfServer -> m ()) -> m ()
withNtfServer c action = do
  ntfServer_ <- getNtfServer c
  case ntfServer_ of
    Just confNtfServer -> action confNtfServer
    _ -> pure () -- err "NSCCreate - notification server not configured"

runNtfWorker :: forall m. AgentMonad m => AgentClient -> NtfServer -> TMVar () -> m ()
runNtfWorker c srv doWork = forever $ do
  void . atomically $ readTMVar doWork
  nextSub_ <- withStore' c (`getNextNtfSubNTFAction` srv)
  logInfo $ "runNtfWorker, nextSub_ " <> tshow nextSub_
  case nextSub_ of
    Nothing -> noWorkToDo
    Just a@(NtfSubscription {connId}, _, _) -> do
      ri <- asks $ reconnectInterval . config
      withRetryInterval ri $ \loop ->
        processAction a
          `catchError` ( \e -> do
                           logInfo $ "runNtfWorker, error " <> tshow e
                           case e of
                             BROKER NETWORK -> loop
                             BROKER TIMEOUT -> loop
                             _ -> ntfInternalError c connId (show e)
                       )
  throttle <- asks $ ntfWorkerThrottle . config
  liftIO $ threadDelay throttle
  where
    noWorkToDo = void . atomically $ tryTakeTMVar doWork
    processAction :: (NtfSubscription, NtfSubNTFAction, NtfActionTs) -> m ()
    processAction (sub@NtfSubscription {connId, smpServer, ntfSubId}, action, actionTs) = do
      ts <- liftIO getCurrentTime
      unlessM (rescheduleAction doWork ts actionTs) $
        case action of
          NSACreate ->
            getNtfToken >>= \case
              Just tkn@NtfToken {ntfTokenId = Just tknId, ntfTknStatus = NTActive, ntfMode = NMInstant} -> do
                RcvQueue {clientNtfCreds} <- withStore c (`getRcvQueue` connId)
                case clientNtfCreds of
                  Just ClientNtfCreds {ntfPrivateKey, notifierId} -> do
                    nSubId <- agentNtfCreateSubscription c tknId tkn (SMPQueueNtf smpServer notifierId) ntfPrivateKey
                    -- TODO smaller retry until Active, less frequently (daily?) once Active
                    let actionTs' = addUTCTime 30 ts
                    withStore' c $ \db ->
                      updateNtfSubscription db sub {ntfSubId = Just nSubId, ntfSubStatus = NASCreated NSNew} (NtfSubNTFAction NSACheck) actionTs'
                  _ -> ntfInternalError c connId "NSACreate - no notifier queue credentials"
              _ -> ntfInternalError c connId "NSACreate - no active token"
          NSACheck ->
            getNtfToken >>= \case
              Just tkn ->
                case ntfSubId of
                  Just nSubId ->
                    agentNtfCheckSubscription c nSubId tkn >>= \case
<<<<<<< HEAD
                      NSAuth -> updateSub (NASCreated NSAuth) (NtfSubNTFAction NSADelete) ts -- TODO re-create subscription?
=======
                      NSSMPAuth -> withNtfServer c $ \confNtfServer -> do
                        withStore' c $ \db ->
                          updateNtfSubscription db sub {ntfServer = confNtfServer, ntfQueueId = Nothing, ntfSubId = Nothing, ntfSubStatus = NASNew} (NtfSubSMPAction NSASmpKey) ts
                        ns <- asks ntfSupervisor
                        atomically $ writeTBQueue (ntfSubQ ns) (connId, NSCNtfSMPWorker smpServer)
>>>>>>> 0392f849
                      status -> updateSubNextCheck ts status
                  Nothing -> ntfInternalError c connId "NSACheck - no subscription ID"
              _ -> ntfInternalError c connId "NSACheck - no active token"
          NSADelete -> case ntfSubId of
            Just nSubId ->
              (getNtfToken >>= \tkn -> forM_ tkn $ agentNtfDeleteSubscription c nSubId)
                `E.finally` carryOnWithDeletion
            Nothing -> carryOnWithDeletion
            where
              carryOnWithDeletion :: m ()
              carryOnWithDeletion = do
                withStore' c $ \db ->
                  updateNtfSubscription db sub {ntfSubId = Nothing, ntfSubStatus = NASOff} (NtfSubSMPAction NSASmpDelete) ts
                ns <- asks ntfSupervisor
                atomically $ writeTBQueue (ntfSubQ ns) (connId, NSCNtfSMPWorker smpServer)
      where
        updateSubNextCheck ts toStatus = do
          checkInterval <- asks $ ntfSubCheckInterval . config
          let nextCheckTs = addUTCTime checkInterval ts
          updateSub (NASCreated toStatus) (NtfSubNTFAction NSACheck) nextCheckTs
        updateSub toStatus toAction actionTs' =
          withStore' c $ \db ->
            updateNtfSubscription db sub {ntfSubStatus = toStatus} toAction actionTs'

runNtfSMPWorker :: forall m. AgentMonad m => AgentClient -> SMPServer -> TMVar () -> m ()
runNtfSMPWorker c srv doWork = forever $ do
  void . atomically $ readTMVar doWork
  nextSub_ <- withStore' c (`getNextNtfSubSMPAction` srv)
  logInfo $ "runNtfSMPWorker, nextSub_ " <> tshow nextSub_
  case nextSub_ of
    Nothing -> noWorkToDo
    Just a@(NtfSubscription {connId}, _, _) -> do
      ri <- asks $ reconnectInterval . config
      withRetryInterval ri $ \loop ->
        processAction a
          `catchError` ( \e -> do
                           logInfo $ "runNtfSMPWorker, error " <> tshow e
                           case e of
                             BROKER NETWORK -> loop
                             BROKER TIMEOUT -> loop
                             _ -> ntfInternalError c connId (show e)
                       )
  throttle <- asks $ ntfWorkerThrottle . config
  liftIO $ threadDelay throttle
  where
    noWorkToDo = void . atomically $ tryTakeTMVar doWork
    processAction :: (NtfSubscription, NtfSubSMPAction, NtfActionTs) -> m ()
    processAction (sub@NtfSubscription {connId, ntfServer}, smpAction, actionTs) = do
      ts <- liftIO getCurrentTime
      unlessM (rescheduleAction doWork ts actionTs) $
        case smpAction of
          NSASmpKey ->
            getNtfToken >>= \case
              Just NtfToken {ntfTknStatus = NTActive, ntfMode = NMInstant} -> do
                rq <- withStore c (`getRcvQueue` connId)
                C.SignAlg a <- asks (cmdSignAlg . config)
                (ntfPublicKey, ntfPrivateKey) <- liftIO $ C.generateSignatureKeyPair a
                (rcvNtfPubDhKey, rcvNtfPrivDhKey) <- liftIO C.generateKeyPair'
                (notifierId, rcvNtfSrvPubDhKey) <- enableQueueNotifications c rq ntfPublicKey rcvNtfPubDhKey
                let rcvNtfDhSecret = C.dh' rcvNtfSrvPubDhKey rcvNtfPrivDhKey
                withStore' c $ \db -> do
                  setRcvQueueNtfCreds db connId $ Just ClientNtfCreds {ntfPublicKey, ntfPrivateKey, notifierId, rcvNtfDhSecret}
                  updateNtfSubscription db sub {ntfQueueId = Just notifierId, ntfSubStatus = NASKey} (NtfSubNTFAction NSACreate) ts
                ns <- asks ntfSupervisor
                atomically $ sendNtfSubCommand ns (connId, NSCNtfWorker ntfServer)
              _ -> ntfInternalError c connId "NSASmpKey - no active token"
          NSASmpDelete -> do
            rq_ <- withStore' c $ \db -> do
              setRcvQueueNtfCreds db connId Nothing
              getRcvQueue db connId
            forM_ rq_ $ \rq -> disableQueueNotifications c rq
            withStore' c $ \db -> deleteNtfSubscription db connId

rescheduleAction :: AgentMonad m => TMVar () -> UTCTime -> UTCTime -> m Bool
rescheduleAction doWork ts actionTs
  | actionTs <= ts = pure False
  | otherwise = do
    void . atomically $ tryTakeTMVar doWork
    void . forkIO $ do
      threadDelay $ diffInMicros actionTs ts
      void . atomically $ tryPutTMVar doWork ()
    pure True

fromPico :: Pico -> Integer
fromPico (MkFixed i) = i

diffInMicros :: UTCTime -> UTCTime -> Int
diffInMicros a b = (`div` 1000000) . fromInteger . fromPico . nominalDiffTimeToSeconds $ diffUTCTime a b

ntfInternalError :: AgentMonad m => AgentClient -> ConnId -> String -> m ()
ntfInternalError c@AgentClient {subQ} connId internalErrStr = do
  withStore' c $ \db -> setNullNtfSubscriptionAction db connId
  atomically $ writeTBQueue subQ ("", connId, AP.ERR $ AP.INTERNAL internalErrStr)

getNtfToken :: AgentMonad m => m (Maybe NtfToken)
getNtfToken = do
  tkn <- asks $ ntfTkn . ntfSupervisor
  readTVarIO tkn

nsUpdateToken :: NtfSupervisor -> NtfToken -> STM ()
nsUpdateToken ns tkn = writeTVar (ntfTkn ns) $ Just tkn

nsRemoveNtfToken :: NtfSupervisor -> STM ()
nsRemoveNtfToken ns = writeTVar (ntfTkn ns) Nothing

sendNtfSubCommand :: NtfSupervisor -> (ConnId, NtfSupervisorCommand) -> STM ()
sendNtfSubCommand ns cmd =
  readTVar (ntfTkn ns)
    >>= mapM_
      ( \NtfToken {ntfTknStatus, ntfMode} ->
          when (ntfTknStatus == NTActive && ntfMode == NMInstant) $
            writeTBQueue (ntfSubQ ns) cmd
      )

closeNtfSupervisor :: NtfSupervisor -> IO ()
closeNtfSupervisor ns = do
  cancelNtfWorkers_ $ ntfWorkers ns
  cancelNtfWorkers_ $ ntfSMPWorkers ns

cancelNtfWorkers_ :: TMap ProtocolServer (TMVar (), Async ()) -> IO ()
cancelNtfWorkers_ wsVar = do
  ws <- atomically $ stateTVar wsVar (,M.empty)
  forM_ ws $ uninterruptibleCancel . snd

getNtfServer :: AgentMonad m => AgentClient -> m (Maybe NtfServer)
getNtfServer c = do
  ntfServers <- readTVarIO $ ntfServers c
  case ntfServers of
    [] -> pure Nothing
    [srv] -> pure $ Just srv
    servers -> do
      gen <- asks randomServer
      atomically . stateTVar gen $
        first (Just . (servers !!)) . randomR (0, length servers - 1)<|MERGE_RESOLUTION|>--- conflicted
+++ resolved
@@ -199,15 +199,11 @@
                 case ntfSubId of
                   Just nSubId ->
                     agentNtfCheckSubscription c nSubId tkn >>= \case
-<<<<<<< HEAD
-                      NSAuth -> updateSub (NASCreated NSAuth) (NtfSubNTFAction NSADelete) ts -- TODO re-create subscription?
-=======
-                      NSSMPAuth -> withNtfServer c $ \confNtfServer -> do
+                      NSAuth -> withNtfServer c $ \confNtfServer -> do
                         withStore' c $ \db ->
                           updateNtfSubscription db sub {ntfServer = confNtfServer, ntfQueueId = Nothing, ntfSubId = Nothing, ntfSubStatus = NASNew} (NtfSubSMPAction NSASmpKey) ts
                         ns <- asks ntfSupervisor
                         atomically $ writeTBQueue (ntfSubQ ns) (connId, NSCNtfSMPWorker smpServer)
->>>>>>> 0392f849
                       status -> updateSubNextCheck ts status
                   Nothing -> ntfInternalError c connId "NSACheck - no subscription ID"
               _ -> ntfInternalError c connId "NSACheck - no active token"

{-# LANGUAGE OverloadedStrings #-}

module Simplex.Messaging.Agent.Lock
  ( Lock,
    createLock,
    withLock,
    withLock',
    withGetLock,
    withGetLocks,
  )
where

import Control.Logger.Simple
import Control.Monad (void)
import Control.Monad.Except (ExceptT (..), runExceptT)
import Control.Monad.IO.Unlift
import Data.Functor (($>))
<<<<<<< HEAD
import qualified Data.Text as T
import Simplex.Messaging.Util (tshow)
=======
import Data.Set (Set)
import qualified Data.Set as S
>>>>>>> e7a73a4c
import UnliftIO.Async (forConcurrently)
import qualified UnliftIO.Exception as E
import UnliftIO.STM

type Lock = TMVar String

createLock :: STM Lock
createLock = newEmptyTMVar
{-# INLINE createLock #-}

withLock :: MonadUnliftIO m => Lock -> String -> ExceptT e m a -> ExceptT e m a
withLock lock name = ExceptT . withLock' lock name . runExceptT
{-# INLINE withLock #-}

withLock' :: MonadUnliftIO m => Lock -> String -> m a -> m a
withLock' lock name =
  E.bracket_
    (atomically $ putTMVar lock name)
    (void . atomically $ takeTMVar lock)

withGetLock :: MonadUnliftIO m => (k -> STM Lock) -> k -> String -> m a -> m a
withGetLock getLock key name a =
  E.bracket
    (logDebug ("withGetLock needs lock " <> T.pack name) >> atomically (getPutLock getLock key name))
    (\l -> atomically (takeTMVar l) >> logDebug ("withGetLock released lock " <> T.pack name))
    (\_ -> logDebug ("withGetLock has lock " <> T.pack name) >> a)

<<<<<<< HEAD
withGetLocks :: MonadUnliftIO m => (k -> STM Lock) -> [k] -> String -> m a -> m a
withGetLocks getLock keys name action =
  E.bracket holdLocks releaseLocks $ \_ -> do
    logDebug $ "withGetLocks has locks " <> tshow (length keys) <> " " <> T.pack name
    action
  where
    holdLocks = do
      logDebug $ "withGetLocks needs locks " <> tshow (length keys) <> " " <> T.pack name
      forConcurrently keys $ \key -> atomically $ getPutLock getLock key name
    -- only this withGetLocks would be holding the locks,
    -- so it's safe to combine all lock releases into one transaction
    releaseLocks ls = do
      atomically $ mapM_ takeTMVar ls
      logDebug $ "withGetLocks released locks " <> tshow (length keys) <> " " <> T.pack name
=======
withGetLocks :: MonadUnliftIO m => (k -> STM Lock) -> Set k -> String -> m a -> m a
withGetLocks getLock keys name = E.bracket holdLocks releaseLocks . const
  where
    holdLocks = forConcurrently (S.toList keys) $ \key -> atomically $ getPutLock getLock key name
    releaseLocks = mapM_ (atomically . takeTMVar)
>>>>>>> e7a73a4c

-- getLock and putTMVar can be in one transaction on the assumption that getLock doesn't write in case the lock already exists,
-- and in case it is created and added to some shared resource (we use TMap) it also helps avoid contention for the newly created lock.
getPutLock :: (k -> STM Lock) -> k -> String -> STM Lock
getPutLock getLock key name = getLock key >>= \l -> putTMVar l name $> l<|MERGE_RESOLUTION|>--- conflicted
+++ resolved
@@ -15,13 +15,10 @@
 import Control.Monad.Except (ExceptT (..), runExceptT)
 import Control.Monad.IO.Unlift
 import Data.Functor (($>))
-<<<<<<< HEAD
+import Data.Set (Set)
+import qualified Data.Set as S
 import qualified Data.Text as T
 import Simplex.Messaging.Util (tshow)
-=======
-import Data.Set (Set)
-import qualified Data.Set as S
->>>>>>> e7a73a4c
 import UnliftIO.Async (forConcurrently)
 import qualified UnliftIO.Exception as E
 import UnliftIO.STM
@@ -49,8 +46,7 @@
     (\l -> atomically (takeTMVar l) >> logDebug ("withGetLock released lock " <> T.pack name))
     (\_ -> logDebug ("withGetLock has lock " <> T.pack name) >> a)
 
-<<<<<<< HEAD
-withGetLocks :: MonadUnliftIO m => (k -> STM Lock) -> [k] -> String -> m a -> m a
+withGetLocks :: MonadUnliftIO m => (k -> STM Lock) -> Set k -> String -> m a -> m a
 withGetLocks getLock keys name action =
   E.bracket holdLocks releaseLocks $ \_ -> do
     logDebug $ "withGetLocks has locks " <> tshow (length keys) <> " " <> T.pack name
@@ -58,19 +54,10 @@
   where
     holdLocks = do
       logDebug $ "withGetLocks needs locks " <> tshow (length keys) <> " " <> T.pack name
-      forConcurrently keys $ \key -> atomically $ getPutLock getLock key name
-    -- only this withGetLocks would be holding the locks,
-    -- so it's safe to combine all lock releases into one transaction
+      forConcurrently (S.toList keys) $ \key -> atomically $ getPutLock getLock key name
     releaseLocks ls = do
-      atomically $ mapM_ takeTMVar ls
+      mapM_ (atomically . takeTMVar) ls
       logDebug $ "withGetLocks released locks " <> tshow (length keys) <> " " <> T.pack name
-=======
-withGetLocks :: MonadUnliftIO m => (k -> STM Lock) -> Set k -> String -> m a -> m a
-withGetLocks getLock keys name = E.bracket holdLocks releaseLocks . const
-  where
-    holdLocks = forConcurrently (S.toList keys) $ \key -> atomically $ getPutLock getLock key name
-    releaseLocks = mapM_ (atomically . takeTMVar)
->>>>>>> e7a73a4c
 
 -- getLock and putTMVar can be in one transaction on the assumption that getLock doesn't write in case the lock already exists,
 -- and in case it is created and added to some shared resource (we use TMap) it also helps avoid contention for the newly created lock.

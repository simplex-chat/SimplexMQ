--- conflicted
+++ resolved
@@ -2,11 +2,8 @@
   ( Lock,
     createLock,
     withLock,
-<<<<<<< HEAD
+    withLock',
     waitForLock,
-=======
-    withLock',
->>>>>>> 39bb804f
     withGetLock,
     withGetLocks,
     withLockMap,
@@ -14,13 +11,9 @@
   )
 where
 
-<<<<<<< HEAD
 import Control.Concurrent.STM (retry)
 import Control.Monad (unless, void)
-=======
-import Control.Monad (void)
 import Control.Monad.Except (ExceptT (..), runExceptT)
->>>>>>> 39bb804f
 import Control.Monad.IO.Unlift
 import Data.Functor (($>))
 import Simplex.Messaging.TMap (TMap)
@@ -70,9 +63,11 @@
 
 withLockMap :: (Ord k, MonadUnliftIO m) => TMap k Lock -> k -> String -> m a -> m a
 withLockMap = withGetLock . getMapLock
+{-# INLINE withLockMap #-}
 
 withLocksMap :: (Ord k, MonadUnliftIO m) => TMap k Lock -> [k] -> String -> m a -> m a
 withLocksMap = withGetLocks . getMapLock
+{-# INLINE withLocksMap #-}
 
 getMapLock :: Ord k => TMap k Lock -> k -> STM Lock
 getMapLock locks key = TM.lookup key locks >>= maybe newLock pure

{-# LANGUAGE DataKinds #-}
{-# LANGUAGE DuplicateRecordFields #-}
{-# LANGUAGE FlexibleContexts #-}
{-# LANGUAGE FlexibleInstances #-}
{-# LANGUAGE GADTs #-}
{-# LANGUAGE InstanceSigs #-}
{-# LANGUAGE LambdaCase #-}
{-# LANGUAGE MultiParamTypeClasses #-}
{-# LANGUAGE NamedFieldPuns #-}
{-# LANGUAGE NumericUnderscores #-}
{-# LANGUAGE OverloadedStrings #-}
{-# LANGUAGE QuasiQuotes #-}
{-# LANGUAGE RecordWildCards #-}
{-# LANGUAGE ScopedTypeVariables #-}
{-# LANGUAGE TupleSections #-}
{-# LANGUAGE UndecidableInstances #-}
{-# OPTIONS_GHC -fno-warn-orphans #-}

module Simplex.Messaging.Agent.Store.SQLite
  ( SQLiteStore (..),
    createSQLiteStore,
    connectSQLiteStore,
    withConnection,
    withTransaction,
    fromTextField_,
    firstRow,
  )
where

import Control.Concurrent (threadDelay)
import Control.Concurrent.STM
import Control.Exception (bracket)
import Control.Monad.Except
import Control.Monad.IO.Unlift (MonadUnliftIO)
import Crypto.Random (ChaChaDRG, randomBytesGenerate)
import Data.Bifunctor (second)
import Data.ByteString (ByteString)
import qualified Data.ByteString.Base64.URL as U
import Data.Char (toLower)
import Data.Functor (($>))
import Data.List (find, foldl')
import qualified Data.Map.Strict as M
import Data.Text (Text)
import qualified Data.Text as T
import Data.Text.Encoding (decodeLatin1)
import Database.SQLite.Simple (FromRow, NamedParam (..), Only (..), SQLData (..), SQLError, ToRow, field)
import qualified Database.SQLite.Simple as DB
import Database.SQLite.Simple.FromField
import Database.SQLite.Simple.Internal (Field (..))
import Database.SQLite.Simple.Ok (Ok (Ok))
import Database.SQLite.Simple.QQ (sql)
import Database.SQLite.Simple.ToField (ToField (..))
import Simplex.Messaging.Agent.Protocol
import Simplex.Messaging.Agent.Store
import Simplex.Messaging.Agent.Store.SQLite.Migrations (Migration)
import qualified Simplex.Messaging.Agent.Store.SQLite.Migrations as Migrations
import qualified Simplex.Messaging.Crypto as C
import Simplex.Messaging.Crypto.Ratchet (ARatchet, SkippedMsgDiff (..), SkippedMsgKeys)
import Simplex.Messaging.Encoding
import Simplex.Messaging.Encoding.String
import Simplex.Messaging.Parsers (blobFieldParser)
import Simplex.Messaging.Protocol (MsgBody)
import qualified Simplex.Messaging.Protocol as SMP
import Simplex.Messaging.Util (bshow, liftIOEither)
import System.Directory (copyFile, createDirectoryIfMissing, doesFileExist)
import System.Exit (exitFailure)
import System.FilePath (takeDirectory)
import System.IO (hFlush, stdout)
import qualified UnliftIO.Exception as E

-- * SQLite Store implementation

data SQLiteStore = SQLiteStore
  { dbFilePath :: FilePath,
    dbConnPool :: TBQueue DB.Connection,
    dbNew :: Bool
  }

createSQLiteStore :: FilePath -> Int -> [Migration] -> IO SQLiteStore
createSQLiteStore dbFilePath poolSize migrations = do
  let dbDir = takeDirectory dbFilePath
  createDirectoryIfMissing False dbDir
  st <- connectSQLiteStore dbFilePath poolSize
  checkThreadsafe st
  migrateSchema st migrations
  pure st

checkThreadsafe :: SQLiteStore -> IO ()
checkThreadsafe st = withConnection st $ \db -> do
  compileOptions <- DB.query_ db "pragma COMPILE_OPTIONS;" :: IO [[Text]]
  let threadsafeOption = find (T.isPrefixOf "THREADSAFE=") (concat compileOptions)
  case threadsafeOption of
    Just "THREADSAFE=0" -> confirmOrExit "SQLite compiled with non-threadsafe code."
    Nothing -> putStrLn "Warning: SQLite THREADSAFE compile option not found"
    _ -> return ()

migrateSchema :: SQLiteStore -> [Migration] -> IO ()
migrateSchema st migrations = withConnection st $ \db -> do
  Migrations.initialize db
  Migrations.get db migrations >>= \case
    Left e -> confirmOrExit $ "Database error: " <> e
    Right [] -> pure ()
    Right ms -> do
      unless (dbNew st) $ do
        confirmOrExit "The app has a newer version than the database - it will be backed up and upgraded."
        let f = dbFilePath st
        copyFile f (f <> ".bak")
      Migrations.run db ms

confirmOrExit :: String -> IO ()
confirmOrExit s = do
  putStrLn s
  putStr "Continue (y/N): "
  hFlush stdout
  ok <- getLine
  when (map toLower ok /= "y") exitFailure

connectSQLiteStore :: FilePath -> Int -> IO SQLiteStore
connectSQLiteStore dbFilePath poolSize = do
  dbNew <- not <$> doesFileExist dbFilePath
  dbConnPool <- newTBQueueIO $ toEnum poolSize
  replicateM_ poolSize $
    connectDB dbFilePath >>= atomically . writeTBQueue dbConnPool
  pure SQLiteStore {dbFilePath, dbConnPool, dbNew}

connectDB :: FilePath -> IO DB.Connection
connectDB path = do
  dbConn <- DB.open path
  DB.execute_ dbConn "PRAGMA foreign_keys = ON; PRAGMA journal_mode = WAL;"
  pure dbConn

checkConstraint :: StoreError -> IO (Either StoreError a) -> IO (Either StoreError a)
checkConstraint err action = action `E.catch` (pure . Left . handleSQLError err)

handleSQLError :: StoreError -> SQLError -> StoreError
handleSQLError err e
  | DB.sqlError e == DB.ErrorConstraint = err
  | otherwise = SEInternal $ bshow e

withConnection :: SQLiteStore -> (DB.Connection -> IO a) -> IO a
withConnection SQLiteStore {dbConnPool} =
  bracket
    (atomically $ readTBQueue dbConnPool)
    (atomically . writeTBQueue dbConnPool)

withTransaction :: forall a. SQLiteStore -> (DB.Connection -> IO a) -> IO a
withTransaction st action = withConnection st $ loop 100 100_000
  where
    loop :: Int -> Int -> DB.Connection -> IO a
    loop t tLim db =
      DB.withImmediateTransaction db (action db) `E.catch` \(e :: SQLError) ->
        if tLim > t && DB.sqlError e == DB.ErrorBusy
          then do
            threadDelay t
            loop (t * 9 `div` 8) (tLim - t) db
          else E.throwIO e

createConn_ ::
  (MonadUnliftIO m, MonadError StoreError m) =>
  SQLiteStore ->
  TVar ChaChaDRG ->
  ConnData ->
  (DB.Connection -> ByteString -> IO ()) ->
  m ByteString
createConn_ st gVar cData create =
  liftIOEither . checkConstraint SEConnDuplicate . withTransaction st $ \db ->
    case cData of
      ConnData {connId = ""} -> createWithRandomId gVar $ create db
      ConnData {connId} -> create db connId $> Right connId

instance (MonadUnliftIO m, MonadError StoreError m) => MonadAgentStore SQLiteStore m where
  createRcvConn :: SQLiteStore -> TVar ChaChaDRG -> ConnData -> RcvQueue -> SConnectionMode c -> m ConnId
  createRcvConn st gVar cData q@RcvQueue {server} cMode =
    createConn_ st gVar cData $ \db connId -> do
      upsertServer_ db server
      DB.execute db "INSERT INTO connections (conn_id, conn_mode) VALUES (?, ?)" (connId, cMode)
      insertRcvQueue_ db connId q

  createSndConn :: SQLiteStore -> TVar ChaChaDRG -> ConnData -> SndQueue -> m ConnId
  createSndConn st gVar cData q@SndQueue {server} =
    createConn_ st gVar cData $ \db connId -> do
      upsertServer_ db server
      DB.execute db "INSERT INTO connections (conn_id, conn_mode) VALUES (?, ?)" (connId, SCMInvitation)
      insertSndQueue_ db connId q

  getConn :: SQLiteStore -> ConnId -> m SomeConn
  getConn st connId =
    liftIOEither . withTransaction st $ \db ->
      getConn_ db connId

  getRcvConn :: SQLiteStore -> SMPServer -> SMP.RecipientId -> m SomeConn
  getRcvConn st SMPServer {host, port} rcvId =
    liftIOEither . withTransaction st $ \db ->
      DB.queryNamed
        db
        [sql|
          SELECT q.conn_id
          FROM rcv_queues q
          WHERE q.host = :host AND q.port = :port AND q.rcv_id = :rcv_id;
        |]
        [":host" := host, ":port" := port, ":rcv_id" := rcvId]
        >>= \case
          [Only connId] -> getConn_ db connId
          _ -> pure $ Left SEConnNotFound

  deleteConn :: SQLiteStore -> ConnId -> m ()
  deleteConn st connId =
    liftIO . withTransaction st $ \db ->
      DB.executeNamed
        db
        "DELETE FROM connections WHERE conn_id = :conn_id;"
        [":conn_id" := connId]

  upgradeRcvConnToDuplex :: SQLiteStore -> ConnId -> SndQueue -> m ()
  upgradeRcvConnToDuplex st connId sq@SndQueue {server} =
    liftIOEither . withTransaction st $ \db ->
      getConn_ db connId >>= \case
        Right (SomeConn _ RcvConnection {}) -> do
          upsertServer_ db server
          insertSndQueue_ db connId sq
          pure $ Right ()
        Right (SomeConn c _) -> pure . Left . SEBadConnType $ connType c
        _ -> pure $ Left SEConnNotFound

  upgradeSndConnToDuplex :: SQLiteStore -> ConnId -> RcvQueue -> m ()
  upgradeSndConnToDuplex st connId rq@RcvQueue {server} =
    liftIOEither . withTransaction st $ \db ->
      getConn_ db connId >>= \case
        Right (SomeConn _ SndConnection {}) -> do
          upsertServer_ db server
          insertRcvQueue_ db connId rq
          pure $ Right ()
        Right (SomeConn c _) -> pure . Left . SEBadConnType $ connType c
        _ -> pure $ Left SEConnNotFound

  setRcvQueueStatus :: SQLiteStore -> RcvQueue -> QueueStatus -> m ()
  setRcvQueueStatus st RcvQueue {rcvId, server = SMPServer {host, port}} status =
    -- ? throw error if queue does not exist?
    liftIO . withTransaction st $ \db ->
      DB.executeNamed
        db
        [sql|
          UPDATE rcv_queues
          SET status = :status
          WHERE host = :host AND port = :port AND rcv_id = :rcv_id;
        |]
        [":status" := status, ":host" := host, ":port" := port, ":rcv_id" := rcvId]

  setRcvQueueConfirmedE2E :: SQLiteStore -> RcvQueue -> C.DhSecretX25519 -> m ()
  setRcvQueueConfirmedE2E st RcvQueue {rcvId, server = SMPServer {host, port}} e2eDhSecret =
    liftIO . withTransaction st $ \db ->
      DB.executeNamed
        db
        [sql|
          UPDATE rcv_queues
          SET e2e_dh_secret = :e2e_dh_secret,
              status = :status
          WHERE host = :host AND port = :port AND rcv_id = :rcv_id
        |]
        [ ":status" := Confirmed,
          ":e2e_dh_secret" := e2eDhSecret,
          ":host" := host,
          ":port" := port,
          ":rcv_id" := rcvId
        ]

  setSndQueueStatus :: SQLiteStore -> SndQueue -> QueueStatus -> m ()
  setSndQueueStatus st SndQueue {sndId, server = SMPServer {host, port}} status =
    -- ? throw error if queue does not exist?
    liftIO . withTransaction st $ \db ->
      DB.executeNamed
        db
        [sql|
          UPDATE snd_queues
          SET status = :status
          WHERE host = :host AND port = :port AND snd_id = :snd_id;
        |]
        [":status" := status, ":host" := host, ":port" := port, ":snd_id" := sndId]

  createConfirmation :: SQLiteStore -> TVar ChaChaDRG -> NewConfirmation -> m ConfirmationId
  createConfirmation st gVar NewConfirmation {connId, senderConf = SMPConfirmation {senderKey, e2ePubKey, connInfo}} =
    liftIOEither . withTransaction st $ \db ->
      createWithRandomId gVar $ \confirmationId ->
        DB.execute
          db
          [sql|
            INSERT INTO conn_confirmations
            (confirmation_id, conn_id, sender_key, e2e_snd_pub_key, sender_conn_info, accepted) VALUES (?, ?, ?, ?, ?, 0);
          |]
          (confirmationId, connId, senderKey, e2ePubKey, connInfo)

  acceptConfirmation :: SQLiteStore -> ConfirmationId -> ConnInfo -> m AcceptedConfirmation
  acceptConfirmation st confirmationId ownConnInfo =
    liftIOEither . withTransaction st $ \db -> do
      DB.executeNamed
        db
        [sql|
          UPDATE conn_confirmations
          SET accepted = 1,
              own_conn_info = :own_conn_info
          WHERE confirmation_id = :confirmation_id;
        |]
        [ ":own_conn_info" := ownConnInfo,
          ":confirmation_id" := confirmationId
        ]
      firstRow confirmation SEConfirmationNotFound $
        DB.query
          db
          [sql|
            SELECT conn_id, sender_key, e2e_snd_pub_key, sender_conn_info
            FROM conn_confirmations
            WHERE confirmation_id = ?;
          |]
          (Only confirmationId)
    where
      confirmation (connId, senderKey, e2ePubKey, connInfo) =
        AcceptedConfirmation
          { confirmationId,
            connId,
            senderConf = SMPConfirmation {senderKey, e2ePubKey, connInfo},
            ownConnInfo
          }

  getAcceptedConfirmation :: SQLiteStore -> ConnId -> m AcceptedConfirmation
  getAcceptedConfirmation st connId =
    liftIOEither . withTransaction st $ \db ->
      firstRow confirmation SEConfirmationNotFound $
        DB.query
          db
          [sql|
            SELECT confirmation_id, sender_key, e2e_snd_pub_key, sender_conn_info, own_conn_info
            FROM conn_confirmations
            WHERE conn_id = ? AND accepted = 1;
          |]
          (Only connId)
    where
      confirmation (confirmationId, senderKey, e2ePubKey, connInfo, ownConnInfo) =
        AcceptedConfirmation
          { confirmationId,
            connId,
            senderConf = SMPConfirmation {senderKey, e2ePubKey, connInfo},
            ownConnInfo
          }

  removeConfirmations :: SQLiteStore -> ConnId -> m ()
  removeConfirmations st connId =
    liftIO . withTransaction st $ \db ->
      DB.executeNamed
        db
        [sql|
          DELETE FROM conn_confirmations
          WHERE conn_id = :conn_id;
        |]
        [":conn_id" := connId]

  createInvitation :: SQLiteStore -> TVar ChaChaDRG -> NewInvitation -> m InvitationId
  createInvitation st gVar NewInvitation {contactConnId, connReq, recipientConnInfo} =
    liftIOEither . withTransaction st $ \db ->
      createWithRandomId gVar $ \invitationId ->
        DB.execute
          db
          [sql|
            INSERT INTO conn_invitations
            (invitation_id,  contact_conn_id, cr_invitation, recipient_conn_info, accepted) VALUES (?, ?, ?, ?, 0);
          |]
          (invitationId, contactConnId, connReq, recipientConnInfo)

  getInvitation :: SQLiteStore -> InvitationId -> m Invitation
  getInvitation st invitationId =
    liftIOEither . withTransaction st $ \db ->
      firstRow invitation SEInvitationNotFound $
        DB.query
          db
          [sql|
            SELECT contact_conn_id, cr_invitation, recipient_conn_info, own_conn_info, accepted
            FROM conn_invitations
            WHERE invitation_id = ?
              AND accepted = 0
          |]
          (Only invitationId)
    where
      invitation (contactConnId, connReq, recipientConnInfo, ownConnInfo, accepted) =
        Invitation {invitationId, contactConnId, connReq, recipientConnInfo, ownConnInfo, accepted}

  acceptInvitation :: SQLiteStore -> InvitationId -> ConnInfo -> m ()
  acceptInvitation st invitationId ownConnInfo =
    liftIO . withTransaction st $ \db -> do
      DB.executeNamed
        db
        [sql|
          UPDATE conn_invitations
          SET accepted = 1,
              own_conn_info = :own_conn_info
          WHERE invitation_id = :invitation_id
        |]
        [ ":own_conn_info" := ownConnInfo,
          ":invitation_id" := invitationId
        ]

  deleteInvitation :: SQLiteStore -> ConnId -> InvitationId -> m ()
  deleteInvitation st contactConnId invId =
    liftIOEither . withTransaction st $ \db ->
      runExceptT $
        ExceptT (getConn_ db contactConnId) >>= \case
          SomeConn SCContact _ ->
            liftIO $ DB.execute db "DELETE FROM conn_invitations WHERE contact_conn_id = ? AND invitation_id = ?" (contactConnId, invId)
          _ -> throwError SEConnNotFound

  updateRcvIds :: SQLiteStore -> ConnId -> m (InternalId, InternalRcvId, PrevExternalSndId, PrevRcvMsgHash)
  updateRcvIds st connId =
    liftIO . withTransaction st $ \db -> do
      (lastInternalId, lastInternalRcvId, lastExternalSndId, lastRcvHash) <- retrieveLastIdsAndHashRcv_ db connId
      let internalId = InternalId $ unId lastInternalId + 1
          internalRcvId = InternalRcvId $ unRcvId lastInternalRcvId + 1
      updateLastIdsRcv_ db connId internalId internalRcvId
      pure (internalId, internalRcvId, lastExternalSndId, lastRcvHash)

  createRcvMsg :: SQLiteStore -> ConnId -> RcvMsgData -> m ()
  createRcvMsg st connId rcvMsgData =
    liftIO . withTransaction st $ \db -> do
      insertRcvMsgBase_ db connId rcvMsgData
      insertRcvMsgDetails_ db connId rcvMsgData
      updateHashRcv_ db connId rcvMsgData

  updateSndIds :: SQLiteStore -> ConnId -> m (InternalId, InternalSndId, PrevSndMsgHash)
  updateSndIds st connId =
    liftIO . withTransaction st $ \db -> do
      (lastInternalId, lastInternalSndId, prevSndHash) <- retrieveLastIdsAndHashSnd_ db connId
      let internalId = InternalId $ unId lastInternalId + 1
          internalSndId = InternalSndId $ unSndId lastInternalSndId + 1
      updateLastIdsSnd_ db connId internalId internalSndId
      pure (internalId, internalSndId, prevSndHash)

  createSndMsg :: SQLiteStore -> ConnId -> SndMsgData -> m ()
  createSndMsg st connId sndMsgData =
    liftIO . withTransaction st $ \db -> do
      insertSndMsgBase_ db connId sndMsgData
      insertSndMsgDetails_ db connId sndMsgData
      updateHashSnd_ db connId sndMsgData

  getPendingMsgData :: SQLiteStore -> ConnId -> InternalId -> m (Maybe RcvQueue, (AMsgType, MsgBody))
  getPendingMsgData st connId msgId =
    liftIOEither . withTransaction st $ \db -> runExceptT $ do
      rq_ <- liftIO $ getRcvQueueByConnId_ db connId
      msgData <-
<<<<<<< HEAD
        ExceptT . firstRow id SEMsgNotFound $
          DB.query
            db
            [sql|
              SELECT m.msg_type, m.msg_body
              FROM messages m
              JOIN snd_messages s ON s.conn_alias = m.conn_alias AND s.internal_id = m.internal_id
              WHERE m.conn_alias = ? AND m.internal_id = ?
            |]
            (connId, msgId)
=======
        ExceptT $
          sndMsgData
            <$> DB.query
              db
              [sql|
                SELECT m.msg_type, m.msg_body
                FROM messages m
                JOIN snd_messages s ON s.conn_id = m.conn_id AND s.internal_id = m.internal_id
                WHERE m.conn_id = ? AND m.internal_id = ?
              |]
              (connId, msgId)
>>>>>>> 4d680428
      pure (rq_, msgData)

  getPendingMsgs :: SQLiteStore -> ConnId -> m [InternalId]
  getPendingMsgs st connId =
    liftIO . withTransaction st $ \db ->
      map fromOnly
        <$> DB.query db "SELECT internal_id FROM snd_messages WHERE conn_id = ?" (Only connId)

  checkRcvMsg :: SQLiteStore -> ConnId -> InternalId -> m ()
  checkRcvMsg st connId msgId =
    liftIOEither . withTransaction st $ \db ->
      hasMsg
        <$> DB.query
          db
          [sql|
            SELECT conn_id, internal_id
            FROM rcv_messages
            WHERE conn_id = ? AND internal_id = ?
          |]
          (connId, msgId)
    where
      hasMsg :: [(ConnId, InternalId)] -> Either StoreError ()
      hasMsg r = if null r then Left SEMsgNotFound else Right ()

  deleteMsg :: SQLiteStore -> ConnId -> InternalId -> m ()
  deleteMsg st connId msgId =
    liftIO . withTransaction st $ \db ->
<<<<<<< HEAD
      DB.execute db "DELETE FROM messages WHERE conn_alias = ? AND internal_id = ?" (connId, msgId)

  createRatchet :: SQLiteStore -> ConnId -> ARatchet -> m ()
  createRatchet st connId ratchet =
    liftIO . withTransaction st $ \db ->
      DB.execute db "INSERT INTO ratchets (conn_alias, ratchet) VALUES (?, ?)" (connId, ratchet)

  getRatchet :: SQLiteStore -> ConnId -> m (ARatchet, SkippedMsgKeys)
  getRatchet st connId =
    liftIOEither . withTransaction st $ \db -> runExceptT $ do
      (Only r) <-
        ExceptT . firstRow id SERatchetNotFound $
          DB.query db "SELECT ratchet FROM ratchets WHERE conn_alias = ? ORDER BY ratchet_id DESC LIMIT 1" (Only connId)
      smks <- liftIO $ skipped <$> DB.query db "SELECT header_key, msg_n, msg_key FROM skipped_messages WHERE conn_alias = ?" (Only connId)
      pure (r, smks)
    where
      skipped ms = foldl' addSkippedKey M.empty ms
      addSkippedKey smks (hk, msgN, mk) = M.alter (Just . addMsgKey) hk smks
        where
          addMsgKey = maybe (M.singleton msgN mk) (M.insert msgN mk)

  updateRatchet :: SQLiteStore -> ConnId -> ARatchet -> SkippedMsgDiff -> m ()
  updateRatchet st connId ratchet skipped =
    liftIO . withTransaction st $ \db -> do
      DB.execute db "UPDATE ratchets SET ratchet = ? WHERE conn_alias = ?" (ratchet, connId)
      case skipped of
        SMDNoChange -> pure ()
        SMDRemove hk msgN ->
          DB.execute db "DELETE FROM skipped_messages WHERE conn_alias = ? AND header_key = ? AND msg_n = ?" (connId, hk, msgN)
        SMDAdd smks ->
          forM_ (M.assocs smks) $ \(hk, mks) ->
            forM_ (M.assocs mks) $ \(msgN, mk) ->
              DB.execute db "INSERT INTO skipped_messages (conn_alias, header_key, msg_n, msg_key) VALUES (?, ?, ?, ?)" (connId, hk, msgN, mk)
=======
      DB.execute db "DELETE FROM messages WHERE conn_id = ? AND internal_id = ?;" (connId, msgId)
>>>>>>> 4d680428

-- * Auxiliary helpers

instance ToField QueueStatus where toField = toField . serializeQueueStatus

instance FromField QueueStatus where fromField = fromTextField_ queueStatusT

instance ToField InternalRcvId where toField (InternalRcvId x) = toField x

instance FromField InternalRcvId where fromField x = InternalRcvId <$> fromField x

instance ToField InternalSndId where toField (InternalSndId x) = toField x

instance FromField InternalSndId where fromField x = InternalSndId <$> fromField x

instance ToField InternalId where toField (InternalId x) = toField x

instance FromField InternalId where fromField x = InternalId <$> fromField x

instance ToField AMsgType where toField = toField . smpEncode

instance FromField AMsgType where fromField = blobFieldParser smpP

instance ToField MsgIntegrity where toField = toField . serializeMsgIntegrity

instance FromField MsgIntegrity where fromField = blobFieldParser msgIntegrityP

instance ToField SMPQueueUri where toField = toField . strEncode

instance FromField SMPQueueUri where fromField = blobFieldParser strP

instance ToField AConnectionRequestUri where toField = toField . strEncode

instance FromField AConnectionRequestUri where fromField = blobFieldParser strP

instance ConnectionModeI c => ToField (ConnectionRequestUri c) where toField = toField . strEncode

instance (E.Typeable c, ConnectionModeI c) => FromField (ConnectionRequestUri c) where fromField = blobFieldParser strP

instance ToField ConnectionMode where toField = toField . decodeLatin1 . strEncode

instance FromField ConnectionMode where fromField = fromTextField_ connModeT

instance ToField (SConnectionMode c) where toField = toField . connMode

instance FromField AConnectionMode where fromField = fromTextField_ $ fmap connMode' . connModeT

fromTextField_ :: (E.Typeable a) => (Text -> Maybe a) -> Field -> Ok a
fromTextField_ fromText = \case
  f@(Field (SQLText t) _) ->
    case fromText t of
      Just x -> Ok x
      _ -> returnError ConversionFailed f ("invalid text: " <> T.unpack t)
  f -> returnError ConversionFailed f "expecting SQLText column type"

listToEither :: e -> [a] -> Either e a
listToEither _ (x : _) = Right x
listToEither e _ = Left e

firstRow :: (a -> b) -> e -> IO [a] -> IO (Either e b)
firstRow f e a = second f . listToEither e <$> a

{- ORMOLU_DISABLE -}
-- SQLite.Simple only has these up to 10 fields, which is insufficient for some of our queries
instance (FromField a, FromField b, FromField c, FromField d, FromField e,
          FromField f, FromField g, FromField h, FromField i, FromField j,
          FromField k) =>
  FromRow (a,b,c,d,e,f,g,h,i,j,k) where
  fromRow = (,,,,,,,,,,) <$> field <*> field <*> field <*> field <*> field
                         <*> field <*> field <*> field <*> field <*> field
                         <*> field

instance (FromField a, FromField b, FromField c, FromField d, FromField e,
          FromField f, FromField g, FromField h, FromField i, FromField j,
          FromField k, FromField l) =>
  FromRow (a,b,c,d,e,f,g,h,i,j,k,l) where
  fromRow = (,,,,,,,,,,,) <$> field <*> field <*> field <*> field <*> field
                          <*> field <*> field <*> field <*> field <*> field
                          <*> field <*> field

instance (ToField a, ToField b, ToField c, ToField d, ToField e, ToField f,
          ToField g, ToField h, ToField i, ToField j, ToField k, ToField l) =>
  ToRow (a,b,c,d,e,f,g,h,i,j,k,l) where
  toRow (a,b,c,d,e,f,g,h,i,j,k,l) =
    [ toField a, toField b, toField c, toField d, toField e, toField f,
      toField g, toField h, toField i, toField j, toField k, toField l
    ]

{- ORMOLU_ENABLE -}

-- * Server upsert helper

upsertServer_ :: DB.Connection -> SMPServer -> IO ()
upsertServer_ dbConn SMPServer {host, port, keyHash} = do
  DB.executeNamed
    dbConn
    [sql|
      INSERT INTO servers (host, port, key_hash) VALUES (:host,:port,:key_hash)
      ON CONFLICT (host, port) DO UPDATE SET
        host=excluded.host,
        port=excluded.port,
        key_hash=excluded.key_hash;
    |]
    [":host" := host, ":port" := port, ":key_hash" := keyHash]

-- * createRcvConn helpers

insertRcvQueue_ :: DB.Connection -> ConnId -> RcvQueue -> IO ()
insertRcvQueue_ dbConn connId RcvQueue {..} = do
  DB.executeNamed
    dbConn
    [sql|
      INSERT INTO rcv_queues
        ( host, port, rcv_id, conn_id, rcv_private_key, rcv_dh_secret, e2e_priv_key, e2e_dh_secret, snd_id, status)
      VALUES
        (:host,:port,:rcv_id,:conn_id,:rcv_private_key,:rcv_dh_secret,:e2e_priv_key,:e2e_dh_secret,:snd_id,:status);
    |]
    [ ":host" := host server,
      ":port" := port server,
      ":rcv_id" := rcvId,
      ":conn_id" := connId,
      ":rcv_private_key" := rcvPrivateKey,
      ":rcv_dh_secret" := rcvDhSecret,
      ":e2e_priv_key" := e2ePrivKey,
      ":e2e_dh_secret" := e2eDhSecret,
      ":snd_id" := sndId,
      ":status" := status
    ]

-- * createSndConn helpers

insertSndQueue_ :: DB.Connection -> ConnId -> SndQueue -> IO ()
insertSndQueue_ dbConn connId SndQueue {..} = do
  DB.executeNamed
    dbConn
    [sql|
      INSERT INTO snd_queues
        ( host, port, snd_id, conn_id, snd_private_key, e2e_dh_secret, status)
      VALUES
        (:host,:port,:snd_id,:conn_id,:snd_private_key,:e2e_dh_secret,:status);
    |]
    [ ":host" := host server,
      ":port" := port server,
      ":snd_id" := sndId,
      ":conn_id" := connId,
      ":snd_private_key" := sndPrivateKey,
      ":e2e_dh_secret" := e2eDhSecret,
      ":status" := status
    ]

-- * getConn helpers

getConn_ :: DB.Connection -> ConnId -> IO (Either StoreError SomeConn)
getConn_ dbConn connId =
  getConnData_ dbConn connId >>= \case
    Nothing -> pure $ Left SEConnNotFound
    Just (connData, cMode) -> do
      rQ <- getRcvQueueByConnId_ dbConn connId
      sQ <- getSndQueueByConnId_ dbConn connId
      pure $ case (rQ, sQ, cMode) of
        (Just rcvQ, Just sndQ, CMInvitation) -> Right $ SomeConn SCDuplex (DuplexConnection connData rcvQ sndQ)
        (Just rcvQ, Nothing, CMInvitation) -> Right $ SomeConn SCRcv (RcvConnection connData rcvQ)
        (Nothing, Just sndQ, CMInvitation) -> Right $ SomeConn SCSnd (SndConnection connData sndQ)
        (Just rcvQ, Nothing, CMContact) -> Right $ SomeConn SCContact (ContactConnection connData rcvQ)
        _ -> Left SEConnNotFound

getConnData_ :: DB.Connection -> ConnId -> IO (Maybe (ConnData, ConnectionMode))
getConnData_ dbConn connId' =
  connData
    <$> DB.query dbConn "SELECT conn_id, conn_mode FROM connections WHERE conn_id = ?;" (Only connId')
  where
    connData [(connId, cMode)] = Just (ConnData {connId}, cMode)
    connData _ = Nothing

getRcvQueueByConnId_ :: DB.Connection -> ConnId -> IO (Maybe RcvQueue)
getRcvQueueByConnId_ dbConn connId =
  rcvQueue
    <$> DB.query
      dbConn
      [sql|
        SELECT s.key_hash, q.host, q.port, q.rcv_id, q.rcv_private_key, q.rcv_dh_secret,
          q.e2e_priv_key, q.e2e_dh_secret, q.snd_id, q.status
        FROM rcv_queues q
        INNER JOIN servers s ON q.host = s.host AND q.port = s.port
        WHERE q.conn_id = ?;
      |]
      (Only connId)
  where
    rcvQueue [(keyHash, host, port, rcvId, rcvPrivateKey, rcvDhSecret, e2ePrivKey, e2eDhSecret, sndId, status)] =
      let server = SMPServer host port keyHash
       in Just RcvQueue {server, rcvId, rcvPrivateKey, rcvDhSecret, e2ePrivKey, e2eDhSecret, sndId, status}
    rcvQueue _ = Nothing

getSndQueueByConnId_ :: DB.Connection -> ConnId -> IO (Maybe SndQueue)
getSndQueueByConnId_ dbConn connId =
  sndQueue
    <$> DB.query
      dbConn
      [sql|
        SELECT s.key_hash, q.host, q.port, q.snd_id, q.snd_private_key, q.e2e_dh_secret, q.status
        FROM snd_queues q
        INNER JOIN servers s ON q.host = s.host AND q.port = s.port
        WHERE q.conn_id = ?;
      |]
      (Only connId)
  where
    sndQueue [(keyHash, host, port, sndId, sndPrivateKey, e2eDhSecret, status)] =
      let server = SMPServer host port keyHash
       in Just SndQueue {server, sndId, sndPrivateKey, e2eDhSecret, status}
    sndQueue _ = Nothing

-- * updateRcvIds helpers

retrieveLastIdsAndHashRcv_ :: DB.Connection -> ConnId -> IO (InternalId, InternalRcvId, PrevExternalSndId, PrevRcvMsgHash)
retrieveLastIdsAndHashRcv_ dbConn connId = do
  [(lastInternalId, lastInternalRcvId, lastExternalSndId, lastRcvHash)] <-
    DB.queryNamed
      dbConn
      [sql|
        SELECT last_internal_msg_id, last_internal_rcv_msg_id, last_external_snd_msg_id, last_rcv_msg_hash
        FROM connections
        WHERE conn_id = :conn_id;
      |]
      [":conn_id" := connId]
  return (lastInternalId, lastInternalRcvId, lastExternalSndId, lastRcvHash)

updateLastIdsRcv_ :: DB.Connection -> ConnId -> InternalId -> InternalRcvId -> IO ()
updateLastIdsRcv_ dbConn connId newInternalId newInternalRcvId =
  DB.executeNamed
    dbConn
    [sql|
      UPDATE connections
      SET last_internal_msg_id = :last_internal_msg_id,
          last_internal_rcv_msg_id = :last_internal_rcv_msg_id
      WHERE conn_id = :conn_id;
    |]
    [ ":last_internal_msg_id" := newInternalId,
      ":last_internal_rcv_msg_id" := newInternalRcvId,
      ":conn_id" := connId
    ]

-- * createRcvMsg helpers

insertRcvMsgBase_ :: DB.Connection -> ConnId -> RcvMsgData -> IO ()
insertRcvMsgBase_ dbConn connId RcvMsgData {msgMeta, msgType, msgBody, internalRcvId} = do
  let MsgMeta {recipient = (internalId, internalTs)} = msgMeta
  DB.executeNamed
    dbConn
    [sql|
      INSERT INTO messages
        ( conn_id, internal_id, internal_ts, internal_rcv_id, internal_snd_id, msg_type, msg_body)
      VALUES
        (:conn_id,:internal_id,:internal_ts,:internal_rcv_id,            NULL,:msg_type, :msg_body);
    |]
    [ ":conn_id" := connId,
      ":internal_id" := internalId,
      ":internal_ts" := internalTs,
      ":internal_rcv_id" := internalRcvId,
      ":msg_type" := msgType,
      ":msg_body" := msgBody
    ]

insertRcvMsgDetails_ :: DB.Connection -> ConnId -> RcvMsgData -> IO ()
insertRcvMsgDetails_ dbConn connId RcvMsgData {msgMeta, internalRcvId, internalHash, externalPrevSndHash} = do
  let MsgMeta {integrity, recipient, broker, sndMsgId} = msgMeta
  DB.executeNamed
    dbConn
    [sql|
      INSERT INTO rcv_messages
        ( conn_id, internal_rcv_id, internal_id, external_snd_id,
          broker_id, broker_ts,
          internal_hash, external_prev_snd_hash, integrity)
      VALUES
        (:conn_id,:internal_rcv_id,:internal_id,:external_snd_id,
         :broker_id,:broker_ts,
         :internal_hash,:external_prev_snd_hash,:integrity);
    |]
    [ ":conn_id" := connId,
      ":internal_rcv_id" := internalRcvId,
      ":internal_id" := fst recipient,
      ":external_snd_id" := sndMsgId,
      ":broker_id" := fst broker,
      ":broker_ts" := snd broker,
      ":internal_hash" := internalHash,
      ":external_prev_snd_hash" := externalPrevSndHash,
      ":integrity" := integrity
    ]

updateHashRcv_ :: DB.Connection -> ConnId -> RcvMsgData -> IO ()
updateHashRcv_ dbConn connId RcvMsgData {msgMeta, internalHash, internalRcvId} =
  DB.executeNamed
    dbConn
    -- last_internal_rcv_msg_id equality check prevents race condition in case next id was reserved
    [sql|
      UPDATE connections
      SET last_external_snd_msg_id = :last_external_snd_msg_id,
          last_rcv_msg_hash = :last_rcv_msg_hash
      WHERE conn_id = :conn_id
        AND last_internal_rcv_msg_id = :last_internal_rcv_msg_id;
    |]
    [ ":last_external_snd_msg_id" := sndMsgId (msgMeta :: MsgMeta),
      ":last_rcv_msg_hash" := internalHash,
      ":conn_id" := connId,
      ":last_internal_rcv_msg_id" := internalRcvId
    ]

-- * updateSndIds helpers

retrieveLastIdsAndHashSnd_ :: DB.Connection -> ConnId -> IO (InternalId, InternalSndId, PrevSndMsgHash)
retrieveLastIdsAndHashSnd_ dbConn connId = do
  [(lastInternalId, lastInternalSndId, lastSndHash)] <-
    DB.queryNamed
      dbConn
      [sql|
        SELECT last_internal_msg_id, last_internal_snd_msg_id, last_snd_msg_hash
        FROM connections
        WHERE conn_id = :conn_id;
      |]
      [":conn_id" := connId]
  return (lastInternalId, lastInternalSndId, lastSndHash)

updateLastIdsSnd_ :: DB.Connection -> ConnId -> InternalId -> InternalSndId -> IO ()
updateLastIdsSnd_ dbConn connId newInternalId newInternalSndId =
  DB.executeNamed
    dbConn
    [sql|
      UPDATE connections
      SET last_internal_msg_id = :last_internal_msg_id,
          last_internal_snd_msg_id = :last_internal_snd_msg_id
      WHERE conn_id = :conn_id;
    |]
    [ ":last_internal_msg_id" := newInternalId,
      ":last_internal_snd_msg_id" := newInternalSndId,
      ":conn_id" := connId
    ]

-- * createSndMsg helpers

insertSndMsgBase_ :: DB.Connection -> ConnId -> SndMsgData -> IO ()
insertSndMsgBase_ dbConn connId SndMsgData {..} = do
  DB.executeNamed
    dbConn
    [sql|
      INSERT INTO messages
        ( conn_id, internal_id, internal_ts, internal_rcv_id, internal_snd_id, msg_type, msg_body)
      VALUES
        (:conn_id,:internal_id,:internal_ts,            NULL,:internal_snd_id,:msg_type, :msg_body);
    |]
    [ ":conn_id" := connId,
      ":internal_id" := internalId,
      ":internal_ts" := internalTs,
      ":internal_snd_id" := internalSndId,
      ":msg_type" := msgType,
      ":msg_body" := msgBody
    ]

insertSndMsgDetails_ :: DB.Connection -> ConnId -> SndMsgData -> IO ()
insertSndMsgDetails_ dbConn connId SndMsgData {..} =
  DB.executeNamed
    dbConn
    [sql|
      INSERT INTO snd_messages
        ( conn_id, internal_snd_id, internal_id, internal_hash, previous_msg_hash)
      VALUES
        (:conn_id,:internal_snd_id,:internal_id,:internal_hash,:previous_msg_hash);
    |]
    [ ":conn_id" := connId,
      ":internal_snd_id" := internalSndId,
      ":internal_id" := internalId,
      ":internal_hash" := internalHash,
      ":previous_msg_hash" := prevMsgHash
    ]

updateHashSnd_ :: DB.Connection -> ConnId -> SndMsgData -> IO ()
updateHashSnd_ dbConn connId SndMsgData {..} =
  DB.executeNamed
    dbConn
    -- last_internal_snd_msg_id equality check prevents race condition in case next id was reserved
    [sql|
      UPDATE connections
      SET last_snd_msg_hash = :last_snd_msg_hash
      WHERE conn_id = :conn_id
        AND last_internal_snd_msg_id = :last_internal_snd_msg_id;
    |]
    [ ":last_snd_msg_hash" := internalHash,
      ":conn_id" := connId,
      ":last_internal_snd_msg_id" := internalSndId
    ]

-- create record with a random ID
createWithRandomId :: TVar ChaChaDRG -> (ByteString -> IO ()) -> IO (Either StoreError ByteString)
createWithRandomId gVar create = tryCreate 3
  where
    tryCreate :: Int -> IO (Either StoreError ByteString)
    tryCreate 0 = pure $ Left SEUniqueID
    tryCreate n = do
      id' <- randomId gVar 12
      E.try (create id') >>= \case
        Right _ -> pure $ Right id'
        Left e
          | DB.sqlError e == DB.ErrorConstraint -> tryCreate (n - 1)
          | otherwise -> pure . Left . SEInternal $ bshow e

randomId :: TVar ChaChaDRG -> Int -> IO ByteString
randomId gVar n = U.encode <$> (atomically . stateTVar gVar $ randomBytesGenerate n)<|MERGE_RESOLUTION|>--- conflicted
+++ resolved
@@ -443,30 +443,16 @@
     liftIOEither . withTransaction st $ \db -> runExceptT $ do
       rq_ <- liftIO $ getRcvQueueByConnId_ db connId
       msgData <-
-<<<<<<< HEAD
         ExceptT . firstRow id SEMsgNotFound $
           DB.query
             db
             [sql|
-              SELECT m.msg_type, m.msg_body
-              FROM messages m
-              JOIN snd_messages s ON s.conn_alias = m.conn_alias AND s.internal_id = m.internal_id
-              WHERE m.conn_alias = ? AND m.internal_id = ?
-            |]
-            (connId, msgId)
-=======
-        ExceptT $
-          sndMsgData
-            <$> DB.query
-              db
-              [sql|
                 SELECT m.msg_type, m.msg_body
                 FROM messages m
                 JOIN snd_messages s ON s.conn_id = m.conn_id AND s.internal_id = m.internal_id
                 WHERE m.conn_id = ? AND m.internal_id = ?
               |]
-              (connId, msgId)
->>>>>>> 4d680428
+            (connId, msgId)
       pure (rq_, msgData)
 
   getPendingMsgs :: SQLiteStore -> ConnId -> m [InternalId]
@@ -494,21 +480,20 @@
   deleteMsg :: SQLiteStore -> ConnId -> InternalId -> m ()
   deleteMsg st connId msgId =
     liftIO . withTransaction st $ \db ->
-<<<<<<< HEAD
-      DB.execute db "DELETE FROM messages WHERE conn_alias = ? AND internal_id = ?" (connId, msgId)
+      DB.execute db "DELETE FROM messages WHERE conn_id = ? AND internal_id = ?;" (connId, msgId)
 
   createRatchet :: SQLiteStore -> ConnId -> ARatchet -> m ()
   createRatchet st connId ratchet =
     liftIO . withTransaction st $ \db ->
-      DB.execute db "INSERT INTO ratchets (conn_alias, ratchet) VALUES (?, ?)" (connId, ratchet)
+      DB.execute db "INSERT INTO ratchets (conn_id, ratchet) VALUES (?, ?)" (connId, ratchet)
 
   getRatchet :: SQLiteStore -> ConnId -> m (ARatchet, SkippedMsgKeys)
   getRatchet st connId =
     liftIOEither . withTransaction st $ \db -> runExceptT $ do
       (Only r) <-
         ExceptT . firstRow id SERatchetNotFound $
-          DB.query db "SELECT ratchet FROM ratchets WHERE conn_alias = ? ORDER BY ratchet_id DESC LIMIT 1" (Only connId)
-      smks <- liftIO $ skipped <$> DB.query db "SELECT header_key, msg_n, msg_key FROM skipped_messages WHERE conn_alias = ?" (Only connId)
+          DB.query db "SELECT ratchet FROM ratchets WHERE conn_id = ? ORDER BY ratchet_id DESC LIMIT 1" (Only connId)
+      smks <- liftIO $ skipped <$> DB.query db "SELECT header_key, msg_n, msg_key FROM skipped_messages WHERE conn_id = ?" (Only connId)
       pure (r, smks)
     where
       skipped ms = foldl' addSkippedKey M.empty ms
@@ -519,18 +504,15 @@
   updateRatchet :: SQLiteStore -> ConnId -> ARatchet -> SkippedMsgDiff -> m ()
   updateRatchet st connId ratchet skipped =
     liftIO . withTransaction st $ \db -> do
-      DB.execute db "UPDATE ratchets SET ratchet = ? WHERE conn_alias = ?" (ratchet, connId)
+      DB.execute db "UPDATE ratchets SET ratchet = ? WHERE conn_id = ?" (ratchet, connId)
       case skipped of
         SMDNoChange -> pure ()
         SMDRemove hk msgN ->
-          DB.execute db "DELETE FROM skipped_messages WHERE conn_alias = ? AND header_key = ? AND msg_n = ?" (connId, hk, msgN)
+          DB.execute db "DELETE FROM skipped_messages WHERE conn_id = ? AND header_key = ? AND msg_n = ?" (connId, hk, msgN)
         SMDAdd smks ->
           forM_ (M.assocs smks) $ \(hk, mks) ->
             forM_ (M.assocs mks) $ \(msgN, mk) ->
-              DB.execute db "INSERT INTO skipped_messages (conn_alias, header_key, msg_n, msg_key) VALUES (?, ?, ?, ?)" (connId, hk, msgN, mk)
-=======
-      DB.execute db "DELETE FROM messages WHERE conn_id = ? AND internal_id = ?;" (connId, msgId)
->>>>>>> 4d680428
+              DB.execute db "INSERT INTO skipped_messages (conn_id, header_key, msg_n, msg_key) VALUES (?, ?, ?, ?)" (connId, hk, msgN, mk)
 
 -- * Auxiliary helpers
 

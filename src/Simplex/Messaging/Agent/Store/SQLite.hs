--- conflicted
+++ resolved
@@ -69,18 +69,11 @@
   liftIO . createSchema $ dbConn store
   return store
 
-<<<<<<< HEAD
-connectSQLiteStore :: MonadUnliftIO m => String -> m SQLiteStore
-connectSQLiteStore dbFilename = do
-  dbConn <- liftIO $ DB.open dbFilename
-  liftIO $ DB.execute_ dbConn "PRAGMA foreign_keys = ON;"
-  return SQLiteStore {dbFilename, dbConn}
-=======
 connectSQLiteStore :: MonadUnliftIO m => FilePath -> m SQLiteStore
 connectSQLiteStore dbFilePath = do
   dbConn <- liftIO $ DB.open dbFilePath
+  liftIO $ DB.execute_ dbConn "PRAGMA foreign_keys = ON;"
   return SQLiteStore {dbFilePath, dbConn}
->>>>>>> 08171e98
 
 instance (MonadUnliftIO m, MonadError StoreError m) => MonadAgentStore SQLiteStore m where
   createRcvConn :: SQLiteStore -> RcvQueue -> m ()

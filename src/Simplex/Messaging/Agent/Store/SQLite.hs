--- conflicted
+++ resolved
@@ -19,10 +19,6 @@
 {-# LANGUAGE TupleSections #-}
 {-# LANGUAGE TypeOperators #-}
 {-# LANGUAGE UndecidableInstances #-}
-<<<<<<< HEAD
-=======
-{-# OPTIONS_GHC -fno-warn-ambiguous-fields #-}
->>>>>>> cf8b9c12
 {-# OPTIONS_GHC -fno-warn-orphans #-}
 
 module Simplex.Messaging.Agent.Store.SQLite
@@ -217,7 +213,6 @@
   )
 where
 
-import Control.Concurrent.STM (stateTVar)
 import Control.Monad.Except
 import Crypto.Random (ChaChaDRG, randomBytesGenerate)
 import Data.Aeson (FromJSON, ToJSON)

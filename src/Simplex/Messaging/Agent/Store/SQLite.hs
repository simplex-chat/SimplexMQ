--- conflicted
+++ resolved
@@ -35,9 +35,9 @@
     setRcvQueueConfirmedE2E,
     setSndQueueStatus,
     getRcvQueue,
-    -- RcvQueue notifier key and ID
+    -- RcvQueue notifications fields
     setRcvQueueNotifierKey,
-    setRcvQueueNotifierId,
+    setRcvQueueNtfIdDhKey,
     -- Confirmations
     createConfirmation,
     acceptConfirmation,
@@ -351,19 +351,6 @@
 getRcvQueue db connId =
   maybe (Left SEConnNotFound) Right <$> getRcvQueueByConnId_ db connId
 
-<<<<<<< HEAD
-  setRcvQueueNtfIdDhKey :: SQLiteStore -> ConnId -> NotifierId -> RcvNtfDhSecret -> m ()
-  setRcvQueueNtfIdDhKey st connId nId rcvNtfDhSecret =
-    liftIO . withTransaction st $ \db ->
-      DB.execute
-        db
-        [sql|
-          UPDATE rcv_queues
-          SET ntf_id = ?, rcv_ntf_dh_secret = ?
-          WHERE conn_id = ?
-        |]
-        (nId, rcvNtfDhSecret, connId)
-=======
 setRcvQueueNotifierKey :: DB.Connection -> ConnId -> NtfPublicVerifyKey -> NtfPrivateSignKey -> IO ()
 setRcvQueueNotifierKey db connId ntfPublicKey ntfPrivateKey =
   DB.execute
@@ -374,18 +361,17 @@
       WHERE conn_id = ?
     |]
     (ntfPublicKey, ntfPrivateKey, connId)
->>>>>>> 7fa4862a
-
-setRcvQueueNotifierId :: DB.Connection -> ConnId -> NotifierId -> IO ()
-setRcvQueueNotifierId db connId nId =
+
+setRcvQueueNtfIdDhKey :: DB.Connection -> ConnId -> NotifierId -> RcvNtfDhSecret -> IO ()
+setRcvQueueNtfIdDhKey db connId nId rcvNtfDhSecret =
   DB.execute
     db
     [sql|
       UPDATE rcv_queues
-      SET ntf_id = ?
+      SET ntf_id = ?, rcv_ntf_dh_secret = ?
       WHERE conn_id = ?
     |]
-    (nId, connId)
+    (nId, rcvNtfDhSecret, connId)
 
 createConfirmation :: DB.Connection -> TVar ChaChaDRG -> NewConfirmation -> IO (Either StoreError ConfirmationId)
 createConfirmation db gVar NewConfirmation {connId, senderConf = SMPConfirmation {senderKey, e2ePubKey, connInfo, smpReplyQueues}, ratchetState} =

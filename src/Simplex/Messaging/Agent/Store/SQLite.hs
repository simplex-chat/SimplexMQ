--- conflicted
+++ resolved
@@ -138,15 +138,9 @@
       updateRcvQueueStatus dbConn rcvQueue status
 
   setRcvQueueActive :: SQLiteStore -> RcvQueue -> VerificationKey -> m ()
-<<<<<<< HEAD
-  setRcvQueueActive SQLiteStore {dbConn} sndQueue verifyKey =
-    liftIO $
-      updateRcvQueueActive dbConn sndQueue verifyKey
-=======
   setRcvQueueActive SQLiteStore {dbConn} rcvQueue verifyKey =
     liftIO $
       updateRcvQueueActive dbConn rcvQueue verifyKey
->>>>>>> 81670352
 
   setSndQueueStatus :: SQLiteStore -> SndQueue -> QueueStatus -> m ()
   setSndQueueStatus SQLiteStore {dbConn} sndQueue status =

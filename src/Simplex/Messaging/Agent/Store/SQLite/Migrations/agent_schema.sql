CREATE TABLE migrations(
  name TEXT NOT NULL,
  ts TEXT NOT NULL,
  PRIMARY KEY(name)
);
CREATE TABLE servers(
  host TEXT NOT NULL,
  port TEXT NOT NULL,
  key_hash BLOB NOT NULL,
  PRIMARY KEY(host, port)
) WITHOUT ROWID;
CREATE TABLE connections(
  conn_id BLOB NOT NULL PRIMARY KEY,
  conn_mode TEXT NOT NULL,
  last_internal_msg_id INTEGER NOT NULL DEFAULT 0,
  last_internal_rcv_msg_id INTEGER NOT NULL DEFAULT 0,
  last_internal_snd_msg_id INTEGER NOT NULL DEFAULT 0,
  last_external_snd_msg_id INTEGER NOT NULL DEFAULT 0,
  last_rcv_msg_hash BLOB NOT NULL DEFAULT x'',
  last_snd_msg_hash BLOB NOT NULL DEFAULT x'',
  smp_agent_version INTEGER NOT NULL DEFAULT 1
  ,
  duplex_handshake INTEGER NULL DEFAULT 0,
  enable_ntfs INTEGER
) WITHOUT ROWID;
CREATE TABLE rcv_queues(
  host TEXT NOT NULL,
  port TEXT NOT NULL,
  rcv_id BLOB NOT NULL,
  conn_id BLOB NOT NULL REFERENCES connections ON DELETE CASCADE,
  rcv_private_key BLOB NOT NULL,
  rcv_dh_secret BLOB NOT NULL,
  e2e_priv_key BLOB NOT NULL,
  e2e_dh_secret BLOB,
  snd_id BLOB NOT NULL,
  snd_key BLOB,
  status TEXT NOT NULL,
  smp_server_version INTEGER NOT NULL DEFAULT 1,
  smp_client_version INTEGER,
  ntf_public_key BLOB,
  ntf_private_key BLOB,
  ntf_id BLOB,
  rcv_ntf_dh_secret BLOB,
  rcv_queue_id INTEGER NULL,
  rcv_queue_action TEXT NULL,
  rcv_queue_action_ts TEXT NULL,
  curr_rcv_queue INTEGER CHECK(curr_rcv_queue NOT NULL),
  next_rcv_queue_id INTEGER NULL,
  created_at TEXT CHECK(created_at NOT NULL),
  updated_at TEXT CHECK(updated_at NOT NULL),
  PRIMARY KEY(host, port, rcv_id),
  FOREIGN KEY(host, port) REFERENCES servers
  ON DELETE RESTRICT ON UPDATE CASCADE,
  UNIQUE(host, port, snd_id)
) WITHOUT ROWID;
CREATE TABLE snd_queues(
  host TEXT NOT NULL,
  port TEXT NOT NULL,
  snd_id BLOB NOT NULL,
  conn_id BLOB NOT NULL REFERENCES connections ON DELETE CASCADE,
  snd_private_key BLOB NOT NULL,
  e2e_dh_secret BLOB NOT NULL,
  status TEXT NOT NULL,
  smp_server_version INTEGER NOT NULL DEFAULT 1,
  smp_client_version INTEGER NOT NULL DEFAULT 1,
  snd_public_key BLOB,
  e2e_pub_key BLOB,
  snd_queue_id INTEGER NULL,
  snd_queue_action TEXT NULL,
  snd_queue_action_ts TEXT NULL,
  curr_snd_queue INTEGER CHECK(curr_snd_queue NOT NULL),
  next_snd_queue_id INTEGER NULL,
  created_at TEXT CHECK(created_at NOT NULL),
  updated_at TEXT CHECK(updated_at NOT NULL),
  PRIMARY KEY(host, port, snd_id),
  FOREIGN KEY(host, port) REFERENCES servers
  ON DELETE RESTRICT ON UPDATE CASCADE
) WITHOUT ROWID;
CREATE TABLE messages(
  conn_id BLOB NOT NULL REFERENCES connections(conn_id)
  ON DELETE CASCADE,
  internal_id INTEGER NOT NULL,
  internal_ts TEXT NOT NULL,
  internal_rcv_id INTEGER,
  internal_snd_id INTEGER,
  msg_type BLOB NOT NULL, --(H)ELLO,(R)EPLY,(D)ELETE. Should SMP confirmation be saved too?
  msg_body BLOB NOT NULL DEFAULT x'',
  msg_flags TEXT NULL,
  PRIMARY KEY(conn_id, internal_id),
  FOREIGN KEY(conn_id, internal_rcv_id) REFERENCES rcv_messages
  ON DELETE CASCADE DEFERRABLE INITIALLY DEFERRED,
  FOREIGN KEY(conn_id, internal_snd_id) REFERENCES snd_messages
  ON DELETE CASCADE DEFERRABLE INITIALLY DEFERRED
) WITHOUT ROWID;
CREATE TABLE rcv_messages(
  conn_id BLOB NOT NULL,
  internal_rcv_id INTEGER NOT NULL,
  internal_id INTEGER NOT NULL,
  external_snd_id INTEGER NOT NULL,
  broker_id BLOB NOT NULL,
  broker_ts TEXT NOT NULL,
  internal_hash BLOB NOT NULL,
  external_prev_snd_hash BLOB NOT NULL,
  integrity BLOB NOT NULL,
  user_ack INTEGER NULL DEFAULT 0,
  PRIMARY KEY(conn_id, internal_rcv_id),
  FOREIGN KEY(conn_id, internal_id) REFERENCES messages
  ON DELETE CASCADE
) WITHOUT ROWID;
CREATE TABLE snd_messages(
  conn_id BLOB NOT NULL,
  internal_snd_id INTEGER NOT NULL,
  internal_id INTEGER NOT NULL,
  internal_hash BLOB NOT NULL,
  previous_msg_hash BLOB NOT NULL DEFAULT x'',
  PRIMARY KEY(conn_id, internal_snd_id),
  FOREIGN KEY(conn_id, internal_id) REFERENCES messages
  ON DELETE CASCADE
) WITHOUT ROWID;
CREATE TABLE conn_confirmations(
  confirmation_id BLOB NOT NULL PRIMARY KEY,
  conn_id BLOB NOT NULL REFERENCES connections ON DELETE CASCADE,
  e2e_snd_pub_key BLOB NOT NULL, -- TODO per-queue key. Split?
  sender_key BLOB NOT NULL, -- TODO per-queue key. Split?
  ratchet_state BLOB NOT NULL,
  sender_conn_info BLOB NOT NULL,
  accepted INTEGER NOT NULL,
  own_conn_info BLOB,
  created_at TEXT NOT NULL DEFAULT(datetime('now'))
  ,
  smp_reply_queues BLOB NULL,
  smp_client_version INTEGER
) WITHOUT ROWID;
CREATE TABLE conn_invitations(
  invitation_id BLOB NOT NULL PRIMARY KEY,
  contact_conn_id BLOB NOT NULL REFERENCES connections ON DELETE CASCADE,
  cr_invitation BLOB NOT NULL,
  recipient_conn_info BLOB NOT NULL,
  accepted INTEGER NOT NULL DEFAULT 0,
  own_conn_info BLOB,
  created_at TEXT NOT NULL DEFAULT(datetime('now'))
) WITHOUT ROWID;
CREATE TABLE ratchets(
  conn_id BLOB NOT NULL PRIMARY KEY REFERENCES connections
  ON DELETE CASCADE,
  -- x3dh keys are not saved on the sending side(the side accepting the connection)
  x3dh_priv_key_1 BLOB,
  x3dh_priv_key_2 BLOB,
  -- ratchet is initially empty on the receiving side(the side offering the connection)
  ratchet_state BLOB,
  e2e_version INTEGER NOT NULL DEFAULT 1
) WITHOUT ROWID;
CREATE TABLE skipped_messages(
  skipped_message_id INTEGER PRIMARY KEY,
  conn_id BLOB NOT NULL REFERENCES ratchets
  ON DELETE CASCADE,
  header_key BLOB NOT NULL,
  msg_n INTEGER NOT NULL,
  msg_key BLOB NOT NULL
);
CREATE TABLE ntf_servers(
  ntf_host TEXT NOT NULL,
  ntf_port TEXT NOT NULL,
  ntf_key_hash BLOB NOT NULL,
  created_at TEXT NOT NULL DEFAULT(datetime('now')),
  updated_at TEXT NOT NULL DEFAULT(datetime('now')),
  PRIMARY KEY(ntf_host, ntf_port)
) WITHOUT ROWID;
CREATE TABLE ntf_tokens(
  provider TEXT NOT NULL, -- apns
  device_token TEXT NOT NULL, -- ! this field is mislabeled and is actually saved as binary
  ntf_host TEXT NOT NULL,
  ntf_port TEXT NOT NULL,
  tkn_id BLOB, -- token ID assigned by notifications server
  tkn_pub_key BLOB NOT NULL, -- client's public key to verify token commands(used by server, for repeat registraions)
tkn_priv_key BLOB NOT NULL, -- client's private key to sign token commands
tkn_pub_dh_key BLOB NOT NULL, -- client's public DH key(for repeat registraions)
tkn_priv_dh_key BLOB NOT NULL, -- client's private DH key(for repeat registraions)
tkn_dh_secret BLOB, -- DH secret for e2e encryption of notifications
  tkn_status TEXT NOT NULL,
  tkn_action BLOB,
  created_at TEXT NOT NULL DEFAULT(datetime('now')),
  updated_at TEXT NOT NULL DEFAULT(datetime('now')),
  ntf_mode TEXT NULL, -- this is to check token status periodically to know when it was last checked
  PRIMARY KEY(provider, device_token, ntf_host, ntf_port),
  FOREIGN KEY(ntf_host, ntf_port) REFERENCES ntf_servers
  ON DELETE RESTRICT ON UPDATE CASCADE
) WITHOUT ROWID;
CREATE UNIQUE INDEX idx_rcv_queues_ntf ON rcv_queues(host, port, ntf_id);
CREATE TABLE ntf_subscriptions(
  conn_id BLOB NOT NULL,
  smp_host TEXT NULL,
  smp_port TEXT NULL,
  smp_ntf_id BLOB,
  ntf_host TEXT NOT NULL,
  ntf_port TEXT NOT NULL,
  ntf_sub_id BLOB,
  ntf_sub_status TEXT NOT NULL, -- see NtfAgentSubStatus
  ntf_sub_action TEXT, -- if there is an action required on this subscription: NtfSubNTFAction
  ntf_sub_smp_action TEXT, -- action with SMP server: NtfSubSMPAction; only one of this and ntf_sub_action can(should) be not null in same record
  ntf_sub_action_ts TEXT, -- the earliest time for the action, e.g. checks can be scheduled every X hours
  updated_by_supervisor INTEGER NOT NULL DEFAULT 0, -- to be checked on updates by workers to not overwrite supervisor command(state still should be updated)
  created_at TEXT NOT NULL DEFAULT(datetime('now')),
  updated_at TEXT NOT NULL DEFAULT(datetime('now')),
  PRIMARY KEY(conn_id),
  FOREIGN KEY(smp_host, smp_port) REFERENCES servers(host, port)
  ON DELETE SET NULL ON UPDATE CASCADE,
  FOREIGN KEY(ntf_host, ntf_port) REFERENCES ntf_servers
  ON DELETE RESTRICT ON UPDATE CASCADE
) WITHOUT ROWID;
<<<<<<< HEAD
CREATE UNIQUE INDEX idx_rcv_queue_id ON rcv_queues(rcv_queue_id);
CREATE UNIQUE INDEX idx_next_rcv_queue_id ON rcv_queues(next_rcv_queue_id);
CREATE UNIQUE INDEX idx_snd_queue_id ON snd_queues(snd_queue_id);
CREATE UNIQUE INDEX idx_next_snd_queue_id ON snd_queues(next_snd_queue_id);
=======
CREATE TABLE commands(
  command_id INTEGER PRIMARY KEY,
  conn_id BLOB NOT NULL REFERENCES connections ON DELETE CASCADE,
  host TEXT,
  port TEXT,
  command TEXT NOT NULL,
  command_version INTEGER NOT NULL DEFAULT 1,
  FOREIGN KEY(host, port) REFERENCES servers
  ON DELETE RESTRICT ON UPDATE CASCADE
);
>>>>>>> 882d2b12
<|MERGE_RESOLUTION|>--- conflicted
+++ resolved
@@ -208,12 +208,10 @@
   FOREIGN KEY(ntf_host, ntf_port) REFERENCES ntf_servers
   ON DELETE RESTRICT ON UPDATE CASCADE
 ) WITHOUT ROWID;
-<<<<<<< HEAD
 CREATE UNIQUE INDEX idx_rcv_queue_id ON rcv_queues(rcv_queue_id);
 CREATE UNIQUE INDEX idx_next_rcv_queue_id ON rcv_queues(next_rcv_queue_id);
 CREATE UNIQUE INDEX idx_snd_queue_id ON snd_queues(snd_queue_id);
 CREATE UNIQUE INDEX idx_next_snd_queue_id ON snd_queues(next_snd_queue_id);
-=======
 CREATE TABLE commands(
   command_id INTEGER PRIMARY KEY,
   conn_id BLOB NOT NULL REFERENCES connections ON DELETE CASCADE,
@@ -223,5 +221,4 @@
   command_version INTEGER NOT NULL DEFAULT 1,
   FOREIGN KEY(host, port) REFERENCES servers
   ON DELETE RESTRICT ON UPDATE CASCADE
-);
->>>>>>> 882d2b12
+);
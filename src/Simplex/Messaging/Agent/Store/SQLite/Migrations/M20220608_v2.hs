{-# LANGUAGE QuasiQuotes #-}

module Simplex.Messaging.Agent.Store.SQLite.Migrations.M20220608_v2 where

import Database.SQLite.Simple (Query)
import Database.SQLite.Simple.QQ (sql)

m20220608_v2 :: Query
m20220608_v2 =
  [sql|
ALTER TABLE messages ADD COLUMN msg_flags TEXT NULL;

ALTER TABLE conn_confirmations ADD COLUMN smp_reply_queues BLOB NULL;

ALTER TABLE connections ADD COLUMN duplex_handshake INTEGER NULL DEFAULT 0;

<<<<<<< HEAD
ALTER TABLE rcv_queues ADD COLUMN ntf_public_key BLOB;

ALTER TABLE rcv_queues ADD COLUMN ntf_private_key BLOB;

ALTER TABLE rcv_queues ADD COLUMN ntf_id BLOB;

CREATE UNIQUE INDEX idx_rcv_queues_ntf ON rcv_queues (host, port, ntf_id);

CREATE TABLE ntf_subscriptions (
  smp_host TEXT NULL,
  smp_port TEXT NULL,
  smp_rcv_id BLOB NULL,
  smp_ntf_id BLOB,
  -- ntf_provider TEXT NOT NULL, -- apn
  -- ntf_token TEXT NOT NULL, -- or BLOB?
  ntf_host TEXT NOT NULL,
  ntf_port TEXT NOT NULL,
  ntf_sub_id BLOB,
  ntf_sub_status TEXT NOT NULL, -- started, key, new, created, active, pending, error_auth
  ntf_sub_action TEXT, -- if there is an action required on this subscription: create / check / delete
  ntf_sub_smp_action TEXT, -- action with SMP server: nkey; only one of this and ntf_sub_action can (should) be not null in same record
  ntf_sub_action_ts TEXT, -- the earliest time for the action, e.g. checks can be scheduled every X hours
  updated_by_supervisor INTEGER NOT NULL DEFAULT 0, -- to be checked on updates by workers to not overwrite supervisor command (state still should be updated)
  created_at TEXT NOT NULL DEFAULT (datetime('now')),
  updated_at TEXT NOT NULL DEFAULT (datetime('now')), -- this is to check subscription status periodically to know when it was last checked
  PRIMARY KEY (smp_host, smp_port, smp_rcv_id),
  FOREIGN KEY (smp_host, smp_port, smp_rcv_id) REFERENCES rcv_queues (host, port, rcv_id)
    ON DELETE SET NULL ON UPDATE CASCADE,
  FOREIGN KEY (ntf_host, ntf_port) REFERENCES ntf_servers
    ON DELETE RESTRICT ON UPDATE CASCADE
  -- FOREIGN KEY (ntf_provider, ntf_token, ntf_host, ntf_port) REFERENCES ntf_tokens (provider, device_token, ntf_host, ntf_port)
  --   ON DELETE RESTRICT ON UPDATE CASCADE
) WITHOUT ROWID;
=======
ALTER TABLE rcv_messages ADD COLUMN user_ack INTEGER NULL DEFAULT 0;
>>>>>>> 62485b93
|]<|MERGE_RESOLUTION|>--- conflicted
+++ resolved
@@ -14,7 +14,8 @@
 
 ALTER TABLE connections ADD COLUMN duplex_handshake INTEGER NULL DEFAULT 0;
 
-<<<<<<< HEAD
+ALTER TABLE rcv_messages ADD COLUMN user_ack INTEGER NULL DEFAULT 0;
+
 ALTER TABLE rcv_queues ADD COLUMN ntf_public_key BLOB;
 
 ALTER TABLE rcv_queues ADD COLUMN ntf_private_key BLOB;
@@ -48,7 +49,4 @@
   -- FOREIGN KEY (ntf_provider, ntf_token, ntf_host, ntf_port) REFERENCES ntf_tokens (provider, device_token, ntf_host, ntf_port)
   --   ON DELETE RESTRICT ON UPDATE CASCADE
 ) WITHOUT ROWID;
-=======
-ALTER TABLE rcv_messages ADD COLUMN user_ack INTEGER NULL DEFAULT 0;
->>>>>>> 62485b93
 |]
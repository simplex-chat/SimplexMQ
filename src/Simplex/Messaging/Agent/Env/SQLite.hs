{-# LANGUAGE ConstraintKinds #-}
{-# LANGUAGE DataKinds #-}
{-# LANGUAGE DuplicateRecordFields #-}
{-# LANGUAGE FlexibleContexts #-}
{-# LANGUAGE GADTs #-}
{-# LANGUAGE NamedFieldPuns #-}
{-# LANGUAGE NumericUnderscores #-}
{-# LANGUAGE RankNTypes #-}
{-# LANGUAGE ScopedTypeVariables #-}
{-# LANGUAGE TypeApplications #-}
{-# OPTIONS_GHC -fno-warn-unticked-promoted-constructors #-}

module Simplex.Messaging.Agent.Env.SQLite
  ( AgentMonad,
    AgentMonad',
    AgentConfig (..),
    InitialAgentServers (..),
    NetworkConfig (..),
    defaultAgentConfig,
    defaultReconnectInterval,
    tryAgentError,
    catchAgentError,
    agentFinally,
    Env (..),
    newSMPAgentEnv,
    createAgentStore,
    NtfSupervisor (..),
    NtfSupervisorCommand (..),
    XFTPAgent (..),
  )
where

import Control.Monad.Except
import Control.Monad.IO.Unlift
import Control.Monad.Reader
import Crypto.Random
import Data.Int (Int64)
import Data.IORef (IORef, newIORef)
import Data.List.NonEmpty (NonEmpty)
import Data.Map (Map)
import Data.Time.Clock (NominalDiffTime, nominalDay)
import Data.Word (Word16)
import Network.Socket
import Numeric.Natural
import Simplex.FileTransfer.Client (XFTPClientConfig (..), defaultXFTPClientConfig)
import Simplex.Messaging.Agent.Protocol
import Simplex.Messaging.Agent.RetryInterval
import Simplex.Messaging.Agent.Store.SQLite
import qualified Simplex.Messaging.Agent.Store.SQLite.Migrations as Migrations
import Simplex.Messaging.Client
import Simplex.Messaging.Client.Agent ()
import qualified Simplex.Messaging.Crypto as C
import Simplex.Messaging.Crypto.Ratchet (supportedE2EEncryptVRange)
import Simplex.Messaging.Notifications.Types
import Simplex.Messaging.Protocol (NtfServer, XFTPServer, XFTPServerWithAuth, supportedSMPClientVRange)
import Simplex.Messaging.TMap (TMap)
import qualified Simplex.Messaging.TMap as TM
import Simplex.Messaging.Transport (TLS, Transport (..))
import Simplex.Messaging.Transport.Client (defaultSMPPort)
import Simplex.Messaging.Util (allFinally, catchAllErrors, tryAllErrors)
import Simplex.Messaging.Version
import System.Random (StdGen, newStdGen)
import UnliftIO (Async, SomeException)
import UnliftIO.STM

type AgentMonad' m = (MonadUnliftIO m, MonadReader Env m)

type AgentMonad m = (AgentMonad' m, MonadError AgentErrorType m)

data InitialAgentServers = InitialAgentServers
  { smp :: Map UserId (NonEmpty SMPServerWithAuth),
    ntf :: [NtfServer],
    xftp :: Map UserId (NonEmpty XFTPServerWithAuth),
    netCfg :: NetworkConfig
  }

data AgentConfig = AgentConfig
  { tcpPort :: ServiceName,
    cmdSignAlg :: C.SignAlg,
    connIdBytes :: Int,
    tbqSize :: Natural,
    smpCfg :: ProtocolClientConfig,
    ntfCfg :: ProtocolClientConfig,
    xftpCfg :: XFTPClientConfig,
    reconnectInterval :: RetryInterval,
    messageRetryInterval :: RetryInterval2,
    messageTimeout :: NominalDiffTime,
    helloTimeout :: NominalDiffTime,
    initialCleanupDelay :: Int64,
    cleanupInterval :: Int64,
    cleanupStepInterval :: Int,
    storedMsgDataTTL :: NominalDiffTime,
    rcvFilesTTL :: NominalDiffTime,
    sndFilesTTL :: NominalDiffTime,
    xftpNotifyErrsOnRetry :: Bool,
    xftpMaxRecipientsPerRequest :: Int,
    deleteErrorCount :: Int,
    ntfCron :: Word16,
    ntfWorkerDelay :: Int,
    ntfSMPWorkerDelay :: Int,
    ntfSubCheckInterval :: NominalDiffTime,
    ntfMaxMessages :: Int,
    caCertificateFile :: FilePath,
    privateKeyFile :: FilePath,
    certificateFile :: FilePath,
    e2eEncryptVRange :: VersionRange,
    smpAgentVRange :: VersionRange,
    smpClientVRange :: VersionRange,
    initialClientId :: Int
  }

defaultReconnectInterval :: RetryInterval
defaultReconnectInterval =
  RetryInterval
    { initialInterval = 2_000000,
      increaseAfter = 10_000000,
      maxInterval = 180_000000
    }

defaultMessageRetryInterval :: RetryInterval2
defaultMessageRetryInterval =
  RetryInterval2
    { riFast =
        RetryInterval
          { initialInterval = 1_000000,
            increaseAfter = 10_000000,
            maxInterval = 60_000000
          },
      riSlow =
        -- TODO: these timeouts can be increased in v5.0 once most clients are updated
        -- to resume sending on QCONT messages.
        -- After that local message expiration period should be also increased.
        RetryInterval
          { initialInterval = 60_000000,
            increaseAfter = 60_000000,
            maxInterval = 3600_000000 -- 1 hour
          }
    }

defaultAgentConfig :: AgentConfig
defaultAgentConfig =
  AgentConfig
    { tcpPort = "5224",
      cmdSignAlg = C.SignAlg C.SEd448,
      connIdBytes = 12,
      tbqSize = 64,
      smpCfg = defaultClientConfig {defaultTransport = (show defaultSMPPort, transport @TLS)},
      ntfCfg = defaultClientConfig {defaultTransport = ("443", transport @TLS)},
      xftpCfg = defaultXFTPClientConfig,
      reconnectInterval = defaultReconnectInterval,
      messageRetryInterval = defaultMessageRetryInterval,
      messageTimeout = 2 * nominalDay,
      helloTimeout = 2 * nominalDay,
      initialCleanupDelay = 30 * 1000000, -- 30 seconds
      cleanupInterval = 30 * 60 * 1000000, -- 30 minutes
      cleanupStepInterval = 200000, -- 200ms
      storedMsgDataTTL = 21 * nominalDay,
      rcvFilesTTL = 2 * nominalDay,
      sndFilesTTL = nominalDay,
      xftpNotifyErrsOnRetry = True,
      xftpMaxRecipientsPerRequest = 200,
      deleteErrorCount = 10,
      ntfCron = 20, -- minutes
      ntfWorkerDelay = 100000, -- microseconds
      ntfSMPWorkerDelay = 500000, -- microseconds
      ntfSubCheckInterval = nominalDay,
      ntfMaxMessages = 4,
      -- CA certificate private key is not needed for initialization
      -- ! we do not generate these
      caCertificateFile = "/etc/opt/simplex-agent/ca.crt",
      privateKeyFile = "/etc/opt/simplex-agent/agent.key",
      certificateFile = "/etc/opt/simplex-agent/agent.crt",
      e2eEncryptVRange = supportedE2EEncryptVRange,
      smpAgentVRange = supportedSMPAgentVRange,
      smpClientVRange = supportedSMPClientVRange,
      initialClientId = 0
    }

data Env = Env
  { config :: AgentConfig,
    store :: SQLiteStore,
<<<<<<< HEAD
    chaChaDrg :: TVar ChaChaDRG,
=======
    random :: IORef ChaChaDRG,
>>>>>>> 70bf6659
    clientCounter :: TVar Int,
    randomServer :: TVar StdGen,
    ntfSupervisor :: NtfSupervisor,
    xftpAgent :: XFTPAgent
  }

newSMPAgentEnv :: AgentConfig -> SQLiteStore -> IO Env
newSMPAgentEnv config@AgentConfig {initialClientId} store = do
  random <- newIORef =<< drgNew
  clientCounter <- newTVarIO initialClientId
  randomServer <- newTVarIO =<< liftIO newStdGen
  ntfSupervisor <- atomically . newNtfSubSupervisor $ tbqSize config
  xftpAgent <- atomically newXFTPAgent
  pure Env {config, store, random, clientCounter, randomServer, ntfSupervisor, xftpAgent}

createAgentStore :: FilePath -> String -> MigrationConfirmation -> IO (Either MigrationError SQLiteStore)
createAgentStore dbFilePath dbKey = createSQLiteStore dbFilePath dbKey Migrations.app

data NtfSupervisor = NtfSupervisor
  { ntfTkn :: TVar (Maybe NtfToken),
    ntfSubQ :: TBQueue (ConnId, NtfSupervisorCommand),
    ntfWorkers :: TMap NtfServer (TMVar (), Async ()),
    ntfSMPWorkers :: TMap SMPServer (TMVar (), Async ())
  }

data NtfSupervisorCommand = NSCCreate | NSCDelete | NSCSmpDelete | NSCNtfWorker NtfServer | NSCNtfSMPWorker SMPServer
  deriving (Show)

newNtfSubSupervisor :: Natural -> STM NtfSupervisor
newNtfSubSupervisor qSize = do
  ntfTkn <- newTVar Nothing
  ntfSubQ <- newTBQueue qSize
  ntfWorkers <- TM.empty
  ntfSMPWorkers <- TM.empty
  pure NtfSupervisor {ntfTkn, ntfSubQ, ntfWorkers, ntfSMPWorkers}

data XFTPAgent = XFTPAgent
  { -- if set, XFTP file paths will be considered as relative to this directory
    xftpWorkDir :: TVar (Maybe FilePath),
    xftpRcvWorkers :: TMap (Maybe XFTPServer) (TMVar (), Async ()),
    xftpSndWorkers :: TMap (Maybe XFTPServer) (TMVar (), Async ()),
    xftpDelWorkers :: TMap XFTPServer (TMVar (), Async ())
  }

newXFTPAgent :: STM XFTPAgent
newXFTPAgent = do
  xftpWorkDir <- newTVar Nothing
  xftpRcvWorkers <- TM.empty
  xftpSndWorkers <- TM.empty
  xftpDelWorkers <- TM.empty
  pure XFTPAgent {xftpWorkDir, xftpRcvWorkers, xftpSndWorkers, xftpDelWorkers}

tryAgentError :: AgentMonad m => m a -> m (Either AgentErrorType a)
tryAgentError = tryAllErrors mkInternal
{-# INLINE tryAgentError #-}

catchAgentError :: AgentMonad m => m a -> (AgentErrorType -> m a) -> m a
catchAgentError = catchAllErrors mkInternal
{-# INLINE catchAgentError #-}

agentFinally :: AgentMonad m => m a -> m b -> m a
agentFinally = allFinally mkInternal
{-# INLINE agentFinally #-}

mkInternal :: SomeException -> AgentErrorType
mkInternal = INTERNAL . show
{-# INLINE mkInternal #-}<|MERGE_RESOLUTION|>--- conflicted
+++ resolved
@@ -179,11 +179,7 @@
 data Env = Env
   { config :: AgentConfig,
     store :: SQLiteStore,
-<<<<<<< HEAD
-    chaChaDrg :: TVar ChaChaDRG,
-=======
     random :: IORef ChaChaDRG,
->>>>>>> 70bf6659
     clientCounter :: TVar Int,
     randomServer :: TVar StdGen,
     ntfSupervisor :: NtfSupervisor,

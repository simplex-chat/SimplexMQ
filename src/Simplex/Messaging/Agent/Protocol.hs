--- conflicted
+++ resolved
@@ -242,15 +242,7 @@
 
 type VersionSMPA = Version SMPAgentVersion
 
-<<<<<<< HEAD
-pqE2EEncryptionVersion :: Version
-pqE2EEncryptionVersion = 5
-
-currentSMPAgentVersion :: Version
-currentSMPAgentVersion = 5
-=======
 type VersionRangeSMPA = VersionRange SMPAgentVersion
->>>>>>> ba1bfaa5
 
 pattern VersionSMPA :: Word16 -> VersionSMPA
 pattern VersionSMPA v = Version v
@@ -264,8 +256,11 @@
 deliveryRcptsSMPAgentVersion :: VersionSMPA
 deliveryRcptsSMPAgentVersion = VersionSMPA 4
 
+pqE2EEncryptionVersion :: VersionSMPA
+pqE2EEncryptionVersion = VersionSMPA 5
+
 currentSMPAgentVersion :: VersionSMPA
-currentSMPAgentVersion = VersionSMPA 4
+currentSMPAgentVersion = VersionSMPA 5
 
 supportedSMPAgentVRange :: VersionRangeSMPA
 supportedSMPAgentVRange = mkVersionRange duplexHandshakeSMPAgentVersion currentSMPAgentVersion
@@ -273,13 +268,13 @@
 -- it is shorter to allow all handshake headers,
 -- including E2E (double-ratchet) parameters and
 -- signing key of the sender for the server
-e2eEncConnInfoLength :: Version -> Int
+e2eEncConnInfoLength :: VersionSMPA -> Int
 e2eEncConnInfoLength v
   -- reduced by 3700 (roughly the increase of message ratchet header size + key and ciphertext in reply link)
   | v >= pqE2EEncryptionVersion = 11148
   | otherwise = 14848
 
-e2eEncUserMsgLength :: Version -> Int
+e2eEncUserMsgLength :: VersionSMPA -> Int
 e2eEncUserMsgLength v
   -- reduced by 2200 (roughly the increase of message ratchet header size)
   | v >= pqE2EEncryptionVersion = 13656

{-# LANGUAGE DataKinds #-}
{-# LANGUAGE DeriveAnyClass #-}
{-# LANGUAGE DeriveGeneric #-}
{-# LANGUAGE DuplicateRecordFields #-}
{-# LANGUAGE FlexibleInstances #-}
{-# LANGUAGE GADTs #-}
{-# LANGUAGE LambdaCase #-}
{-# LANGUAGE NamedFieldPuns #-}
{-# LANGUAGE OverloadedStrings #-}
{-# LANGUAGE PatternSynonyms #-}
{-# LANGUAGE PolyKinds #-}
{-# LANGUAGE RankNTypes #-}
{-# LANGUAGE ScopedTypeVariables #-}
{-# LANGUAGE StandaloneDeriving #-}
{-# LANGUAGE TupleSections #-}
{-# LANGUAGE TypeApplications #-}
{-# LANGUAGE TypeFamilies #-}
{-# LANGUAGE UndecidableInstances #-}
{-# OPTIONS_GHC -fno-warn-unticked-promoted-constructors #-}

-- |
-- Module      : Simplex.Messaging.Agent.Protocol
-- Copyright   : (c) simplex.chat
-- License     : AGPL-3
--
-- Maintainer  : chat@simplex.chat
-- Stability   : experimental
-- Portability : non-portable
--
-- Types, parsers, serializers and functions to send and receive SMP agent protocol commands and responses.
--
-- See https://github.com/simplex-chat/simplexmq/blob/master/protocol/agent-protocol.md
module Simplex.Messaging.Agent.Protocol
  ( -- * Protocol parameters
    currentSMPAgentVersion,
    supportedSMPAgentVRange,
    e2eEncConnInfoLength,
    e2eEncUserMsgLength,

    -- * SMP agent protocol types
    ConnInfo,
    ACommand (..),
    AParty (..),
    SAParty (..),
    MsgHash,
    MsgMeta (..),
    SMPConfirmation (..),
    AgentMsgEnvelope (..),
    AgentMessage (..),
    AgentMessageType (..),
    APrivHeader (..),
    AMessage (..),
    SMPServer,
    pattern SMPServer,
    SrvLoc (..),
    SMPQueueUri (..),
    SMPQueueInfo (..),
    ConnectionMode (..),
    SConnectionMode (..),
    AConnectionMode (..),
    cmInvitation,
    cmContact,
    ConnectionModeI (..),
    ConnectionRequestUri (..),
    AConnectionRequestUri (..),
    ConnReqUriData (..),
    ConnReqScheme (..),
    simplexChat,
    AgentErrorType (..),
    CommandErrorType (..),
    ConnectionErrorType (..),
    BrokerErrorType (..),
    SMPAgentError (..),
    ATransmission,
    ATransmissionOrError,
    ARawTransmission,
    ConnId,
    ConfirmationId,
    InvitationId,
    MsgIntegrity (..),
    MsgErrorType (..),
    QueueStatus (..),
    ACorrId,
    AgentMsgId,
    NotificationsMode (..),
    NotificationInfo (..),

    -- * Encode/decode
    serializeCommand,
    connMode,
    connMode',
    commandP,
    connModeT,
    serializeQueueStatus,
    queueStatusT,
    agentMessageType,

    -- * TCP transport functions
    tPut,
    tGet,
    tPutRaw,
    tGetRaw,
  )
where

import Control.Applicative (optional, (<|>))
import Control.Monad.IO.Class
import Data.Aeson (FromJSON (..), ToJSON (..))
import qualified Data.Aeson as J
import Data.Attoparsec.ByteString.Char8 (Parser)
import qualified Data.Attoparsec.ByteString.Char8 as A
import Data.ByteString.Base64
import Data.ByteString.Char8 (ByteString)
import qualified Data.ByteString.Char8 as B
import Data.Composition ((.:), (.:.))
import Data.Functor (($>))
import Data.Int (Int64)
import Data.Kind (Type)
import qualified Data.List.NonEmpty as L
import Data.Maybe (isJust)
import Data.Text (Text)
import Data.Time.Clock (UTCTime)
import Data.Time.Clock.System (SystemTime)
import Data.Time.ISO8601
import Data.Type.Equality
import Data.Typeable ()
import Database.SQLite.Simple.FromField
import Database.SQLite.Simple.ToField
import GHC.Generics (Generic)
import Generic.Random (genericArbitraryU)
import Simplex.Messaging.Agent.QueryString
import qualified Simplex.Messaging.Crypto as C
import Simplex.Messaging.Crypto.Ratchet (E2ERatchetParams, E2ERatchetParamsUri)
import Simplex.Messaging.Encoding
import Simplex.Messaging.Encoding.String
import Simplex.Messaging.Notifications.Protocol (NtfTknStatus)
import Simplex.Messaging.Parsers
import Simplex.Messaging.Protocol
  ( ErrorType,
    MsgBody,
    MsgFlags,
    MsgId,
    NMsgMeta,
    SMPServer,
    SndPublicVerifyKey,
    SrvLoc (..),
    pattern SMPServer,
  )
import qualified Simplex.Messaging.Protocol as SMP
import Simplex.Messaging.Transport (Transport (..), TransportError, serializeTransportError, transportErrorP)
import Simplex.Messaging.Util
import Simplex.Messaging.Version
import Test.QuickCheck (Arbitrary (..))
import Text.Read
import UnliftIO.Exception (Exception)

currentSMPAgentVersion :: Version
currentSMPAgentVersion = 2

supportedSMPAgentVRange :: VersionRange
supportedSMPAgentVRange = mkVersionRange 1 currentSMPAgentVersion

-- it is shorter to allow all handshake headers,
-- including E2E (double-ratchet) parameters and
-- signing key of the sender for the server
e2eEncConnInfoLength :: Int
e2eEncConnInfoLength = 14848

e2eEncUserMsgLength :: Int
e2eEncUserMsgLength = 15856

-- | Raw (unparsed) SMP agent protocol transmission.
type ARawTransmission = (ByteString, ByteString, ByteString)

-- | Parsed SMP agent protocol transmission.
type ATransmission p = (ACorrId, ConnId, ACommand p)

-- | SMP agent protocol transmission or transmission error.
type ATransmissionOrError p = (ACorrId, ConnId, Either AgentErrorType (ACommand p))

type ACorrId = ByteString

-- | SMP agent protocol participants.
data AParty = Agent | Client
  deriving (Eq, Show)

-- | Singleton types for SMP agent protocol participants.
data SAParty :: AParty -> Type where
  SAgent :: SAParty Agent
  SClient :: SAParty Client

deriving instance Show (SAParty p)

deriving instance Eq (SAParty p)

instance TestEquality SAParty where
  testEquality SAgent SAgent = Just Refl
  testEquality SClient SClient = Just Refl
  testEquality _ _ = Nothing

data ACmd = forall p. ACmd (SAParty p) (ACommand p)

deriving instance Show ACmd

type ConnInfo = ByteString

-- | Parameterized type for SMP agent protocol commands and responses from all participants.
data ACommand (p :: AParty) where
  NEW :: AConnectionMode -> ACommand Client -- response INV
  INV :: AConnectionRequestUri -> ACommand Agent
  JOIN :: AConnectionRequestUri -> ConnInfo -> ACommand Client -- response OK
  CONF :: ConfirmationId -> ConnInfo -> ACommand Agent -- ConnInfo is from sender
  LET :: ConfirmationId -> ConnInfo -> ACommand Client -- ConnInfo is from client
  REQ :: InvitationId -> ConnInfo -> ACommand Agent -- ConnInfo is from sender
  ACPT :: InvitationId -> ConnInfo -> ACommand Client -- ConnInfo is from client
  RJCT :: InvitationId -> ACommand Client
  INFO :: ConnInfo -> ACommand Agent
  CON :: ACommand Agent -- notification that connection is established
  SUB :: ACommand Client
  END :: ACommand Agent
  DOWN :: SMPServer -> [ConnId] -> ACommand Agent
  UP :: SMPServer -> [ConnId] -> ACommand Agent
  SEND :: MsgFlags -> MsgBody -> ACommand Client
  MID :: AgentMsgId -> ACommand Agent
  SENT :: AgentMsgId -> ACommand Agent
  MERR :: AgentMsgId -> AgentErrorType -> ACommand Agent
  MSG :: MsgMeta -> MsgFlags -> MsgBody -> ACommand Agent
  ACK :: AgentMsgId -> ACommand Client
  OFF :: ACommand Client
  DEL :: ACommand Client
  OK :: ACommand Agent
  ERR :: AgentErrorType -> ACommand Agent
  SUSPENDED :: ACommand Agent
  NTFMODE :: NtfTknStatus -> NotificationsMode -> ACommand Agent

deriving instance Eq (ACommand p)

deriving instance Show (ACommand p)

<<<<<<< HEAD
-- | Agent phase allows to have two agent processes concurrently working with the same database
data AgentPhase
  = -- | agent is operating normally
    APActive
  | -- | agent is paused - no new send/receive operations will be started - they will STM-retry
    APPaused
  | -- | agent is suspended - no new send/receive/database operations will be started - they will STM-retry
    APSuspended
  deriving (Eq, Show)

instance StrEncoding AgentPhase where
  strEncode = \case
    APActive -> "ACTIVE"
    APPaused -> "PAUSED"
    APSuspended -> "SUSPENDED"
  strP =
    A.takeTill (== ' ') >>= \case
      "ACTIVE" -> pure APActive
      "PAUSED" -> pure APPaused
      "SUSPENDED" -> pure APSuspended
      _ -> fail "bad AgentPhase"

instance ToJSON AgentPhase where
  toEncoding = strToJEncoding
  toJSON = strToJSON

data NotificationsMode = NMPeriodic | NMInstant
=======
data NotificationsMode = NMOff | NMPeriodic | NMInstant
>>>>>>> 51d0b48c
  deriving (Eq, Show)

instance StrEncoding NotificationsMode where
  strEncode = \case
    NMPeriodic -> "PERIODIC"
    NMInstant -> "INSTANT"
  strP =
    A.takeTill (== ' ') >>= \case
      "PERIODIC" -> pure NMPeriodic
      "INSTANT" -> pure NMInstant
      _ -> fail "bad NotificationsMode"

instance ToJSON NotificationsMode where
  toEncoding = strToJEncoding
  toJSON = strToJSON

instance ToField NotificationsMode where toField = toField . strEncode

instance FromField NotificationsMode where fromField = blobFieldDecoder $ parseAll strP

data NotificationInfo = NotificationInfo
  { ntfConnId :: ConnId,
    ntfTs :: SystemTime,
    ntfMsgMeta :: Maybe NMsgMeta
  }
  deriving (Show)

data ConnectionMode = CMInvitation | CMContact
  deriving (Eq, Show)

data SConnectionMode (m :: ConnectionMode) where
  SCMInvitation :: SConnectionMode CMInvitation
  SCMContact :: SConnectionMode CMContact

deriving instance Eq (SConnectionMode m)

deriving instance Show (SConnectionMode m)

instance TestEquality SConnectionMode where
  testEquality SCMInvitation SCMInvitation = Just Refl
  testEquality SCMContact SCMContact = Just Refl
  testEquality _ _ = Nothing

data AConnectionMode = forall m. ConnectionModeI m => ACM (SConnectionMode m)

instance Eq AConnectionMode where
  ACM m == ACM m' = isJust $ testEquality m m'

cmInvitation :: AConnectionMode
cmInvitation = ACM SCMInvitation

cmContact :: AConnectionMode
cmContact = ACM SCMContact

deriving instance Show AConnectionMode

connMode :: SConnectionMode m -> ConnectionMode
connMode SCMInvitation = CMInvitation
connMode SCMContact = CMContact

connMode' :: ConnectionMode -> AConnectionMode
connMode' CMInvitation = cmInvitation
connMode' CMContact = cmContact

class ConnectionModeI (m :: ConnectionMode) where sConnectionMode :: SConnectionMode m

instance ConnectionModeI CMInvitation where sConnectionMode = SCMInvitation

instance ConnectionModeI CMContact where sConnectionMode = SCMContact

type MsgHash = ByteString

-- | Agent message metadata sent to the client
data MsgMeta = MsgMeta
  { integrity :: MsgIntegrity,
    recipient :: (AgentMsgId, UTCTime),
    broker :: (MsgId, UTCTime),
    sndMsgId :: AgentMsgId
  }
  deriving (Eq, Show)

data SMPConfirmation = SMPConfirmation
  { -- | sender's public key to use for authentication of sender's commands at the recepient's server
    senderKey :: SndPublicVerifyKey,
    -- | sender's DH public key for simple per-queue e2e encryption
    e2ePubKey :: C.PublicKeyX25519,
    -- | sender's information to be associated with the connection, e.g. sender's profile information
    connInfo :: ConnInfo,
    -- | optional reply queues included in confirmation (added in agent protocol v2)
    smpReplyQueues :: [SMPQueueInfo]
  }
  deriving (Show)

data AgentMsgEnvelope
  = AgentConfirmation
      { agentVersion :: Version,
        e2eEncryption :: Maybe (E2ERatchetParams 'C.X448),
        encConnInfo :: ByteString
      }
  | AgentMsgEnvelope
      { agentVersion :: Version,
        encAgentMessage :: ByteString
      }
  | AgentInvitation -- the connInfo in contactInvite is only encrypted with per-queue E2E, not with double ratchet,
      { agentVersion :: Version,
        connReq :: ConnectionRequestUri 'CMInvitation,
        connInfo :: ByteString -- this message is only encrypted with per-queue E2E, not with double ratchet,
      }
  deriving (Show)

instance Encoding AgentMsgEnvelope where
  smpEncode = \case
    AgentConfirmation {agentVersion, e2eEncryption, encConnInfo} ->
      smpEncode (agentVersion, 'C', e2eEncryption, Tail encConnInfo)
    AgentMsgEnvelope {agentVersion, encAgentMessage} ->
      smpEncode (agentVersion, 'M', Tail encAgentMessage)
    AgentInvitation {agentVersion, connReq, connInfo} ->
      smpEncode (agentVersion, 'I', Large $ strEncode connReq, Tail connInfo)
  smpP = do
    agentVersion <- smpP
    smpP >>= \case
      'C' -> do
        (e2eEncryption, Tail encConnInfo) <- smpP
        pure AgentConfirmation {agentVersion, e2eEncryption, encConnInfo}
      'M' -> do
        Tail encAgentMessage <- smpP
        pure AgentMsgEnvelope {agentVersion, encAgentMessage}
      'I' -> do
        connReq <- strDecode . unLarge <$?> smpP
        Tail connInfo <- smpP
        pure AgentInvitation {agentVersion, connReq, connInfo}
      _ -> fail "bad AgentMsgEnvelope"

-- SMP agent message formats (after double ratchet decryption,
-- or in case of AgentInvitation - in plain text body)
data AgentMessage
  = AgentConnInfo ConnInfo
  | -- AgentConnInfoReply is only used in duplexHandshake mode (v2), allowing to include reply queue(s) in the initial confirmation.
    -- It makes REPLY message unnecessary.
    AgentConnInfoReply (L.NonEmpty SMPQueueInfo) ConnInfo
  | AgentMessage APrivHeader AMessage
  deriving (Show)

instance Encoding AgentMessage where
  smpEncode = \case
    AgentConnInfo cInfo -> smpEncode ('I', Tail cInfo)
    AgentConnInfoReply smpQueues cInfo -> smpEncode ('D', smpQueues, Tail cInfo) -- 'D' stands for "duplex"
    AgentMessage hdr aMsg -> smpEncode ('M', hdr, aMsg)
  smpP =
    smpP >>= \case
      'I' -> AgentConnInfo . unTail <$> smpP
      'D' -> AgentConnInfoReply <$> smpP <*> (unTail <$> smpP)
      'M' -> AgentMessage <$> smpP <*> smpP
      _ -> fail "bad AgentMessage"

data AgentMessageType = AM_CONN_INFO | AM_CONN_INFO_REPLY | AM_HELLO_ | AM_REPLY_ | AM_A_MSG_
  deriving (Eq, Show)

instance Encoding AgentMessageType where
  smpEncode = \case
    AM_CONN_INFO -> "C"
    AM_CONN_INFO_REPLY -> "D"
    AM_HELLO_ -> "H"
    AM_REPLY_ -> "R"
    AM_A_MSG_ -> "M"
  smpP =
    A.anyChar >>= \case
      'C' -> pure AM_CONN_INFO
      'D' -> pure AM_CONN_INFO_REPLY
      'H' -> pure AM_HELLO_
      'R' -> pure AM_REPLY_
      'M' -> pure AM_A_MSG_
      _ -> fail "bad AgentMessageType"

agentMessageType :: AgentMessage -> AgentMessageType
agentMessageType = \case
  AgentConnInfo _ -> AM_CONN_INFO
  AgentConnInfoReply {} -> AM_CONN_INFO_REPLY
  AgentMessage _ aMsg -> case aMsg of
    -- HELLO is used both in v1 and in v2, but differently.
    -- - in v1 (and, possibly, in v2 for simplex connections) can be sent multiple times,
    --   until the queue is secured - the OK response from the server instead of initial AUTH errors confirms it.
    -- - in v2 duplexHandshake it is sent only once, when it is known that the queue was secured.
    HELLO -> AM_HELLO_
    -- REPLY is only used in v1
    REPLY _ -> AM_REPLY_
    A_MSG _ -> AM_A_MSG_

data APrivHeader = APrivHeader
  { -- | sequential ID assigned by the sending agent
    sndMsgId :: AgentMsgId,
    -- | digest of the previous message
    prevMsgHash :: MsgHash
  }
  deriving (Show)

instance Encoding APrivHeader where
  smpEncode APrivHeader {sndMsgId, prevMsgHash} =
    smpEncode (sndMsgId, prevMsgHash)
  smpP = APrivHeader <$> smpP <*> smpP

data AMsgType = HELLO_ | REPLY_ | A_MSG_
  deriving (Eq)

instance Encoding AMsgType where
  smpEncode = \case
    HELLO_ -> "H"
    REPLY_ -> "R"
    A_MSG_ -> "M"
  smpP =
    smpP >>= \case
      'H' -> pure HELLO_
      'R' -> pure REPLY_
      'M' -> pure A_MSG_
      _ -> fail "bad AMsgType"

-- | Messages sent between SMP agents once SMP queue is secured.
--
-- https://github.com/simplex-chat/simplexmq/blob/master/protocol/agent-protocol.md#messages-between-smp-agents
data AMessage
  = -- | the first message in the queue to validate it is secured
    HELLO
  | -- | reply queues information
    REPLY (L.NonEmpty SMPQueueInfo)
  | -- | agent envelope for the client message
    A_MSG MsgBody
  deriving (Show)

instance Encoding AMessage where
  smpEncode = \case
    HELLO -> smpEncode HELLO_
    REPLY smpQueues -> smpEncode (REPLY_, smpQueues)
    A_MSG body -> smpEncode (A_MSG_, Tail body)
  smpP =
    smpP
      >>= \case
        HELLO_ -> pure HELLO
        REPLY_ -> REPLY <$> smpP
        A_MSG_ -> A_MSG . unTail <$> smpP

instance forall m. ConnectionModeI m => StrEncoding (ConnectionRequestUri m) where
  strEncode = \case
    CRInvitationUri crData e2eParams -> crEncode "invitation" crData (Just e2eParams)
    CRContactUri crData -> crEncode "contact" crData Nothing
    where
      crEncode :: ByteString -> ConnReqUriData -> Maybe (E2ERatchetParamsUri 'C.X448) -> ByteString
      crEncode crMode ConnReqUriData {crScheme, crAgentVRange, crSmpQueues} e2eParams =
        strEncode crScheme <> "/" <> crMode <> "#/?" <> queryStr
        where
          queryStr =
            strEncode . QSP QEscape $
              [("v", strEncode crAgentVRange), ("smp", strEncode crSmpQueues)]
                <> maybe [] (\e2e -> [("e2e", strEncode e2e)]) e2eParams
  strP = do
    ACR m cr <- strP
    case testEquality m $ sConnectionMode @m of
      Just Refl -> pure cr
      _ -> fail "bad connection request mode"

instance StrEncoding AConnectionRequestUri where
  strEncode (ACR _ cr) = strEncode cr
  strP = do
    crScheme <- strP
    crMode <- A.char '/' *> crModeP <* optional (A.char '/') <* "#/?"
    query <- strP
    crAgentVRange <- queryParam "v" query
    crSmpQueues <- queryParam "smp" query
    let crData = ConnReqUriData {crScheme, crAgentVRange, crSmpQueues}
    case crMode of
      CMInvitation -> do
        crE2eParams <- queryParam "e2e" query
        pure . ACR SCMInvitation $ CRInvitationUri crData crE2eParams
      CMContact -> pure . ACR SCMContact $ CRContactUri crData
    where
      crModeP = "invitation" $> CMInvitation <|> "contact" $> CMContact

instance ConnectionModeI m => FromJSON (ConnectionRequestUri m) where
  parseJSON = strParseJSON "ConnectionRequestUri"

instance ConnectionModeI m => ToJSON (ConnectionRequestUri m) where
  toJSON = strToJSON
  toEncoding = strToJEncoding

instance FromJSON AConnectionRequestUri where
  parseJSON = strParseJSON "ConnectionRequestUri"

instance ToJSON AConnectionRequestUri where
  toJSON = strToJSON
  toEncoding = strToJEncoding

-- debug :: Show a => String -> a -> a
-- debug name value = unsafePerformIO (putStrLn $ name <> ": " <> show value) `seq` value
-- {-# INLINE debug #-}

instance StrEncoding ConnectionMode where
  strEncode = \case
    CMInvitation -> "INV"
    CMContact -> "CON"
  strP = "INV" $> CMInvitation <|> "CON" $> CMContact

instance StrEncoding AConnectionMode where
  strEncode (ACM cMode) = strEncode $ connMode cMode
  strP = connMode' <$> strP

connModeT :: Text -> Maybe ConnectionMode
connModeT = \case
  "INV" -> Just CMInvitation
  "CON" -> Just CMContact
  _ -> Nothing

-- | SMP agent connection ID.
type ConnId = ByteString

type ConfirmationId = ByteString

type InvitationId = ByteString

data SMPQueueInfo = SMPQueueInfo
  { clientVersion :: Version,
    smpServer :: SMPServer,
    senderId :: SMP.SenderId,
    dhPublicKey :: C.PublicKeyX25519
  }
  deriving (Eq, Show)

instance Encoding SMPQueueInfo where
  smpEncode SMPQueueInfo {clientVersion, smpServer, senderId, dhPublicKey} =
    smpEncode (clientVersion, smpServer, senderId, dhPublicKey)
  smpP = do
    (clientVersion, smpServer, senderId, dhPublicKey) <- smpP
    pure SMPQueueInfo {clientVersion, smpServer, senderId, dhPublicKey}

-- This instance seems contrived and there was a temptation to split a common part of both types.
-- But this is created to allow backward and forward compatibility where SMPQueueUri
-- could have more fields to convert to different versions of SMPQueueInfo in a different way,
-- and this instance would become non-trivial.
instance VersionI SMPQueueInfo where
  type VersionRangeT SMPQueueInfo = SMPQueueUri
  version = clientVersion
  toVersionRangeT SMPQueueInfo {smpServer, senderId, dhPublicKey} vr =
    SMPQueueUri {clientVRange = vr, smpServer, senderId, dhPublicKey}

instance VersionRangeI SMPQueueUri where
  type VersionT SMPQueueUri = SMPQueueInfo
  versionRange = clientVRange
  toVersionT SMPQueueUri {smpServer, senderId, dhPublicKey} v =
    SMPQueueInfo {clientVersion = v, smpServer, senderId, dhPublicKey}

-- | SMP queue information sent out-of-band.
--
-- https://github.com/simplex-chat/simplexmq/blob/master/protocol/simplex-messaging.md#out-of-band-messages
data SMPQueueUri = SMPQueueUri
  { smpServer :: SMPServer,
    senderId :: SMP.SenderId,
    clientVRange :: VersionRange,
    dhPublicKey :: C.PublicKeyX25519
  }
  deriving (Eq, Show)

instance StrEncoding SMPQueueUri where
  -- v1 uses short SMP queue URI format
  strEncode SMPQueueUri {smpServer = srv, senderId = qId, clientVRange = _vr, dhPublicKey = k} =
    strEncode srv <> "/" <> strEncode qId <> "#" <> strEncode k
  strP = do
    smpServer <- strP <* A.char '/'
    senderId <- strP <* optional (A.char '/') <* A.char '#'
    (vr, dhPublicKey) <- unversioned <|> versioned
    pure SMPQueueUri {smpServer, senderId, clientVRange = vr, dhPublicKey}
    where
      unversioned = (SMP.smpClientVRange,) <$> strP <* A.endOfInput
      versioned = do
        dhKey_ <- optional strP
        query <- optional (A.char '/') *> A.char '?' *> strP
        vr <- queryParam "v" query
        dhKey <- maybe (queryParam "dh" query) pure dhKey_
        pure (vr, dhKey)

data ConnectionRequestUri (m :: ConnectionMode) where
  CRInvitationUri :: ConnReqUriData -> E2ERatchetParamsUri 'C.X448 -> ConnectionRequestUri CMInvitation
  -- contact connection request does NOT contain E2E encryption parameters -
  -- they are passed in AgentInvitation message
  CRContactUri :: ConnReqUriData -> ConnectionRequestUri CMContact

deriving instance Eq (ConnectionRequestUri m)

deriving instance Show (ConnectionRequestUri m)

data AConnectionRequestUri = forall m. ConnectionModeI m => ACR (SConnectionMode m) (ConnectionRequestUri m)

instance Eq AConnectionRequestUri where
  ACR m cr == ACR m' cr' = case testEquality m m' of
    Just Refl -> cr == cr'
    _ -> False

deriving instance Show AConnectionRequestUri

data ConnReqUriData = ConnReqUriData
  { crScheme :: ConnReqScheme,
    crAgentVRange :: VersionRange,
    crSmpQueues :: L.NonEmpty SMPQueueUri
  }
  deriving (Eq, Show)

data ConnReqScheme = CRSSimplex | CRSAppServer SrvLoc
  deriving (Eq, Show)

instance StrEncoding ConnReqScheme where
  strEncode = \case
    CRSSimplex -> "simplex:"
    CRSAppServer srv -> "https://" <> strEncode srv
  strP =
    "simplex:" $> CRSSimplex
      <|> "https://" *> (CRSAppServer <$> strP)

simplexChat :: ConnReqScheme
simplexChat = CRSAppServer $ SrvLoc "simplex.chat" ""

-- | SMP queue status.
data QueueStatus
  = -- | queue is created
    New
  | -- | queue is confirmed by the sender
    Confirmed
  | -- | queue is secured with sender key (only used by the queue recipient)
    Secured
  | -- | queue is active
    Active
  | -- | queue is disabled (only used by the queue recipient)
    Disabled
  deriving (Eq, Show, Read)

serializeQueueStatus :: QueueStatus -> Text
serializeQueueStatus = \case
  New -> "new"
  Confirmed -> "confirmed"
  Secured -> "secured"
  Active -> "active"
  Disabled -> "disabled"

queueStatusT :: Text -> Maybe QueueStatus
queueStatusT = \case
  "new" -> Just New
  "confirmed" -> Just Confirmed
  "secured" -> Just Secured
  "active" -> Just Active
  "disabled" -> Just Disabled
  _ -> Nothing

type AgentMsgId = Int64

-- | Result of received message integrity validation.
data MsgIntegrity = MsgOk | MsgError {errorInfo :: MsgErrorType}
  deriving (Eq, Show, Generic)

instance StrEncoding MsgIntegrity where
  strP = "OK" $> MsgOk <|> "ERR " *> (MsgError <$> strP)
  strEncode = \case
    MsgOk -> "OK"
    MsgError e -> "ERR" <> strEncode e

instance ToJSON MsgIntegrity where
  toJSON = J.genericToJSON $ sumTypeJSON fstToLower
  toEncoding = J.genericToEncoding $ sumTypeJSON fstToLower

instance FromJSON MsgIntegrity where
  parseJSON = J.genericParseJSON $ sumTypeJSON fstToLower

-- | Error of message integrity validation.
data MsgErrorType
  = MsgSkipped {fromMsgId :: AgentMsgId, toMsgId :: AgentMsgId}
  | MsgBadId {msgId :: AgentMsgId}
  | MsgBadHash
  | MsgDuplicate
  deriving (Eq, Show, Generic)

instance StrEncoding MsgErrorType where
  strP =
    "ID " *> (MsgBadId <$> A.decimal)
      <|> "IDS " *> (MsgSkipped <$> A.decimal <* A.space <*> A.decimal)
      <|> "HASH" $> MsgBadHash
      <|> "DUPLICATE" $> MsgDuplicate
  strEncode = \case
    MsgSkipped fromMsgId toMsgId ->
      B.unwords ["NO_ID", bshow fromMsgId, bshow toMsgId]
    MsgBadId aMsgId -> "ID " <> bshow aMsgId
    MsgBadHash -> "HASH"
    MsgDuplicate -> "DUPLICATE"

instance ToJSON MsgErrorType where
  toJSON = J.genericToJSON $ sumTypeJSON fstToLower
  toEncoding = J.genericToEncoding $ sumTypeJSON fstToLower

instance FromJSON MsgErrorType where
  parseJSON = J.genericParseJSON $ sumTypeJSON fstToLower

-- | Error type used in errors sent to agent clients.
data AgentErrorType
  = -- | command or response error
    CMD {cmdErr :: CommandErrorType}
  | -- | connection errors
    CONN {connErr :: ConnectionErrorType}
  | -- | SMP protocol errors forwarded to agent clients
    SMP {smpErr :: ErrorType}
  | -- | NTF protocol errors forwarded to agent clients
    NTF {ntfErr :: ErrorType}
  | -- | SMP server errors
    BROKER {brokerErr :: BrokerErrorType}
  | -- | errors of other agents
    AGENT {agentErr :: SMPAgentError}
  | -- | agent implementation or dependency errors
    INTERNAL {internalErr :: String}
  deriving (Eq, Generic, Read, Show, Exception)

instance ToJSON AgentErrorType where
  toJSON = J.genericToJSON $ sumTypeJSON id
  toEncoding = J.genericToEncoding $ sumTypeJSON id

-- | SMP agent protocol command or response error.
data CommandErrorType
  = -- | command is prohibited in this context
    PROHIBITED
  | -- | command syntax is invalid
    SYNTAX
  | -- | entity ID is required with this command
    NO_CONN
  | -- | message size is not correct (no terminating space)
    SIZE
  | -- | message does not fit in SMP block
    LARGE
  deriving (Eq, Generic, Read, Show, Exception)

instance ToJSON CommandErrorType where
  toJSON = J.genericToJSON $ sumTypeJSON id
  toEncoding = J.genericToEncoding $ sumTypeJSON id

-- | Connection error.
data ConnectionErrorType
  = -- | connection is not in the database
    NOT_FOUND
  | -- | connection already exists
    DUPLICATE
  | -- | connection is simplex, but operation requires another queue
    SIMPLEX
  | -- | connection not accepted on join HELLO after timeout
    NOT_ACCEPTED
  | -- | connection not available on reply confirmation/HELLO after timeout
    NOT_AVAILABLE
  deriving (Eq, Generic, Read, Show, Exception)

instance ToJSON ConnectionErrorType where
  toJSON = J.genericToJSON $ sumTypeJSON id
  toEncoding = J.genericToEncoding $ sumTypeJSON id

-- | SMP server errors.
data BrokerErrorType
  = -- | invalid server response (failed to parse)
    RESPONSE {smpErr :: ErrorType}
  | -- | unexpected response
    UNEXPECTED
  | -- | network error
    NETWORK
  | -- | handshake or other transport error
    TRANSPORT {transportErr :: TransportError}
  | -- | command response timeout
    TIMEOUT
  deriving (Eq, Generic, Read, Show, Exception)

instance ToJSON BrokerErrorType where
  toJSON = J.genericToJSON $ sumTypeJSON id
  toEncoding = J.genericToEncoding $ sumTypeJSON id

-- | Errors of another SMP agent.
-- TODO encode/decode without A prefix
data SMPAgentError
  = -- | client or agent message that failed to parse
    A_MESSAGE
  | -- | prohibited SMP/agent message
    A_PROHIBITED
  | -- | incompatible version of SMP client, agent or encryption protocols
    A_VERSION
  | -- | cannot decrypt message
    A_ENCRYPTION
  | -- | duplicate message - this error is detected by ratchet decryption - this message will be ignored and not shown
    A_DUPLICATE
  deriving (Eq, Generic, Read, Show, Exception)

instance ToJSON SMPAgentError where
  toJSON = J.genericToJSON $ sumTypeJSON id
  toEncoding = J.genericToEncoding $ sumTypeJSON id

instance StrEncoding AgentErrorType where
  strP =
    "CMD " *> (CMD <$> parseRead1)
      <|> "CONN " *> (CONN <$> parseRead1)
      <|> "SMP " *> (SMP <$> strP)
      <|> "NTF " *> (NTF <$> strP)
      <|> "BROKER RESPONSE " *> (BROKER . RESPONSE <$> strP)
      <|> "BROKER TRANSPORT " *> (BROKER . TRANSPORT <$> transportErrorP)
      <|> "BROKER " *> (BROKER <$> parseRead1)
      <|> "AGENT " *> (AGENT <$> parseRead1)
      <|> "INTERNAL " *> (INTERNAL <$> parseRead A.takeByteString)
  strEncode = \case
    CMD e -> "CMD " <> bshow e
    CONN e -> "CONN " <> bshow e
    SMP e -> "SMP " <> strEncode e
    NTF e -> "NTF " <> strEncode e
    BROKER (RESPONSE e) -> "BROKER RESPONSE " <> strEncode e
    BROKER (TRANSPORT e) -> "BROKER TRANSPORT " <> serializeTransportError e
    BROKER e -> "BROKER " <> bshow e
    AGENT e -> "AGENT " <> bshow e
    INTERNAL e -> "INTERNAL " <> bshow e

instance Arbitrary AgentErrorType where arbitrary = genericArbitraryU

instance Arbitrary CommandErrorType where arbitrary = genericArbitraryU

instance Arbitrary ConnectionErrorType where arbitrary = genericArbitraryU

instance Arbitrary BrokerErrorType where arbitrary = genericArbitraryU

instance Arbitrary SMPAgentError where arbitrary = genericArbitraryU

-- | SMP agent command and response parser
commandP :: Parser ACmd
commandP =
  "NEW " *> newCmd
    <|> "INV " *> invResp
    <|> "JOIN " *> joinCmd
    <|> "CONF " *> confMsg
    <|> "LET " *> letCmd
    <|> "REQ " *> reqMsg
    <|> "ACPT " *> acptCmd
    <|> "RJCT " *> rjctCmd
    <|> "INFO " *> infoCmd
    <|> "SUB" $> ACmd SClient SUB
    <|> "END" $> ACmd SAgent END
    <|> "DOWN " *> downsResp
    <|> "UP " *> upsResp
    <|> "SEND " *> sendCmd
    <|> "MID " *> msgIdResp
    <|> "SENT " *> sentResp
    <|> "MERR " *> msgErrResp
    <|> "MSG " *> message
    <|> "ACK " *> ackCmd
    <|> "OFF" $> ACmd SClient OFF
    <|> "DEL" $> ACmd SClient DEL
    <|> "ERR " *> agentError
    <|> "CON" $> ACmd SAgent CON
    <|> "OK" $> ACmd SAgent OK
  where
    newCmd = ACmd SClient . NEW <$> strP
    invResp = ACmd SAgent . INV <$> strP
    joinCmd = ACmd SClient .: JOIN <$> strP_ <*> A.takeByteString
    confMsg = ACmd SAgent .: CONF <$> A.takeTill (== ' ') <* A.space <*> A.takeByteString
    letCmd = ACmd SClient .: LET <$> A.takeTill (== ' ') <* A.space <*> A.takeByteString
    reqMsg = ACmd SAgent .: REQ <$> A.takeTill (== ' ') <* A.space <*> A.takeByteString
    acptCmd = ACmd SClient .: ACPT <$> A.takeTill (== ' ') <* A.space <*> A.takeByteString
    rjctCmd = ACmd SClient . RJCT <$> A.takeByteString
    infoCmd = ACmd SAgent . INFO <$> A.takeByteString
    downsResp = ACmd SAgent .: DOWN <$> strP_ <*> connections
    upsResp = ACmd SAgent .: UP <$> strP_ <*> connections
    sendCmd = ACmd SClient .: SEND <$> smpP <* A.space <*> A.takeByteString
    msgIdResp = ACmd SAgent . MID <$> A.decimal
    sentResp = ACmd SAgent . SENT <$> A.decimal
    msgErrResp = ACmd SAgent .: MERR <$> A.decimal <* A.space <*> strP
    message = ACmd SAgent .:. MSG <$> msgMetaP <* A.space <*> smpP <* A.space <*> A.takeByteString
    ackCmd = ACmd SClient . ACK <$> A.decimal
    connections = strP `A.sepBy'` (A.char ',')
    msgMetaP = do
      integrity <- strP
      recipient <- " R=" *> partyMeta A.decimal
      broker <- " B=" *> partyMeta base64P
      sndMsgId <- " S=" *> A.decimal
      pure MsgMeta {integrity, recipient, broker, sndMsgId}
    partyMeta idParser = (,) <$> idParser <* A.char ',' <*> tsISO8601P
    agentError = ACmd SAgent . ERR <$> strP

parseCommand :: ByteString -> Either AgentErrorType ACmd
parseCommand = parse commandP $ CMD SYNTAX

-- | Serialize SMP agent command.
serializeCommand :: ACommand p -> ByteString
serializeCommand = \case
  NEW cMode -> "NEW " <> strEncode cMode
  INV cReq -> "INV " <> strEncode cReq
  JOIN cReq cInfo -> B.unwords ["JOIN", strEncode cReq, serializeBinary cInfo]
  CONF confId cInfo -> B.unwords ["CONF", confId, serializeBinary cInfo]
  LET confId cInfo -> B.unwords ["LET", confId, serializeBinary cInfo]
  REQ invId cInfo -> B.unwords ["REQ", invId, serializeBinary cInfo]
  ACPT invId cInfo -> B.unwords ["ACPT", invId, serializeBinary cInfo]
  RJCT invId -> "RJCT " <> invId
  INFO cInfo -> "INFO " <> serializeBinary cInfo
  SUB -> "SUB"
  END -> "END"
  DOWN srv conns -> B.unwords ["DOWN", strEncode srv, connections conns]
  UP srv conns -> B.unwords ["UP", strEncode srv, connections conns]
  SEND msgFlags msgBody -> "SEND " <> smpEncode msgFlags <> " " <> serializeBinary msgBody
  MID mId -> "MID " <> bshow mId
  SENT mId -> "SENT " <> bshow mId
  MERR mId e -> B.unwords ["MERR", bshow mId, strEncode e]
  MSG msgMeta msgFlags msgBody -> B.unwords ["MSG", serializeMsgMeta msgMeta, smpEncode msgFlags, serializeBinary msgBody]
  ACK mId -> "ACK " <> bshow mId
  OFF -> "OFF"
  DEL -> "DEL"
  CON -> "CON"
  ERR e -> "ERR " <> strEncode e
  OK -> "OK"
  SUSPENDED -> "SUSPENDED"
  NTFMODE t m -> "NTFMODE " <> smpEncode t <> " " <> strEncode m
  where
    showTs :: UTCTime -> ByteString
    showTs = B.pack . formatISO8601Millis
    connections :: [ConnId] -> ByteString
    connections = B.intercalate "," . map strEncode
    serializeMsgMeta :: MsgMeta -> ByteString
    serializeMsgMeta MsgMeta {integrity, recipient = (rmId, rTs), broker = (bmId, bTs), sndMsgId} =
      B.unwords
        [ strEncode integrity,
          "R=" <> bshow rmId <> "," <> showTs rTs,
          "B=" <> encode bmId <> "," <> showTs bTs,
          "S=" <> bshow sndMsgId
        ]

serializeBinary :: ByteString -> ByteString
serializeBinary body = bshow (B.length body) <> "\n" <> body

-- | Send raw (unparsed) SMP agent protocol transmission to TCP connection.
tPutRaw :: Transport c => c -> ARawTransmission -> IO ()
tPutRaw h (corrId, entity, command) = do
  putLn h corrId
  putLn h entity
  putLn h command

-- | Receive raw (unparsed) SMP agent protocol transmission from TCP connection.
tGetRaw :: Transport c => c -> IO ARawTransmission
tGetRaw h = (,,) <$> getLn h <*> getLn h <*> getLn h

-- | Send SMP agent protocol command (or response) to TCP connection.
tPut :: (Transport c, MonadIO m) => c -> ATransmission p -> m ()
tPut h (corrId, connId, command) =
  liftIO $ tPutRaw h (corrId, connId, serializeCommand command)

-- | Receive client and agent transmissions from TCP connection.
tGet :: forall c m p. (Transport c, MonadIO m) => SAParty p -> c -> m (ATransmissionOrError p)
tGet party h = liftIO (tGetRaw h) >>= tParseLoadBody
  where
    tParseLoadBody :: ARawTransmission -> m (ATransmissionOrError p)
    tParseLoadBody t@(corrId, connId, command) = do
      let cmd = parseCommand command >>= fromParty >>= tConnId t
      fullCmd <- either (return . Left) cmdWithMsgBody cmd
      return (corrId, connId, fullCmd)

    fromParty :: ACmd -> Either AgentErrorType (ACommand p)
    fromParty (ACmd (p :: p1) cmd) = case testEquality party p of
      Just Refl -> Right cmd
      _ -> Left $ CMD PROHIBITED

    tConnId :: ARawTransmission -> ACommand p -> Either AgentErrorType (ACommand p)
    tConnId (_, connId, _) cmd = case cmd of
      -- NEW, JOIN and ACPT have optional connId
      NEW _ -> Right cmd
      JOIN {} -> Right cmd
      ACPT {} -> Right cmd
      -- ERROR response does not always have connId
      ERR _ -> Right cmd
      DOWN {} -> Right cmd
      UP {} -> Right cmd
      -- other responses must have connId
      _
        | B.null connId -> Left $ CMD NO_CONN
        | otherwise -> Right cmd

    cmdWithMsgBody :: ACommand p -> m (Either AgentErrorType (ACommand p))
    cmdWithMsgBody = \case
      SEND msgFlags body -> SEND msgFlags <$$> getBody body
      MSG msgMeta msgFlags body -> MSG msgMeta msgFlags <$$> getBody body
      JOIN qUri cInfo -> JOIN qUri <$$> getBody cInfo
      CONF confId cInfo -> CONF confId <$$> getBody cInfo
      LET confId cInfo -> LET confId <$$> getBody cInfo
      REQ invId cInfo -> REQ invId <$$> getBody cInfo
      ACPT invId cInfo -> ACPT invId <$$> getBody cInfo
      INFO cInfo -> INFO <$$> getBody cInfo
      cmd -> pure $ Right cmd

    getBody :: ByteString -> m (Either AgentErrorType ByteString)
    getBody binary =
      case B.unpack binary of
        ':' : body -> return . Right $ B.pack body
        str -> case readMaybe str :: Maybe Int of
          Just size -> liftIO $ do
            body <- cGet h size
            s <- getLn h
            return $ if B.null s then Right body else Left $ CMD SIZE
          Nothing -> return . Left $ CMD SYNTAX<|MERGE_RESOLUTION|>--- conflicted
+++ resolved
@@ -237,37 +237,7 @@
 
 deriving instance Show (ACommand p)
 
-<<<<<<< HEAD
--- | Agent phase allows to have two agent processes concurrently working with the same database
-data AgentPhase
-  = -- | agent is operating normally
-    APActive
-  | -- | agent is paused - no new send/receive operations will be started - they will STM-retry
-    APPaused
-  | -- | agent is suspended - no new send/receive/database operations will be started - they will STM-retry
-    APSuspended
-  deriving (Eq, Show)
-
-instance StrEncoding AgentPhase where
-  strEncode = \case
-    APActive -> "ACTIVE"
-    APPaused -> "PAUSED"
-    APSuspended -> "SUSPENDED"
-  strP =
-    A.takeTill (== ' ') >>= \case
-      "ACTIVE" -> pure APActive
-      "PAUSED" -> pure APPaused
-      "SUSPENDED" -> pure APSuspended
-      _ -> fail "bad AgentPhase"
-
-instance ToJSON AgentPhase where
-  toEncoding = strToJEncoding
-  toJSON = strToJSON
-
 data NotificationsMode = NMPeriodic | NMInstant
-=======
-data NotificationsMode = NMOff | NMPeriodic | NMInstant
->>>>>>> 51d0b48c
   deriving (Eq, Show)
 
 instance StrEncoding NotificationsMode where

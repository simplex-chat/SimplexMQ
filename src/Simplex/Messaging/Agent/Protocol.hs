--- conflicted
+++ resolved
@@ -813,13 +813,8 @@
 
 data AgentMsgEnvelope
   = AgentConfirmation
-<<<<<<< HEAD
-      { agentVersion :: Version,
+      { agentVersion :: VersionSMPA,
         e2eEncryption_ :: Maybe (SndE2ERatchetParams 'C.X448),
-=======
-      { agentVersion :: VersionSMPA,
-        e2eEncryption_ :: Maybe (E2ERatchetParams 'C.X448),
->>>>>>> dd2bd115
         encConnInfo :: ByteString
       }
   | AgentMsgEnvelope
@@ -832,13 +827,8 @@
         connInfo :: ByteString -- this message is only encrypted with per-queue E2E, not with double ratchet,
       }
   | AgentRatchetKey
-<<<<<<< HEAD
-      { agentVersion :: Version,
+      { agentVersion :: VersionSMPA,
         e2eEncryption :: RcvE2ERatchetParams 'C.X448,
-=======
-      { agentVersion :: VersionSMPA,
-        e2eEncryption :: E2ERatchetParams 'C.X448,
->>>>>>> dd2bd115
         info :: ByteString
       }
   deriving (Show)

{-# LANGUAGE DataKinds #-}
{-# LANGUAGE DeriveAnyClass #-}
{-# LANGUAGE DuplicateRecordFields #-}
{-# LANGUAGE FlexibleInstances #-}
{-# LANGUAGE GADTs #-}
{-# LANGUAGE LambdaCase #-}
{-# LANGUAGE MultiParamTypeClasses #-}
{-# LANGUAGE NamedFieldPuns #-}
{-# LANGUAGE OverloadedLists #-}
{-# LANGUAGE OverloadedStrings #-}
{-# LANGUAGE PatternSynonyms #-}
{-# LANGUAGE PolyKinds #-}
{-# LANGUAGE RankNTypes #-}
{-# LANGUAGE ScopedTypeVariables #-}
{-# LANGUAGE StandaloneDeriving #-}
{-# LANGUAGE TemplateHaskell #-}
{-# LANGUAGE TupleSections #-}
{-# LANGUAGE TypeApplications #-}
{-# LANGUAGE TypeFamilies #-}
{-# LANGUAGE UndecidableInstances #-}
{-# OPTIONS_GHC -fno-warn-unticked-promoted-constructors #-}

-- |
-- Module      : Simplex.Messaging.Agent.Protocol
-- Copyright   : (c) simplex.chat
-- License     : AGPL-3
--
-- Maintainer  : chat@simplex.chat
-- Stability   : experimental
-- Portability : non-portable
--
-- Types, parsers, serializers and functions to send and receive SMP agent protocol commands and responses.
--
-- See https://github.com/simplex-chat/simplexmq/blob/master/protocol/agent-protocol.md
module Simplex.Messaging.Agent.Protocol
  ( -- * Protocol parameters
    VersionSMPA,
    VersionRangeSMPA,
    pattern VersionSMPA,
    duplexHandshakeSMPAgentVersion,
    ratchetSyncSMPAgentVersion,
    deliveryRcptsSMPAgentVersion,
    pqdrSMPAgentVersion,
    sndAuthKeySMPAgentVersion,
    ratchetOnConfSMPAgentVersion,
    currentSMPAgentVersion,
    supportedSMPAgentVRange,
    e2eEncConnInfoLength,
    e2eEncAgentMsgLength,

    -- * SMP agent protocol types
    ConnInfo,
    SndQueueSecured,
    AEntityId,
    ACommand (..),
    AEvent (..),
    AEvt (..),
    ACommandTag (..),
    AEventTag (..),
    AEvtTag (..),
    aCommandTag,
    aEventTag,
    AEntity (..),
    SAEntity (..),
    AEntityI (..),
    MsgHash,
    MsgMeta (..),
    RcvQueueInfo (..),
    SndQueueInfo (..),
    ConnectionStats (..),
    SwitchPhase (..),
    RcvSwitchStatus (..),
    SndSwitchStatus (..),
    QueueDirection (..),
    RatchetSyncState (..),
    SMPConfirmation (..),
    AgentMsgEnvelope (..),
    AgentMessage (..),
    AgentMessageType (..),
    APrivHeader (..),
    AMessage (..),
    AMessageReceipt (..),
    MsgReceipt (..),
    MsgReceiptInfo,
    MsgReceiptStatus (..),
    SndQAddr,
    SMPServer,
    pattern SMPServer,
    pattern ProtoServerWithAuth,
    SMPServerWithAuth,
    SrvLoc (..),
    SMPQueue (..),
    qAddress,
    sameQueue,
    sameQAddress,
    noAuthSrv,
    SMPQueueUri (..),
    SMPQueueInfo (..),
    SMPQueueAddress (..),
    ConnectionMode (..),
    SConnectionMode (..),
    AConnectionMode (..),
    cmInvitation,
    cmContact,
    ConnectionModeI (..),
    ConnectionRequestUri (..),
    AConnectionRequestUri (..),
    ConnReqUriData (..),
    CRClientData,
    ServiceScheme,
    sameConnReqContact,
    simplexChat,
    connReqUriP',
    AgentErrorType (..),
    CommandErrorType (..),
    ConnectionErrorType (..),
    BrokerErrorType (..),
    SMPAgentError (..),
    AgentCryptoError (..),
    cryptoErrToSyncState,
    ATransmission,
    ConnId,
    ConfirmationId,
    InvitationId,
    MsgIntegrity (..),
    MsgErrorType (..),
    QueueStatus (..),
    UserId,
    ACorrId,
    AgentMsgId,
    NotificationsMode (..),
    NotificationInfo (..),

    -- * Encode/decode
    serializeCommand,
    connMode,
    connMode',
    dbCommandP,
    connModeT,
    serializeQueueStatus,
    queueStatusT,
    agentMessageType,
    aMessageType,
    extraSMPServerHosts,
    updateSMPServerHosts,
  )
where

import Control.Applicative (optional, (<|>))
import Data.Aeson (FromJSON (..), ToJSON (..))
import qualified Data.Aeson.TH as J
import Data.Attoparsec.ByteString.Char8 (Parser)
import qualified Data.Attoparsec.ByteString.Char8 as A
import Data.ByteString.Char8 (ByteString)
import qualified Data.ByteString.Char8 as B
import Data.Functor (($>))
import Data.Int (Int64)
import Data.Kind (Type)
import Data.List.NonEmpty (NonEmpty (..))
import qualified Data.List.NonEmpty as L
import Data.Map.Strict (Map)
import qualified Data.Map.Strict as M
import Data.Maybe (fromMaybe, isJust)
import Data.Text (Text)
import Data.Text.Encoding (decodeLatin1, encodeUtf8)
import Data.Time.Clock (UTCTime)
import Data.Time.Clock.System (SystemTime)
import Data.Type.Equality
import Data.Typeable ()
import Data.Word (Word16, Word32)
<<<<<<< HEAD
import Simplex.Messaging.Agent.Store.DB (FromField (..), ToField (..), blobFieldDecoder, fromTextField_)
=======
import Simplex.Messaging.Agent.Store.DB (Binary (..), FromField (..), ToField (..))
>>>>>>> fa319d79
import Simplex.FileTransfer.Description
import Simplex.FileTransfer.Protocol (FileParty (..))
import Simplex.FileTransfer.Transport (XFTPErrorType)
import Simplex.FileTransfer.Types (FileErrorType)
import Simplex.Messaging.Agent.QueryString
import Simplex.Messaging.Client (ProxyClientError)
import qualified Simplex.Messaging.Crypto as C
import Simplex.Messaging.Crypto.Ratchet
  ( InitialKeys (..),
    PQEncryption (..),
    PQSupport,
    RcvE2ERatchetParams,
    RcvE2ERatchetParamsUri,
    SndE2ERatchetParams,
    pattern PQSupportOff,
    pattern PQSupportOn,
  )
import Simplex.Messaging.Encoding
import Simplex.Messaging.Encoding.String
import Simplex.Messaging.Parsers
import Simplex.Messaging.Protocol
  ( AProtocolType,
    BrokerErrorType (..),
    ErrorType,
    MsgBody,
    MsgFlags,
    MsgId,
    NMsgMeta,
    ProtocolServer (..),
    SMPClientVersion,
    SMPServer,
    SMPServerWithAuth,
    SndPublicAuthKey,
    SubscriptionMode,
    VersionRangeSMPC,
    VersionSMPC,
    initialSMPClientVersion,
    legacyEncodeServer,
    legacyServerP,
    legacyStrEncodeServer,
    noAuthSrv,
    sameSrvAddr,
    sndAuthKeySMPClientVersion,
    srvHostnamesSMPClientVersion,
    pattern ProtoServerWithAuth,
    pattern SMPServer,
  )
import qualified Simplex.Messaging.Protocol as SMP
import Simplex.Messaging.ServiceScheme
import Simplex.Messaging.Transport.Client (TransportHost, TransportHosts_ (..))
import Simplex.Messaging.Util
import Simplex.Messaging.Version
import Simplex.Messaging.Version.Internal
import Simplex.RemoteControl.Types
import UnliftIO.Exception (Exception)

-- SMP agent protocol version history:
-- 1 - binary protocol encoding (1/1/2022)
-- 2 - "duplex" (more efficient) connection handshake (6/9/2022)
-- 3 - support ratchet renegotiation (6/30/2023)
-- 4 - delivery receipts (7/13/2023)
-- 5 - post-quantum double ratchet (3/14/2024)
-- 6 - secure reply queues with provided keys (6/14/2024)

data SMPAgentVersion

instance VersionScope SMPAgentVersion

type VersionSMPA = Version SMPAgentVersion

type VersionRangeSMPA = VersionRange SMPAgentVersion

pattern VersionSMPA :: Word16 -> VersionSMPA
pattern VersionSMPA v = Version v

duplexHandshakeSMPAgentVersion :: VersionSMPA
duplexHandshakeSMPAgentVersion = VersionSMPA 2

ratchetSyncSMPAgentVersion :: VersionSMPA
ratchetSyncSMPAgentVersion = VersionSMPA 3

deliveryRcptsSMPAgentVersion :: VersionSMPA
deliveryRcptsSMPAgentVersion = VersionSMPA 4

pqdrSMPAgentVersion :: VersionSMPA
pqdrSMPAgentVersion = VersionSMPA 5

sndAuthKeySMPAgentVersion :: VersionSMPA
sndAuthKeySMPAgentVersion = VersionSMPA 6

ratchetOnConfSMPAgentVersion :: VersionSMPA
ratchetOnConfSMPAgentVersion = VersionSMPA 7

minSupportedSMPAgentVersion :: VersionSMPA
minSupportedSMPAgentVersion = duplexHandshakeSMPAgentVersion

currentSMPAgentVersion :: VersionSMPA
currentSMPAgentVersion = VersionSMPA 7

supportedSMPAgentVRange :: VersionRangeSMPA
supportedSMPAgentVRange = mkVersionRange minSupportedSMPAgentVersion currentSMPAgentVersion

-- it is shorter to allow all handshake headers,
-- including E2E (double-ratchet) parameters and
-- signing key of the sender for the server
e2eEncConnInfoLength :: VersionSMPA -> PQSupport -> Int
e2eEncConnInfoLength v = \case
  -- reduced by 3726 (roughly the increase of message ratchet header size + key and ciphertext in reply link)
  PQSupportOn | v >= pqdrSMPAgentVersion -> 11106
  _ -> 14832

e2eEncAgentMsgLength :: VersionSMPA -> PQSupport -> Int
e2eEncAgentMsgLength v = \case
  -- reduced by 2222 (the increase of message ratchet header size)
  PQSupportOn | v >= pqdrSMPAgentVersion -> 13618
  _ -> 15840

-- | SMP agent event
type ATransmission = (ACorrId, AEntityId, AEvt)

type UserId = Int64

type AEntityId = ByteString

type ACorrId = ByteString

data AEntity = AEConn | AERcvFile | AESndFile | AENone
  deriving (Eq, Show)

data SAEntity :: AEntity -> Type where
  SAEConn :: SAEntity AEConn
  SAERcvFile :: SAEntity AERcvFile
  SAESndFile :: SAEntity AESndFile
  SAENone :: SAEntity AENone

deriving instance Show (SAEntity e)

instance TestEquality SAEntity where
  testEquality SAEConn SAEConn = Just Refl
  testEquality SAERcvFile SAERcvFile = Just Refl
  testEquality SAESndFile SAESndFile = Just Refl
  testEquality SAENone SAENone = Just Refl
  testEquality _ _ = Nothing

class AEntityI (e :: AEntity) where sAEntity :: SAEntity e

instance AEntityI AEConn where sAEntity = SAEConn

instance AEntityI AERcvFile where sAEntity = SAERcvFile

instance AEntityI AESndFile where sAEntity = SAESndFile

instance AEntityI AENone where sAEntity = SAENone

data AEvt = forall e. AEntityI e => AEvt (SAEntity e) (AEvent e)

instance Eq AEvt where
  AEvt e evt == AEvt e' evt' = case testEquality e e' of
    Just Refl -> evt == evt'
    Nothing -> False

deriving instance Show AEvt

type ConnInfo = ByteString

type SndQueueSecured = Bool

-- | Parameterized type for SMP agent events
data AEvent (e :: AEntity) where
  INV :: AConnectionRequestUri -> AEvent AEConn
  CONF :: ConfirmationId -> PQSupport -> [SMPServer] -> ConnInfo -> AEvent AEConn -- ConnInfo is from sender, [SMPServer] will be empty only in v1 handshake
  REQ :: InvitationId -> PQSupport -> NonEmpty SMPServer -> ConnInfo -> AEvent AEConn -- ConnInfo is from sender
  INFO :: PQSupport -> ConnInfo -> AEvent AEConn
  CON :: PQEncryption -> AEvent AEConn -- notification that connection is established
  END :: AEvent AEConn
  DELD :: AEvent AEConn
  CONNECT :: AProtocolType -> TransportHost -> AEvent AENone
  DISCONNECT :: AProtocolType -> TransportHost -> AEvent AENone
  DOWN :: SMPServer -> [ConnId] -> AEvent AENone
  UP :: SMPServer -> [ConnId] -> AEvent AENone
  SWITCH :: QueueDirection -> SwitchPhase -> ConnectionStats -> AEvent AEConn
  RSYNC :: RatchetSyncState -> Maybe AgentCryptoError -> ConnectionStats -> AEvent AEConn
  SENT :: AgentMsgId -> Maybe SMPServer -> AEvent AEConn
  MWARN :: AgentMsgId -> AgentErrorType -> AEvent AEConn
  MERR :: AgentMsgId -> AgentErrorType -> AEvent AEConn
  MERRS :: NonEmpty AgentMsgId -> AgentErrorType -> AEvent AEConn
  MSG :: MsgMeta -> MsgFlags -> MsgBody -> AEvent AEConn
  MSGNTF :: MsgId -> Maybe UTCTime -> AEvent AEConn
  RCVD :: MsgMeta -> NonEmpty MsgReceipt -> AEvent AEConn
  QCONT :: AEvent AEConn
  DEL_RCVQS :: NonEmpty (ConnId, SMPServer, SMP.RecipientId, Maybe AgentErrorType) -> AEvent AEConn
  DEL_CONNS :: NonEmpty ConnId -> AEvent AEConn
  DEL_USER :: Int64 -> AEvent AENone
  STAT :: ConnectionStats -> AEvent AEConn
  OK :: AEvent AEConn
  JOINED :: SndQueueSecured -> AEvent AEConn
  ERR :: AgentErrorType -> AEvent AEConn
  ERRS :: [(ConnId, AgentErrorType)] -> AEvent AENone
  SUSPENDED :: AEvent AENone
  RFPROG :: Int64 -> Int64 -> AEvent AERcvFile
  RFDONE :: FilePath -> AEvent AERcvFile
  RFERR :: AgentErrorType -> AEvent AERcvFile
  RFWARN :: AgentErrorType -> AEvent AERcvFile
  SFPROG :: Int64 -> Int64 -> AEvent AESndFile
  SFDONE :: ValidFileDescription 'FSender -> [ValidFileDescription 'FRecipient] -> AEvent AESndFile
  SFERR :: AgentErrorType -> AEvent AESndFile
  SFWARN :: AgentErrorType -> AEvent AESndFile

deriving instance Eq (AEvent e)

deriving instance Show (AEvent e)

data AEvtTag = forall e. AEntityI e => AEvtTag (SAEntity e) (AEventTag e)

instance Eq AEvtTag where
  AEvtTag e evt == AEvtTag e' evt' = case testEquality e e' of
    Just Refl -> evt == evt'
    Nothing -> False

deriving instance Show AEvtTag

data ACommand
  = NEW Bool AConnectionMode InitialKeys SubscriptionMode -- response INV
  | JOIN Bool AConnectionRequestUri PQSupport SubscriptionMode ConnInfo
  | LET ConfirmationId ConnInfo -- ConnInfo is from client
  | ACK AgentMsgId (Maybe MsgReceiptInfo)
  | SWCH
  | DEL
  deriving (Eq, Show)

data ACommandTag
  = NEW_
  | JOIN_
  | LET_
  | ACK_
  | SWCH_
  | DEL_
  deriving (Show)

data AEventTag (e :: AEntity) where
  INV_ :: AEventTag AEConn
  CONF_ :: AEventTag AEConn
  REQ_ :: AEventTag AEConn
  INFO_ :: AEventTag AEConn
  CON_ :: AEventTag AEConn
  END_ :: AEventTag AEConn
  DELD_ :: AEventTag AEConn
  CONNECT_ :: AEventTag AENone
  DISCONNECT_ :: AEventTag AENone
  DOWN_ :: AEventTag AENone
  UP_ :: AEventTag AENone
  SWITCH_ :: AEventTag AEConn
  RSYNC_ :: AEventTag AEConn
  SENT_ :: AEventTag AEConn
  MWARN_ :: AEventTag AEConn
  MERR_ :: AEventTag AEConn
  MERRS_ :: AEventTag AEConn
  MSG_ :: AEventTag AEConn
  MSGNTF_ :: AEventTag AEConn
  RCVD_ :: AEventTag AEConn
  QCONT_ :: AEventTag AEConn
  DEL_RCVQS_ :: AEventTag AEConn
  DEL_CONNS_ :: AEventTag AEConn
  DEL_USER_ :: AEventTag AENone
  STAT_ :: AEventTag AEConn
  OK_ :: AEventTag AEConn
  JOINED_ :: AEventTag AEConn
  ERR_ :: AEventTag AEConn
  ERRS_ :: AEventTag AENone
  SUSPENDED_ :: AEventTag AENone
  -- XFTP commands and responses
  RFDONE_ :: AEventTag AERcvFile
  RFPROG_ :: AEventTag AERcvFile
  RFERR_ :: AEventTag AERcvFile
  RFWARN_ :: AEventTag AERcvFile
  SFPROG_ :: AEventTag AESndFile
  SFDONE_ :: AEventTag AESndFile
  SFERR_ :: AEventTag AESndFile
  SFWARN_ :: AEventTag AESndFile

deriving instance Eq (AEventTag e)

deriving instance Show (AEventTag e)

aCommandTag :: ACommand -> ACommandTag
aCommandTag = \case
  NEW {} -> NEW_
  JOIN {} -> JOIN_
  LET {} -> LET_
  ACK {} -> ACK_
  SWCH -> SWCH_
  DEL -> DEL_

aEventTag :: AEvent e -> AEventTag e
aEventTag = \case
  INV _ -> INV_
  CONF {} -> CONF_
  REQ {} -> REQ_
  INFO {} -> INFO_
  CON _ -> CON_
  END -> END_
  DELD -> DELD_
  CONNECT {} -> CONNECT_
  DISCONNECT {} -> DISCONNECT_
  DOWN {} -> DOWN_
  UP {} -> UP_
  SWITCH {} -> SWITCH_
  RSYNC {} -> RSYNC_
  SENT {} -> SENT_
  MWARN {} -> MWARN_
  MERR {} -> MERR_
  MERRS {} -> MERRS_
  MSG {} -> MSG_
  MSGNTF {} -> MSGNTF_
  RCVD {} -> RCVD_
  QCONT -> QCONT_
  DEL_RCVQS _ -> DEL_RCVQS_
  DEL_CONNS _ -> DEL_CONNS_
  DEL_USER _ -> DEL_USER_
  STAT _ -> STAT_
  OK -> OK_
  JOINED _ -> JOINED_
  ERR _ -> ERR_
  ERRS _ -> ERRS_
  SUSPENDED -> SUSPENDED_
  RFPROG {} -> RFPROG_
  RFDONE {} -> RFDONE_
  RFERR {} -> RFERR_
  RFWARN {} -> RFWARN_
  SFPROG {} -> SFPROG_
  SFDONE {} -> SFDONE_
  SFERR {} -> SFERR_
  SFWARN {} -> SFWARN_

data QueueDirection = QDRcv | QDSnd
  deriving (Eq, Show)

data SwitchPhase = SPStarted | SPConfirmed | SPSecured | SPCompleted
  deriving (Eq, Show)

data RcvSwitchStatus
  = RSSwitchStarted
  | RSSendingQADD
  | RSSendingQUSE
  | RSReceivedMessage
  deriving (Eq, Show)

instance StrEncoding RcvSwitchStatus where
  strEncode = \case
    RSSwitchStarted -> "switch_started"
    RSSendingQADD -> "sending_qadd"
    RSSendingQUSE -> "sending_quse"
    RSReceivedMessage -> "received_message"
  strP =
    A.takeTill (== ' ') >>= \case
      "switch_started" -> pure RSSwitchStarted
      "sending_qadd" -> pure RSSendingQADD
      "sending_quse" -> pure RSSendingQUSE
      "received_message" -> pure RSReceivedMessage
      _ -> fail "bad RcvSwitchStatus"

instance ToField RcvSwitchStatus where toField = toField . decodeLatin1 . strEncode

instance FromField RcvSwitchStatus where fromField = fromTextField_ $ eitherToMaybe . strDecode . encodeUtf8

instance ToJSON RcvSwitchStatus where
  toEncoding = strToJEncoding
  toJSON = strToJSON

instance FromJSON RcvSwitchStatus where
  parseJSON = strParseJSON "RcvSwitchStatus"

data SndSwitchStatus
  = SSSendingQKEY
  | SSSendingQTEST
  deriving (Eq, Show)

instance StrEncoding SndSwitchStatus where
  strEncode = \case
    SSSendingQKEY -> "sending_qkey"
    SSSendingQTEST -> "sending_qtest"
  strP =
    A.takeTill (== ' ') >>= \case
      "sending_qkey" -> pure SSSendingQKEY
      "sending_qtest" -> pure SSSendingQTEST
      _ -> fail "bad SndSwitchStatus"

instance ToField SndSwitchStatus where toField = toField . decodeLatin1 . strEncode

instance FromField SndSwitchStatus where fromField = fromTextField_ $ eitherToMaybe . strDecode . encodeUtf8

instance ToJSON SndSwitchStatus where
  toEncoding = strToJEncoding
  toJSON = strToJSON

instance FromJSON SndSwitchStatus where
  parseJSON = strParseJSON "SndSwitchStatus"

data RatchetSyncState
  = RSOk
  | RSAllowed
  | RSRequired
  | RSStarted
  | RSAgreed
  deriving (Eq, Show)

instance StrEncoding RatchetSyncState where
  strEncode = \case
    RSOk -> "ok"
    RSAllowed -> "allowed"
    RSRequired -> "required"
    RSStarted -> "started"
    RSAgreed -> "agreed"
  strP =
    A.takeTill (== ' ') >>= \case
      "ok" -> pure RSOk
      "allowed" -> pure RSAllowed
      "required" -> pure RSRequired
      "started" -> pure RSStarted
      "agreed" -> pure RSAgreed
      _ -> fail "bad RatchetSyncState"

instance FromField RatchetSyncState where fromField = fromTextField_ $ eitherToMaybe . strDecode . encodeUtf8

instance ToField RatchetSyncState where toField = toField . decodeLatin1 . strEncode

instance ToJSON RatchetSyncState where
  toEncoding = strToJEncoding
  toJSON = strToJSON

instance FromJSON RatchetSyncState where
  parseJSON = strParseJSON "RatchetSyncState"

data RcvQueueInfo = RcvQueueInfo
  { rcvServer :: SMPServer,
    rcvSwitchStatus :: Maybe RcvSwitchStatus,
    canAbortSwitch :: Bool
  }
  deriving (Eq, Show)

data SndQueueInfo = SndQueueInfo
  { sndServer :: SMPServer,
    sndSwitchStatus :: Maybe SndSwitchStatus
  }
  deriving (Eq, Show)

data ConnectionStats = ConnectionStats
  { connAgentVersion :: VersionSMPA,
    rcvQueuesInfo :: [RcvQueueInfo],
    sndQueuesInfo :: [SndQueueInfo],
    ratchetSyncState :: RatchetSyncState,
    ratchetSyncSupported :: Bool
  }
  deriving (Eq, Show)

data NotificationsMode = NMPeriodic | NMInstant
  deriving (Eq, Show)

instance StrEncoding NotificationsMode where
  strEncode = \case
    NMPeriodic -> "PERIODIC"
    NMInstant -> "INSTANT"
  strP =
    A.takeTill (== ' ') >>= \case
      "PERIODIC" -> pure NMPeriodic
      "INSTANT" -> pure NMInstant
      _ -> fail "bad NotificationsMode"

instance ToJSON NotificationsMode where
  toEncoding = strToJEncoding
  toJSON = strToJSON

instance FromJSON NotificationsMode where
  parseJSON = strParseJSON "NotificationsMode"

instance ToField NotificationsMode where toField = toField . strEncode

instance FromField NotificationsMode where fromField = blobFieldDecoder $ parseAll strP

data NotificationInfo = NotificationInfo
  { ntfConnId :: ConnId,
    ntfTs :: SystemTime,
    ntfMsgMeta :: Maybe NMsgMeta
  }
  deriving (Show)

data ConnectionMode = CMInvitation | CMContact
  deriving (Eq, Show)

data SConnectionMode (m :: ConnectionMode) where
  SCMInvitation :: SConnectionMode CMInvitation
  SCMContact :: SConnectionMode CMContact

deriving instance Eq (SConnectionMode m)

deriving instance Show (SConnectionMode m)

instance TestEquality SConnectionMode where
  testEquality SCMInvitation SCMInvitation = Just Refl
  testEquality SCMContact SCMContact = Just Refl
  testEquality _ _ = Nothing

data AConnectionMode = forall m. ConnectionModeI m => ACM (SConnectionMode m)

instance Eq AConnectionMode where
  ACM m == ACM m' = isJust $ testEquality m m'

cmInvitation :: AConnectionMode
cmInvitation = ACM SCMInvitation

cmContact :: AConnectionMode
cmContact = ACM SCMContact

deriving instance Show AConnectionMode

connMode :: SConnectionMode m -> ConnectionMode
connMode SCMInvitation = CMInvitation
connMode SCMContact = CMContact

connMode' :: ConnectionMode -> AConnectionMode
connMode' CMInvitation = cmInvitation
connMode' CMContact = cmContact

class ConnectionModeI (m :: ConnectionMode) where sConnectionMode :: SConnectionMode m

instance ConnectionModeI CMInvitation where sConnectionMode = SCMInvitation

instance ConnectionModeI CMContact where sConnectionMode = SCMContact

type MsgHash = ByteString

-- | Agent message metadata sent to the client
data MsgMeta = MsgMeta
  { integrity :: MsgIntegrity,
    recipient :: (AgentMsgId, UTCTime),
    broker :: (MsgId, UTCTime),
    sndMsgId :: AgentMsgId,
    pqEncryption :: PQEncryption
  }
  deriving (Eq, Show)

data SMPConfirmation = SMPConfirmation
  { -- | sender's public key to use for authentication of sender's commands at the recepient's server
    senderKey :: Maybe SndPublicAuthKey,
    -- | sender's DH public key for simple per-queue e2e encryption
    e2ePubKey :: C.PublicKeyX25519,
    -- | sender's information to be associated with the connection, e.g. sender's profile information
    connInfo :: ConnInfo,
    -- | optional reply queues included in confirmation (added in agent protocol v2)
    smpReplyQueues :: [SMPQueueInfo],
    -- | SMP client version
    smpClientVersion :: VersionSMPC
  }
  deriving (Show)

data AgentMsgEnvelope
  = AgentConfirmation
      { agentVersion :: VersionSMPA,
        e2eEncryption_ :: Maybe (SndE2ERatchetParams 'C.X448),
        encConnInfo :: ByteString
      }
  | AgentMsgEnvelope
      { agentVersion :: VersionSMPA,
        encAgentMessage :: ByteString
      }
  | AgentInvitation -- the connInfo in contactInvite is only encrypted with per-queue E2E, not with double ratchet,
      { agentVersion :: VersionSMPA,
        connReq :: ConnectionRequestUri 'CMInvitation,
        connInfo :: ByteString -- this message is only encrypted with per-queue E2E, not with double ratchet,
      }
  | AgentRatchetKey
      { agentVersion :: VersionSMPA,
        e2eEncryption :: RcvE2ERatchetParams 'C.X448,
        info :: ByteString
      }
  deriving (Show)

instance Encoding AgentMsgEnvelope where
  smpEncode = \case
    AgentConfirmation {agentVersion, e2eEncryption_, encConnInfo} ->
      smpEncode (agentVersion, 'C', e2eEncryption_, Tail encConnInfo)
    AgentMsgEnvelope {agentVersion, encAgentMessage} ->
      smpEncode (agentVersion, 'M', Tail encAgentMessage)
    AgentInvitation {agentVersion, connReq, connInfo} ->
      smpEncode (agentVersion, 'I', Large $ strEncode connReq, Tail connInfo)
    AgentRatchetKey {agentVersion, e2eEncryption, info} ->
      smpEncode (agentVersion, 'R', e2eEncryption, Tail info)
  smpP = do
    agentVersion <- smpP
    smpP >>= \case
      'C' -> do
        (e2eEncryption_, Tail encConnInfo) <- smpP
        pure AgentConfirmation {agentVersion, e2eEncryption_, encConnInfo}
      'M' -> do
        Tail encAgentMessage <- smpP
        pure AgentMsgEnvelope {agentVersion, encAgentMessage}
      'I' -> do
        connReq <- strDecode . unLarge <$?> smpP
        Tail connInfo <- smpP
        pure AgentInvitation {agentVersion, connReq, connInfo}
      'R' -> do
        e2eEncryption <- smpP
        Tail info <- smpP
        pure AgentRatchetKey {agentVersion, e2eEncryption, info}
      _ -> fail "bad AgentMsgEnvelope"

-- SMP agent message formats (after double ratchet decryption,
-- or in case of AgentInvitation - in plain text body)
-- AgentRatchetInfo is not encrypted with double ratchet, but with per-queue E2E encryption
data AgentMessage
  = -- used by the initiating party when confirming reply queue
    AgentConnInfo ConnInfo
  | -- AgentConnInfoReply is used by accepting party in duplexHandshake mode (v2), allowing to include reply queue(s) in the initial confirmation.
    -- It made removed REPLY message unnecessary.
    AgentConnInfoReply (NonEmpty SMPQueueInfo) ConnInfo
  | AgentRatchetInfo ByteString
  | AgentMessage APrivHeader AMessage
  deriving (Show)

instance Encoding AgentMessage where
  smpEncode = \case
    AgentConnInfo cInfo -> smpEncode ('I', Tail cInfo)
    AgentConnInfoReply smpQueues cInfo -> smpEncode ('D', smpQueues, Tail cInfo) -- 'D' stands for "duplex"
    AgentRatchetInfo info -> smpEncode ('R', Tail info)
    AgentMessage hdr aMsg -> smpEncode ('M', hdr, aMsg)
  smpP =
    smpP >>= \case
      'I' -> AgentConnInfo . unTail <$> smpP
      'D' -> AgentConnInfoReply <$> smpP <*> (unTail <$> smpP)
      'R' -> AgentRatchetInfo . unTail <$> smpP
      'M' -> AgentMessage <$> smpP <*> smpP
      _ -> fail "bad AgentMessage"

-- internal type for storing message type in the database
data AgentMessageType
  = AM_CONN_INFO
  | AM_CONN_INFO_REPLY
  | AM_RATCHET_INFO
  | AM_HELLO_
  | AM_A_MSG_
  | AM_A_RCVD_
  | AM_QCONT_
  | AM_QADD_
  | AM_QKEY_
  | AM_QUSE_
  | AM_QTEST_
  | AM_EREADY_
  deriving (Eq, Show)

instance Encoding AgentMessageType where
  smpEncode = \case
    AM_CONN_INFO -> "C"
    AM_CONN_INFO_REPLY -> "D"
    AM_RATCHET_INFO -> "S"
    AM_HELLO_ -> "H"
    AM_A_MSG_ -> "M"
    AM_A_RCVD_ -> "V"
    AM_QCONT_ -> "QC"
    AM_QADD_ -> "QA"
    AM_QKEY_ -> "QK"
    AM_QUSE_ -> "QU"
    AM_QTEST_ -> "QT"
    AM_EREADY_ -> "E"
  smpP =
    A.anyChar >>= \case
      'C' -> pure AM_CONN_INFO
      'D' -> pure AM_CONN_INFO_REPLY
      'S' -> pure AM_RATCHET_INFO
      'H' -> pure AM_HELLO_
      'M' -> pure AM_A_MSG_
      'V' -> pure AM_A_RCVD_
      'Q' ->
        A.anyChar >>= \case
          'C' -> pure AM_QCONT_
          'A' -> pure AM_QADD_
          'K' -> pure AM_QKEY_
          'U' -> pure AM_QUSE_
          'T' -> pure AM_QTEST_
          _ -> fail "bad AgentMessageType"
      'E' -> pure AM_EREADY_
      _ -> fail "bad AgentMessageType"

agentMessageType :: AgentMessage -> AgentMessageType
agentMessageType = \case
  AgentConnInfo _ -> AM_CONN_INFO
  AgentConnInfoReply {} -> AM_CONN_INFO_REPLY
  AgentRatchetInfo _ -> AM_RATCHET_INFO
  AgentMessage _ aMsg -> aMessageType aMsg

data APrivHeader = APrivHeader
  { -- | sequential ID assigned by the sending agent
    sndMsgId :: AgentMsgId,
    -- | digest of the previous message
    prevMsgHash :: MsgHash
  }
  deriving (Show)

instance Encoding APrivHeader where
  smpEncode APrivHeader {sndMsgId, prevMsgHash} =
    smpEncode (sndMsgId, prevMsgHash)
  smpP = APrivHeader <$> smpP <*> smpP

data AMsgType
  = HELLO_
  | A_MSG_
  | A_RCVD_
  | A_QCONT_
  | QADD_
  | QKEY_
  | QUSE_
  | QTEST_
  | EREADY_
  deriving (Eq)

instance Encoding AMsgType where
  smpEncode = \case
    HELLO_ -> "H"
    A_MSG_ -> "M"
    A_RCVD_ -> "V"
    A_QCONT_ -> "QC"
    QADD_ -> "QA"
    QKEY_ -> "QK"
    QUSE_ -> "QU"
    QTEST_ -> "QT"
    EREADY_ -> "E"
  smpP =
    A.anyChar >>= \case
      'H' -> pure HELLO_
      'M' -> pure A_MSG_
      'V' -> pure A_RCVD_
      'Q' ->
        A.anyChar >>= \case
          'C' -> pure A_QCONT_
          'A' -> pure QADD_
          'K' -> pure QKEY_
          'U' -> pure QUSE_
          'T' -> pure QTEST_
          _ -> fail "bad AMsgType"
      'E' -> pure EREADY_
      _ -> fail "bad AMsgType"

-- | Messages sent between SMP agents once SMP queue is secured.
--
-- https://github.com/simplex-chat/simplexmq/blob/master/protocol/agent-protocol.md#messages-between-smp-agents
data AMessage
  = -- | the first message in the queue to validate it is secured
    HELLO
  | -- | agent envelope for the client message
    A_MSG MsgBody
  | -- | agent envelope for delivery receipt
    A_RCVD (NonEmpty AMessageReceipt)
  | -- | the message instructing the client to continue sending messages (after ERR QUOTA)
    A_QCONT SndQAddr
  | -- add queue to connection (sent by recipient), with optional address of the replaced queue
    QADD (NonEmpty (SMPQueueUri, Maybe SndQAddr))
  | -- key to secure the added queues and agree e2e encryption key (sent by sender)
    QKEY (NonEmpty (SMPQueueInfo, SndPublicAuthKey))
  | -- inform that the queues are ready to use (sent by recipient)
    QUSE (NonEmpty (SndQAddr, Bool))
  | -- sent by the sender to test new queues and to complete switching
    QTEST (NonEmpty SndQAddr)
  | -- ratchet re-synchronization is complete, with last decrypted sender message id (recipient's `last_external_snd_msg_id`)
    EREADY AgentMsgId
  deriving (Show)

aMessageType :: AMessage -> AgentMessageType
aMessageType = \case
  -- HELLO is used both in v1 and in v2, but differently.
  -- - in v1 (and, possibly, in v2 for simplex connections) can be sent multiple times,
  --   until the queue is secured - the OK response from the server instead of initial AUTH errors confirms it.
  -- - in v2 duplexHandshake it is sent only once, when it is known that the queue was secured.
  HELLO -> AM_HELLO_
  A_MSG _ -> AM_A_MSG_
  A_RCVD {} -> AM_A_RCVD_
  A_QCONT _ -> AM_QCONT_
  QADD _ -> AM_QADD_
  QKEY _ -> AM_QKEY_
  QUSE _ -> AM_QUSE_
  QTEST _ -> AM_QTEST_
  EREADY _ -> AM_EREADY_

-- | this type is used to send as part of the protocol between different clients
-- TODO possibly, rename fields and types referring to external and internal IDs to make them different
data AMessageReceipt = AMessageReceipt
  { agentMsgId :: AgentMsgId, -- this is an external snd message ID referenced by the message recipient
    msgHash :: MsgHash,
    rcptInfo :: MsgReceiptInfo
  }
  deriving (Show)

-- | this type is used as part of agent protocol to communicate with the user application
data MsgReceipt = MsgReceipt
  { agentMsgId :: AgentMsgId, -- this is an internal agent message ID of received message
    msgRcptStatus :: MsgReceiptStatus
  }
  deriving (Eq, Show)

data MsgReceiptStatus = MROk | MRBadMsgHash
  deriving (Eq, Show)

instance StrEncoding MsgReceiptStatus where
  strEncode = \case
    MROk -> "ok"
    MRBadMsgHash -> "badMsgHash"
  strP =
    A.takeWhile1 (/= ' ') >>= \case
      "ok" -> pure MROk
      "badMsgHash" -> pure MRBadMsgHash
      _ -> fail "bad MsgReceiptStatus"

instance ToJSON MsgReceiptStatus where
  toJSON = strToJSON
  toEncoding = strToJEncoding

instance FromJSON MsgReceiptStatus where
  parseJSON = strParseJSON "MsgReceiptStatus"

type MsgReceiptInfo = ByteString

type SndQAddr = (SMPServer, SMP.SenderId)

instance Encoding AMessage where
  smpEncode = \case
    HELLO -> smpEncode HELLO_
    A_MSG body -> smpEncode (A_MSG_, Tail body)
    A_RCVD mrs -> smpEncode (A_RCVD_, mrs)
    A_QCONT addr -> smpEncode (A_QCONT_, addr)
    QADD qs -> smpEncode (QADD_, qs)
    QKEY qs -> smpEncode (QKEY_, qs)
    QUSE qs -> smpEncode (QUSE_, qs)
    QTEST qs -> smpEncode (QTEST_, qs)
    EREADY lastDecryptedMsgId -> smpEncode (EREADY_, lastDecryptedMsgId)
  smpP =
    smpP
      >>= \case
        HELLO_ -> pure HELLO
        A_MSG_ -> A_MSG . unTail <$> smpP
        A_RCVD_ -> A_RCVD <$> smpP
        A_QCONT_ -> A_QCONT <$> smpP
        QADD_ -> QADD <$> smpP
        QKEY_ -> QKEY <$> smpP
        QUSE_ -> QUSE <$> smpP
        QTEST_ -> QTEST <$> smpP
        EREADY_ -> EREADY <$> smpP

instance ToField AMessage where toField = toField . Binary . smpEncode

instance FromField AMessage where fromField = blobFieldParser smpP

instance Encoding AMessageReceipt where
  smpEncode AMessageReceipt {agentMsgId, msgHash, rcptInfo} =
    smpEncode (agentMsgId, msgHash, Large rcptInfo)
  smpP = do
    (agentMsgId, msgHash, Large rcptInfo) <- smpP
    pure AMessageReceipt {agentMsgId, msgHash, rcptInfo}

instance ConnectionModeI m => StrEncoding (ConnectionRequestUri m) where
  strEncode = \case
    CRInvitationUri crData e2eParams -> crEncode "invitation" crData (Just e2eParams)
    CRContactUri crData -> crEncode "contact" crData Nothing
    where
      crEncode :: ByteString -> ConnReqUriData -> Maybe (RcvE2ERatchetParamsUri 'C.X448) -> ByteString
      crEncode crMode ConnReqUriData {crScheme, crAgentVRange, crSmpQueues, crClientData} e2eParams =
        strEncode crScheme <> "/" <> crMode <> "#/?" <> queryStr
        where
          queryStr =
            strEncode . QSP QEscape $
              -- semicolon is used to separate SMP queues because comma is used to separate server address hostnames
              [("v", strEncode crAgentVRange), ("smp", B.intercalate ";" $ map strEncode $ L.toList crSmpQueues)]
                <> maybe [] (\e2e -> [("e2e", strEncode e2e)]) e2eParams
                <> maybe [] (\cd -> [("data", encodeUtf8 cd)]) crClientData
  strP = connReqUriP' (Just SSSimplex)

connReqUriP' :: forall m. ConnectionModeI m => Maybe ServiceScheme -> Parser (ConnectionRequestUri m)
connReqUriP' overrideScheme = do
  ACR m cr <- connReqUriP overrideScheme
  case testEquality m $ sConnectionMode @m of
    Just Refl -> pure cr
    _ -> fail "bad connection request mode"

instance StrEncoding AConnectionRequestUri where
  strEncode (ACR _ cr) = strEncode cr
  strP = connReqUriP (Just SSSimplex)

connReqUriP :: Maybe ServiceScheme -> Parser AConnectionRequestUri
connReqUriP overrideScheme = do
  crScheme <- (`fromMaybe` overrideScheme) <$> strP
  crMode <- A.char '/' *> crModeP <* optional (A.char '/') <* "#/?"
  query <- strP
  aVRange <- queryParam "v" query
  crSmpQueues <- queryParamParser queuesP "smp" query
  let crClientData = safeDecodeUtf8 <$> queryParamStr "data" query
      crData = ConnReqUriData {crScheme, crAgentVRange = aVRange, crSmpQueues, crClientData}
  case crMode of
    CMInvitation -> do
      crE2eParams <- queryParam "e2e" query
      pure . ACR SCMInvitation $ CRInvitationUri crData crE2eParams
    -- contact links are adjusted to the minimum version supported by the agent
    -- to preserve compatibility with the old links published online
    CMContact -> pure . ACR SCMContact $ CRContactUri crData {crAgentVRange = adjustAgentVRange aVRange}
  where
    crModeP = "invitation" $> CMInvitation <|> "contact" $> CMContact
    -- semicolon is used to separate SMP queues because comma is used to separate server address hostnames
    queuesP = L.fromList <$> (strDecode <$?> A.takeTill (== ';')) `A.sepBy1'` A.char ';'
    adjustAgentVRange vr =
      let v = max minSupportedSMPAgentVersion $ minVersion vr
       in fromMaybe vr $ safeVersionRange v (max v $ maxVersion vr)

instance ConnectionModeI m => FromJSON (ConnectionRequestUri m) where
  parseJSON = strParseJSON "ConnectionRequestUri"

instance ConnectionModeI m => ToJSON (ConnectionRequestUri m) where
  toJSON = strToJSON
  toEncoding = strToJEncoding

instance FromJSON AConnectionRequestUri where
  parseJSON = strParseJSON "ConnectionRequestUri"

instance ToJSON AConnectionRequestUri where
  toJSON = strToJSON
  toEncoding = strToJEncoding

-- debug :: Show a => String -> a -> a
-- debug name value = unsafePerformIO (putStrLn $ name <> ": " <> show value) `seq` value
-- {-# INLINE debug #-}

instance StrEncoding ConnectionMode where
  strEncode = \case
    CMInvitation -> "INV"
    CMContact -> "CON"
  strP = "INV" $> CMInvitation <|> "CON" $> CMContact

instance StrEncoding AConnectionMode where
  strEncode (ACM cMode) = strEncode $ connMode cMode
  strP = connMode' <$> strP

connModeT :: Text -> Maybe ConnectionMode
connModeT = \case
  "INV" -> Just CMInvitation
  "CON" -> Just CMContact
  _ -> Nothing

-- | SMP agent connection ID.
type ConnId = ByteString

type ConfirmationId = ByteString

type InvitationId = ByteString

extraSMPServerHosts :: Map TransportHost TransportHost
extraSMPServerHosts =
  M.fromList
    [ ("smp4.simplex.im", "o5vmywmrnaxalvz6wi3zicyftgio6psuvyniis6gco6bp6ekl4cqj4id.onion"),
      ("smp5.simplex.im", "jjbyvoemxysm7qxap7m5d5m35jzv5qq6gnlv7s4rsn7tdwwmuqciwpid.onion"),
      ("smp6.simplex.im", "bylepyau3ty4czmn77q4fglvperknl4bi2eb2fdy2bh4jxtf32kf73yd.onion"),
      ("smp8.simplex.im", "beccx4yfxxbvyhqypaavemqurytl6hozr47wfc7uuecacjqdvwpw2xid.onion"),
      ("smp9.simplex.im", "jssqzccmrcws6bhmn77vgmhfjmhwlyr3u7puw4erkyoosywgl67slqqd.onion"),
      ("smp10.simplex.im", "rb2pbttocvnbrngnwziclp2f4ckjq65kebafws6g4hy22cdaiv5dwjqd.onion")
    ]

updateSMPServerHosts :: SMPServer -> SMPServer
updateSMPServerHosts srv@ProtocolServer {host} = case host of
  h :| [] -> case M.lookup h extraSMPServerHosts of
    Just h' -> srv {host = [h, h']}
    _ -> srv
  _ -> srv

class SMPQueue q where
  qServer :: q -> SMPServer
  queueId :: q -> SMP.QueueId

qAddress :: SMPQueue q => q -> (SMPServer, SMP.QueueId)
qAddress q = (qServer q, queueId q)
{-# INLINE qAddress #-}

sameQueue :: SMPQueue q => (SMPServer, SMP.QueueId) -> q -> Bool
sameQueue addr q = sameQAddress addr (qAddress q)
{-# INLINE sameQueue #-}

data SMPQueueInfo = SMPQueueInfo {clientVersion :: VersionSMPC, queueAddress :: SMPQueueAddress}
  deriving (Eq, Show)

instance Encoding SMPQueueInfo where
  smpEncode (SMPQueueInfo clientVersion SMPQueueAddress {smpServer, senderId, dhPublicKey, sndSecure})
    | clientVersion >= sndAuthKeySMPClientVersion && sndSecure = smpEncode (clientVersion, smpServer, senderId, dhPublicKey, sndSecure)
    | clientVersion > initialSMPClientVersion = smpEncode (clientVersion, smpServer, senderId, dhPublicKey)
    | otherwise = smpEncode clientVersion <> legacyEncodeServer smpServer <> smpEncode (senderId, dhPublicKey)
  smpP = do
    clientVersion <- smpP
    smpServer <- if clientVersion > initialSMPClientVersion then smpP else updateSMPServerHosts <$> legacyServerP
    (senderId, dhPublicKey) <- smpP
    sndSecure <- fromMaybe False <$> optional smpP
    pure $ SMPQueueInfo clientVersion SMPQueueAddress {smpServer, senderId, dhPublicKey, sndSecure}

-- This instance seems contrived and there was a temptation to split a common part of both types.
-- But this is created to allow backward and forward compatibility where SMPQueueUri
-- could have more fields to convert to different versions of SMPQueueInfo in a different way,
-- and this instance would become non-trivial.
instance VersionI SMPClientVersion SMPQueueInfo where
  type VersionRangeT SMPClientVersion SMPQueueInfo = SMPQueueUri
  version = clientVersion
  toVersionRangeT (SMPQueueInfo _v addr) vr = SMPQueueUri vr addr

instance VersionRangeI SMPClientVersion SMPQueueUri where
  type VersionT SMPClientVersion SMPQueueUri = SMPQueueInfo
  versionRange = clientVRange
  toVersionT (SMPQueueUri _vr addr) v = SMPQueueInfo v addr
  toVersionRange (SMPQueueUri _vr addr) vr = SMPQueueUri vr addr

-- | SMP queue information sent out-of-band.
--
-- https://github.com/simplex-chat/simplexmq/blob/master/protocol/simplex-messaging.md#out-of-band-messages
data SMPQueueUri = SMPQueueUri {clientVRange :: VersionRangeSMPC, queueAddress :: SMPQueueAddress}
  deriving (Eq, Show)

data SMPQueueAddress = SMPQueueAddress
  { smpServer :: SMPServer,
    senderId :: SMP.SenderId,
    dhPublicKey :: C.PublicKeyX25519,
    sndSecure :: Bool
  }
  deriving (Eq, Show)

instance SMPQueue SMPQueueUri where
  qServer SMPQueueUri {queueAddress} = qServer queueAddress
  {-# INLINE qServer #-}
  queueId SMPQueueUri {queueAddress} = queueId queueAddress
  {-# INLINE queueId #-}

instance SMPQueue SMPQueueInfo where
  qServer SMPQueueInfo {queueAddress} = qServer queueAddress
  {-# INLINE qServer #-}
  queueId SMPQueueInfo {queueAddress} = queueId queueAddress
  {-# INLINE queueId #-}

instance SMPQueue SMPQueueAddress where
  qServer SMPQueueAddress {smpServer} = smpServer
  {-# INLINE qServer #-}
  queueId SMPQueueAddress {senderId} = senderId
  {-# INLINE queueId #-}

sameQAddress :: (SMPServer, SMP.QueueId) -> (SMPServer, SMP.QueueId) -> Bool
sameQAddress (srv, qId) (srv', qId') = sameSrvAddr srv srv' && qId == qId'
{-# INLINE sameQAddress #-}

instance StrEncoding SMPQueueUri where
  strEncode (SMPQueueUri vr SMPQueueAddress {smpServer = srv, senderId = qId, dhPublicKey, sndSecure})
    | minVersion vr >= srvHostnamesSMPClientVersion = strEncode srv <> "/" <> strEncode qId <> "#/?" <> query queryParams
    | otherwise = legacyStrEncodeServer srv <> "/" <> strEncode qId <> "#/?" <> query (queryParams <> srvParam)
    where
      query = strEncode . QSP QEscape
      queryParams = [("v", strEncode vr), ("dh", strEncode dhPublicKey)] <> [("k", "s") | sndSecure]
      srvParam = [("srv", strEncode $ TransportHosts_ hs) | not (null hs)]
      hs = L.tail $ host srv
  strP = do
    srv@ProtocolServer {host = h :| host} <- strP <* A.char '/'
    senderId <- strP <* optional (A.char '/') <* A.char '#'
    (vr, hs, dhPublicKey, sndSecure) <- versioned <|> unversioned
    let srv' = srv {host = h :| host <> hs}
        smpServer = if maxVersion vr < srvHostnamesSMPClientVersion then updateSMPServerHosts srv' else srv'
    pure $ SMPQueueUri vr SMPQueueAddress {smpServer, senderId, dhPublicKey, sndSecure}
    where
      unversioned = (versionToRange initialSMPClientVersion,[],,False) <$> strP <* A.endOfInput
      versioned = do
        dhKey_ <- optional strP
        query <- optional (A.char '/') *> A.char '?' *> strP
        vr <- queryParam "v" query
        dhKey <- maybe (queryParam "dh" query) pure dhKey_
        hs_ <- queryParam_ "srv" query
        let sndSecure = queryParamStr "k" query == Just "s"
        pure (vr, maybe [] thList_ hs_, dhKey, sndSecure)

instance Encoding SMPQueueUri where
  smpEncode (SMPQueueUri clientVRange SMPQueueAddress {smpServer, senderId, dhPublicKey, sndSecure})
    | maxVersion clientVRange >= sndAuthKeySMPClientVersion && sndSecure =
        smpEncode (clientVRange, smpServer, senderId, dhPublicKey, sndSecure)
    | otherwise =
        smpEncode (clientVRange, smpServer, senderId, dhPublicKey)
  smpP = do
    (clientVRange, smpServer, senderId, dhPublicKey) <- smpP
    sndSecure <- fromMaybe False <$> optional smpP
    pure $ SMPQueueUri clientVRange SMPQueueAddress {smpServer, senderId, dhPublicKey, sndSecure}

data ConnectionRequestUri (m :: ConnectionMode) where
  CRInvitationUri :: ConnReqUriData -> RcvE2ERatchetParamsUri 'C.X448 -> ConnectionRequestUri CMInvitation
  -- contact connection request does NOT contain E2E encryption parameters for double ratchet -
  -- they are passed in AgentInvitation message
  CRContactUri :: ConnReqUriData -> ConnectionRequestUri CMContact

deriving instance Eq (ConnectionRequestUri m)

deriving instance Show (ConnectionRequestUri m)

data AConnectionRequestUri = forall m. ConnectionModeI m => ACR (SConnectionMode m) (ConnectionRequestUri m)

instance Eq AConnectionRequestUri where
  ACR m cr == ACR m' cr' = case testEquality m m' of
    Just Refl -> cr == cr'
    _ -> False

deriving instance Show AConnectionRequestUri

sameConnReqContact :: ConnectionRequestUri 'CMContact -> ConnectionRequestUri 'CMContact -> Bool
sameConnReqContact (CRContactUri ConnReqUriData {crSmpQueues = qs}) (CRContactUri ConnReqUriData {crSmpQueues = qs'}) =
  L.length qs == L.length qs' && all same (L.zip qs qs')
  where
    same (q, q') = sameQAddress (qAddress q) (qAddress q')

data ConnReqUriData = ConnReqUriData
  { crScheme :: ServiceScheme,
    crAgentVRange :: VersionRangeSMPA,
    crSmpQueues :: NonEmpty SMPQueueUri,
    crClientData :: Maybe CRClientData
  }
  deriving (Eq, Show)

type CRClientData = Text

-- | SMP queue status.
data QueueStatus
  = -- | queue is created
    New
  | -- | queue is confirmed by the sender
    Confirmed
  | -- | queue is secured with sender key (only used by the queue recipient)
    Secured
  | -- | queue is active
    Active
  | -- | queue is disabled (only used by the queue recipient)
    Disabled
  deriving (Eq, Show, Read)

serializeQueueStatus :: QueueStatus -> Text
serializeQueueStatus = \case
  New -> "new"
  Confirmed -> "confirmed"
  Secured -> "secured"
  Active -> "active"
  Disabled -> "disabled"

queueStatusT :: Text -> Maybe QueueStatus
queueStatusT = \case
  "new" -> Just New
  "confirmed" -> Just Confirmed
  "secured" -> Just Secured
  "active" -> Just Active
  "disabled" -> Just Disabled
  _ -> Nothing

type AgentMsgId = Int64

-- | Result of received message integrity validation.
data MsgIntegrity = MsgOk | MsgError {errorInfo :: MsgErrorType}
  deriving (Eq, Show)

instance StrEncoding MsgIntegrity where
  strP = "OK" $> MsgOk <|> "ERR " *> (MsgError <$> strP)
  strEncode = \case
    MsgOk -> "OK"
    MsgError e -> "ERR " <> strEncode e

-- | Error of message integrity validation.
data MsgErrorType
  = MsgSkipped {fromMsgId :: AgentMsgId, toMsgId :: AgentMsgId}
  | MsgBadId {msgId :: AgentMsgId}
  | MsgBadHash
  | MsgDuplicate
  deriving (Eq, Show)

instance StrEncoding MsgErrorType where
  strP =
    "ID " *> (MsgBadId <$> A.decimal)
      <|> "NO_ID " *> (MsgSkipped <$> A.decimal <* A.space <*> A.decimal)
      <|> "HASH" $> MsgBadHash
      <|> "DUPLICATE" $> MsgDuplicate
  strEncode = \case
    MsgSkipped fromMsgId toMsgId ->
      B.unwords ["NO_ID", bshow fromMsgId, bshow toMsgId]
    MsgBadId aMsgId -> "ID " <> bshow aMsgId
    MsgBadHash -> "HASH"
    MsgDuplicate -> "DUPLICATE"

-- | Error type used in errors sent to agent clients.
data AgentErrorType
  = -- | command or response error
    CMD {cmdErr :: CommandErrorType, errContext :: String}
  | -- | connection errors
    CONN {connErr :: ConnectionErrorType}
  | -- | user not found in database
    NO_USER
  | -- | SMP protocol errors forwarded to agent clients
    SMP {serverAddress :: String, smpErr :: ErrorType}
  | -- | NTF protocol errors forwarded to agent clients
    NTF {serverAddress :: String, ntfErr :: ErrorType}
  | -- | XFTP protocol errors forwarded to agent clients
    XFTP {serverAddress :: String, xftpErr :: XFTPErrorType}
  | -- | XFTP agent errors
    FILE {fileErr :: FileErrorType}
  | -- | SMP proxy errors
    PROXY {proxyServer :: String, relayServer :: String, proxyErr :: ProxyClientError}
  | -- | XRCP protocol errors forwarded to agent clients
    RCP {rcpErr :: RCErrorType}
  | -- | SMP server errors
    BROKER {brokerAddress :: String, brokerErr :: BrokerErrorType}
  | -- | errors of other agents
    AGENT {agentErr :: SMPAgentError}
  | -- | agent implementation or dependency errors
    INTERNAL {internalErr :: String}
  | -- | critical agent errors that should be shown to the user, optionally with restart button
    CRITICAL {offerRestart :: Bool, criticalErr :: String}
  | -- | agent inactive
    INACTIVE
  deriving (Eq, Show, Exception)

-- | SMP agent protocol command or response error.
data CommandErrorType
  = -- | command is prohibited in this context
    PROHIBITED
  | -- | command syntax is invalid
    SYNTAX
  | -- | entity ID is required with this command
    NO_CONN
  | -- | message size is not correct (no terminating space)
    SIZE
  | -- | message does not fit in SMP block
    LARGE
  deriving (Eq, Read, Show, Exception)

-- | Connection error.
data ConnectionErrorType
  = -- | connection is not in the database
    NOT_FOUND
  | -- | connection already exists
    DUPLICATE
  | -- | connection is simplex, but operation requires another queue
    SIMPLEX
  | -- | connection not accepted on join HELLO after timeout
    NOT_ACCEPTED
  | -- | connection not available on reply confirmation/HELLO after timeout
    NOT_AVAILABLE
  deriving (Eq, Read, Show, Exception)

-- | Errors of another SMP agent.
data SMPAgentError
  = -- | client or agent message that failed to parse
    A_MESSAGE
  | -- | prohibited SMP/agent message
    A_PROHIBITED {prohibitedErr :: String}
  | -- | incompatible version of SMP client, agent or encryption protocols
    A_VERSION
  | -- | cannot decrypt message
    A_CRYPTO {cryptoErr :: AgentCryptoError}
  | -- | duplicate message - this error is detected by ratchet decryption - this message will be ignored and not shown
    -- it may also indicate a loss of ratchet synchronization (when only one message is sent via copied ratchet)
    A_DUPLICATE
  | -- | error in the message to add/delete/etc queue in connection
    A_QUEUE {queueErr :: String}
  deriving (Eq, Read, Show, Exception)

data AgentCryptoError
  = -- | AES decryption error
    DECRYPT_AES
  | -- CryptoBox decryption error
    DECRYPT_CB
  | -- | can't decrypt ratchet header, possibly ratchet out of sync due to device change
    RATCHET_HEADER
  | -- | earlier message number (or, possibly, skipped message that failed to decrypt?)
    RATCHET_EARLIER Word32
  | -- | too many skipped messages
    RATCHET_SKIPPED Word32
  | -- | ratchet synchronization error
    RATCHET_SYNC
  deriving (Eq, Read, Show, Exception)

cryptoErrToSyncState :: AgentCryptoError -> RatchetSyncState
cryptoErrToSyncState = \case
  DECRYPT_AES -> RSAllowed
  DECRYPT_CB -> RSAllowed
  RATCHET_HEADER -> RSRequired
  RATCHET_EARLIER _ -> RSAllowed
  RATCHET_SKIPPED _ -> RSRequired
  RATCHET_SYNC -> RSRequired

-- | SMP agent command and response parser for commands stored in db (fully parses binary bodies)
dbCommandP :: Parser ACommand
dbCommandP = commandP $ A.take =<< (A.decimal <* "\n")

instance StrEncoding ACommandTag where
  strP =
    A.takeTill (== ' ') >>= \case
      "NEW" -> pure NEW_
      "JOIN" -> pure JOIN_
      "LET" -> pure LET_
      "ACK" -> pure ACK_
      "SWCH" -> pure SWCH_
      "DEL" -> pure DEL_
      _ -> fail "bad ACommandTag"
  strEncode = \case
    NEW_ -> "NEW"
    JOIN_ -> "JOIN"
    LET_ -> "LET"
    ACK_ -> "ACK"
    SWCH_ -> "SWCH"
    DEL_ -> "DEL"

commandP :: Parser ByteString -> Parser ACommand
commandP binaryP =
  strP
    >>= \case
      NEW_ -> s (NEW <$> strP_ <*> strP_ <*> pqIKP <*> (strP <|> pure SMP.SMSubscribe))
      JOIN_ -> s (JOIN <$> strP_ <*> strP_ <*> pqSupP <*> (strP_ <|> pure SMP.SMSubscribe) <*> binaryP)
      LET_ -> s (LET <$> A.takeTill (== ' ') <* A.space <*> binaryP)
      ACK_ -> s (ACK <$> A.decimal <*> optional (A.space *> binaryP))
      SWCH_ -> pure SWCH
      DEL_ -> pure DEL
  where
    s :: Parser a -> Parser a
    s p = A.space *> p
    pqIKP :: Parser InitialKeys
    pqIKP = strP_ <|> pure (IKNoPQ PQSupportOff)
    pqSupP :: Parser PQSupport
    pqSupP = strP_ <|> pure PQSupportOff

-- | Serialize SMP agent command.
serializeCommand :: ACommand -> ByteString
serializeCommand = \case
  NEW ntfs cMode pqIK subMode -> s (NEW_, ntfs, cMode, pqIK, subMode)
  JOIN ntfs cReq pqSup subMode cInfo -> s (JOIN_, ntfs, cReq, pqSup, subMode, Str $ serializeBinary cInfo)
  LET confId cInfo -> B.unwords [s LET_, confId, serializeBinary cInfo]
  ACK mId rcptInfo_ -> s (ACK_, mId) <> maybe "" (B.cons ' ' . serializeBinary) rcptInfo_
  SWCH -> s SWCH_
  DEL -> s DEL_
  where
    s :: StrEncoding a => a -> ByteString
    s = strEncode

serializeBinary :: ByteString -> ByteString
serializeBinary body = bshow (B.length body) <> "\n" <> body

$(J.deriveJSON defaultJSON ''RcvQueueInfo)

$(J.deriveJSON defaultJSON ''SndQueueInfo)

$(J.deriveJSON defaultJSON ''ConnectionStats)

$(J.deriveJSON (sumTypeJSON fstToLower) ''MsgErrorType)

$(J.deriveJSON (sumTypeJSON fstToLower) ''MsgIntegrity)

$(J.deriveJSON (sumTypeJSON id) ''CommandErrorType)

$(J.deriveJSON (sumTypeJSON id) ''ConnectionErrorType)

$(J.deriveJSON (sumTypeJSON id) ''AgentCryptoError)

$(J.deriveJSON (sumTypeJSON id) ''SMPAgentError)

$(J.deriveJSON (sumTypeJSON id) ''AgentErrorType)

$(J.deriveJSON (enumJSON $ dropPrefix "QD") ''QueueDirection)

$(J.deriveJSON (enumJSON $ dropPrefix "SP") ''SwitchPhase)<|MERGE_RESOLUTION|>--- conflicted
+++ resolved
@@ -168,11 +168,7 @@
 import Data.Type.Equality
 import Data.Typeable ()
 import Data.Word (Word16, Word32)
-<<<<<<< HEAD
-import Simplex.Messaging.Agent.Store.DB (FromField (..), ToField (..), blobFieldDecoder, fromTextField_)
-=======
-import Simplex.Messaging.Agent.Store.DB (Binary (..), FromField (..), ToField (..))
->>>>>>> fa319d79
+import Simplex.Messaging.Agent.Store.DB (Binary (..), FromField (..), ToField (..), blobFieldDecoder, fromTextField_)
 import Simplex.FileTransfer.Description
 import Simplex.FileTransfer.Protocol (FileParty (..))
 import Simplex.FileTransfer.Transport (XFTPErrorType)
@@ -1020,7 +1016,7 @@
 
 instance ToField AMessage where toField = toField . Binary . smpEncode
 
-instance FromField AMessage where fromField = blobFieldParser smpP
+instance FromField AMessage where fromField = blobFieldDecoder smpDecode
 
 instance Encoding AMessageReceipt where
   smpEncode AMessageReceipt {agentMsgId, msgHash, rcptInfo} =

{-# LANGUAGE DataKinds #-}
{-# LANGUAGE DeriveAnyClass #-}
{-# LANGUAGE DuplicateRecordFields #-}
{-# LANGUAGE FlexibleInstances #-}
{-# LANGUAGE GADTs #-}
{-# LANGUAGE LambdaCase #-}
{-# LANGUAGE MultiParamTypeClasses #-}
{-# LANGUAGE NamedFieldPuns #-}
{-# LANGUAGE OverloadedLists #-}
{-# LANGUAGE OverloadedStrings #-}
{-# LANGUAGE PatternSynonyms #-}
{-# LANGUAGE PolyKinds #-}
{-# LANGUAGE RankNTypes #-}
{-# LANGUAGE ScopedTypeVariables #-}
{-# LANGUAGE StandaloneDeriving #-}
{-# LANGUAGE TemplateHaskell #-}
{-# LANGUAGE TupleSections #-}
{-# LANGUAGE TypeApplications #-}
{-# LANGUAGE TypeFamilies #-}
{-# LANGUAGE UndecidableInstances #-}
{-# OPTIONS_GHC -fno-warn-unticked-promoted-constructors #-}

-- |
-- Module      : Simplex.Messaging.Agent.Protocol
-- Copyright   : (c) simplex.chat
-- License     : AGPL-3
--
-- Maintainer  : chat@simplex.chat
-- Stability   : experimental
-- Portability : non-portable
--
-- Types, parsers, serializers and functions to send and receive SMP agent protocol commands and responses.
--
-- See https://github.com/simplex-chat/simplexmq/blob/master/protocol/agent-protocol.md
module Simplex.Messaging.Agent.Protocol
  ( -- * Protocol parameters
    VersionSMPA,
    VersionRangeSMPA,
    pattern VersionSMPA,
    duplexHandshakeSMPAgentVersion,
    ratchetSyncSMPAgentVersion,
    deliveryRcptsSMPAgentVersion,
    pqdrSMPAgentVersion,
    currentSMPAgentVersion,
    supportedSMPAgentVRange,
    e2eEncConnInfoLength,
    e2eEncAgentMsgLength,

    -- * SMP agent protocol types
    ConnInfo,
    ACommand (..),
    APartyCmd (..),
    ACommandTag (..),
    aCommandTag,
    aPartyCmdTag,
    ACmd (..),
    APartyCmdTag (..),
    ACmdTag (..),
    AParty (..),
    AEntity (..),
    SAParty (..),
    SAEntity (..),
    APartyI (..),
    AEntityI (..),
    MsgHash,
    MsgMeta (..),
    RcvQueueInfo (..),
    SndQueueInfo (..),
    ConnectionStats (..),
    SwitchPhase (..),
    RcvSwitchStatus (..),
    SndSwitchStatus (..),
    QueueDirection (..),
    RatchetSyncState (..),
    SMPConfirmation (..),
    AgentMsgEnvelope (..),
    AgentMessage (..),
    AgentMessageType (..),
    APrivHeader (..),
    AMessage (..),
    AMessageReceipt (..),
    MsgReceipt (..),
    MsgReceiptInfo,
    MsgReceiptStatus (..),
    SndQAddr,
    SMPServer,
    pattern SMPServer,
    pattern ProtoServerWithAuth,
    SMPServerWithAuth,
    SrvLoc (..),
    SMPQueue (..),
    qAddress,
    sameQueue,
    sameQAddress,
    noAuthSrv,
    SMPQueueUri (..),
    SMPQueueInfo (..),
    SMPQueueAddress (..),
    ConnectionMode (..),
    SConnectionMode (..),
    AConnectionMode (..),
    cmInvitation,
    cmContact,
    ConnectionModeI (..),
    ConnectionRequestUri (..),
    AConnectionRequestUri (..),
    ConnReqUriData (..),
    CRClientData,
    ServiceScheme,
    simplexChat,
    AgentErrorType (..),
    CommandErrorType (..),
    ConnectionErrorType (..),
    BrokerErrorType (..),
    SMPAgentError (..),
    AgentCryptoError (..),
    cryptoErrToSyncState,
    ATransmission,
    ATransmissionOrError,
    ARawTransmission,
    ConnId,
    RcvFileId,
    SndFileId,
    ConfirmationId,
    InvitationId,
    MsgIntegrity (..),
    MsgErrorType (..),
    QueueStatus (..),
    UserId,
    ACorrId,
    AgentMsgId,
    NotificationsMode (..),
    NotificationInfo (..),

    -- * Encode/decode
    serializeCommand,
    connMode,
    connMode',
    networkCommandP,
    dbCommandP,
    commandP,
    connModeT,
    serializeQueueStatus,
    queueStatusT,
    agentMessageType,
    extraSMPServerHosts,
    updateSMPServerHosts,
    checkParty,

    -- * TCP transport functions
    tPut,
    tGet,
    tPutRaw,
    tGetRaw,
  )
where

import Control.Applicative (optional, (<|>))
import Control.Monad (unless)
import Control.Monad.Except (runExceptT, throwError)
import Control.Monad.IO.Class
import Data.Aeson (FromJSON (..), ToJSON (..))
import qualified Data.Aeson.TH as J
import Data.Attoparsec.ByteString.Char8 (Parser)
import qualified Data.Attoparsec.ByteString.Char8 as A
import Data.ByteString.Base64
import Data.ByteString.Char8 (ByteString)
import qualified Data.ByteString.Char8 as B
import Data.Functor (($>))
import Data.Int (Int64)
import Data.Kind (Type)
import Data.List.NonEmpty (NonEmpty (..))
import qualified Data.List.NonEmpty as L
import Data.Map (Map)
import qualified Data.Map as M
import Data.Maybe (fromMaybe, isJust)
import Data.Text (Text)
import qualified Data.Text as T
import Data.Text.Encoding (decodeLatin1, encodeUtf8)
import Data.Time.Clock (UTCTime)
import Data.Time.Clock.System (SystemTime)
import Data.Time.ISO8601
import Data.Type.Equality
import Data.Typeable ()
import Data.Word (Word16, Word32)
import Database.SQLite.Simple.FromField
import Database.SQLite.Simple.ToField
import Simplex.FileTransfer.Description
import Simplex.FileTransfer.Protocol (FileParty (..))
import Simplex.FileTransfer.Transport (XFTPErrorType)
import Simplex.Messaging.Agent.QueryString
import Simplex.Messaging.Client (ProxyClientError)
import qualified Simplex.Messaging.Crypto as C
import Simplex.Messaging.Crypto.Ratchet
  ( InitialKeys (..),
    PQEncryption (..),
    PQSupport,
    RcvE2ERatchetParams,
    RcvE2ERatchetParamsUri,
    SndE2ERatchetParams,
    pattern PQEncOff,
    pattern PQSupportOff,
    pattern PQSupportOn,
  )
import Simplex.Messaging.Encoding
import Simplex.Messaging.Encoding.String
import Simplex.Messaging.Parsers
import Simplex.Messaging.Protocol
  ( AProtocolType,
    BrokerErrorType (..),
    EntityId,
    ErrorType,
    MsgBody,
    MsgFlags,
    MsgId,
    NMsgMeta,
    ProtocolServer (..),
    SMPClientVersion,
    SMPMsgMeta,
    SMPServer,
    SMPServerWithAuth,
    SndPublicAuthKey,
    SubscriptionMode,
    VersionRangeSMPC,
    VersionSMPC,
    initialSMPClientVersion,
    legacyEncodeServer,
    legacyServerP,
    legacyStrEncodeServer,
    noAuthSrv,
    sameSrvAddr,
    srvHostnamesSMPClientVersion,
    pattern ProtoServerWithAuth,
    pattern SMPServer,
  )
import qualified Simplex.Messaging.Protocol as SMP
import Simplex.Messaging.ServiceScheme
import Simplex.Messaging.Transport (Transport (..))
import Simplex.Messaging.Transport.Client (TransportHost, TransportHosts_ (..))
import Simplex.Messaging.Util
import Simplex.Messaging.Version
import Simplex.Messaging.Version.Internal
import Simplex.RemoteControl.Types
import Text.Read
import UnliftIO.Exception (Exception)

-- SMP agent protocol version history:
-- 1 - binary protocol encoding (1/1/2022)
-- 2 - "duplex" (more efficient) connection handshake (6/9/2022)
-- 3 - support ratchet renegotiation (6/30/2023)
-- 4 - delivery receipts (7/13/2023)
-- 5 - post-quantum double ratchet (3/14/2024)

data SMPAgentVersion

instance VersionScope SMPAgentVersion

type VersionSMPA = Version SMPAgentVersion

type VersionRangeSMPA = VersionRange SMPAgentVersion

pattern VersionSMPA :: Word16 -> VersionSMPA
pattern VersionSMPA v = Version v

duplexHandshakeSMPAgentVersion :: VersionSMPA
duplexHandshakeSMPAgentVersion = VersionSMPA 2

ratchetSyncSMPAgentVersion :: VersionSMPA
ratchetSyncSMPAgentVersion = VersionSMPA 3

deliveryRcptsSMPAgentVersion :: VersionSMPA
deliveryRcptsSMPAgentVersion = VersionSMPA 4

pqdrSMPAgentVersion :: VersionSMPA
pqdrSMPAgentVersion = VersionSMPA 5

currentSMPAgentVersion :: VersionSMPA
currentSMPAgentVersion = VersionSMPA 5

supportedSMPAgentVRange :: VersionRangeSMPA
supportedSMPAgentVRange = mkVersionRange duplexHandshakeSMPAgentVersion currentSMPAgentVersion

-- it is shorter to allow all handshake headers,
-- including E2E (double-ratchet) parameters and
-- signing key of the sender for the server
e2eEncConnInfoLength :: VersionSMPA -> PQSupport -> Int
e2eEncConnInfoLength v = \case
  -- reduced by 3726 (roughly the increase of message ratchet header size + key and ciphertext in reply link)
  PQSupportOn | v >= pqdrSMPAgentVersion -> 11122
  _ -> 14848

e2eEncAgentMsgLength :: VersionSMPA -> PQSupport -> Int
e2eEncAgentMsgLength v = \case
  -- reduced by 2222 (the increase of message ratchet header size)
  PQSupportOn | v >= pqdrSMPAgentVersion -> 13634
  _ -> 15856

-- | Raw (unparsed) SMP agent protocol transmission.
type ARawTransmission = (ByteString, ByteString, ByteString)

-- | Parsed SMP agent protocol transmission.
type ATransmission p = (ACorrId, EntityId, APartyCmd p)

-- | SMP agent protocol transmission or transmission error.
type ATransmissionOrError p = (ACorrId, EntityId, Either AgentErrorType (APartyCmd p))

type UserId = Int64

type ACorrId = ByteString

-- | SMP agent protocol participants.
data AParty = Agent | Client
  deriving (Eq, Show)

-- | Singleton types for SMP agent protocol participants.
data SAParty :: AParty -> Type where
  SAgent :: SAParty Agent
  SClient :: SAParty Client

deriving instance Show (SAParty p)

instance TestEquality SAParty where
  testEquality SAgent SAgent = Just Refl
  testEquality SClient SClient = Just Refl
  testEquality _ _ = Nothing

class APartyI (p :: AParty) where sAParty :: SAParty p

instance APartyI Agent where sAParty = SAgent

instance APartyI Client where sAParty = SClient

data AEntity = AEConn | AERcvFile | AESndFile | AENone
  deriving (Eq, Show)

data SAEntity :: AEntity -> Type where
  SAEConn :: SAEntity AEConn
  SAERcvFile :: SAEntity AERcvFile
  SAESndFile :: SAEntity AESndFile
  SAENone :: SAEntity AENone

deriving instance Show (SAEntity e)

instance TestEquality SAEntity where
  testEquality SAEConn SAEConn = Just Refl
  testEquality SAERcvFile SAERcvFile = Just Refl
  testEquality SAESndFile SAESndFile = Just Refl
  testEquality SAENone SAENone = Just Refl
  testEquality _ _ = Nothing

class AEntityI (e :: AEntity) where sAEntity :: SAEntity e

instance AEntityI AEConn where sAEntity = SAEConn

instance AEntityI AERcvFile where sAEntity = SAERcvFile

instance AEntityI AESndFile where sAEntity = SAESndFile

instance AEntityI AENone where sAEntity = SAENone

data ACmd = forall p e. (APartyI p, AEntityI e) => ACmd (SAParty p) (SAEntity e) (ACommand p e)

deriving instance Show ACmd

data APartyCmd p = forall e. AEntityI e => APC (SAEntity e) (ACommand p e)

instance Eq (APartyCmd p) where
  APC e cmd == APC e' cmd' = case testEquality e e' of
    Just Refl -> cmd == cmd'
    Nothing -> False

deriving instance Show (APartyCmd p)

type ConnInfo = ByteString

-- | Parameterized type for SMP agent protocol commands and responses from all participants.
data ACommand (p :: AParty) (e :: AEntity) where
  NEW :: Bool -> AConnectionMode -> InitialKeys -> SubscriptionMode -> ACommand Client AEConn -- response INV
  INV :: AConnectionRequestUri -> ACommand Agent AEConn
  JOIN :: Bool -> AConnectionRequestUri -> PQSupport -> SubscriptionMode -> ConnInfo -> ACommand Client AEConn -- response OK
  CONF :: ConfirmationId -> PQSupport -> [SMPServer] -> ConnInfo -> ACommand Agent AEConn -- ConnInfo is from sender, [SMPServer] will be empty only in v1 handshake
  LET :: ConfirmationId -> ConnInfo -> ACommand Client AEConn -- ConnInfo is from client
  REQ :: InvitationId -> PQSupport -> NonEmpty SMPServer -> ConnInfo -> ACommand Agent AEConn -- ConnInfo is from sender
  ACPT :: InvitationId -> PQSupport -> ConnInfo -> ACommand Client AEConn -- ConnInfo is from client
  RJCT :: InvitationId -> ACommand Client AEConn
  INFO :: PQSupport -> ConnInfo -> ACommand Agent AEConn
  CON :: PQEncryption -> ACommand Agent AEConn -- notification that connection is established
  SUB :: ACommand Client AEConn
  END :: ACommand Agent AEConn
  CONNECT :: AProtocolType -> TransportHost -> ACommand Agent AENone
  DISCONNECT :: AProtocolType -> TransportHost -> ACommand Agent AENone
  DOWN :: SMPServer -> [ConnId] -> ACommand Agent AENone
  UP :: SMPServer -> [ConnId] -> ACommand Agent AENone
  SWITCH :: QueueDirection -> SwitchPhase -> ConnectionStats -> ACommand Agent AEConn
  RSYNC :: RatchetSyncState -> Maybe AgentCryptoError -> ConnectionStats -> ACommand Agent AEConn
  SEND :: PQEncryption -> MsgFlags -> MsgBody -> ACommand Client AEConn
  MID :: AgentMsgId -> PQEncryption -> ACommand Agent AEConn
  SENT :: AgentMsgId -> Maybe SMPServer -> ACommand Agent AEConn
  MWARN :: AgentMsgId -> AgentErrorType -> ACommand Agent AEConn
  MERR :: AgentMsgId -> AgentErrorType -> ACommand Agent AEConn
  MERRS :: NonEmpty AgentMsgId -> AgentErrorType -> ACommand Agent AEConn
  MSG :: MsgMeta -> MsgFlags -> MsgBody -> ACommand Agent AEConn
  MSGNTF :: SMPMsgMeta -> ACommand Agent AEConn
  ACK :: AgentMsgId -> Maybe MsgReceiptInfo -> ACommand Client AEConn
  RCVD :: MsgMeta -> NonEmpty MsgReceipt -> ACommand Agent AEConn
  QCONT :: ACommand Agent AEConn
  SWCH :: ACommand Client AEConn
  OFF :: ACommand Client AEConn
  DEL :: ACommand Client AEConn
  DEL_RCVQ :: SMPServer -> SMP.RecipientId -> Maybe AgentErrorType -> ACommand Agent AEConn
  DEL_CONN :: ACommand Agent AEConn
  DEL_USER :: Int64 -> ACommand Agent AENone
  CHK :: ACommand Client AEConn
  STAT :: ConnectionStats -> ACommand Agent AEConn
  OK :: ACommand Agent AEConn
  ERR :: AgentErrorType -> ACommand Agent AEConn
  SUSPENDED :: ACommand Agent AENone
  -- XFTP commands and responses
  RFPROG :: Int64 -> Int64 -> ACommand Agent AERcvFile
  RFDONE :: FilePath -> ACommand Agent AERcvFile
  RFERR :: AgentErrorType -> ACommand Agent AERcvFile
  SFPROG :: Int64 -> Int64 -> ACommand Agent AESndFile
  SFDONE :: ValidFileDescription 'FSender -> [ValidFileDescription 'FRecipient] -> ACommand Agent AESndFile
  SFERR :: AgentErrorType -> ACommand Agent AESndFile

deriving instance Eq (ACommand p e)

deriving instance Show (ACommand p e)

data ACmdTag = forall p e. (APartyI p, AEntityI e) => ACmdTag (SAParty p) (SAEntity e) (ACommandTag p e)

data APartyCmdTag p = forall e. AEntityI e => APCT (SAEntity e) (ACommandTag p e)

instance Eq (APartyCmdTag p) where
  APCT e cmd == APCT e' cmd' = case testEquality e e' of
    Just Refl -> cmd == cmd'
    Nothing -> False

deriving instance Show (APartyCmdTag p)

data ACommandTag (p :: AParty) (e :: AEntity) where
  NEW_ :: ACommandTag Client AEConn
  INV_ :: ACommandTag Agent AEConn
  JOIN_ :: ACommandTag Client AEConn
  CONF_ :: ACommandTag Agent AEConn
  LET_ :: ACommandTag Client AEConn
  REQ_ :: ACommandTag Agent AEConn
  ACPT_ :: ACommandTag Client AEConn
  RJCT_ :: ACommandTag Client AEConn
  INFO_ :: ACommandTag Agent AEConn
  CON_ :: ACommandTag Agent AEConn
  SUB_ :: ACommandTag Client AEConn
  END_ :: ACommandTag Agent AEConn
  CONNECT_ :: ACommandTag Agent AENone
  DISCONNECT_ :: ACommandTag Agent AENone
  DOWN_ :: ACommandTag Agent AENone
  UP_ :: ACommandTag Agent AENone
  SWITCH_ :: ACommandTag Agent AEConn
  RSYNC_ :: ACommandTag Agent AEConn
  SEND_ :: ACommandTag Client AEConn
  MID_ :: ACommandTag Agent AEConn
  SENT_ :: ACommandTag Agent AEConn
  MWARN_ :: ACommandTag Agent AEConn
  MERR_ :: ACommandTag Agent AEConn
  MERRS_ :: ACommandTag Agent AEConn
  MSG_ :: ACommandTag Agent AEConn
  MSGNTF_ :: ACommandTag Agent AEConn
  ACK_ :: ACommandTag Client AEConn
  RCVD_ :: ACommandTag Agent AEConn
  QCONT_ :: ACommandTag Agent AEConn
  SWCH_ :: ACommandTag Client AEConn
  OFF_ :: ACommandTag Client AEConn
  DEL_ :: ACommandTag Client AEConn
  DEL_RCVQ_ :: ACommandTag Agent AEConn
  DEL_CONN_ :: ACommandTag Agent AEConn
  DEL_USER_ :: ACommandTag Agent AENone
  CHK_ :: ACommandTag Client AEConn
  STAT_ :: ACommandTag Agent AEConn
  OK_ :: ACommandTag Agent AEConn
  ERR_ :: ACommandTag Agent AEConn
  SUSPENDED_ :: ACommandTag Agent AENone
  -- XFTP commands and responses
  RFDONE_ :: ACommandTag Agent AERcvFile
  RFPROG_ :: ACommandTag Agent AERcvFile
  RFERR_ :: ACommandTag Agent AERcvFile
  SFPROG_ :: ACommandTag Agent AESndFile
  SFDONE_ :: ACommandTag Agent AESndFile
  SFERR_ :: ACommandTag Agent AESndFile

deriving instance Eq (ACommandTag p e)

deriving instance Show (ACommandTag p e)

aPartyCmdTag :: APartyCmd p -> APartyCmdTag p
aPartyCmdTag (APC e cmd) = APCT e $ aCommandTag cmd

aCommandTag :: ACommand p e -> ACommandTag p e
aCommandTag = \case
  NEW {} -> NEW_
  INV _ -> INV_
  JOIN {} -> JOIN_
  CONF {} -> CONF_
  LET {} -> LET_
  REQ {} -> REQ_
  ACPT {} -> ACPT_
  RJCT _ -> RJCT_
  INFO {} -> INFO_
  CON _ -> CON_
  SUB -> SUB_
  END -> END_
  CONNECT {} -> CONNECT_
  DISCONNECT {} -> DISCONNECT_
  DOWN {} -> DOWN_
  UP {} -> UP_
  SWITCH {} -> SWITCH_
  RSYNC {} -> RSYNC_
  SEND {} -> SEND_
  MID {} -> MID_
  SENT {} -> SENT_
  MWARN {} -> MWARN_
  MERR {} -> MERR_
  MERRS {} -> MERRS_
  MSG {} -> MSG_
  MSGNTF {} -> MSGNTF_
  ACK {} -> ACK_
  RCVD {} -> RCVD_
  QCONT -> QCONT_
  SWCH -> SWCH_
  OFF -> OFF_
  DEL -> DEL_
  DEL_RCVQ {} -> DEL_RCVQ_
  DEL_CONN -> DEL_CONN_
  DEL_USER _ -> DEL_USER_
  CHK -> CHK_
  STAT _ -> STAT_
  OK -> OK_
  ERR _ -> ERR_
  SUSPENDED -> SUSPENDED_
  RFPROG {} -> RFPROG_
  RFDONE {} -> RFDONE_
  RFERR {} -> RFERR_
  SFPROG {} -> SFPROG_
  SFDONE {} -> SFDONE_
  SFERR {} -> SFERR_

data QueueDirection = QDRcv | QDSnd
  deriving (Eq, Show)

instance StrEncoding QueueDirection where
  strEncode = \case
    QDRcv -> "rcv"
    QDSnd -> "snd"
  strP =
    A.takeTill (== ' ') >>= \case
      "rcv" -> pure QDRcv
      "snd" -> pure QDSnd
      _ -> fail "bad QueueDirection"

instance ToJSON QueueDirection where
  toEncoding = strToJEncoding
  toJSON = strToJSON

instance FromJSON QueueDirection where
  parseJSON = strParseJSON "QueueDirection"

data SwitchPhase = SPStarted | SPConfirmed | SPSecured | SPCompleted
  deriving (Eq, Show)

instance StrEncoding SwitchPhase where
  strEncode = \case
    SPStarted -> "started"
    SPConfirmed -> "confirmed"
    SPSecured -> "secured"
    SPCompleted -> "completed"
  strP =
    A.takeTill (== ' ') >>= \case
      "started" -> pure SPStarted
      "confirmed" -> pure SPConfirmed
      "secured" -> pure SPSecured
      "completed" -> pure SPCompleted
      _ -> fail "bad SwitchPhase"

instance ToJSON SwitchPhase where
  toEncoding = strToJEncoding
  toJSON = strToJSON

instance FromJSON SwitchPhase where
  parseJSON = strParseJSON "SwitchPhase"

data RcvSwitchStatus
  = RSSwitchStarted
  | RSSendingQADD
  | RSSendingQUSE
  | RSReceivedMessage
  deriving (Eq, Show)

instance StrEncoding RcvSwitchStatus where
  strEncode = \case
    RSSwitchStarted -> "switch_started"
    RSSendingQADD -> "sending_qadd"
    RSSendingQUSE -> "sending_quse"
    RSReceivedMessage -> "received_message"
  strP =
    A.takeTill (== ' ') >>= \case
      "switch_started" -> pure RSSwitchStarted
      "sending_qadd" -> pure RSSendingQADD
      "sending_quse" -> pure RSSendingQUSE
      "received_message" -> pure RSReceivedMessage
      _ -> fail "bad RcvSwitchStatus"

instance ToField RcvSwitchStatus where toField = toField . decodeLatin1 . strEncode

instance FromField RcvSwitchStatus where fromField = fromTextField_ $ eitherToMaybe . strDecode . encodeUtf8

instance ToJSON RcvSwitchStatus where
  toEncoding = strToJEncoding
  toJSON = strToJSON

instance FromJSON RcvSwitchStatus where
  parseJSON = strParseJSON "RcvSwitchStatus"

data SndSwitchStatus
  = SSSendingQKEY
  | SSSendingQTEST
  deriving (Eq, Show)

instance StrEncoding SndSwitchStatus where
  strEncode = \case
    SSSendingQKEY -> "sending_qkey"
    SSSendingQTEST -> "sending_qtest"
  strP =
    A.takeTill (== ' ') >>= \case
      "sending_qkey" -> pure SSSendingQKEY
      "sending_qtest" -> pure SSSendingQTEST
      _ -> fail "bad SndSwitchStatus"

instance ToField SndSwitchStatus where toField = toField . decodeLatin1 . strEncode

instance FromField SndSwitchStatus where fromField = fromTextField_ $ eitherToMaybe . strDecode . encodeUtf8

instance ToJSON SndSwitchStatus where
  toEncoding = strToJEncoding
  toJSON = strToJSON

instance FromJSON SndSwitchStatus where
  parseJSON = strParseJSON "SndSwitchStatus"

data RatchetSyncState
  = RSOk
  | RSAllowed
  | RSRequired
  | RSStarted
  | RSAgreed
  deriving (Eq, Show)

instance StrEncoding RatchetSyncState where
  strEncode = \case
    RSOk -> "ok"
    RSAllowed -> "allowed"
    RSRequired -> "required"
    RSStarted -> "started"
    RSAgreed -> "agreed"
  strP =
    A.takeTill (== ' ') >>= \case
      "ok" -> pure RSOk
      "allowed" -> pure RSAllowed
      "required" -> pure RSRequired
      "started" -> pure RSStarted
      "agreed" -> pure RSAgreed
      _ -> fail "bad RatchetSyncState"

instance FromField RatchetSyncState where fromField = fromTextField_ $ eitherToMaybe . strDecode . encodeUtf8

instance ToField RatchetSyncState where toField = toField . decodeLatin1 . strEncode

instance ToJSON RatchetSyncState where
  toEncoding = strToJEncoding
  toJSON = strToJSON

instance FromJSON RatchetSyncState where
  parseJSON = strParseJSON "RatchetSyncState"

data RcvQueueInfo = RcvQueueInfo
  { rcvServer :: SMPServer,
    rcvSwitchStatus :: Maybe RcvSwitchStatus,
    canAbortSwitch :: Bool
  }
  deriving (Eq, Show)

instance StrEncoding RcvQueueInfo where
  strEncode RcvQueueInfo {rcvServer, rcvSwitchStatus, canAbortSwitch} =
    ("srv=" <> strEncode rcvServer)
      <> maybe "" (\switch -> ";switch=" <> strEncode switch) rcvSwitchStatus
      <> (";can_abort_switch=" <> strEncode canAbortSwitch)
  strP = do
    rcvServer <- "srv=" *> strP
    rcvSwitchStatus <- optional $ ";switch=" *> strP
    canAbortSwitch <- ";can_abort_switch=" *> strP
    pure RcvQueueInfo {rcvServer, rcvSwitchStatus, canAbortSwitch}

data SndQueueInfo = SndQueueInfo
  { sndServer :: SMPServer,
    sndSwitchStatus :: Maybe SndSwitchStatus
  }
  deriving (Eq, Show)

instance StrEncoding SndQueueInfo where
  strEncode SndQueueInfo {sndServer, sndSwitchStatus} =
    "srv=" <> strEncode sndServer <> maybe "" (\switch -> ";switch=" <> strEncode switch) sndSwitchStatus
  strP = do
    sndServer <- "srv=" *> strP
    sndSwitchStatus <- optional $ ";switch=" *> strP
    pure SndQueueInfo {sndServer, sndSwitchStatus}

data ConnectionStats = ConnectionStats
  { connAgentVersion :: VersionSMPA,
    rcvQueuesInfo :: [RcvQueueInfo],
    sndQueuesInfo :: [SndQueueInfo],
    ratchetSyncState :: RatchetSyncState,
    ratchetSyncSupported :: Bool
  }
  deriving (Eq, Show)

instance StrEncoding ConnectionStats where
  strEncode ConnectionStats {connAgentVersion, rcvQueuesInfo, sndQueuesInfo, ratchetSyncState, ratchetSyncSupported} =
    ("agent_version=" <> strEncode connAgentVersion)
      <> (" rcv=" <> strEncodeList rcvQueuesInfo)
      <> (" snd=" <> strEncodeList sndQueuesInfo)
      <> (" sync=" <> strEncode ratchetSyncState)
      <> (" sync_supported=" <> strEncode ratchetSyncSupported)
  strP = do
    connAgentVersion <- "agent_version=" *> strP
    rcvQueuesInfo <- " rcv=" *> strListP
    sndQueuesInfo <- " snd=" *> strListP
    ratchetSyncState <- " sync=" *> strP
    ratchetSyncSupported <- " sync_supported=" *> strP
    pure ConnectionStats {connAgentVersion, rcvQueuesInfo, sndQueuesInfo, ratchetSyncState, ratchetSyncSupported}

data NotificationsMode = NMPeriodic | NMInstant
  deriving (Eq, Show)

instance StrEncoding NotificationsMode where
  strEncode = \case
    NMPeriodic -> "PERIODIC"
    NMInstant -> "INSTANT"
  strP =
    A.takeTill (== ' ') >>= \case
      "PERIODIC" -> pure NMPeriodic
      "INSTANT" -> pure NMInstant
      _ -> fail "bad NotificationsMode"

instance ToJSON NotificationsMode where
  toEncoding = strToJEncoding
  toJSON = strToJSON

instance FromJSON NotificationsMode where
  parseJSON = strParseJSON "NotificationsMode"

instance ToField NotificationsMode where toField = toField . strEncode

instance FromField NotificationsMode where fromField = blobFieldDecoder $ parseAll strP

data NotificationInfo = NotificationInfo
  { ntfConnId :: ConnId,
    ntfTs :: SystemTime,
    ntfMsgMeta :: Maybe NMsgMeta
  }
  deriving (Show)

data ConnectionMode = CMInvitation | CMContact
  deriving (Eq, Show)

data SConnectionMode (m :: ConnectionMode) where
  SCMInvitation :: SConnectionMode CMInvitation
  SCMContact :: SConnectionMode CMContact

deriving instance Eq (SConnectionMode m)

deriving instance Show (SConnectionMode m)

instance TestEquality SConnectionMode where
  testEquality SCMInvitation SCMInvitation = Just Refl
  testEquality SCMContact SCMContact = Just Refl
  testEquality _ _ = Nothing

data AConnectionMode = forall m. ConnectionModeI m => ACM (SConnectionMode m)

instance Eq AConnectionMode where
  ACM m == ACM m' = isJust $ testEquality m m'

cmInvitation :: AConnectionMode
cmInvitation = ACM SCMInvitation

cmContact :: AConnectionMode
cmContact = ACM SCMContact

deriving instance Show AConnectionMode

connMode :: SConnectionMode m -> ConnectionMode
connMode SCMInvitation = CMInvitation
connMode SCMContact = CMContact

connMode' :: ConnectionMode -> AConnectionMode
connMode' CMInvitation = cmInvitation
connMode' CMContact = cmContact

class ConnectionModeI (m :: ConnectionMode) where sConnectionMode :: SConnectionMode m

instance ConnectionModeI CMInvitation where sConnectionMode = SCMInvitation

instance ConnectionModeI CMContact where sConnectionMode = SCMContact

type MsgHash = ByteString

-- | Agent message metadata sent to the client
data MsgMeta = MsgMeta
  { integrity :: MsgIntegrity,
    recipient :: (AgentMsgId, UTCTime),
    broker :: (MsgId, UTCTime),
    sndMsgId :: AgentMsgId,
    pqEncryption :: PQEncryption
  }
  deriving (Eq, Show)

instance StrEncoding MsgMeta where
  strEncode MsgMeta {integrity, recipient = (rmId, rTs), broker = (bmId, bTs), sndMsgId, pqEncryption} =
    B.unwords
      [ strEncode integrity,
        "R=" <> bshow rmId <> "," <> showTs rTs,
        "B=" <> encode bmId <> "," <> showTs bTs,
        "S=" <> bshow sndMsgId,
        "PQ=" <> strEncode pqEncryption
      ]
    where
      showTs = B.pack . formatISO8601Millis
  strP = do
    integrity <- strP
    recipient <- " R=" *> partyMeta A.decimal
    broker <- " B=" *> partyMeta base64P
    sndMsgId <- " S=" *> A.decimal
    pqEncryption <- " PQ=" *> strP
    pure MsgMeta {integrity, recipient, broker, sndMsgId, pqEncryption}
    where
      partyMeta idParser = (,) <$> idParser <* A.char ',' <*> tsISO8601P

data SMPConfirmation = SMPConfirmation
  { -- | sender's public key to use for authentication of sender's commands at the recepient's server
    senderKey :: SndPublicAuthKey,
    -- | sender's DH public key for simple per-queue e2e encryption
    e2ePubKey :: C.PublicKeyX25519,
    -- | sender's information to be associated with the connection, e.g. sender's profile information
    connInfo :: ConnInfo,
    -- | optional reply queues included in confirmation (added in agent protocol v2)
    smpReplyQueues :: [SMPQueueInfo],
    -- | SMP client version
    smpClientVersion :: VersionSMPC
  }
  deriving (Show)

data AgentMsgEnvelope
  = AgentConfirmation
      { agentVersion :: VersionSMPA,
        e2eEncryption_ :: Maybe (SndE2ERatchetParams 'C.X448),
        encConnInfo :: ByteString
      }
  | AgentMsgEnvelope
      { agentVersion :: VersionSMPA,
        encAgentMessage :: ByteString
      }
  | AgentInvitation -- the connInfo in contactInvite is only encrypted with per-queue E2E, not with double ratchet,
      { agentVersion :: VersionSMPA,
        connReq :: ConnectionRequestUri 'CMInvitation,
        connInfo :: ByteString -- this message is only encrypted with per-queue E2E, not with double ratchet,
      }
  | AgentRatchetKey
      { agentVersion :: VersionSMPA,
        e2eEncryption :: RcvE2ERatchetParams 'C.X448,
        info :: ByteString
      }
  deriving (Show)

instance Encoding AgentMsgEnvelope where
  smpEncode = \case
    AgentConfirmation {agentVersion, e2eEncryption_, encConnInfo} ->
      smpEncode (agentVersion, 'C', e2eEncryption_, Tail encConnInfo)
    AgentMsgEnvelope {agentVersion, encAgentMessage} ->
      smpEncode (agentVersion, 'M', Tail encAgentMessage)
    AgentInvitation {agentVersion, connReq, connInfo} ->
      smpEncode (agentVersion, 'I', Large $ strEncode connReq, Tail connInfo)
    AgentRatchetKey {agentVersion, e2eEncryption, info} ->
      smpEncode (agentVersion, 'R', e2eEncryption, Tail info)
  smpP = do
    agentVersion <- smpP
    smpP >>= \case
      'C' -> do
        (e2eEncryption_, Tail encConnInfo) <- smpP
        pure AgentConfirmation {agentVersion, e2eEncryption_, encConnInfo}
      'M' -> do
        Tail encAgentMessage <- smpP
        pure AgentMsgEnvelope {agentVersion, encAgentMessage}
      'I' -> do
        connReq <- strDecode . unLarge <$?> smpP
        Tail connInfo <- smpP
        pure AgentInvitation {agentVersion, connReq, connInfo}
      'R' -> do
        e2eEncryption <- smpP
        Tail info <- smpP
        pure AgentRatchetKey {agentVersion, e2eEncryption, info}
      _ -> fail "bad AgentMsgEnvelope"

-- SMP agent message formats (after double ratchet decryption,
-- or in case of AgentInvitation - in plain text body)
-- AgentRatchetInfo is not encrypted with double ratchet, but with per-queue E2E encryption
data AgentMessage
  = -- used by the initiating party when confirming reply queue
    AgentConnInfo ConnInfo
  | -- AgentConnInfoReply is used by accepting party in duplexHandshake mode (v2), allowing to include reply queue(s) in the initial confirmation.
    -- It made removed REPLY message unnecessary.
    AgentConnInfoReply (NonEmpty SMPQueueInfo) ConnInfo
  | AgentRatchetInfo ByteString
  | AgentMessage APrivHeader AMessage
  deriving (Show)

instance Encoding AgentMessage where
  smpEncode = \case
    AgentConnInfo cInfo -> smpEncode ('I', Tail cInfo)
    AgentConnInfoReply smpQueues cInfo -> smpEncode ('D', smpQueues, Tail cInfo) -- 'D' stands for "duplex"
    AgentRatchetInfo info -> smpEncode ('R', Tail info)
    AgentMessage hdr aMsg -> smpEncode ('M', hdr, aMsg)
  smpP =
    smpP >>= \case
      'I' -> AgentConnInfo . unTail <$> smpP
      'D' -> AgentConnInfoReply <$> smpP <*> (unTail <$> smpP)
      'R' -> AgentRatchetInfo . unTail <$> smpP
      'M' -> AgentMessage <$> smpP <*> smpP
      _ -> fail "bad AgentMessage"

data AgentMessageType
  = AM_CONN_INFO
  | AM_CONN_INFO_REPLY
  | AM_RATCHET_INFO
  | AM_HELLO_
  | AM_REPLY_
  | AM_A_MSG_
  | AM_A_RCVD_
  | AM_QCONT_
  | AM_QADD_
  | AM_QKEY_
  | AM_QUSE_
  | AM_QTEST_
  | AM_EREADY_
  deriving (Eq, Show)

instance Encoding AgentMessageType where
  smpEncode = \case
    AM_CONN_INFO -> "C"
    AM_CONN_INFO_REPLY -> "D"
    AM_RATCHET_INFO -> "S"
    AM_HELLO_ -> "H"
    AM_REPLY_ -> "R"
    AM_A_MSG_ -> "M"
    AM_A_RCVD_ -> "V"
    AM_QCONT_ -> "QC"
    AM_QADD_ -> "QA"
    AM_QKEY_ -> "QK"
    AM_QUSE_ -> "QU"
    AM_QTEST_ -> "QT"
    AM_EREADY_ -> "E"
  smpP =
    A.anyChar >>= \case
      'C' -> pure AM_CONN_INFO
      'D' -> pure AM_CONN_INFO_REPLY
      'S' -> pure AM_RATCHET_INFO
      'H' -> pure AM_HELLO_
      'R' -> pure AM_REPLY_
      'M' -> pure AM_A_MSG_
      'V' -> pure AM_A_RCVD_
      'Q' ->
        A.anyChar >>= \case
          'C' -> pure AM_QCONT_
          'A' -> pure AM_QADD_
          'K' -> pure AM_QKEY_
          'U' -> pure AM_QUSE_
          'T' -> pure AM_QTEST_
          _ -> fail "bad AgentMessageType"
      'E' -> pure AM_EREADY_
      _ -> fail "bad AgentMessageType"

agentMessageType :: AgentMessage -> AgentMessageType
agentMessageType = \case
  AgentConnInfo _ -> AM_CONN_INFO
  AgentConnInfoReply {} -> AM_CONN_INFO_REPLY
  AgentRatchetInfo _ -> AM_RATCHET_INFO
  AgentMessage _ aMsg -> case aMsg of
    -- HELLO is used both in v1 and in v2, but differently.
    -- - in v1 (and, possibly, in v2 for simplex connections) can be sent multiple times,
    --   until the queue is secured - the OK response from the server instead of initial AUTH errors confirms it.
    -- - in v2 duplexHandshake it is sent only once, when it is known that the queue was secured.
    HELLO -> AM_HELLO_
    A_MSG _ -> AM_A_MSG_
    A_RCVD {} -> AM_A_RCVD_
    A_QCONT _ -> AM_QCONT_
    QADD _ -> AM_QADD_
    QKEY _ -> AM_QKEY_
    QUSE _ -> AM_QUSE_
    QTEST _ -> AM_QTEST_
    EREADY _ -> AM_EREADY_

data APrivHeader = APrivHeader
  { -- | sequential ID assigned by the sending agent
    sndMsgId :: AgentMsgId,
    -- | digest of the previous message
    prevMsgHash :: MsgHash
  }
  deriving (Show)

instance Encoding APrivHeader where
  smpEncode APrivHeader {sndMsgId, prevMsgHash} =
    smpEncode (sndMsgId, prevMsgHash)
  smpP = APrivHeader <$> smpP <*> smpP

data AMsgType
  = HELLO_
  | A_MSG_
  | A_RCVD_
  | A_QCONT_
  | QADD_
  | QKEY_
  | QUSE_
  | QTEST_
  | EREADY_
  deriving (Eq)

instance Encoding AMsgType where
  smpEncode = \case
    HELLO_ -> "H"
    A_MSG_ -> "M"
    A_RCVD_ -> "V"
    A_QCONT_ -> "QC"
    QADD_ -> "QA"
    QKEY_ -> "QK"
    QUSE_ -> "QU"
    QTEST_ -> "QT"
    EREADY_ -> "E"
  smpP =
    A.anyChar >>= \case
      'H' -> pure HELLO_
      'M' -> pure A_MSG_
      'V' -> pure A_RCVD_
      'Q' ->
        A.anyChar >>= \case
          'C' -> pure A_QCONT_
          'A' -> pure QADD_
          'K' -> pure QKEY_
          'U' -> pure QUSE_
          'T' -> pure QTEST_
          _ -> fail "bad AMsgType"
      'E' -> pure EREADY_
      _ -> fail "bad AMsgType"

-- | Messages sent between SMP agents once SMP queue is secured.
--
-- https://github.com/simplex-chat/simplexmq/blob/master/protocol/agent-protocol.md#messages-between-smp-agents
data AMessage
  = -- | the first message in the queue to validate it is secured
    HELLO
  | -- | agent envelope for the client message
    A_MSG MsgBody
  | -- | agent envelope for delivery receipt
    A_RCVD (NonEmpty AMessageReceipt)
  | -- | the message instructing the client to continue sending messages (after ERR QUOTA)
    A_QCONT SndQAddr
  | -- add queue to connection (sent by recipient), with optional address of the replaced queue
    QADD (NonEmpty (SMPQueueUri, Maybe SndQAddr))
  | -- key to secure the added queues and agree e2e encryption key (sent by sender)
    QKEY (NonEmpty (SMPQueueInfo, SndPublicAuthKey))
  | -- inform that the queues are ready to use (sent by recipient)
    QUSE (NonEmpty (SndQAddr, Bool))
  | -- sent by the sender to test new queues and to complete switching
    QTEST (NonEmpty SndQAddr)
  | -- ratchet re-synchronization is complete, with last decrypted sender message id (recipient's `last_external_snd_msg_id`)
    EREADY AgentMsgId
  deriving (Show)

-- | this type is used to send as part of the protocol between different clients
-- TODO possibly, rename fields and types referring to external and internal IDs to make them different
data AMessageReceipt = AMessageReceipt
  { agentMsgId :: AgentMsgId, -- this is an external snd message ID referenced by the message recipient
    msgHash :: MsgHash,
    rcptInfo :: MsgReceiptInfo
  }
  deriving (Show)

-- | this type is used as part of agent protocol to communicate with the user application
data MsgReceipt = MsgReceipt
  { agentMsgId :: AgentMsgId, -- this is an internal agent message ID of received message
    msgRcptStatus :: MsgReceiptStatus
  }
  deriving (Eq, Show)

data MsgReceiptStatus = MROk | MRBadMsgHash
  deriving (Eq, Show)

instance StrEncoding MsgReceiptStatus where
  strEncode = \case
    MROk -> "ok"
    MRBadMsgHash -> "badMsgHash"
  strP =
    A.takeWhile1 (/= ' ') >>= \case
      "ok" -> pure MROk
      "badMsgHash" -> pure MRBadMsgHash
      _ -> fail "bad MsgReceiptStatus"

instance ToJSON MsgReceiptStatus where
  toJSON = strToJSON
  toEncoding = strToJEncoding

instance FromJSON MsgReceiptStatus where
  parseJSON = strParseJSON "MsgReceiptStatus"

type MsgReceiptInfo = ByteString

type SndQAddr = (SMPServer, SMP.SenderId)

instance Encoding AMessage where
  smpEncode = \case
    HELLO -> smpEncode HELLO_
    A_MSG body -> smpEncode (A_MSG_, Tail body)
    A_RCVD mrs -> smpEncode (A_RCVD_, mrs)
    A_QCONT addr -> smpEncode (A_QCONT_, addr)
    QADD qs -> smpEncode (QADD_, qs)
    QKEY qs -> smpEncode (QKEY_, qs)
    QUSE qs -> smpEncode (QUSE_, qs)
    QTEST qs -> smpEncode (QTEST_, qs)
    EREADY lastDecryptedMsgId -> smpEncode (EREADY_, lastDecryptedMsgId)
  smpP =
    smpP
      >>= \case
        HELLO_ -> pure HELLO
        A_MSG_ -> A_MSG . unTail <$> smpP
        A_RCVD_ -> A_RCVD <$> smpP
        A_QCONT_ -> A_QCONT <$> smpP
        QADD_ -> QADD <$> smpP
        QKEY_ -> QKEY <$> smpP
        QUSE_ -> QUSE <$> smpP
        QTEST_ -> QTEST <$> smpP
        EREADY_ -> EREADY <$> smpP

instance Encoding AMessageReceipt where
  smpEncode AMessageReceipt {agentMsgId, msgHash, rcptInfo} =
    smpEncode (agentMsgId, msgHash, Large rcptInfo)
  smpP = do
    (agentMsgId, msgHash, Large rcptInfo) <- smpP
    pure AMessageReceipt {agentMsgId, msgHash, rcptInfo}

instance StrEncoding MsgReceipt where
  strEncode MsgReceipt {agentMsgId, msgRcptStatus} =
    strEncode agentMsgId <> ":" <> strEncode msgRcptStatus
  strP = do
    agentMsgId <- strP <* A.char ':'
    msgRcptStatus <- strP
    pure MsgReceipt {agentMsgId, msgRcptStatus}

instance forall m. ConnectionModeI m => StrEncoding (ConnectionRequestUri m) where
  strEncode = \case
    CRInvitationUri crData e2eParams -> crEncode "invitation" crData (Just e2eParams)
    CRContactUri crData -> crEncode "contact" crData Nothing
    where
      crEncode :: ByteString -> ConnReqUriData -> Maybe (RcvE2ERatchetParamsUri 'C.X448) -> ByteString
      crEncode crMode ConnReqUriData {crScheme, crAgentVRange, crSmpQueues, crClientData} e2eParams =
        strEncode crScheme <> "/" <> crMode <> "#/?" <> queryStr
        where
          queryStr =
            strEncode . QSP QEscape $
              [("v", strEncode crAgentVRange), ("smp", strEncode crSmpQueues)]
                <> maybe [] (\e2e -> [("e2e", strEncode e2e)]) e2eParams
                <> maybe [] (\cd -> [("data", encodeUtf8 cd)]) crClientData
  strP = do
    ACR m cr <- strP
    case testEquality m $ sConnectionMode @m of
      Just Refl -> pure cr
      _ -> fail "bad connection request mode"

instance StrEncoding AConnectionRequestUri where
  strEncode (ACR _ cr) = strEncode cr
  strP = do
    _crScheme :: ServiceScheme <- strP
    crMode <- A.char '/' *> crModeP <* optional (A.char '/') <* "#/?"
    query <- strP
    aVRange <- queryParam "v" query
    crSmpQueues <- queryParam "smp" query
    let crClientData = safeDecodeUtf8 <$> queryParamStr "data" query
    let crData = ConnReqUriData {crScheme = SSSimplex, crAgentVRange = aVRange, crSmpQueues, crClientData}
    case crMode of
      CMInvitation -> do
        crE2eParams <- queryParam "e2e" query
        pure . ACR SCMInvitation $ CRInvitationUri crData crE2eParams
      -- contact links are adjusted to the minimum version supported by the agent
      -- to preserve compatibility with the old links published online
      CMContact -> pure . ACR SCMContact $ CRContactUri crData {crAgentVRange = adjustAgentVRange aVRange}
    where
      crModeP = "invitation" $> CMInvitation <|> "contact" $> CMContact
      adjustAgentVRange vr =
        let v = max duplexHandshakeSMPAgentVersion $ minVersion vr
         in fromMaybe vr $ safeVersionRange v (max v $ maxVersion vr)

instance ConnectionModeI m => FromJSON (ConnectionRequestUri m) where
  parseJSON = strParseJSON "ConnectionRequestUri"

instance ConnectionModeI m => ToJSON (ConnectionRequestUri m) where
  toJSON = strToJSON
  toEncoding = strToJEncoding

instance FromJSON AConnectionRequestUri where
  parseJSON = strParseJSON "ConnectionRequestUri"

instance ToJSON AConnectionRequestUri where
  toJSON = strToJSON
  toEncoding = strToJEncoding

-- debug :: Show a => String -> a -> a
-- debug name value = unsafePerformIO (putStrLn $ name <> ": " <> show value) `seq` value
-- {-# INLINE debug #-}

instance StrEncoding ConnectionMode where
  strEncode = \case
    CMInvitation -> "INV"
    CMContact -> "CON"
  strP = "INV" $> CMInvitation <|> "CON" $> CMContact

instance StrEncoding AConnectionMode where
  strEncode (ACM cMode) = strEncode $ connMode cMode
  strP = connMode' <$> strP

connModeT :: Text -> Maybe ConnectionMode
connModeT = \case
  "INV" -> Just CMInvitation
  "CON" -> Just CMContact
  _ -> Nothing

-- | SMP agent connection ID.
type ConnId = ByteString

type RcvFileId = ByteString

type SndFileId = ByteString

type ConfirmationId = ByteString

type InvitationId = ByteString

extraSMPServerHosts :: Map TransportHost TransportHost
extraSMPServerHosts =
  M.fromList
    [ ("smp4.simplex.im", "o5vmywmrnaxalvz6wi3zicyftgio6psuvyniis6gco6bp6ekl4cqj4id.onion"),
      ("smp5.simplex.im", "jjbyvoemxysm7qxap7m5d5m35jzv5qq6gnlv7s4rsn7tdwwmuqciwpid.onion"),
      ("smp6.simplex.im", "bylepyau3ty4czmn77q4fglvperknl4bi2eb2fdy2bh4jxtf32kf73yd.onion"),
      ("smp8.simplex.im", "beccx4yfxxbvyhqypaavemqurytl6hozr47wfc7uuecacjqdvwpw2xid.onion"),
      ("smp9.simplex.im", "jssqzccmrcws6bhmn77vgmhfjmhwlyr3u7puw4erkyoosywgl67slqqd.onion"),
      ("smp10.simplex.im", "rb2pbttocvnbrngnwziclp2f4ckjq65kebafws6g4hy22cdaiv5dwjqd.onion")
    ]

updateSMPServerHosts :: SMPServer -> SMPServer
updateSMPServerHosts srv@ProtocolServer {host} = case host of
  h :| [] -> case M.lookup h extraSMPServerHosts of
    Just h' -> srv {host = [h, h']}
    _ -> srv
  _ -> srv

class SMPQueue q where
  qServer :: q -> SMPServer
  queueId :: q -> SMP.QueueId

qAddress :: SMPQueue q => q -> (SMPServer, SMP.QueueId)
qAddress q = (qServer q, queueId q)
{-# INLINE qAddress #-}

sameQueue :: SMPQueue q => (SMPServer, SMP.QueueId) -> q -> Bool
sameQueue addr q = sameQAddress addr (qAddress q)
{-# INLINE sameQueue #-}

data SMPQueueInfo = SMPQueueInfo {clientVersion :: VersionSMPC, queueAddress :: SMPQueueAddress}
  deriving (Eq, Show)

instance Encoding SMPQueueInfo where
  smpEncode (SMPQueueInfo clientVersion SMPQueueAddress {smpServer, senderId, dhPublicKey})
    | clientVersion > initialSMPClientVersion = smpEncode (clientVersion, smpServer, senderId, dhPublicKey)
    | otherwise = smpEncode clientVersion <> legacyEncodeServer smpServer <> smpEncode (senderId, dhPublicKey)
  smpP = do
    clientVersion <- smpP
    smpServer <- if clientVersion > initialSMPClientVersion then smpP else updateSMPServerHosts <$> legacyServerP
    (senderId, dhPublicKey) <- smpP
    pure $ SMPQueueInfo clientVersion SMPQueueAddress {smpServer, senderId, dhPublicKey}

-- This instance seems contrived and there was a temptation to split a common part of both types.
-- But this is created to allow backward and forward compatibility where SMPQueueUri
-- could have more fields to convert to different versions of SMPQueueInfo in a different way,
-- and this instance would become non-trivial.
instance VersionI SMPClientVersion SMPQueueInfo where
  type VersionRangeT SMPClientVersion SMPQueueInfo = SMPQueueUri
  version = clientVersion
  toVersionRangeT (SMPQueueInfo _v addr) vr = SMPQueueUri vr addr

instance VersionRangeI SMPClientVersion SMPQueueUri where
  type VersionT SMPClientVersion SMPQueueUri = SMPQueueInfo
  versionRange = clientVRange
  toVersionT (SMPQueueUri _vr addr) v = SMPQueueInfo v addr
  toVersionRange (SMPQueueUri _vr addr) vr = SMPQueueUri vr addr

-- | SMP queue information sent out-of-band.
--
-- https://github.com/simplex-chat/simplexmq/blob/master/protocol/simplex-messaging.md#out-of-band-messages
data SMPQueueUri = SMPQueueUri {clientVRange :: VersionRangeSMPC, queueAddress :: SMPQueueAddress}
  deriving (Eq, Show)

data SMPQueueAddress = SMPQueueAddress
  { smpServer :: SMPServer,
    senderId :: SMP.SenderId,
    dhPublicKey :: C.PublicKeyX25519
  }
  deriving (Eq, Show)

instance SMPQueue SMPQueueUri where
  qServer SMPQueueUri {queueAddress} = qServer queueAddress
  {-# INLINE qServer #-}
  queueId SMPQueueUri {queueAddress} = queueId queueAddress
  {-# INLINE queueId #-}

instance SMPQueue SMPQueueInfo where
  qServer SMPQueueInfo {queueAddress} = qServer queueAddress
  {-# INLINE qServer #-}
  queueId SMPQueueInfo {queueAddress} = queueId queueAddress
  {-# INLINE queueId #-}

instance SMPQueue SMPQueueAddress where
  qServer SMPQueueAddress {smpServer} = smpServer
  {-# INLINE qServer #-}
  queueId SMPQueueAddress {senderId} = senderId
  {-# INLINE queueId #-}

sameQAddress :: (SMPServer, SMP.QueueId) -> (SMPServer, SMP.QueueId) -> Bool
sameQAddress (srv, qId) (srv', qId') = sameSrvAddr srv srv' && qId == qId'
{-# INLINE sameQAddress #-}

instance StrEncoding SMPQueueUri where
  strEncode (SMPQueueUri vr SMPQueueAddress {smpServer = srv, senderId = qId, dhPublicKey})
    | minVersion vr >= srvHostnamesSMPClientVersion = strEncode srv <> "/" <> strEncode qId <> "#/?" <> query queryParams
    | otherwise = legacyStrEncodeServer srv <> "/" <> strEncode qId <> "#/?" <> query (queryParams <> srvParam)
    where
      query = strEncode . QSP QEscape
      queryParams = [("v", strEncode vr), ("dh", strEncode dhPublicKey)]
      srvParam = [("srv", strEncode $ TransportHosts_ hs) | not (null hs)]
      hs = L.tail $ host srv
  strP = do
    srv@ProtocolServer {host = h :| host} <- strP <* A.char '/'
    senderId <- strP <* optional (A.char '/') <* A.char '#'
    (vr, hs, dhPublicKey) <- unversioned <|> versioned
    let srv' = srv {host = h :| host <> hs}
        smpServer = if maxVersion vr < srvHostnamesSMPClientVersion then updateSMPServerHosts srv' else srv'
    pure $ SMPQueueUri vr SMPQueueAddress {smpServer, senderId, dhPublicKey}
    where
      unversioned = (versionToRange initialSMPClientVersion,[],) <$> strP <* A.endOfInput
      versioned = do
        dhKey_ <- optional strP
        query <- optional (A.char '/') *> A.char '?' *> strP
        vr <- queryParam "v" query
        dhKey <- maybe (queryParam "dh" query) pure dhKey_
        hs_ <- queryParam_ "srv" query
        pure (vr, maybe [] thList_ hs_, dhKey)

instance Encoding SMPQueueUri where
  smpEncode (SMPQueueUri clientVRange SMPQueueAddress {smpServer, senderId, dhPublicKey}) =
    smpEncode (clientVRange, smpServer, senderId, dhPublicKey)
  smpP = do
    (clientVRange, smpServer, senderId, dhPublicKey) <- smpP
    pure $ SMPQueueUri clientVRange SMPQueueAddress {smpServer, senderId, dhPublicKey}

data ConnectionRequestUri (m :: ConnectionMode) where
  CRInvitationUri :: ConnReqUriData -> RcvE2ERatchetParamsUri 'C.X448 -> ConnectionRequestUri CMInvitation
  -- contact connection request does NOT contain E2E encryption parameters for double ratchet -
  -- they are passed in AgentInvitation message
  CRContactUri :: ConnReqUriData -> ConnectionRequestUri CMContact

deriving instance Eq (ConnectionRequestUri m)

deriving instance Show (ConnectionRequestUri m)

data AConnectionRequestUri = forall m. ConnectionModeI m => ACR (SConnectionMode m) (ConnectionRequestUri m)

instance Eq AConnectionRequestUri where
  ACR m cr == ACR m' cr' = case testEquality m m' of
    Just Refl -> cr == cr'
    _ -> False

deriving instance Show AConnectionRequestUri

data ConnReqUriData = ConnReqUriData
  { crScheme :: ServiceScheme,
    crAgentVRange :: VersionRangeSMPA,
    crSmpQueues :: NonEmpty SMPQueueUri,
    crClientData :: Maybe CRClientData
  }
  deriving (Eq, Show)

type CRClientData = Text

-- | SMP queue status.
data QueueStatus
  = -- | queue is created
    New
  | -- | queue is confirmed by the sender
    Confirmed
  | -- | queue is secured with sender key (only used by the queue recipient)
    Secured
  | -- | queue is active
    Active
  | -- | queue is disabled (only used by the queue recipient)
    Disabled
  deriving (Eq, Show, Read)

serializeQueueStatus :: QueueStatus -> Text
serializeQueueStatus = \case
  New -> "new"
  Confirmed -> "confirmed"
  Secured -> "secured"
  Active -> "active"
  Disabled -> "disabled"

queueStatusT :: Text -> Maybe QueueStatus
queueStatusT = \case
  "new" -> Just New
  "confirmed" -> Just Confirmed
  "secured" -> Just Secured
  "active" -> Just Active
  "disabled" -> Just Disabled
  _ -> Nothing

type AgentMsgId = Int64

-- | Result of received message integrity validation.
data MsgIntegrity = MsgOk | MsgError {errorInfo :: MsgErrorType}
  deriving (Eq, Show)

instance StrEncoding MsgIntegrity where
  strP = "OK" $> MsgOk <|> "ERR " *> (MsgError <$> strP)
  strEncode = \case
    MsgOk -> "OK"
    MsgError e -> "ERR " <> strEncode e

-- | Error of message integrity validation.
data MsgErrorType
  = MsgSkipped {fromMsgId :: AgentMsgId, toMsgId :: AgentMsgId}
  | MsgBadId {msgId :: AgentMsgId}
  | MsgBadHash
  | MsgDuplicate
  deriving (Eq, Show)

instance StrEncoding MsgErrorType where
  strP =
    "ID " *> (MsgBadId <$> A.decimal)
      <|> "NO_ID " *> (MsgSkipped <$> A.decimal <* A.space <*> A.decimal)
      <|> "HASH" $> MsgBadHash
      <|> "DUPLICATE" $> MsgDuplicate
  strEncode = \case
    MsgSkipped fromMsgId toMsgId ->
      B.unwords ["NO_ID", bshow fromMsgId, bshow toMsgId]
    MsgBadId aMsgId -> "ID " <> bshow aMsgId
    MsgBadHash -> "HASH"
    MsgDuplicate -> "DUPLICATE"

-- | Error type used in errors sent to agent clients.
data AgentErrorType
  = -- | command or response error
    CMD {cmdErr :: CommandErrorType}
  | -- | connection errors
    CONN {connErr :: ConnectionErrorType}
  | -- | SMP protocol errors forwarded to agent clients
    SMP {serverAddress :: String, smpErr :: ErrorType}
  | -- | NTF protocol errors forwarded to agent clients
    NTF {serverAddress :: String, ntfErr :: ErrorType}
  | -- | XFTP protocol errors forwarded to agent clients
<<<<<<< HEAD
    XFTP {xftpErr :: XFTPErrorType}
  | -- | SMP proxy errors
    PROXY {proxyServer :: String, relayServer :: String, proxyErr :: ProxyClientError}
=======
    XFTP {serverAddress :: String, xftpErr :: XFTPErrorType}
>>>>>>> 969951d9
  | -- | XRCP protocol errors forwarded to agent clients
    RCP {rcpErr :: RCErrorType}
  | -- | SMP server errors
    BROKER {brokerAddress :: String, brokerErr :: BrokerErrorType}
  | -- | errors of other agents
    AGENT {agentErr :: SMPAgentError}
  | -- | agent implementation or dependency errors
    INTERNAL {internalErr :: String}
  | -- | critical agent errors that should be shown to the user, optionally with restart button
    CRITICAL {offerRestart :: Bool, criticalErr :: String}
  | -- | agent inactive
    INACTIVE
  deriving (Eq, Show, Exception)

-- | SMP agent protocol command or response error.
data CommandErrorType
  = -- | command is prohibited in this context
    PROHIBITED
  | -- | command syntax is invalid
    SYNTAX
  | -- | entity ID is required with this command
    NO_CONN
  | -- | message size is not correct (no terminating space)
    SIZE
  | -- | message does not fit in SMP block
    LARGE
  deriving (Eq, Read, Show, Exception)

-- | Connection error.
data ConnectionErrorType
  = -- | connection is not in the database
    NOT_FOUND
  | -- | connection already exists
    DUPLICATE
  | -- | connection is simplex, but operation requires another queue
    SIMPLEX
  | -- | connection not accepted on join HELLO after timeout
    NOT_ACCEPTED
  | -- | connection not available on reply confirmation/HELLO after timeout
    NOT_AVAILABLE
  deriving (Eq, Read, Show, Exception)

-- | Errors of another SMP agent.
data SMPAgentError
  = -- | client or agent message that failed to parse
    A_MESSAGE
  | -- | prohibited SMP/agent message
    A_PROHIBITED
  | -- | incompatible version of SMP client, agent or encryption protocols
    A_VERSION
  | -- | cannot decrypt message
    A_CRYPTO {cryptoErr :: AgentCryptoError}
  | -- | duplicate message - this error is detected by ratchet decryption - this message will be ignored and not shown
    -- it may also indicate a loss of ratchet synchronization (when only one message is sent via copied ratchet)
    A_DUPLICATE
  | -- | error in the message to add/delete/etc queue in connection
    A_QUEUE {queueErr :: String}
  deriving (Eq, Read, Show, Exception)

data AgentCryptoError
  = -- | AES decryption error
    DECRYPT_AES
  | -- CryptoBox decryption error
    DECRYPT_CB
  | -- | can't decrypt ratchet header, possibly ratchet out of sync due to device change
    RATCHET_HEADER
  | -- | earlier message number (or, possibly, skipped message that failed to decrypt?)
    RATCHET_EARLIER Word32
  | -- | too many skipped messages
    RATCHET_SKIPPED Word32
  | -- | ratchet synchronization error
    RATCHET_SYNC
  deriving (Eq, Read, Show, Exception)

instance StrEncoding AgentCryptoError where
  strP =
    A.takeTill (== ' ') >>= \case
      "DECRYPT_AES" -> pure DECRYPT_AES
      "DECRYPT_CB" -> pure DECRYPT_CB
      "RATCHET_HEADER" -> pure RATCHET_HEADER
      "RATCHET_EARLIER" -> RATCHET_EARLIER <$> _strP
      "RATCHET_SKIPPED" -> RATCHET_SKIPPED <$> _strP
      "RATCHET_SYNC" -> pure RATCHET_SYNC
      _ -> fail "AgentCryptoError"
  strEncode = \case
    DECRYPT_AES -> "DECRYPT_AES"
    DECRYPT_CB -> "DECRYPT_CB"
    RATCHET_HEADER -> "RATCHET_HEADER"
    RATCHET_EARLIER n -> "RATCHET_EARLIER " <> strEncode n
    RATCHET_SKIPPED n -> "RATCHET_SKIPPED " <> strEncode n
    RATCHET_SYNC -> "RATCHET_SYNC"

instance StrEncoding AgentErrorType where
  strP =
<<<<<<< HEAD
    A.takeTill (== ' ')
      >>= \case
        "CMD" -> CMD <$> (A.space *> parseRead1)
        "CONN" -> CONN <$> (A.space *> parseRead1)
        "SMP" -> SMP <$> _strP
        "NTF" -> NTF <$> _strP
        "XFTP" -> XFTP <$> _strP
        "PROXY" -> PROXY <$> (A.space *> srvP) <* A.space <*> srvP <*> _strP
        "RCP" -> RCP <$> _strP
        "BROKER" -> BROKER <$> (A.space *> srvP) <*> _strP
        "AGENT" -> AGENT <$> _strP
        "INTERNAL" -> INTERNAL <$> (A.space *> textP)
        "CRITICAL" -> CRITICAL <$> (A.space *> parseRead1) <*> (A.space *> textP)
        "INACTIVE" -> pure INACTIVE
        _ -> fail "bad AgentErrorType"
=======
    "CMD " *> (CMD <$> parseRead1)
      <|> "CONN " *> (CONN <$> parseRead1)
      <|> "SMP " *> (SMP <$> textP <*> _strP)
      <|> "NTF " *> (NTF <$> textP <*> _strP)
      <|> "XFTP " *> (XFTP <$> textP <*> _strP)
      <|> "RCP " *> (RCP <$> strP)
      <|> "BROKER " *> (BROKER <$> textP <* " RESPONSE " <*> (RESPONSE <$> textP))
      <|> "BROKER " *> (BROKER <$> textP <* " TRANSPORT " <*> (TRANSPORT <$> transportErrorP))
      <|> "BROKER " *> (BROKER <$> textP <* A.space <*> parseRead1)
      <|> "AGENT CRYPTO " *> (AGENT . A_CRYPTO <$> parseRead A.takeByteString)
      <|> "AGENT QUEUE " *> (AGENT . A_QUEUE <$> parseRead A.takeByteString)
      <|> "AGENT " *> (AGENT <$> parseRead1)
      <|> "INTERNAL " *> (INTERNAL <$> parseRead A.takeByteString)
      <|> "CRITICAL " *> (CRITICAL <$> parseRead1 <* A.space <*> parseRead A.takeByteString)
      <|> "INACTIVE" $> INACTIVE
>>>>>>> 969951d9
    where
      srvP = T.unpack . safeDecodeUtf8 <$> A.takeTill (== ' ')
      textP = T.unpack . safeDecodeUtf8 <$> A.takeByteString
  strEncode = \case
    CMD e -> "CMD " <> bshow e
    CONN e -> "CONN " <> bshow e
<<<<<<< HEAD
    SMP e -> "SMP " <> strEncode e
    NTF e -> "NTF " <> strEncode e
    XFTP e -> "XFTP " <> strEncode e
    PROXY pxy srv e -> B.unwords ["PROXY", text pxy, text srv, strEncode e]
=======
    SMP srv e -> "SMP " <> text srv <> " " <> strEncode e
    NTF srv e -> "NTF " <> text srv <> " " <> strEncode e
    XFTP srv e -> "XFTP " <> text srv <> " " <> strEncode e
>>>>>>> 969951d9
    RCP e -> "RCP " <> strEncode e
    BROKER srv e -> B.unwords ["BROKER", text srv, strEncode e]
    AGENT e -> "AGENT " <> strEncode e
    INTERNAL e -> "INTERNAL " <> encodeUtf8 (T.pack e)
    CRITICAL restart e -> "CRITICAL " <> bshow restart <> " " <> encodeUtf8 (T.pack e)
    INACTIVE -> "INACTIVE"
    where
      text = encodeUtf8 . T.pack

instance StrEncoding SMPAgentError where
  strP =
    A.takeTill (== ' ')
      >>= \case
        "MESSAGE" -> pure A_MESSAGE
        "PROHIBITED" -> pure A_PROHIBITED
        "VERSION" -> pure A_VERSION
        "CRYPTO" -> A_CRYPTO <$> _strP
        "DUPLICATE" -> pure A_DUPLICATE
        "QUEUE" -> A_QUEUE . T.unpack . safeDecodeUtf8 <$> (A.space *> A.takeByteString)
        _ -> fail "bad SMPAgentError"
  strEncode = \case
    A_MESSAGE -> "MESSAGE"
    A_PROHIBITED -> "PROHIBITED"
    A_VERSION -> "VERSION"
    A_CRYPTO e -> "CRYPTO " <> strEncode e
    A_DUPLICATE -> "DUPLICATE"
    A_QUEUE e -> "QUEUE " <> encodeUtf8 (T.pack e)

cryptoErrToSyncState :: AgentCryptoError -> RatchetSyncState
cryptoErrToSyncState = \case
  DECRYPT_AES -> RSAllowed
  DECRYPT_CB -> RSAllowed
  RATCHET_HEADER -> RSRequired
  RATCHET_EARLIER _ -> RSAllowed
  RATCHET_SKIPPED _ -> RSRequired
  RATCHET_SYNC -> RSRequired

-- | SMP agent command and response parser for commands passed via network (only parses binary length)
networkCommandP :: Parser ACmd
networkCommandP = commandP A.takeByteString

-- | SMP agent command and response parser for commands stored in db (fully parses binary bodies)
dbCommandP :: Parser ACmd
dbCommandP = commandP $ A.take =<< (A.decimal <* "\n")

instance StrEncoding ACmdTag where
  strEncode (ACmdTag _ _ cmd) = strEncode cmd
  strP =
    A.takeTill (== ' ') >>= \case
      "NEW" -> t NEW_
      "INV" -> ct INV_
      "JOIN" -> t JOIN_
      "CONF" -> ct CONF_
      "LET" -> t LET_
      "REQ" -> ct REQ_
      "ACPT" -> t ACPT_
      "RJCT" -> t RJCT_
      "INFO" -> ct INFO_
      "CON" -> ct CON_
      "SUB" -> t SUB_
      "END" -> ct END_
      "CONNECT" -> nt CONNECT_
      "DISCONNECT" -> nt DISCONNECT_
      "DOWN" -> nt DOWN_
      "UP" -> nt UP_
      "SWITCH" -> ct SWITCH_
      "RSYNC" -> ct RSYNC_
      "SEND" -> t SEND_
      "MID" -> ct MID_
      "SENT" -> ct SENT_
      "MWARN" -> ct MWARN_
      "MERR" -> ct MERR_
      "MERRS" -> ct MERRS_
      "MSG" -> ct MSG_
      "MSGNTF" -> ct MSGNTF_
      "ACK" -> t ACK_
      "RCVD" -> ct RCVD_
      "QCONT" -> ct QCONT_
      "SWCH" -> t SWCH_
      "OFF" -> t OFF_
      "DEL" -> t DEL_
      "DEL_RCVQ" -> ct DEL_RCVQ_
      "DEL_CONN" -> ct DEL_CONN_
      "DEL_USER" -> nt DEL_USER_
      "CHK" -> t CHK_
      "STAT" -> ct STAT_
      "OK" -> ct OK_
      "ERR" -> ct ERR_
      "SUSPENDED" -> nt SUSPENDED_
      "RFPROG" -> at SAERcvFile RFPROG_
      "RFDONE" -> at SAERcvFile RFDONE_
      "RFERR" -> at SAERcvFile RFERR_
      "SFPROG" -> at SAESndFile SFPROG_
      "SFDONE" -> at SAESndFile SFDONE_
      "SFERR" -> at SAESndFile SFERR_
      _ -> fail "bad ACmdTag"
    where
      t = pure . ACmdTag SClient SAEConn
      at e = pure . ACmdTag SAgent e
      ct = at SAEConn
      nt = at SAENone

instance APartyI p => StrEncoding (APartyCmdTag p) where
  strEncode (APCT _ cmd) = strEncode cmd
  strP = (\(ACmdTag _ e t) -> checkParty $ APCT e t) <$?> strP

instance (APartyI p, AEntityI e) => StrEncoding (ACommandTag p e) where
  strEncode = \case
    NEW_ -> "NEW"
    INV_ -> "INV"
    JOIN_ -> "JOIN"
    CONF_ -> "CONF"
    LET_ -> "LET"
    REQ_ -> "REQ"
    ACPT_ -> "ACPT"
    RJCT_ -> "RJCT"
    INFO_ -> "INFO"
    CON_ -> "CON"
    SUB_ -> "SUB"
    END_ -> "END"
    CONNECT_ -> "CONNECT"
    DISCONNECT_ -> "DISCONNECT"
    DOWN_ -> "DOWN"
    UP_ -> "UP"
    SWITCH_ -> "SWITCH"
    RSYNC_ -> "RSYNC"
    SEND_ -> "SEND"
    MID_ -> "MID"
    SENT_ -> "SENT"
    MWARN_ -> "MWARN"
    MERR_ -> "MERR"
    MERRS_ -> "MERRS"
    MSG_ -> "MSG"
    MSGNTF_ -> "MSGNTF"
    ACK_ -> "ACK"
    RCVD_ -> "RCVD"
    QCONT_ -> "QCONT"
    SWCH_ -> "SWCH"
    OFF_ -> "OFF"
    DEL_ -> "DEL"
    DEL_RCVQ_ -> "DEL_RCVQ"
    DEL_CONN_ -> "DEL_CONN"
    DEL_USER_ -> "DEL_USER"
    CHK_ -> "CHK"
    STAT_ -> "STAT"
    OK_ -> "OK"
    ERR_ -> "ERR"
    SUSPENDED_ -> "SUSPENDED"
    RFPROG_ -> "RFPROG"
    RFDONE_ -> "RFDONE"
    RFERR_ -> "RFERR"
    SFPROG_ -> "SFPROG"
    SFDONE_ -> "SFDONE"
    SFERR_ -> "SFERR"
  strP = (\(APCT _ t) -> checkEntity t) <$?> strP

checkParty :: forall t p p'. (APartyI p, APartyI p') => t p' -> Either String (t p)
checkParty x = case testEquality (sAParty @p) (sAParty @p') of
  Just Refl -> Right x
  Nothing -> Left "bad party"

checkEntity :: forall t e e'. (AEntityI e, AEntityI e') => t e' -> Either String (t e)
checkEntity x = case testEquality (sAEntity @e) (sAEntity @e') of
  Just Refl -> Right x
  Nothing -> Left "bad entity"

-- | SMP agent command and response parser
commandP :: Parser ByteString -> Parser ACmd
commandP binaryP =
  strP
    >>= \case
      ACmdTag SClient e cmd ->
        ACmd SClient e <$> case cmd of
          NEW_ -> s (NEW <$> strP_ <*> strP_ <*> pqIKP <*> (strP <|> pure SMP.SMSubscribe))
          JOIN_ -> s (JOIN <$> strP_ <*> strP_ <*> pqSupP <*> (strP_ <|> pure SMP.SMSubscribe) <*> binaryP)
          LET_ -> s (LET <$> A.takeTill (== ' ') <* A.space <*> binaryP)
          ACPT_ -> s (ACPT <$> A.takeTill (== ' ') <* A.space <*> pqSupP <*> binaryP)
          RJCT_ -> s (RJCT <$> A.takeByteString)
          SUB_ -> pure SUB
          SEND_ -> s (SEND <$> pqEncP <*> smpP <* A.space <*> binaryP)
          ACK_ -> s (ACK <$> A.decimal <*> optional (A.space *> binaryP))
          SWCH_ -> pure SWCH
          OFF_ -> pure OFF
          DEL_ -> pure DEL
          CHK_ -> pure CHK
      ACmdTag SAgent e cmd ->
        ACmd SAgent e <$> case cmd of
          INV_ -> s (INV <$> strP)
          CONF_ -> s (CONF <$> A.takeTill (== ' ') <* A.space <*> pqSupP <*> strListP <* A.space <*> binaryP)
          REQ_ -> s (REQ <$> A.takeTill (== ' ') <* A.space <*> pqSupP <*> strP_ <*> binaryP)
          INFO_ -> s (INFO <$> pqSupP <*> binaryP)
          CON_ -> s (CON <$> strP)
          END_ -> pure END
          CONNECT_ -> s (CONNECT <$> strP_ <*> strP)
          DISCONNECT_ -> s (DISCONNECT <$> strP_ <*> strP)
          DOWN_ -> s (DOWN <$> strP_ <*> connections)
          UP_ -> s (UP <$> strP_ <*> connections)
          SWITCH_ -> s (SWITCH <$> strP_ <*> strP_ <*> strP)
          RSYNC_ -> s (RSYNC <$> strP_ <*> strP <*> strP)
          MID_ -> s (MID <$> A.decimal <*> _strP)
          SENT_ -> s (SENT <$> A.decimal <*> _strP)
          MWARN_ -> s (MWARN <$> A.decimal <* A.space <*> strP)
          MERR_ -> s (MERR <$> A.decimal <* A.space <*> strP)
          MERRS_ -> s (MERRS <$> strP_ <*> strP)
          MSG_ -> s (MSG <$> strP <* A.space <*> smpP <* A.space <*> binaryP)
          MSGNTF_ -> s (MSGNTF <$> strP)
          RCVD_ -> s (RCVD <$> strP <* A.space <*> strP)
          QCONT_ -> pure QCONT
          DEL_RCVQ_ -> s (DEL_RCVQ <$> strP_ <*> strP_ <*> strP)
          DEL_CONN_ -> pure DEL_CONN
          DEL_USER_ -> s (DEL_USER <$> strP)
          STAT_ -> s (STAT <$> strP)
          OK_ -> pure OK
          ERR_ -> s (ERR <$> strP)
          SUSPENDED_ -> pure SUSPENDED
          RFPROG_ -> s (RFPROG <$> A.decimal <* A.space <*> A.decimal)
          RFDONE_ -> s (RFDONE <$> strP)
          RFERR_ -> s (RFERR <$> strP)
          SFPROG_ -> s (SFPROG <$> A.decimal <* A.space <*> A.decimal)
          SFDONE_ -> s (sfDone . safeDecodeUtf8 <$?> binaryP)
          SFERR_ -> s (SFERR <$> strP)
  where
    s :: Parser a -> Parser a
    s p = A.space *> p
    pqIKP :: Parser InitialKeys
    pqIKP = strP_ <|> pure (IKNoPQ PQSupportOff)
    pqSupP :: Parser PQSupport
    pqSupP = strP_ <|> pure PQSupportOff
    pqEncP :: Parser PQEncryption
    pqEncP = strP_ <|> pure PQEncOff
    connections :: Parser [ConnId]
    connections = strP `A.sepBy'` A.char ','
    sfDone :: Text -> Either String (ACommand 'Agent 'AESndFile)
    sfDone t =
      let ds = T.splitOn fdSeparator t
       in case ds of
            [] -> Left "no sender file description"
            sd : rds -> SFDONE <$> strDecode (encodeUtf8 sd) <*> mapM (strDecode . encodeUtf8) rds

parseCommand :: ByteString -> Either AgentErrorType ACmd
parseCommand = parse (commandP A.takeByteString) $ CMD SYNTAX

-- | Serialize SMP agent command.
serializeCommand :: ACommand p e -> ByteString
serializeCommand = \case
  NEW ntfs cMode pqIK subMode -> s (NEW_, ntfs, cMode, pqIK, subMode)
  INV cReq -> s (INV_, cReq)
  JOIN ntfs cReq pqSup subMode cInfo -> s (JOIN_, ntfs, cReq, pqSup, subMode, Str $ serializeBinary cInfo)
  CONF confId pqSup srvs cInfo -> B.unwords [s CONF_, confId, s pqSup, strEncodeList srvs, serializeBinary cInfo]
  LET confId cInfo -> B.unwords [s LET_, confId, serializeBinary cInfo]
  REQ invId pqSup srvs cInfo -> B.unwords [s REQ_, invId, s pqSup, s srvs, serializeBinary cInfo]
  ACPT invId pqSup cInfo -> B.unwords [s ACPT_, invId, s pqSup, serializeBinary cInfo]
  RJCT invId -> B.unwords [s RJCT_, invId]
  INFO pqSup cInfo -> B.unwords [s INFO_, s pqSup, serializeBinary cInfo]
  SUB -> s SUB_
  END -> s END_
  CONNECT p h -> s (CONNECT_, p, h)
  DISCONNECT p h -> s (DISCONNECT_, p, h)
  DOWN srv conns -> B.unwords [s DOWN_, s srv, connections conns]
  UP srv conns -> B.unwords [s UP_, s srv, connections conns]
  SWITCH dir phase srvs -> s (SWITCH_, dir, phase, srvs)
  RSYNC rrState cryptoErr cstats -> s (RSYNC_, rrState, cryptoErr, cstats)
  SEND pqEnc msgFlags msgBody -> B.unwords [s SEND_, s pqEnc, smpEncode msgFlags, serializeBinary msgBody]
  MID mId pqEnc -> s (MID_, mId, pqEnc)
  SENT mId proxySrv_ -> s (SENT_, mId, proxySrv_)
  MWARN mId e -> s (MWARN_, mId, e)
  MERR mId e -> s (MERR_, mId, e)
  MERRS mIds e -> s (MERRS_, mIds, e)
  MSG msgMeta msgFlags msgBody -> B.unwords [s MSG_, s msgMeta, smpEncode msgFlags, serializeBinary msgBody]
  MSGNTF smpMsgMeta -> s (MSGNTF_, smpMsgMeta)
  ACK mId rcptInfo_ -> s (ACK_, mId) <> maybe "" (B.cons ' ' . serializeBinary) rcptInfo_
  RCVD msgMeta rcpts -> s (RCVD_, msgMeta, rcpts)
  QCONT -> s QCONT_
  SWCH -> s SWCH_
  OFF -> s OFF_
  DEL -> s DEL_
  DEL_RCVQ srv rcvId err_ -> s (DEL_RCVQ_, srv, rcvId, err_)
  DEL_CONN -> s DEL_CONN_
  DEL_USER userId -> s (DEL_USER_, userId)
  CHK -> s CHK_
  STAT srvs -> s (STAT_, srvs)
  CON pqEnc -> s (CON_, pqEnc)
  ERR e -> s (ERR_, e)
  OK -> s OK_
  SUSPENDED -> s SUSPENDED_
  RFPROG rcvd total -> s (RFPROG_, rcvd, total)
  RFDONE fPath -> s (RFDONE_, fPath)
  RFERR e -> s (RFERR_, e)
  SFPROG sent total -> s (SFPROG_, sent, total)
  SFDONE sd rds -> B.unwords [s SFDONE_, serializeBinary (sfDone sd rds)]
  SFERR e -> s (SFERR_, e)
  where
    s :: StrEncoding a => a -> ByteString
    s = strEncode
    connections :: [ConnId] -> ByteString
    connections = B.intercalate "," . map strEncode
    sfDone sd rds = B.intercalate fdSeparator $ strEncode sd : map strEncode rds

serializeBinary :: ByteString -> ByteString
serializeBinary body = bshow (B.length body) <> "\n" <> body

-- | Send raw (unparsed) SMP agent protocol transmission to TCP connection.
tPutRaw :: Transport c => c -> ARawTransmission -> IO ()
tPutRaw h (corrId, entity, command) = do
  putLn h corrId
  putLn h entity
  putLn h command

-- | Receive raw (unparsed) SMP agent protocol transmission from TCP connection.
tGetRaw :: Transport c => c -> IO ARawTransmission
tGetRaw h = (,,) <$> getLn h <*> getLn h <*> getLn h

-- | Send SMP agent protocol command (or response) to TCP connection.
tPut :: Transport c => c -> ATransmission p -> IO ()
tPut h (corrId, connId, APC _ cmd) =
  tPutRaw h (corrId, connId, serializeCommand cmd)

-- | Receive client and agent transmissions from TCP connection.
tGet :: forall c p. Transport c => SAParty p -> c -> IO (ATransmissionOrError p)
tGet party h = liftIO (tGetRaw h) >>= tParseLoadBody
  where
    tParseLoadBody :: ARawTransmission -> IO (ATransmissionOrError p)
    tParseLoadBody t@(corrId, entId, command) = do
      let cmd = parseCommand command >>= fromParty >>= tConnId t
      fullCmd <- either (return . Left) cmdWithMsgBody cmd
      return (corrId, entId, fullCmd)

    fromParty :: ACmd -> Either AgentErrorType (APartyCmd p)
    fromParty (ACmd (p :: p1) e cmd) = case testEquality party p of
      Just Refl -> Right $ APC e cmd
      _ -> Left $ CMD PROHIBITED

    tConnId :: ARawTransmission -> APartyCmd p -> Either AgentErrorType (APartyCmd p)
    tConnId (_, entId, _) (APC e cmd) =
      APC e <$> case cmd of
        -- NEW, JOIN and ACPT have optional connection ID
        NEW {} -> Right cmd
        JOIN {} -> Right cmd
        ACPT {} -> Right cmd
        -- ERROR response does not always have connection ID
        ERR _ -> Right cmd
        CONNECT {} -> Right cmd
        DISCONNECT {} -> Right cmd
        DOWN {} -> Right cmd
        UP {} -> Right cmd
        SUSPENDED {} -> Right cmd
        -- other responses must have connection ID
        _
          | B.null entId -> Left $ CMD NO_CONN
          | otherwise -> Right cmd

    cmdWithMsgBody :: APartyCmd p -> IO (Either AgentErrorType (APartyCmd p))
    cmdWithMsgBody (APC e cmd) =
      APC e <$$> case cmd of
        SEND pqEnc msgFlags body -> SEND pqEnc msgFlags <$$> getBody body
        MSG msgMeta msgFlags body -> MSG msgMeta msgFlags <$$> getBody body
        JOIN ntfs qUri pqSup subMode cInfo -> JOIN ntfs qUri pqSup subMode <$$> getBody cInfo
        CONF confId pqSup srvs cInfo -> CONF confId pqSup srvs <$$> getBody cInfo
        LET confId cInfo -> LET confId <$$> getBody cInfo
        REQ invId pqSup srvs cInfo -> REQ invId pqSup srvs <$$> getBody cInfo
        ACPT invId pqSup cInfo -> ACPT invId pqSup <$$> getBody cInfo
        INFO pqSup cInfo -> INFO pqSup <$$> getBody cInfo
        _ -> pure $ Right cmd

    getBody :: ByteString -> IO (Either AgentErrorType ByteString)
    getBody binary =
      case B.unpack binary of
        ':' : body -> return . Right $ B.pack body
        str -> case readMaybe str :: Maybe Int of
          Just size -> runExceptT $ do
            body <- liftIO $ cGet h size
            unless (B.length body == size) $ throwError $ CMD SIZE
            s <- liftIO $ getLn h
            unless (B.null s) $ throwError $ CMD SIZE
            pure body
          Nothing -> return . Left $ CMD SYNTAX

$(J.deriveJSON defaultJSON ''RcvQueueInfo)

$(J.deriveJSON defaultJSON ''SndQueueInfo)

$(J.deriveJSON defaultJSON ''ConnectionStats)

$(J.deriveJSON (sumTypeJSON fstToLower) ''MsgErrorType)

$(J.deriveJSON (sumTypeJSON fstToLower) ''MsgIntegrity)

$(J.deriveJSON (sumTypeJSON id) ''CommandErrorType)

$(J.deriveJSON (sumTypeJSON id) ''ConnectionErrorType)

$(J.deriveJSON (sumTypeJSON id) ''AgentCryptoError)

$(J.deriveJSON (sumTypeJSON id) ''SMPAgentError)

$(J.deriveJSON (sumTypeJSON id) ''AgentErrorType)<|MERGE_RESOLUTION|>--- conflicted
+++ resolved
@@ -1479,13 +1479,9 @@
   | -- | NTF protocol errors forwarded to agent clients
     NTF {serverAddress :: String, ntfErr :: ErrorType}
   | -- | XFTP protocol errors forwarded to agent clients
-<<<<<<< HEAD
-    XFTP {xftpErr :: XFTPErrorType}
+    XFTP {serverAddress :: String, xftpErr :: XFTPErrorType}
   | -- | SMP proxy errors
     PROXY {proxyServer :: String, relayServer :: String, proxyErr :: ProxyClientError}
-=======
-    XFTP {serverAddress :: String, xftpErr :: XFTPErrorType}
->>>>>>> 969951d9
   | -- | XRCP protocol errors forwarded to agent clients
     RCP {rcpErr :: RCErrorType}
   | -- | SMP server errors
@@ -1580,14 +1576,13 @@
 
 instance StrEncoding AgentErrorType where
   strP =
-<<<<<<< HEAD
     A.takeTill (== ' ')
       >>= \case
         "CMD" -> CMD <$> (A.space *> parseRead1)
         "CONN" -> CONN <$> (A.space *> parseRead1)
-        "SMP" -> SMP <$> _strP
-        "NTF" -> NTF <$> _strP
-        "XFTP" -> XFTP <$> _strP
+        "SMP" -> SMP <$> (A.space *> srvP) <*> _strP
+        "NTF" -> NTF <$> (A.space *> srvP) <*> _strP
+        "XFTP" -> XFTP <$> (A.space *> srvP) <*> _strP
         "PROXY" -> PROXY <$> (A.space *> srvP) <* A.space <*> srvP <*> _strP
         "RCP" -> RCP <$> _strP
         "BROKER" -> BROKER <$> (A.space *> srvP) <*> _strP
@@ -1596,39 +1591,16 @@
         "CRITICAL" -> CRITICAL <$> (A.space *> parseRead1) <*> (A.space *> textP)
         "INACTIVE" -> pure INACTIVE
         _ -> fail "bad AgentErrorType"
-=======
-    "CMD " *> (CMD <$> parseRead1)
-      <|> "CONN " *> (CONN <$> parseRead1)
-      <|> "SMP " *> (SMP <$> textP <*> _strP)
-      <|> "NTF " *> (NTF <$> textP <*> _strP)
-      <|> "XFTP " *> (XFTP <$> textP <*> _strP)
-      <|> "RCP " *> (RCP <$> strP)
-      <|> "BROKER " *> (BROKER <$> textP <* " RESPONSE " <*> (RESPONSE <$> textP))
-      <|> "BROKER " *> (BROKER <$> textP <* " TRANSPORT " <*> (TRANSPORT <$> transportErrorP))
-      <|> "BROKER " *> (BROKER <$> textP <* A.space <*> parseRead1)
-      <|> "AGENT CRYPTO " *> (AGENT . A_CRYPTO <$> parseRead A.takeByteString)
-      <|> "AGENT QUEUE " *> (AGENT . A_QUEUE <$> parseRead A.takeByteString)
-      <|> "AGENT " *> (AGENT <$> parseRead1)
-      <|> "INTERNAL " *> (INTERNAL <$> parseRead A.takeByteString)
-      <|> "CRITICAL " *> (CRITICAL <$> parseRead1 <* A.space <*> parseRead A.takeByteString)
-      <|> "INACTIVE" $> INACTIVE
->>>>>>> 969951d9
     where
       srvP = T.unpack . safeDecodeUtf8 <$> A.takeTill (== ' ')
       textP = T.unpack . safeDecodeUtf8 <$> A.takeByteString
   strEncode = \case
     CMD e -> "CMD " <> bshow e
     CONN e -> "CONN " <> bshow e
-<<<<<<< HEAD
-    SMP e -> "SMP " <> strEncode e
-    NTF e -> "NTF " <> strEncode e
-    XFTP e -> "XFTP " <> strEncode e
-    PROXY pxy srv e -> B.unwords ["PROXY", text pxy, text srv, strEncode e]
-=======
     SMP srv e -> "SMP " <> text srv <> " " <> strEncode e
     NTF srv e -> "NTF " <> text srv <> " " <> strEncode e
     XFTP srv e -> "XFTP " <> text srv <> " " <> strEncode e
->>>>>>> 969951d9
+    PROXY pxy srv e -> B.unwords ["PROXY", text pxy, text srv, strEncode e]
     RCP e -> "RCP " <> strEncode e
     BROKER srv e -> B.unwords ["BROKER", text srv, strEncode e]
     AGENT e -> "AGENT " <> strEncode e

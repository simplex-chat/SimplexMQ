--- conflicted
+++ resolved
@@ -340,13 +340,8 @@
     <|> "MSG " *> a_msg
     <|> "INV " *> a_inv
   where
-<<<<<<< HEAD
     hello = HELLO <$> C.strKeyP <*> ackMode
-    reply = REPLY <$> connReqP
-=======
-    hello = HELLO <$> C.pubKeyP <*> ackMode
     reply = REPLY <$> connReqP'
->>>>>>> 04c65d98
     a_msg = A_MSG <$> binaryBodyP <* A.endOfLine
     a_inv = A_INV <$> connReqP' <* A.space <*> binaryBodyP <* A.endOfLine
     ackMode = AckMode <$> (" NO_ACK" $> Off <|> pure On)
@@ -361,13 +356,8 @@
 
 serializeAgentMessage :: AMessage -> ByteString
 serializeAgentMessage = \case
-<<<<<<< HEAD
   HELLO verifyKey ackMode -> "HELLO " <> C.serializeKey verifyKey <> if ackMode == AckMode Off then " NO_ACK" else ""
-  REPLY cReq -> "REPLY " <> serializeConnReq cReq
-=======
-  HELLO verifyKey ackMode -> "HELLO " <> C.serializePubKey verifyKey <> if ackMode == AckMode Off then " NO_ACK" else ""
   REPLY cReq -> "REPLY " <> serializeConnReq' cReq
->>>>>>> 04c65d98
   A_MSG body -> "MSG " <> serializeBinary body <> "\n"
   A_INV cReq cInfo -> B.unwords ["INV", serializeConnReq' cReq, serializeBinary cInfo] <> "\n"
 
@@ -392,18 +382,6 @@
   CRInvitation crData -> serialize CMInvitation crData
   CRContact crData -> serialize CMContact crData
   where
-<<<<<<< HEAD
-    sch = case scheme of
-      CRSSimplex -> "simplex:"
-      CRSAppServer host port -> B.pack $ "https://" <> host <> maybe "" (':' :) port
-    act = case action of
-      CRAConnect -> "connect"
-    queryStr = renderSimpleQuery True [("smp", queues), ("e2e", key)]
-    queues = B.intercalate "," . map serializeSMPQueueUri $ L.toList smpQueues
-    key = C.serializeKey encryptionKey
-
-connReqP :: Parser ConnectionRequest
-=======
     serialize crMode ConnReqData {crScheme, crSmpQueues, crEncryptKey} =
       sch <> "/" <> m <> "#/" <> queryStr
       where
@@ -415,7 +393,7 @@
           CMContact -> "contact"
         queryStr = renderSimpleQuery True [("smp", queues), ("e2e", key)]
         queues = B.intercalate "," . map serializeSMPQueueUri $ L.toList crSmpQueues
-        key = C.serializePubKey crEncryptKey
+        key = C.serializeKey crEncryptKey
 
 connReqP' :: forall m. ConnectionModeI m => Parser (ConnectionRequest m)
 connReqP' = do
@@ -425,22 +403,16 @@
     _ -> fail "bad connection request mode"
 
 connReqP :: Parser AConnectionRequest
->>>>>>> 04c65d98
 connReqP = do
   crScheme <- "simplex:" $> CRSSimplex <|> "https://" *> appServer
   crMode <- "/" *> mode <* "#/?"
   query <- parseSimpleQuery <$> A.takeTill (\c -> c == ' ' || c == '\n')
   crSmpQueues <- paramP "smp" smpQueues query
-<<<<<<< HEAD
   crEncryptKey <- paramP "e2e" C.strKeyP query
-  pure ConnectionRequest {crScheme, crAction, crSmpQueues, crEncryptKey}
-=======
-  crEncryptKey <- paramP "e2e" C.pubKeyP query
   let cReq = ConnReqData {crScheme, crSmpQueues, crEncryptKey}
   pure $ case crMode of
     CMInvitation -> ACR SCMInvitation $ CRInvitation cReq
     CMContact -> ACR SCMContact $ CRContact cReq
->>>>>>> 04c65d98
   where
     appServer = CRSAppServer <$> host <*> optional port
     host = B.unpack <$> A.takeTill (\c -> c == ':' || c == '/')
@@ -558,22 +530,6 @@
 
 simplexChat :: ConnReqScheme
 simplexChat = CRSAppServer "simplex.chat" Nothing
-
-<<<<<<< HEAD
-data ConnReqAction = CRAConnect deriving (Eq, Show)
-=======
--- | Public key used to E2E encrypt SMP messages.
-type EncryptionKey = C.PublicKey
-
--- | Private key used to E2E decrypt SMP messages.
-type DecryptionKey = C.SafePrivateKey
-
--- | Private key used to sign SMP commands
-type SignatureKey = C.APrivateKey
-
--- | Public key used by SMP server to authorize (verify) SMP commands.
-type VerificationKey = C.PublicKey
->>>>>>> 04c65d98
 
 data QueueDirection = SND | RCV deriving (Show)
 

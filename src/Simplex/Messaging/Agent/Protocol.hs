--- conflicted
+++ resolved
@@ -278,24 +278,11 @@
     <|> "REPLY " *> reply
     <|> "MSG " *> a_msg
   where
-<<<<<<< HEAD
     hello = HELLO <$> C.strKeyP <*> ackMode
-    reply = REPLY <$> smpQueueInfoP
-    a_msg = A_MSG <$> binaryBodyP <* A.endOfLine
-    ackMode = AckMode <$> (" NO_ACK" $> Off <|> pure On)
-
--- | SMP queue information parser.
-smpQueueInfoP :: Parser SMPQueueInfo
-smpQueueInfoP =
-  "smp::" *> (SMPQueueInfo <$> smpServerP <* "::" <*> base64P <* "::" <*> C.strKeyP)
-
-=======
-    hello = HELLO <$> C.pubKeyP <*> ackMode
     reply = REPLY <$> connReqP
     a_msg = A_MSG <$> binaryBodyP <* A.endOfLine
     ackMode = AckMode <$> (" NO_ACK" $> Off <|> pure On)
 
->>>>>>> 606bbf50
 -- | SMP server location parser.
 smpServerP :: Parser SMPServer
 smpServerP = SMPServer <$> server <*> optional port <*> optional kHash
@@ -306,17 +293,7 @@
 
 serializeAgentMessage :: AMessage -> ByteString
 serializeAgentMessage = \case
-<<<<<<< HEAD
   HELLO verifyKey ackMode -> "HELLO " <> C.serializeKey verifyKey <> if ackMode == AckMode Off then " NO_ACK" else ""
-  REPLY qInfo -> "REPLY " <> serializeSmpQueueInfo qInfo
-  A_MSG body -> "MSG " <> serializeBinary body <> "\n"
-
--- | Serialize SMP queue information that is sent out-of-band.
-serializeSmpQueueInfo :: SMPQueueInfo -> ByteString
-serializeSmpQueueInfo (SMPQueueInfo srv qId ek) =
-  B.intercalate "::" ["smp", serializeServer srv, encode qId, C.serializeKey ek]
-=======
-  HELLO verifyKey ackMode -> "HELLO " <> C.serializePubKey verifyKey <> if ackMode == AckMode Off then " NO_ACK" else ""
   REPLY cReq -> "REPLY " <> serializeConnReq cReq
   A_MSG body -> "MSG " <> serializeBinary body <> "\n"
 
@@ -330,8 +307,8 @@
 smpQueueUriP =
   SMPQueueUri <$> smpServerUriP <* "/" <*> base64UriP <* "#" <*> pure reservedServerKey
 
-reservedServerKey :: C.PublicKey
-reservedServerKey = C.PublicKey $ R.PublicKey 1 0 0
+reservedServerKey :: C.APublicVerifyKey
+reservedServerKey = C.APublicVerifyKey C.SRSA (C.PublicKeyRSA $ R.PublicKey 1 0 0)
 
 serializeConnReq :: ConnectionRequest -> ByteString
 serializeConnReq (ConnectionRequest scheme action smpQueues encryptionKey) =
@@ -344,7 +321,7 @@
       CRAConnect -> "connect"
     queryStr = renderSimpleQuery True [("smp", queues), ("e2e", key)]
     queues = B.intercalate "," . map serializeSMPQueueUri $ L.toList smpQueues
-    key = C.serializePubKey encryptionKey
+    key = C.serializeKey encryptionKey
 
 connReqP :: Parser ConnectionRequest
 connReqP = do
@@ -352,7 +329,7 @@
   crAction <- "/" *> ("connect" $> CRAConnect) <* "#/?"
   query <- parseSimpleQuery <$> A.takeTill (\c -> c == ' ' || c == '\n')
   crSmpQueues <- paramP "smp" smpQueues query
-  crEncryptKey <- paramP "e2e" C.pubKeyP query
+  crEncryptKey <- paramP "e2e" C.strKeyP query
   pure ConnectionRequest {crScheme, crAction, crSmpQueues, crEncryptKey}
   where
     appServer = CRSAppServer <$> host <*> optional port
@@ -365,7 +342,6 @@
       maybe (fail "no SMP queues") pure . L.nonEmpty
         =<< (smpQueue `A.sepBy1'` A.char ',')
     smpQueue = parseAll smpQueueUriP <$?> A.takeTill (== ',')
->>>>>>> 606bbf50
 
 -- | Serialize SMP server location.
 serializeServer :: SMPServer -> ByteString
@@ -415,15 +391,10 @@
 -- | SMP queue information sent out-of-band.
 --
 -- https://github.com/simplex-chat/simplexmq/blob/master/protocol/simplex-messaging.md#out-of-band-messages
-<<<<<<< HEAD
-data SMPQueueInfo = SMPQueueInfo SMPServer SMP.SenderId C.APublicEncryptKey
-  deriving (Eq, Show)
-
-=======
 data SMPQueueUri = SMPQueueUri
   { smpServer :: SMPServer,
     senderId :: SMP.SenderId,
-    serverVerifyKey :: VerificationKey
+    serverVerifyKey :: C.APublicVerifyKey
   }
   deriving (Eq, Show)
 
@@ -431,7 +402,7 @@
   { crScheme :: ConnReqScheme,
     crAction :: ConnReqAction,
     crSmpQueues :: L.NonEmpty SMPQueueUri,
-    crEncryptKey :: EncryptionKey
+    crEncryptKey :: C.APublicEncryptKey
   }
   deriving (Eq, Show)
 
@@ -443,19 +414,6 @@
 
 data ConnReqAction = CRAConnect deriving (Eq, Show)
 
--- | Public key used to E2E encrypt SMP messages.
-type EncryptionKey = C.PublicKey
-
--- | Private key used to E2E decrypt SMP messages.
-type DecryptionKey = C.SafePrivateKey
-
--- | Private key used to sign SMP commands
-type SignatureKey = C.APrivateKey
-
--- | Public key used by SMP server to authorize (verify) SMP commands.
-type VerificationKey = C.PublicKey
-
->>>>>>> 606bbf50
 data QueueDirection = SND | RCV deriving (Show)
 
 -- | SMP queue status.

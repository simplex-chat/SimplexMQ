--- conflicted
+++ resolved
@@ -1744,14 +1744,15 @@
         AMS SMSMemory ms@STMMsgStore {storeConfig = STMStoreConfig {storePath}} -> case storePath of
           Just f -> ifM (doesFileExist f) (importMessages False ms f old_) (pure newMessageStats)
           Nothing -> pure newMessageStats
-        AMS SMSJournal ms | expire -> case old_ of
-          Just old -> do
-            logInfo "expiring journal store messages..."
-            withAllMsgQueues False ms $ processExpireQueue old
-          Nothing -> do
-            logInfo "validating journal store messages..."
-<<<<<<< HEAD
-            withAllMsgQueues False ms $ processValidateQueue
+        AMS SMSJournal ms
+          | expire -> case old_ of
+              Just old -> do
+                logInfo "expiring journal store messages..."
+                withAllMsgQueues False ms $ processExpireQueue old
+              Nothing -> do
+                logInfo "validating journal store messages..."
+                withAllMsgQueues False ms $ processValidateQueue
+          | otherwise -> logWarn "skipping message expiration" $> newMessageStats
           where
             processExpireQueue old rId q =
               runExceptT expireQueue >>= \case
@@ -1777,29 +1778,6 @@
 
 -- TODO this function should be called after importing queues from store log
 importMessages :: forall s. STMQueueStore s => Bool -> s -> FilePath -> Maybe Int64 -> IO MessageStats
-=======
-            withAllMsgQueues False ms $ \_ -> processValidateQueue
-        AMS SMSJournal _ -> logWarn "skipping message expiration" $> newMessageStats
-        where
-          processExpireQueue old q =
-            runExceptT expireQueue >>= \case
-              Right (storedMsgsCount, expiredMsgsCount) ->
-                pure MessageStats {storedMsgsCount, expiredMsgsCount, storedQueues = 1}
-              Left e -> do
-                logError $ "failed expiring messages in queue " <> T.pack (queueDirectory $ queue q) <> ": " <> tshow e
-                exitFailure
-            where
-              expireQueue = do
-                expired'' <- deleteExpiredMsgs q False old
-                stored'' <- liftIO $ getQueueSize q
-                liftIO $ logQueueState q
-                liftIO $ closeMsgQueueHandles q
-                pure (stored'', expired'')
-          processValidateQueue q =
-            getQueueSize q >>= \storedMsgsCount -> pure mempty {storedMsgsCount, storedQueues = 1}
-
-importMessages :: forall s. MsgStoreClass s => Bool -> s -> FilePath -> Maybe Int64 -> IO MessageStats
->>>>>>> 0fd4aa1e
 importMessages tty ms f old_ = do
   logInfo $ "restoring messages from file " <> T.pack f
   LB.readFile f >>= runExceptT . foldM restoreMsg (0, Nothing, (0, 0, M.empty)) . LB.lines >>= \case

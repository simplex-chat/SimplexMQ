{-# LANGUAGE CPP #-}
{-# LANGUAGE DataKinds #-}
{-# LANGUAGE DuplicateRecordFields #-}
{-# LANGUAGE FlexibleContexts #-}
{-# LANGUAGE GADTs #-}
{-# LANGUAGE KindSignatures #-}
{-# LANGUAGE LambdaCase #-}
{-# LANGUAGE NamedFieldPuns #-}
{-# LANGUAGE NumericUnderscores #-}
{-# LANGUAGE OverloadedLists #-}
{-# LANGUAGE OverloadedStrings #-}
{-# LANGUAGE RankNTypes #-}
{-# LANGUAGE ScopedTypeVariables #-}
{-# LANGUAGE TupleSections #-}

-- |
-- Module      : Simplex.Messaging.Server
-- Copyright   : (c) simplex.chat
-- License     : AGPL-3
--
-- Maintainer  : chat@simplex.chat
-- Stability   : experimental
-- Portability : non-portable
--
-- This module defines SMP protocol server with in-memory persistence
-- and optional append only log of SMP queue records.
--
-- See https://github.com/simplex-chat/simplexmq/blob/master/protocol/simplex-messaging.md
module Simplex.Messaging.Server
  ( runSMPServer,
    runSMPServerBlocking,
    disconnectTransport,
    verifyCmdSignature,
    dummyVerifyCmd,
    randomId,
  )
where

import Control.Logger.Simple
import Control.Monad
import Control.Monad.Except
import Control.Monad.IO.Unlift
import Control.Monad.Reader
import Crypto.Random
import Data.Bifunctor (first)
import Data.ByteString.Base64 (encode)
import Data.ByteString.Char8 (ByteString)
import qualified Data.ByteString.Char8 as B
import Data.Either (fromRight, partitionEithers)
import Data.Functor (($>))
import Data.Int (Int64)
import Data.List (intercalate)
import qualified Data.List.NonEmpty as L
import qualified Data.Map.Strict as M
import Data.Maybe (isNothing)
import qualified Data.Text as T
import Data.Text.Encoding (decodeLatin1)
import Data.Time.Clock (UTCTime (..), diffTimeToPicoseconds, getCurrentTime)
import Data.Time.Clock.System (SystemTime (..), getSystemTime)
import Data.Time.Format.ISO8601 (iso8601Show)
import Data.Type.Equality
<<<<<<< HEAD
=======
import GHC.Stats (getRTSStats)
>>>>>>> 6bffcc85
import GHC.TypeLits (KnownNat)
import Network.Socket (ServiceName, Socket, socketToHandle)
import Simplex.Messaging.Agent.Lock
import qualified Simplex.Messaging.Crypto as C
import Simplex.Messaging.Encoding (Encoding (smpEncode))
import Simplex.Messaging.Encoding.String
import Simplex.Messaging.Protocol
import Simplex.Messaging.Server.Control
import Simplex.Messaging.Server.Env.STM as Env
import Simplex.Messaging.Server.Expiration
import Simplex.Messaging.Server.MsgStore
import Simplex.Messaging.Server.MsgStore.STM
import Simplex.Messaging.Server.QueueStore
import Simplex.Messaging.Server.QueueStore.STM
import Simplex.Messaging.Server.Stats
import Simplex.Messaging.Server.StoreLog
import Simplex.Messaging.TMap (TMap)
import qualified Simplex.Messaging.TMap as TM
import Simplex.Messaging.Transport
import Simplex.Messaging.Transport.Buffer (trimCR)
import Simplex.Messaging.Transport.Server
import Simplex.Messaging.Util
import System.Exit (exitFailure)
import System.IO (hPutStrLn, hSetNewlineMode, universalNewlineMode)
import System.Mem.Weak (deRefWeak)
import UnliftIO.Concurrent
import UnliftIO.Directory (doesFileExist, renameFile)
import UnliftIO.Exception
import UnliftIO.IO
import UnliftIO.STM
#if MIN_VERSION_base(4,18,0)
import Data.List (sort)
import Data.Maybe (fromMaybe)
import GHC.Conc (listThreads, threadStatus)
import GHC.Conc.Sync (threadLabel)
#endif

-- | Runs an SMP server using passed configuration.
--
-- See a full server here: https://github.com/simplex-chat/simplexmq/blob/master/apps/smp-server/Main.hs
runSMPServer :: ServerConfig -> IO ()
runSMPServer cfg = do
  started <- newEmptyTMVarIO
  runSMPServerBlocking started cfg

-- | Runs an SMP server using passed configuration with signalling.
--
-- This function uses passed TMVar to signal when the server is ready to accept TCP requests (True)
-- and when it is disconnected from the TCP socket once the server thread is killed (False).
runSMPServerBlocking :: TMVar Bool -> ServerConfig -> IO ()
runSMPServerBlocking started cfg = newEnv cfg >>= runReaderT (smpServer started cfg)

type M a = ReaderT Env IO a

smpServer :: TMVar Bool -> ServerConfig -> M ()
smpServer started cfg@ServerConfig {transports, transportConfig = tCfg} = do
  s <- asks server
  restoreServerMessages
  restoreServerStats
  raceAny_
    ( serverThread s subscribedQ subscribers subscriptions cancelSub
        : serverThread s ntfSubscribedQ Env.notifiers ntfSubscriptions (\_ -> pure ())
        : map runServer transports <> expireMessagesThread_ cfg <> serverStatsThread_ cfg <> controlPortThread_ cfg
    )
    `finally` withLock (savingLock s) "final" (saveServer False)
  where
    runServer :: (ServiceName, ATransport) -> M ()
    runServer (tcpPort, ATransport t) = do
      serverParams <- asks tlsServerParams
      runTransportServer started tcpPort serverParams tCfg (runClient t)

    saveServer :: Bool -> M ()
    saveServer keepMsgs = withLog closeStoreLog >> saveServerMessages keepMsgs >> saveServerStats

    serverThread ::
      forall s.
      Server ->
      (Server -> TQueue (QueueId, Client)) ->
      (Server -> TMap QueueId Client) ->
      (Client -> TMap QueueId s) ->
      (s -> IO ()) ->
      M ()
    serverThread s subQ subs clientSubs unsub = forever $ do
      atomically updateSubscribers
        $>>= endPreviousSubscriptions
        >>= liftIO . mapM_ unsub
      where
        updateSubscribers :: STM (Maybe (QueueId, Client))
        updateSubscribers = do
          (qId, clnt) <- readTQueue $ subQ s
          let clientToBeNotified c' =
                if sameClientSession clnt c'
                  then pure Nothing
                  else do
                    yes <- readTVar $ connected c'
                    pure $ if yes then Just (qId, c') else Nothing
          TM.lookupInsert qId clnt (subs s) $>>= clientToBeNotified
        endPreviousSubscriptions :: (QueueId, Client) -> M (Maybe s)
        endPreviousSubscriptions (qId, c) = do
          void . forkIO . atomically $
            writeTBQueue (sndQ c) [(CorrId "", qId, END)]
          atomically $ TM.lookupDelete qId (clientSubs c)

    expireMessagesThread_ :: ServerConfig -> [M ()]
    expireMessagesThread_ ServerConfig {messageExpiration = Just msgExp} = [expireMessages msgExp]
    expireMessagesThread_ _ = []

    expireMessages :: ExpirationConfig -> M ()
    expireMessages expCfg = do
      ms <- asks msgStore
      quota <- asks $ msgQueueQuota . config
      let interval = checkInterval expCfg * 1000000
      forever $ do
        liftIO $ threadDelay' interval
        old <- liftIO $ expireBeforeEpoch expCfg
        rIds <- M.keysSet <$> readTVarIO ms
        forM_ rIds $ \rId ->
          atomically (getMsgQueue ms rId quota)
            >>= atomically . (`deleteExpiredMsgs` old)

    serverStatsThread_ :: ServerConfig -> [M ()]
    serverStatsThread_ ServerConfig {logStatsInterval = Just interval, logStatsStartTime, serverStatsLogFile} =
      [logServerStats logStatsStartTime interval serverStatsLogFile]
    serverStatsThread_ _ = []

    logServerStats :: Int64 -> Int64 -> FilePath -> M ()
    logServerStats startAt logInterval statsFilePath = do
      initialDelay <- (startAt -) . fromIntegral . (`div` 1000000_000000) . diffTimeToPicoseconds . utctDayTime <$> liftIO getCurrentTime
      liftIO $ putStrLn $ "server stats log enabled: " <> statsFilePath
      liftIO $ threadDelay' $ 1000000 * (initialDelay + if initialDelay < 0 then 86400 else 0)
      ServerStats {fromTime, qCreated, qSecured, qDeleted, msgSent, msgRecv, activeQueues, msgSentNtf, msgRecvNtf, activeQueuesNtf, qCount, msgCount} <- asks serverStats
      let interval = 1000000 * logInterval
      withFile statsFilePath AppendMode $ \h -> liftIO $ do
        hSetBuffering h LineBuffering
        forever $ do
          ts <- getCurrentTime
          fromTime' <- atomically $ swapTVar fromTime ts
          qCreated' <- atomically $ swapTVar qCreated 0
          qSecured' <- atomically $ swapTVar qSecured 0
          qDeleted' <- atomically $ swapTVar qDeleted 0
          msgSent' <- atomically $ swapTVar msgSent 0
          msgRecv' <- atomically $ swapTVar msgRecv 0
          ps <- atomically $ periodStatCounts activeQueues ts
          msgSentNtf' <- atomically $ swapTVar msgSentNtf 0
          msgRecvNtf' <- atomically $ swapTVar msgRecvNtf 0
          psNtf <- atomically $ periodStatCounts activeQueuesNtf ts
          qCount' <- readTVarIO qCount
          msgCount' <- readTVarIO msgCount
          hPutStrLn h $
            intercalate
              ","
              [ iso8601Show $ utctDay fromTime',
                show qCreated',
                show qSecured',
                show qDeleted',
                show msgSent',
                show msgRecv',
                dayCount ps,
                weekCount ps,
                monthCount ps,
                show msgSentNtf',
                show msgRecvNtf',
                dayCount psNtf,
                weekCount psNtf,
                monthCount psNtf,
                show qCount',
                show msgCount'
              ]
          threadDelay' interval

    runClient :: Transport c => TProxy c -> c -> M ()
    runClient _ h = do
      kh <- asks serverIdentity
      smpVRange <- asks $ smpServerVRange . config
      liftIO (runExceptT $ smpServerHandshake h kh smpVRange) >>= \case
        Right th -> runClientTransport th
        Left _ -> pure ()

    controlPortThread_ :: ServerConfig -> [M ()]
    controlPortThread_ ServerConfig {controlPort = Just port} = [runCPServer port]
    controlPortThread_ _ = []

    runCPServer :: ServiceName -> M ()
    runCPServer port = do
      srv <- asks server
      cpStarted <- newEmptyTMVarIO
      u <- askUnliftIO
      liftIO $ runTCPServer cpStarted port $ runCPClient u srv
      where
        runCPClient :: UnliftIO (ReaderT Env IO) -> Server -> Socket -> IO ()
        runCPClient u srv sock = do
          h <- socketToHandle sock ReadWriteMode
          hSetBuffering h LineBuffering
          hSetNewlineMode h universalNewlineMode
          hPutStrLn h "SMP server control port\n'help' for supported commands"
          cpLoop h
          where
            cpLoop h = do
              s <- B.hGetLine h
              case strDecode $ trimCR s of
                Right CPQuit -> hClose h
                Right cmd -> processCP h cmd >> cpLoop h
                Left err -> hPutStrLn h ("error: " <> err) >> cpLoop h
            processCP h = \case
              CPSuspend -> hPutStrLn h "suspend not implemented"
              CPResume -> hPutStrLn h "resume not implemented"
              CPClients -> do
                Server {subscribers} <- unliftIO u $ asks server
                clients <- readTVarIO subscribers
                hPutStrLn h $ "Clients: " <> show (length clients)
                forM_ (M.toList clients) $ \(cid, Client {sessionId, connected, activeAt, subscriptions}) -> do
                  hPutStrLn h . B.unpack $ "Client " <> encode cid <> " $" <> encode sessionId
                  readTVarIO connected >>= hPutStrLn h . ("  connected: " <>) . show
                  readTVarIO activeAt >>= hPutStrLn h . ("  activeAt: " <>) . B.unpack . strEncode
                  readTVarIO subscriptions >>= hPutStrLn h . ("  subscriptions: " <>) . show . M.size
              CPStats -> do
                ServerStats {fromTime, qCreated, qSecured, qDeleted, msgSent, msgRecv, msgSentNtf, msgRecvNtf, qCount, msgCount} <- unliftIO u $ asks serverStats
                putStat "fromTime" fromTime
                putStat "qCreated" qCreated
                putStat "qSecured" qSecured
                putStat "qDeleted" qDeleted
                putStat "msgSent" msgSent
                putStat "msgRecv" msgRecv
                putStat "msgSentNtf" msgSentNtf
                putStat "msgRecvNtf" msgRecvNtf
                putStat "qCount" qCount
                putStat "msgCount" msgCount
                where
                  putStat :: Show a => String -> TVar a -> IO ()
                  putStat label var = readTVarIO var >>= \v -> hPutStrLn h $ label <> ": " <> show v
<<<<<<< HEAD
=======
              CPStatsRTS -> getRTSStats >>= hPutStrLn h . show
              CPThreads -> do
#if MIN_VERSION_base(4,18,0)
                threads <- liftIO listThreads
                hPutStrLn h $ "Threads: " <> show (length threads)
                forM_ (sort threads) $ \tid -> do
                  label <- threadLabel tid
                  status <- threadStatus tid
                  hPutStrLn h $ show tid <> " (" <> show status <> ") " <> fromMaybe "" label
#else
                hPutStrLn h "Not available on GHC 8.10"
#endif
>>>>>>> 6bffcc85
              CPSave -> withLock (savingLock srv) "control" $ do
                hPutStrLn h "saving server state..."
                unliftIO u $ saveServer True
                hPutStrLn h "server state saved!"
              CPHelp -> hPutStrLn h "commands: stats, save, help, quit"
              CPQuit -> pure ()

runClientTransport :: Transport c => THandle c -> M ()
runClientTransport th@THandle {thVersion, sessionId} = do
  q <- asks $ tbqSize . config
  ts <- liftIO getSystemTime
  c <- atomically $ newClient q thVersion sessionId ts
  s <- asks server
  expCfg <- asks $ inactiveClientExpiration . config
<<<<<<< HEAD
=======
  labelMyThread . B.unpack $ "client $" <> encode sessionId
>>>>>>> 6bffcc85
  raceAny_ ([liftIO $ send th c, client c s, receive th c] <> disconnectThread_ c expCfg)
    `finally` clientDisconnected c
  where
    disconnectThread_ c (Just expCfg) = [liftIO $ disconnectTransport th c activeAt expCfg]
    disconnectThread_ _ _ = []

clientDisconnected :: Client -> M ()
clientDisconnected c@Client {subscriptions, connected} = do
  atomically $ writeTVar connected False
  subs <- readTVarIO subscriptions
  liftIO $ mapM_ cancelSub subs
  atomically $ writeTVar subscriptions M.empty
  cs <- asks $ subscribers . server
  atomically . mapM_ (\rId -> TM.update deleteCurrentClient rId cs) $ M.keys subs
  where
    deleteCurrentClient :: Client -> Maybe Client
    deleteCurrentClient c'
      | sameClientSession c c' = Nothing
      | otherwise = Just c'

sameClientSession :: Client -> Client -> Bool
sameClientSession Client {sessionId} Client {sessionId = s'} = sessionId == s'

cancelSub :: TVar Sub -> IO ()
cancelSub sub =
  readTVarIO sub >>= \case
    Sub {subThread = SubThread t} -> liftIO $ deRefWeak t >>= mapM_ killThread
    _ -> return ()

receive :: Transport c => THandle c -> Client -> M ()
receive th Client {rcvQ, sndQ, activeAt} = forever $ do
  ts <- L.toList <$> liftIO (tGet th)
  atomically . writeTVar activeAt =<< liftIO getSystemTime
  as <- partitionEithers <$> mapM cmdAction ts
  write sndQ $ fst as
  write rcvQ $ snd as
  where
    cmdAction :: SignedTransmission ErrorType Cmd -> M (Either (Transmission BrokerMsg) (Maybe QueueRec, Transmission Cmd))
    cmdAction (sig, signed, (corrId, queueId, cmdOrError)) =
      case cmdOrError of
        Left e -> pure $ Left (corrId, queueId, ERR e)
        Right cmd -> verified <$> verifyTransmission sig signed queueId cmd
          where
            verified = \case
              VRVerified qr -> Right (qr, (corrId, queueId, cmd))
              VRFailed -> Left (corrId, queueId, ERR AUTH)
    write q = mapM_ (atomically . writeTBQueue q) . L.nonEmpty

send :: Transport c => THandle c -> Client -> IO ()
send h@THandle {thVersion = v} Client {sndQ, sessionId, activeAt} = forever $ do
  ts <- atomically $ L.sortWith tOrder <$> readTBQueue sndQ
  void . liftIO . tPut h Nothing $ L.map ((Nothing,) . encodeTransmission v sessionId) ts
  atomically . writeTVar activeAt =<< liftIO getSystemTime
  where
    tOrder :: Transmission BrokerMsg -> Int
    tOrder (_, _, cmd) = case cmd of
      MSG {} -> 0
      NMSG {} -> 0
      _ -> 1

disconnectTransport :: Transport c => THandle c -> client -> (client -> TVar SystemTime) -> ExpirationConfig -> IO ()
disconnectTransport THandle {connection} c activeAt expCfg = do
  let interval = checkInterval expCfg * 1000000
  forever . liftIO $ do
    threadDelay' interval
    old <- expireBeforeEpoch expCfg
    ts <- readTVarIO $ activeAt c
    when (systemSeconds ts < old) $ closeConnection connection

data VerificationResult = VRVerified (Maybe QueueRec) | VRFailed

verifyTransmission :: Maybe C.ASignature -> ByteString -> QueueId -> Cmd -> M VerificationResult
verifyTransmission sig_ signed queueId cmd =
  case cmd of
    Cmd SRecipient (NEW k _ _ _) -> pure $ Nothing `verified` verifyCmdSignature sig_ signed k
    Cmd SRecipient _ -> verifyCmd SRecipient $ verifyCmdSignature sig_ signed . recipientKey
    Cmd SSender SEND {} -> verifyCmd SSender $ verifyMaybe . senderKey
    Cmd SSender PING -> pure $ VRVerified Nothing
    Cmd SNotifier NSUB -> verifyCmd SNotifier $ verifyMaybe . fmap notifierKey . notifier
  where
    verifyCmd :: SParty p -> (QueueRec -> Bool) -> M VerificationResult
    verifyCmd party f = do
      st <- asks queueStore
      q_ <- atomically $ getQueue st party queueId
      pure $ case q_ of
        Right q -> Just q `verified` f q
        _ -> maybe False (dummyVerifyCmd signed) sig_ `seq` VRFailed
    verifyMaybe :: Maybe C.APublicVerifyKey -> Bool
    verifyMaybe = maybe (isNothing sig_) $ verifyCmdSignature sig_ signed
    verified q cond = if cond then VRVerified q else VRFailed

verifyCmdSignature :: Maybe C.ASignature -> ByteString -> C.APublicVerifyKey -> Bool
verifyCmdSignature sig_ signed key = maybe False (verify key) sig_
  where
    verify :: C.APublicVerifyKey -> C.ASignature -> Bool
    verify (C.APublicVerifyKey a k) sig@(C.ASignature a' s) =
      case (testEquality a a', C.signatureSize k == C.signatureSize s) of
        (Just Refl, True) -> C.verify' k s signed
        _ -> dummyVerifyCmd signed sig `seq` False

dummyVerifyCmd :: ByteString -> C.ASignature -> Bool
dummyVerifyCmd signed (C.ASignature _ s) = C.verify' (dummyPublicKey s) s signed

-- These dummy keys are used with `dummyVerify` function to mitigate timing attacks
-- by having the same time of the response whether a queue exists or nor, for all valid key/signature sizes
dummyPublicKey :: C.Signature a -> C.PublicKey a
dummyPublicKey = \case
  C.SignatureEd25519 _ -> dummyKeyEd25519
  C.SignatureEd448 _ -> dummyKeyEd448

dummyKeyEd25519 :: C.PublicKey 'C.Ed25519
dummyKeyEd25519 = "MCowBQYDK2VwAyEA139Oqs4QgpqbAmB0o7rZf6T19ryl7E65k4AYe0kE3Qs="

dummyKeyEd448 :: C.PublicKey 'C.Ed448
dummyKeyEd448 = "MEMwBQYDK2VxAzoA6ibQc9XpkSLtwrf7PLvp81qW/etiumckVFImCMRdftcG/XopbOSaq9qyLhrgJWKOLyNrQPNVvpMA"

client :: forall m. (MonadUnliftIO m, MonadReader Env m) => Client -> Server -> m ()
<<<<<<< HEAD
client clnt@Client {thVersion, subscriptions, ntfSubscriptions, rcvQ, sndQ} Server {subscribedQ, ntfSubscribedQ, notifiers} =
=======
client clnt@Client {thVersion, subscriptions, ntfSubscriptions, rcvQ, sndQ, sessionId} Server {subscribedQ, ntfSubscribedQ, notifiers} = do
  labelMyThread . B.unpack $ "client $" <> encode sessionId <> " commands"
>>>>>>> 6bffcc85
  forever $
    atomically (readTBQueue rcvQ)
      >>= mapM processCommand
      >>= atomically . writeTBQueue sndQ
  where
    processCommand :: (Maybe QueueRec, Transmission Cmd) -> m (Transmission BrokerMsg)
    processCommand (qr_, (corrId, queueId, cmd)) = do
      st <- asks queueStore
      case cmd of
        Cmd SSender command ->
          case command of
            SEND flags msgBody -> withQueue $ \qr -> sendMessage qr flags msgBody
            PING -> pure (corrId, "", PONG)
        Cmd SNotifier NSUB -> subscribeNotifications
        Cmd SRecipient command ->
          case command of
            NEW rKey dhKey auth subMode ->
              ifM
                allowNew
                (createQueue st rKey dhKey subMode)
                (pure (corrId, queueId, ERR AUTH))
              where
                allowNew = do
                  ServerConfig {allowNewQueues, newQueueBasicAuth} <- asks config
                  pure $ allowNewQueues && maybe True ((== auth) . Just) newQueueBasicAuth
            SUB -> withQueue (`subscribeQueue` queueId)
            GET -> withQueue getMessage
            ACK msgId -> withQueue (`acknowledgeMsg` msgId)
            KEY sKey -> secureQueue_ st sKey
            NKEY nKey dhKey -> addQueueNotifier_ st nKey dhKey
            NDEL -> deleteQueueNotifier_ st
            OFF -> suspendQueue_ st
            DEL -> delQueueAndMsgs st
      where
        createQueue :: QueueStore -> RcvPublicVerifyKey -> RcvPublicDhKey -> SubscriptionMode -> m (Transmission BrokerMsg)
        createQueue st recipientKey dhKey subMode = time "NEW" $ do
          (rcvPublicDhKey, privDhKey) <- liftIO C.generateKeyPair'
          let rcvDhSecret = C.dh' dhKey privDhKey
              qik (rcvId, sndId) = QIK {rcvId, sndId, rcvPublicDhKey}
              qRec (recipientId, senderId) =
                QueueRec
                  { recipientId,
                    senderId,
                    recipientKey,
                    rcvDhSecret,
                    senderKey = Nothing,
                    notifier = Nothing,
                    status = QueueActive
                  }
          (corrId,queueId,) <$> addQueueRetry 3 qik qRec
          where
            addQueueRetry ::
              Int -> ((RecipientId, SenderId) -> QueueIdsKeys) -> ((RecipientId, SenderId) -> QueueRec) -> m BrokerMsg
            addQueueRetry 0 _ _ = pure $ ERR INTERNAL
            addQueueRetry n qik qRec = do
              ids@(rId, _) <- getIds
              -- create QueueRec record with these ids and keys
              let qr = qRec ids
              atomically (addQueue st qr) >>= \case
                Left DUPLICATE_ -> addQueueRetry (n - 1) qik qRec
                Left e -> pure $ ERR e
                Right _ -> do
                  withLog (`logCreateById` rId)
                  stats <- asks serverStats
                  atomically $ modifyTVar' (qCreated stats) (+ 1)
                  atomically $ modifyTVar' (qCount stats) (+ 1)
                  case subMode of
                    SMOnlyCreate -> pure ()
                    SMSubscribe -> void $ subscribeQueue qr rId
                  pure $ IDS (qik ids)

            logCreateById :: StoreLog 'WriteMode -> RecipientId -> IO ()
            logCreateById s rId =
              atomically (getQueue st SRecipient rId) >>= \case
                Right q -> logCreateQueue s q
                _ -> pure ()

            getIds :: m (RecipientId, SenderId)
            getIds = do
              n <- asks $ queueIdBytes . config
              liftM2 (,) (randomId n) (randomId n)

        secureQueue_ :: QueueStore -> SndPublicVerifyKey -> m (Transmission BrokerMsg)
        secureQueue_ st sKey = time "KEY" $ do
          withLog $ \s -> logSecureQueue s queueId sKey
          stats <- asks serverStats
          atomically $ modifyTVar' (qSecured stats) (+ 1)
          atomically $ (corrId,queueId,) . either ERR (const OK) <$> secureQueue st queueId sKey

        addQueueNotifier_ :: QueueStore -> NtfPublicVerifyKey -> RcvNtfPublicDhKey -> m (Transmission BrokerMsg)
        addQueueNotifier_ st notifierKey dhKey = time "NKEY" $ do
          (rcvPublicDhKey, privDhKey) <- liftIO C.generateKeyPair'
          let rcvNtfDhSecret = C.dh' dhKey privDhKey
          (corrId,queueId,) <$> addNotifierRetry 3 rcvPublicDhKey rcvNtfDhSecret
          where
            addNotifierRetry :: Int -> RcvNtfPublicDhKey -> RcvNtfDhSecret -> m BrokerMsg
            addNotifierRetry 0 _ _ = pure $ ERR INTERNAL
            addNotifierRetry n rcvPublicDhKey rcvNtfDhSecret = do
              notifierId <- randomId =<< asks (queueIdBytes . config)
              let ntfCreds = NtfCreds {notifierId, notifierKey, rcvNtfDhSecret}
              atomically (addQueueNotifier st queueId ntfCreds) >>= \case
                Left DUPLICATE_ -> addNotifierRetry (n - 1) rcvPublicDhKey rcvNtfDhSecret
                Left e -> pure $ ERR e
                Right _ -> do
                  withLog $ \s -> logAddNotifier s queueId ntfCreds
                  pure $ NID notifierId rcvPublicDhKey

        deleteQueueNotifier_ :: QueueStore -> m (Transmission BrokerMsg)
        deleteQueueNotifier_ st = do
          withLog (`logDeleteNotifier` queueId)
          okResp <$> atomically (deleteQueueNotifier st queueId)

        suspendQueue_ :: QueueStore -> m (Transmission BrokerMsg)
        suspendQueue_ st = do
          withLog (`logSuspendQueue` queueId)
          okResp <$> atomically (suspendQueue st queueId)

        subscribeQueue :: QueueRec -> RecipientId -> m (Transmission BrokerMsg)
        subscribeQueue qr rId = do
          atomically (TM.lookup rId subscriptions) >>= \case
            Nothing ->
              newSub >>= deliver
            Just sub ->
              readTVarIO sub >>= \case
                Sub {subThread = ProhibitSub} ->
                  -- cannot use SUB in the same connection where GET was used
                  pure (corrId, rId, ERR $ CMD PROHIBITED)
                s ->
                  atomically (tryTakeTMVar $ delivered s) >> deliver sub
          where
            newSub :: m (TVar Sub)
            newSub = time "SUB newSub" . atomically $ do
              writeTQueue subscribedQ (rId, clnt)
              sub <- newTVar =<< newSubscription NoSub
              TM.insert rId sub subscriptions
              pure sub
            deliver :: TVar Sub -> m (Transmission BrokerMsg)
            deliver sub = do
              q <- getStoreMsgQueue "SUB" rId
              msg_ <- atomically $ tryPeekMsg q
              deliverMessage "SUB" qr rId sub q msg_

        getMessage :: QueueRec -> m (Transmission BrokerMsg)
        getMessage qr = time "GET" $ do
          atomically (TM.lookup queueId subscriptions) >>= \case
            Nothing ->
              atomically newSub >>= getMessage_
            Just sub ->
              readTVarIO sub >>= \case
                s@Sub {subThread = ProhibitSub} ->
                  atomically (tryTakeTMVar $ delivered s)
                    >> getMessage_ s
                -- cannot use GET in the same connection where there is an active subscription
                _ -> pure (corrId, queueId, ERR $ CMD PROHIBITED)
          where
            newSub :: STM Sub
            newSub = do
              s <- newSubscription ProhibitSub
              sub <- newTVar s
              TM.insert queueId sub subscriptions
              pure s
            getMessage_ :: Sub -> m (Transmission BrokerMsg)
            getMessage_ s = do
              q <- getStoreMsgQueue "GET" queueId
              atomically $
                tryPeekMsg q >>= \case
                  Just msg ->
                    let encMsg = encryptMsg qr msg
                     in setDelivered s msg $> (corrId, queueId, MSG encMsg)
                  _ -> pure (corrId, queueId, OK)

        withQueue :: (QueueRec -> m (Transmission BrokerMsg)) -> m (Transmission BrokerMsg)
        withQueue action = maybe (pure $ err AUTH) action qr_

        subscribeNotifications :: m (Transmission BrokerMsg)
        subscribeNotifications = time "NSUB" . atomically $ do
          unlessM (TM.member queueId ntfSubscriptions) $ do
            writeTQueue ntfSubscribedQ (queueId, clnt)
            TM.insert queueId () ntfSubscriptions
          pure ok

        acknowledgeMsg :: QueueRec -> MsgId -> m (Transmission BrokerMsg)
        acknowledgeMsg qr msgId = time "ACK" $ do
          atomically (TM.lookup queueId subscriptions) >>= \case
            Nothing -> pure $ err NO_MSG
            Just sub ->
              atomically (getDelivered sub) >>= \case
                Just s -> do
                  q <- getStoreMsgQueue "ACK" queueId
                  case s of
                    Sub {subThread = ProhibitSub} -> do
                      deletedMsg_ <- atomically $ tryDelMsg q msgId
                      mapM_ updateStats deletedMsg_
                      pure ok
                    _ -> do
                      (deletedMsg_, msg_) <- atomically $ tryDelPeekMsg q msgId
                      mapM_ updateStats deletedMsg_
                      deliverMessage "ACK" qr queueId sub q msg_
                _ -> pure $ err NO_MSG
          where
            getDelivered :: TVar Sub -> STM (Maybe Sub)
            getDelivered sub = do
              s@Sub {delivered} <- readTVar sub
              tryTakeTMVar delivered $>>= \msgId' ->
                if msgId == msgId' || B.null msgId
                  then pure $ Just s
                  else putTMVar delivered msgId' $> Nothing
            updateStats :: Message -> m ()
            updateStats = \case
              MessageQuota {} -> pure ()
              Message {msgFlags} -> do
                stats <- asks serverStats
                atomically $ modifyTVar' (msgRecv stats) (+ 1)
                atomically $ modifyTVar' (msgCount stats) (+ 1)
                atomically $ updatePeriodStats (activeQueues stats) queueId
                when (notification msgFlags) $ do
                  atomically $ modifyTVar' (msgRecvNtf stats) (+ 1)
                  atomically $ updatePeriodStats (activeQueuesNtf stats) queueId

        sendMessage :: QueueRec -> MsgFlags -> MsgBody -> m (Transmission BrokerMsg)
        sendMessage qr msgFlags msgBody
          | B.length msgBody > maxMessageLength = pure $ err LARGE_MSG
          | otherwise = case status qr of
              QueueOff -> return $ err AUTH
              QueueActive ->
                case C.maxLenBS msgBody of
                  Left _ -> pure $ err LARGE_MSG
                  Right body -> do
                    msg_ <- time "SEND" $ do
                      q <- getStoreMsgQueue "SEND" $ recipientId qr
                      expireMessages q
                      atomically . writeMsg q =<< mkMessage body
                    case msg_ of
                      Nothing -> pure $ err QUOTA
                      Just msg -> time "SEND ok" $ do
                        stats <- asks serverStats
                        when (notification msgFlags) $ do
                          atomically . trySendNotification msg =<< asks idsDrg
                          atomically $ modifyTVar' (msgSentNtf stats) (+ 1)
                          atomically $ updatePeriodStats (activeQueuesNtf stats) (recipientId qr)
                        atomically $ modifyTVar' (msgSent stats) (+ 1)
                        atomically $ modifyTVar' (msgCount stats) (subtract 1)
                        atomically $ updatePeriodStats (activeQueues stats) (recipientId qr)
                        pure ok
          where
            mkMessage :: C.MaxLenBS MaxMessageLen -> m Message
            mkMessage body = do
              msgId <- randomId =<< asks (msgIdBytes . config)
              msgTs <- liftIO getSystemTime
              pure $ Message msgId msgTs msgFlags body

            expireMessages :: MsgQueue -> m ()
            expireMessages q = do
              msgExp <- asks $ messageExpiration . config
              old <- liftIO $ mapM expireBeforeEpoch msgExp
              atomically $ mapM_ (deleteExpiredMsgs q) old

            trySendNotification :: Message -> TVar ChaChaDRG -> STM ()
            trySendNotification msg ntfNonceDrg =
              forM_ (notifier qr) $ \NtfCreds {notifierId, rcvNtfDhSecret} ->
                mapM_ (writeNtf notifierId msg rcvNtfDhSecret ntfNonceDrg) =<< TM.lookup notifierId notifiers

            writeNtf :: NotifierId -> Message -> RcvNtfDhSecret -> TVar ChaChaDRG -> Client -> STM ()
            writeNtf nId msg rcvNtfDhSecret ntfNonceDrg Client {sndQ = q} =
              unlessM (isFullTBQueue q) $ case msg of
                Message {msgId, msgTs} -> do
                  (nmsgNonce, encNMsgMeta) <- mkMessageNotification msgId msgTs rcvNtfDhSecret ntfNonceDrg
                  writeTBQueue q [(CorrId "", nId, NMSG nmsgNonce encNMsgMeta)]
                _ -> pure ()

            mkMessageNotification :: ByteString -> SystemTime -> RcvNtfDhSecret -> TVar ChaChaDRG -> STM (C.CbNonce, EncNMsgMeta)
            mkMessageNotification msgId msgTs rcvNtfDhSecret ntfNonceDrg = do
              cbNonce <- C.pseudoRandomCbNonce ntfNonceDrg
              let msgMeta = NMsgMeta {msgId, msgTs}
                  encNMsgMeta = C.cbEncrypt rcvNtfDhSecret cbNonce (smpEncode msgMeta) 128
              pure . (cbNonce,) $ fromRight "" encNMsgMeta

        deliverMessage :: T.Text -> QueueRec -> RecipientId -> TVar Sub -> MsgQueue -> Maybe Message -> m (Transmission BrokerMsg)
        deliverMessage name qr rId sub q msg_ = time (name <> " deliver") $ do
          readTVarIO sub >>= \case
            s@Sub {subThread = NoSub} ->
              case msg_ of
                Just msg ->
                  let encMsg = encryptMsg qr msg
                   in atomically (setDelivered s msg) $> (corrId, rId, MSG encMsg)
                _ -> forkSub $> ok
            _ -> pure ok
          where
            forkSub :: m ()
            forkSub = do
              atomically . modifyTVar' sub $ \s -> s {subThread = SubPending}
              t <- mkWeakThreadId =<< forkIO subscriber
              atomically . modifyTVar' sub $ \case
                s@Sub {subThread = SubPending} -> s {subThread = SubThread t}
                s -> s
              where
                subscriber = do
                  msg <- atomically $ peekMsg q
                  time "subscriber" . atomically $ do
                    let encMsg = encryptMsg qr msg
                    writeTBQueue sndQ [(CorrId "", rId, MSG encMsg)]
                    s <- readTVar sub
                    void $ setDelivered s msg
                    writeTVar sub $! s {subThread = NoSub}

        time :: T.Text -> m a -> m a
        time name = timed name queueId

        encryptMsg :: QueueRec -> Message -> RcvMessage
        encryptMsg qr msg = case msg of
          Message {msgFlags, msgBody}
            | thVersion == 1 || thVersion == 2 -> encrypt msgFlags msgBody
            | otherwise -> encrypt msgFlags $ encodeRcvMsgBody RcvMsgBody {msgTs = msgTs', msgFlags, msgBody}
          MessageQuota {} ->
            encrypt noMsgFlags $ encodeRcvMsgBody (RcvMsgQuota msgTs')
          where
            encrypt :: KnownNat i => MsgFlags -> C.MaxLenBS i -> RcvMessage
            encrypt msgFlags body =
              let encBody = EncRcvMsgBody $ C.cbEncryptMaxLenBS (rcvDhSecret qr) (C.cbNonce msgId') body
               in RcvMessage msgId' msgTs' msgFlags encBody
<<<<<<< HEAD
            msgId' = msgId (msg :: Message)
            msgTs' = msgTs (msg :: Message)

        setDelivered :: Sub -> Message -> STM Bool
        setDelivered s msg = tryPutTMVar (delivered s) $ msgId (msg :: Message)
=======
            msgId' = messageId msg
            msgTs' = messageTs msg

        setDelivered :: Sub -> Message -> STM Bool
        setDelivered s msg = tryPutTMVar (delivered s) (messageId msg)
>>>>>>> 6bffcc85

        getStoreMsgQueue :: T.Text -> RecipientId -> m MsgQueue
        getStoreMsgQueue name rId = time (name <> " getMsgQueue") $ do
          ms <- asks msgStore
          quota <- asks $ msgQueueQuota . config
          atomically $ getMsgQueue ms rId quota

        delQueueAndMsgs :: QueueStore -> m (Transmission BrokerMsg)
        delQueueAndMsgs st = do
          withLog (`logDeleteQueue` queueId)
          ms <- asks msgStore
          stats <- asks serverStats
          atomically $ modifyTVar' (qDeleted stats) (+ 1)
          atomically $ modifyTVar' (qCount stats) (subtract 1)
          atomically $
            deleteQueue st queueId >>= \case
              Left e -> pure $ err e
              Right _ -> delMsgQueue ms queueId $> ok

        ok :: Transmission BrokerMsg
        ok = (corrId, queueId, OK)

        err :: ErrorType -> Transmission BrokerMsg
        err e = (corrId, queueId, ERR e)

        okResp :: Either ErrorType () -> Transmission BrokerMsg
        okResp = either err $ const ok

withLog :: (MonadUnliftIO m, MonadReader Env m) => (StoreLog 'WriteMode -> IO a) -> m ()
withLog action = do
  env <- ask
  liftIO . mapM_ action $ storeLog (env :: Env)

timed :: MonadUnliftIO m => T.Text -> RecipientId -> m a -> m a
timed name qId a = do
  t <- liftIO getSystemTime
  r <- a
  t' <- liftIO getSystemTime
  let int = diff t t'
  when (int > sec) . logDebug $ T.unwords [name, tshow $ encode qId, tshow int]
  pure r
  where
    diff t t' = (systemSeconds t' - systemSeconds t) * sec + fromIntegral (systemNanoseconds t' - systemNanoseconds t)
    sec = 1000_000000

randomId :: (MonadUnliftIO m, MonadReader Env m) => Int -> m ByteString
randomId n = do
  gVar <- asks idsDrg
  atomically (C.pseudoRandomBytes n gVar)

saveServerMessages :: (MonadUnliftIO m, MonadReader Env m) => Bool -> m ()
saveServerMessages keepMsgs = asks (storeMsgsFile . config) >>= mapM_ saveMessages
  where
    saveMessages f = do
      logInfo $ "saving messages to file " <> T.pack f
      ms <- asks msgStore
      liftIO . withFile f WriteMode $ \h ->
        readTVarIO ms >>= mapM_ (saveQueueMsgs ms h) . M.keys
      logInfo "messages saved"
      where
        getMessages = if keepMsgs then snapshotMsgQueue else flushMsgQueue
        saveQueueMsgs ms h rId =
          atomically (getMessages ms rId)
            >>= mapM_ (B.hPutStrLn h . strEncode . MLRv3 rId)

restoreServerMessages :: forall m. (MonadUnliftIO m, MonadReader Env m) => m ()
restoreServerMessages = asks (storeMsgsFile . config) >>= mapM_ restoreMessages
  where
    restoreMessages f = whenM (doesFileExist f) $ do
      logInfo $ "restoring messages from file " <> T.pack f
      st <- asks queueStore
      ms <- asks msgStore
      quota <- asks $ msgQueueQuota . config
      old_ <- asks (messageExpiration . config) $>>= (liftIO . fmap Just . expireBeforeEpoch)
      runExceptT (liftIO (B.readFile f) >>= mapM_ (restoreMsg st ms quota old_) . B.lines) >>= \case
        Left e -> do
          logError . T.pack $ "error restoring messages: " <> e
          liftIO exitFailure
        _ -> do
          renameFile f $ f <> ".bak"
          logInfo "messages restored"
      where
        restoreMsg st ms quota old_ s = do
          r <- liftEither . first (msgErr "parsing") $ strDecode s
          case r of
            MLRv3 rId msg -> addToMsgQueue rId msg
            MLRv1 rId encMsg -> do
              qr <- liftEitherError (msgErr "queue unknown") . atomically $ getQueue st SRecipient rId
              msg' <- updateMsgV1toV3 qr encMsg
              addToMsgQueue rId msg'
          where
            addToMsgQueue rId msg = do
              logFull <- atomically $ do
                q <- getMsgQueue ms rId quota
                case msg of
                  Message {msgTs}
                    | maybe True (systemSeconds msgTs >=) old_ -> isNothing <$> writeMsg q msg
                    | otherwise -> pure False
                  MessageQuota {} -> writeMsg q msg $> False
<<<<<<< HEAD
              when logFull . logError . decodeLatin1 $ "message queue " <> strEncode rId <> " is full, message not restored: " <> strEncode (msgId (msg :: Message))
=======
              when logFull . logError . decodeLatin1 $ "message queue " <> strEncode rId <> " is full, message not restored: " <> strEncode (messageId msg)
>>>>>>> 6bffcc85
            updateMsgV1toV3 QueueRec {rcvDhSecret} RcvMessage {msgId, msgTs, msgFlags, msgBody = EncRcvMsgBody body} = do
              let nonce = C.cbNonce msgId
              msgBody <- liftEither . first (msgErr "v1 message decryption") $ C.maxLenBS =<< C.cbDecrypt rcvDhSecret nonce body
              pure Message {msgId, msgTs, msgFlags, msgBody}
            msgErr :: Show e => String -> e -> String
            msgErr op e = op <> " error (" <> show e <> "): " <> B.unpack (B.take 100 s)

saveServerStats :: (MonadUnliftIO m, MonadReader Env m) => m ()
saveServerStats =
  asks (serverStatsBackupFile . config)
    >>= mapM_ (\f -> asks serverStats >>= atomically . getServerStatsData >>= liftIO . saveStats f)
  where
    saveStats f stats = do
      logInfo $ "saving server stats to file " <> T.pack f
      B.writeFile f $ strEncode stats
      logInfo "server stats saved"

restoreServerStats :: (MonadUnliftIO m, MonadReader Env m) => m ()
restoreServerStats = asks (serverStatsBackupFile . config) >>= mapM_ restoreStats
  where
    restoreStats f = whenM (doesFileExist f) $ do
      logInfo $ "restoring server stats from file " <> T.pack f
      liftIO (strDecode <$> B.readFile f) >>= \case
        Right d -> do
          s <- asks serverStats
          _qCount <- fmap (length . M.keys) . readTVarIO . queues =<< asks queueStore
          _msgCount <- foldM (\n q -> (n +) <$> readTVarIO (size q)) 0 =<< readTVarIO =<< asks msgStore
          atomically $ setServerStats s d {_qCount, _msgCount}
          renameFile f $ f <> ".bak"
          logInfo "server stats restored"
        Left e -> do
          logInfo $ "error restoring server stats: " <> T.pack e
          liftIO exitFailure<|MERGE_RESOLUTION|>--- conflicted
+++ resolved
@@ -59,10 +59,7 @@
 import Data.Time.Clock.System (SystemTime (..), getSystemTime)
 import Data.Time.Format.ISO8601 (iso8601Show)
 import Data.Type.Equality
-<<<<<<< HEAD
-=======
 import GHC.Stats (getRTSStats)
->>>>>>> 6bffcc85
 import GHC.TypeLits (KnownNat)
 import Network.Socket (ServiceName, Socket, socketToHandle)
 import Simplex.Messaging.Agent.Lock
@@ -293,8 +290,6 @@
                 where
                   putStat :: Show a => String -> TVar a -> IO ()
                   putStat label var = readTVarIO var >>= \v -> hPutStrLn h $ label <> ": " <> show v
-<<<<<<< HEAD
-=======
               CPStatsRTS -> getRTSStats >>= hPutStrLn h . show
               CPThreads -> do
 #if MIN_VERSION_base(4,18,0)
@@ -307,7 +302,6 @@
 #else
                 hPutStrLn h "Not available on GHC 8.10"
 #endif
->>>>>>> 6bffcc85
               CPSave -> withLock (savingLock srv) "control" $ do
                 hPutStrLn h "saving server state..."
                 unliftIO u $ saveServer True
@@ -322,10 +316,7 @@
   c <- atomically $ newClient q thVersion sessionId ts
   s <- asks server
   expCfg <- asks $ inactiveClientExpiration . config
-<<<<<<< HEAD
-=======
   labelMyThread . B.unpack $ "client $" <> encode sessionId
->>>>>>> 6bffcc85
   raceAny_ ([liftIO $ send th c, client c s, receive th c] <> disconnectThread_ c expCfg)
     `finally` clientDisconnected c
   where
@@ -443,12 +434,8 @@
 dummyKeyEd448 = "MEMwBQYDK2VxAzoA6ibQc9XpkSLtwrf7PLvp81qW/etiumckVFImCMRdftcG/XopbOSaq9qyLhrgJWKOLyNrQPNVvpMA"
 
 client :: forall m. (MonadUnliftIO m, MonadReader Env m) => Client -> Server -> m ()
-<<<<<<< HEAD
-client clnt@Client {thVersion, subscriptions, ntfSubscriptions, rcvQ, sndQ} Server {subscribedQ, ntfSubscribedQ, notifiers} =
-=======
 client clnt@Client {thVersion, subscriptions, ntfSubscriptions, rcvQ, sndQ, sessionId} Server {subscribedQ, ntfSubscribedQ, notifiers} = do
   labelMyThread . B.unpack $ "client $" <> encode sessionId <> " commands"
->>>>>>> 6bffcc85
   forever $
     atomically (readTBQueue rcvQ)
       >>= mapM processCommand
@@ -769,19 +756,11 @@
             encrypt msgFlags body =
               let encBody = EncRcvMsgBody $ C.cbEncryptMaxLenBS (rcvDhSecret qr) (C.cbNonce msgId') body
                in RcvMessage msgId' msgTs' msgFlags encBody
-<<<<<<< HEAD
-            msgId' = msgId (msg :: Message)
-            msgTs' = msgTs (msg :: Message)
-
-        setDelivered :: Sub -> Message -> STM Bool
-        setDelivered s msg = tryPutTMVar (delivered s) $ msgId (msg :: Message)
-=======
             msgId' = messageId msg
             msgTs' = messageTs msg
 
         setDelivered :: Sub -> Message -> STM Bool
         setDelivered s msg = tryPutTMVar (delivered s) (messageId msg)
->>>>>>> 6bffcc85
 
         getStoreMsgQueue :: T.Text -> RecipientId -> m MsgQueue
         getStoreMsgQueue name rId = time (name <> " getMsgQueue") $ do
@@ -881,11 +860,7 @@
                     | maybe True (systemSeconds msgTs >=) old_ -> isNothing <$> writeMsg q msg
                     | otherwise -> pure False
                   MessageQuota {} -> writeMsg q msg $> False
-<<<<<<< HEAD
-              when logFull . logError . decodeLatin1 $ "message queue " <> strEncode rId <> " is full, message not restored: " <> strEncode (msgId (msg :: Message))
-=======
               when logFull . logError . decodeLatin1 $ "message queue " <> strEncode rId <> " is full, message not restored: " <> strEncode (messageId msg)
->>>>>>> 6bffcc85
             updateMsgV1toV3 QueueRec {rcvDhSecret} RcvMessage {msgId, msgTs, msgFlags, msgBody = EncRcvMsgBody body} = do
               let nonce = C.cbNonce msgId
               msgBody <- liftEither . first (msgErr "v1 message decryption") $ C.maxLenBS =<< C.cbDecrypt rcvDhSecret nonce body

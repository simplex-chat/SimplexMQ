--- conflicted
+++ resolved
@@ -919,16 +919,8 @@
           THAuthServer {serverPrivKey, sessSecret'} <- maybe (throwE AUTH) pure (thAuth thParams')
           sessSecret <- maybe (throwE AUTH) pure sessSecret'
           let proxyNonce = C.cbNonce $ bs corrId
-<<<<<<< HEAD
-          s' <- liftEitherWith (const AUTH) $ C.cbDecrypt sessSecret proxyNonce s
+          s' <- liftEitherWith (const AUTH) $ C.cbDecryptNoPad sessSecret proxyNonce s
           FwdTransmission {fwdCorrId, fwdKey, fwdTransmission = EncTransmission et} <- liftEitherWith (const $ CMD SYNTAX) $ smpDecode s'
-=======
-          -- TODO error
-          s' <- liftEitherWith internalErr $ C.cbDecryptNoPad sessSecret proxyNonce s
-          -- TODO error
-          FwdTransmission {fwdCorrId, fwdKey, fwdTransmission = EncTransmission et} <- liftEitherWith internalErr $ smpDecode s'
-          -- TODO error - this error is reported to proxy, as we failed to get to client's transmission
->>>>>>> 2d1609f2
           let clientSecret = C.dh' fwdKey serverPrivKey
               clientNonce = C.cbNonce $ bs fwdCorrId
           -- XXX: a client sent bad thing, so we should send a response, but its corrId isn't known due to transmission failed to decrypt
@@ -956,11 +948,7 @@
           r2 <- liftEitherWith (const INTERNAL) $ EncResponse <$> C.cbEncrypt clientSecret (C.reverseNonce clientNonce) r' paddedProxiedMsgLength
           -- encrypt to proxy
           let fr = FwdResponse {fwdCorrId, fwdResponse = r2}
-<<<<<<< HEAD
-          r3 <- liftEitherWith (const INTERNAL) $ EncFwdResponse <$> C.cbEncrypt sessSecret (C.reverseNonce proxyNonce) (smpEncode fr) paddedForwardedMsgLength
-=======
               r3 = EncFwdResponse $ C.cbEncryptNoPad sessSecret (C.reverseNonce proxyNonce) (smpEncode fr)
->>>>>>> 2d1609f2
           pure $ RRES r3
           where
             rejectOrVerify :: Maybe (THandleAuth 'TServer) -> SignedTransmission ErrorType Cmd -> M (Either (Transmission BrokerMsg) (Maybe QueueRec, Transmission Cmd))

{-# LANGUAGE BangPatterns #-}
{-# LANGUAGE CPP #-}
{-# LANGUAGE DataKinds #-}
{-# LANGUAGE DuplicateRecordFields #-}
{-# LANGUAGE FlexibleContexts #-}
{-# LANGUAGE GADTs #-}
{-# LANGUAGE KindSignatures #-}
{-# LANGUAGE LambdaCase #-}
{-# LANGUAGE NamedFieldPuns #-}
{-# LANGUAGE NumericUnderscores #-}
{-# LANGUAGE OverloadedLists #-}
{-# LANGUAGE OverloadedStrings #-}
{-# LANGUAGE RankNTypes #-}
{-# LANGUAGE ScopedTypeVariables #-}
{-# LANGUAGE TupleSections #-}

-- |
-- Module      : Simplex.Messaging.Server
-- Copyright   : (c) simplex.chat
-- License     : AGPL-3
--
-- Maintainer  : chat@simplex.chat
-- Stability   : experimental
-- Portability : non-portable
--
-- This module defines SMP protocol server with in-memory persistence
-- and optional append only log of SMP queue records.
--
-- See https://github.com/simplex-chat/simplexmq/blob/master/protocol/simplex-messaging.md
module Simplex.Messaging.Server
  ( runSMPServer,
    runSMPServerBlocking,
    disconnectTransport,
    verifyCmdAuthorization,
    dummyVerifyCmd,
    randomId,
  )
where

import Control.Concurrent.STM.TQueue (flushTQueue)
import Control.Logger.Simple
import Control.Monad
import Control.Monad.Except
import Control.Monad.IO.Unlift
import Control.Monad.Reader
import Control.Monad.Trans.Except
<<<<<<< HEAD
import qualified Crypto.PubKey.Curve25519 as X25519
import qualified Crypto.Error as CE
import Crypto.Random
=======
>>>>>>> a9e8d025
import Control.Monad.STM (retry)
import Data.Bifunctor (first)
import Data.ByteString.Base64 (encode)
import qualified Data.ByteString.Builder as BLD
import Data.ByteString.Char8 (ByteString)
import qualified Data.ByteString.Char8 as B
import qualified Data.ByteString.Lazy.Char8 as LB
import Data.Either (fromRight, partitionEithers)
import Data.Functor (($>))
import Data.IORef
import Data.Int (Int64)
import qualified Data.IntMap.Strict as IM
import qualified Data.IntSet as IS
import Data.List (intercalate, mapAccumR)
import Data.List.NonEmpty (NonEmpty (..), (<|))
import qualified Data.List.NonEmpty as L
import qualified Data.Map.Strict as M
import Data.Maybe (catMaybes, fromMaybe, isJust, isNothing)
import qualified Data.Text as T
import Data.Text.Encoding (decodeLatin1)
import Data.Time.Clock (UTCTime (..), diffTimeToPicoseconds, getCurrentTime)
import Data.Time.Clock.System (SystemTime (..), getSystemTime)
import Data.Time.Format.ISO8601 (iso8601Show)
import Data.Type.Equality
import GHC.IORef (atomicSwapIORef)
import GHC.Stats (getRTSStats)
import GHC.TypeLits (KnownNat)
import Network.Socket (ServiceName, Socket, socketToHandle)
import Numeric.Natural (Natural)
import Simplex.Messaging.Agent.Lock
import Simplex.Messaging.Client (ProtocolClient (thParams), ProtocolClientError (..), SMPClient, SMPClientError, forwardSMPTransmission, smpProxyError, temporaryClientError)
import Simplex.Messaging.Client.Agent (OwnServer, SMPClientAgent (..), SMPClientAgentEvent (..), closeSMPClientAgent, getSMPServerClient'', isOwnServer, lookupSMPServerClient, getConnectedSMPServerClient)
import qualified Simplex.Messaging.Crypto as C
import Simplex.Messaging.Encoding
import Simplex.Messaging.Encoding.String
import Simplex.Messaging.Protocol
import Simplex.Messaging.Server.Control
import Simplex.Messaging.Server.DataLog
import Simplex.Messaging.Server.DataStore
import Simplex.Messaging.Server.Env.STM as Env
import Simplex.Messaging.Server.Expiration
import Simplex.Messaging.Server.MsgStore
import Simplex.Messaging.Server.MsgStore.STM
import Simplex.Messaging.Server.QueueStore
import Simplex.Messaging.Server.QueueStore.QueueInfo
import Simplex.Messaging.Server.QueueStore.STM as QS
import Simplex.Messaging.Server.Stats
import Simplex.Messaging.Server.StoreLog
import Simplex.Messaging.TMap (TMap)
import qualified Simplex.Messaging.TMap as TM
import Simplex.Messaging.Transport
import Simplex.Messaging.Transport.Buffer (trimCR)
import Simplex.Messaging.Transport.Server
import Simplex.Messaging.Util
import Simplex.Messaging.Version
import System.Exit (exitFailure)
import System.IO (hPrint, hPutStrLn, hSetNewlineMode, universalNewlineMode)
import System.Mem.Weak (deRefWeak)
import UnliftIO (timeout)
import UnliftIO.Concurrent
import UnliftIO.Directory (doesFileExist, renameFile)
import UnliftIO.Exception
import UnliftIO.IO
import UnliftIO.STM
#if MIN_VERSION_base(4,18,0)
import Data.List (sort)
import GHC.Conc (listThreads, threadStatus)
import GHC.Conc.Sync (threadLabel)
#endif

-- | Runs an SMP server using passed configuration.
--
-- See a full server here: https://github.com/simplex-chat/simplexmq/blob/master/apps/smp-server/Main.hs
runSMPServer :: ServerConfig -> IO ()
runSMPServer cfg = do
  started <- newEmptyTMVarIO
  runSMPServerBlocking started cfg

-- | Runs an SMP server using passed configuration with signalling.
--
-- This function uses passed TMVar to signal when the server is ready to accept TCP requests (True)
-- and when it is disconnected from the TCP socket once the server thread is killed (False).
runSMPServerBlocking :: TMVar Bool -> ServerConfig -> IO ()
runSMPServerBlocking started cfg = newEnv cfg >>= runReaderT (smpServer started cfg)

type M a = ReaderT Env IO a

smpServer :: TMVar Bool -> ServerConfig -> M ()
smpServer started cfg@ServerConfig {transports, transportConfig = tCfg} = do
  s <- asks server
  pa <- asks proxyAgent
  expired <- restoreServerMessages
  restoreServerStats expired
  raceAny_
    ( serverThread s "server subscribedQ" subscribedQ subscribers pendingENDs subscriptions cancelSub
        : serverThread s "server ntfSubscribedQ" ntfSubscribedQ Env.notifiers pendingNtfENDs ntfSubscriptions (\_ -> pure ())
        : sendPendingENDsThread s
        : receiveFromProxyAgent pa
        : map runServer transports <> expireMessagesThread_ cfg <> serverStatsThread_ cfg <> controlPortThread_ cfg
    )
    `finally` withLock' (savingLock s) "final" (saveServer False >> closeServer)
  where
    runServer :: (ServiceName, ATransport) -> M ()
    runServer (tcpPort, ATransport t) = do
      serverParams <- asks tlsServerParams
      ss <- asks sockets
      serverSignKey <- either fail pure . fromTLSCredentials $ tlsServerCredentials serverParams
      env <- ask
      liftIO $ runTransportServerState ss started tcpPort serverParams tCfg $ \h -> runClient serverSignKey t h `runReaderT` env
    fromTLSCredentials (_, pk) = C.x509ToPrivate (pk, []) >>= C.privKey

    saveServer :: Bool -> M ()
    saveServer keepMsgs = do
      withLog closeStoreLog
      withLog' dataLog closeStoreLog
      saveServerMessages keepMsgs
      saveServerStats

    closeServer :: M ()
    closeServer = asks (smpAgent . proxyAgent) >>= liftIO . closeSMPClientAgent

    serverThread ::
      forall s.
      Server ->
      String ->
      (Server -> TQueue (QueueId, ClientId, Subscribed)) ->
      (Server -> TMap QueueId (TVar Client)) ->
      (Server -> TVar (IM.IntMap (NonEmpty RecipientId))) ->
      (Client -> TMap QueueId s) ->
      (s -> IO ()) ->
      M ()
    serverThread s label subQ subs ends clientSubs unsub = do
      labelMyThread label
      cls <- asks clients
      liftIO . forever $
        (atomically (readTQueue $ subQ s) >>= atomically . updateSubscribers cls)
          $>>= endPreviousSubscriptions
          >>= mapM_ unsub
      where
        updateSubscribers :: TVar (IM.IntMap (Maybe Client)) -> (QueueId, ClientId, Bool) -> STM (Maybe (QueueId, Client))
        updateSubscribers cls (qId, clntId, subscribed) =
          -- Client lookup by ID is in the same STM transaction.
          -- In case client disconnects during the transaction,
          -- it will be re-evaluated, and the client won't be stored as subscribed.
          (readTVar cls >>= updateSub (subs s) . IM.lookup clntId)
            $>>= clientToBeNotified
          where
            updateSub ss = \case
              Just (Just clnt)
                | subscribed ->
                    TM.lookup qId ss >>= -- insert subscribed and current client
                      maybe
                        (newTVar clnt >>= \cv -> TM.insert qId cv ss $> Nothing)
                        (\cv -> Just <$> swapTVar cv clnt)
                | otherwise -> TM.lookupDelete qId ss >>= mapM readTVar
              -- This case catches Just Nothing - it cannot happen here.
              -- Nothing is there only before client thread is started.
              _ -> TM.lookup qId ss >>= mapM readTVar -- do not insert client if it is already disconnected, but send END to any other client
            clientToBeNotified c'
              | clntId == clientId c' = pure Nothing
              | otherwise = (\yes -> if yes then Just (qId, c') else Nothing) <$> readTVar (connected c')
        endPreviousSubscriptions :: (QueueId, Client) -> IO (Maybe s)
        endPreviousSubscriptions (qId, c) = do
          atomically $ modifyTVar' (ends s) $ IM.alter (Just . maybe [qId] (qId <|)) (clientId c)
          atomically $ TM.lookupDelete qId (clientSubs c)

    sendPendingENDsThread :: Server -> M ()
    sendPendingENDsThread s = do
      endInt <- asks $ pendingENDInterval . config
      cls <- asks clients
      forever $ do
        threadDelay endInt
        sendPending cls $ pendingENDs s
        sendPending cls $ pendingNtfENDs s
      where
        sendPending cls ref = do
          ends <- atomically $ swapTVar ref IM.empty
          unless (null ends) $ forM_ (IM.assocs ends) $ \(cId, qIds) ->
            mapM_ (queueENDs qIds) . join . IM.lookup cId =<< readTVarIO cls
        queueENDs qIds c@Client {connected, sndQ = q} =
          whenM (readTVarIO connected) $ do
            sent <- atomically $ ifM (isFullTBQueue q) (pure False) (writeTBQueue q ts $> True)
            if sent
              then updateEndStats
              else -- if queue is full it can block
                forkClient c ("sendPendingENDsThread.queueENDs") $
                  atomically (writeTBQueue q ts) >> updateEndStats
          where
            ts = L.map (CorrId "",,END) qIds
            updateEndStats = do
              stats <- asks serverStats
              let len = L.length qIds
              liftIO $ atomicModifyIORef'_ (qSubEnd stats) (+ len)
              liftIO $ atomicModifyIORef'_ (qSubEndB stats) (+ (len `div` 255 + 1)) -- up to 255 ENDs in the batch

    receiveFromProxyAgent :: ProxyAgent -> M ()
    receiveFromProxyAgent ProxyAgent {smpAgent = SMPClientAgent {agentQ}} =
      forever $
        atomically (readTBQueue agentQ) >>= \case
          CAConnected srv -> logInfo $ "SMP server connected " <> showServer' srv
          CADisconnected srv [] -> logInfo $ "SMP server disconnected " <> showServer' srv
          CADisconnected srv subs -> logError $ "SMP server disconnected " <> showServer' srv <> " / subscriptions: " <> tshow (length subs)
          CASubscribed srv _ subs -> logError $ "SMP server subscribed " <> showServer' srv <> " / subscriptions: " <> tshow (length subs)
          CASubError srv _ errs -> logError $ "SMP server subscription errors " <> showServer' srv <> " / errors: " <> tshow (length errs)
      where
        showServer' = decodeLatin1 . strEncode . host

    expireMessagesThread_ :: ServerConfig -> [M ()]
    expireMessagesThread_ ServerConfig {messageExpiration = Just msgExp} = [expireMessages msgExp]
    expireMessagesThread_ _ = []

    expireMessages :: ExpirationConfig -> M ()
    expireMessages expCfg = do
      ms <- asks msgStore
      quota <- asks $ msgQueueQuota . config
      let interval = checkInterval expCfg * 1000000
      stats <- asks serverStats
      labelMyThread "expireMessages"
      forever $ do
        liftIO $ threadDelay' interval
        old <- liftIO $ expireBeforeEpoch expCfg
        rIds <- M.keysSet <$> readTVarIO ms
        forM_ rIds $ \rId -> do
          q <- liftIO $ getMsgQueue ms rId quota
          deleted <- liftIO $ deleteExpiredMsgs q old
          liftIO $ atomicModifyIORef'_ (msgExpired stats) (+ deleted)

    serverStatsThread_ :: ServerConfig -> [M ()]
    serverStatsThread_ ServerConfig {logStatsInterval = Just interval, logStatsStartTime, serverStatsLogFile} =
      [logServerStats logStatsStartTime interval serverStatsLogFile]
    serverStatsThread_ _ = []

    logServerStats :: Int64 -> Int64 -> FilePath -> M ()
    logServerStats startAt logInterval statsFilePath = do
      labelMyThread "logServerStats"
      initialDelay <- (startAt -) . fromIntegral . (`div` 1000000_000000) . diffTimeToPicoseconds . utctDayTime <$> liftIO getCurrentTime
      liftIO $ putStrLn $ "server stats log enabled: " <> statsFilePath
      liftIO $ threadDelay' $ 1000000 * (initialDelay + if initialDelay < 0 then 86400 else 0)
      ss@ServerStats {fromTime, qCreated, qSecured, qDeletedAll, qDeletedAllB, qDeletedNew, qDeletedSecured, qSub, qSubAllB, qSubAuth, qSubDuplicate, qSubProhibited, qSubEnd, qSubEndB, ntfCreated, ntfDeleted, ntfDeletedB, ntfSub, ntfSubB, ntfSubAuth, ntfSubDuplicate, msgSent, msgSentAuth, msgSentQuota, msgSentLarge, msgRecv, msgRecvGet, msgGet, msgGetNoMsg, msgGetAuth, msgGetDuplicate, msgGetProhibited, msgExpired, activeQueues, msgSentNtf, msgRecvNtf, activeQueuesNtf, qCount, msgCount, pRelays, pRelaysOwn, pMsgFwds, pMsgFwdsOwn, pMsgFwdsRecv}
        <- asks serverStats
      QueueStore {queues, notifiers} <- asks queueStore
      let interval = 1000000 * logInterval
      forever $ do
        withFile statsFilePath AppendMode $ \h -> liftIO $ do
          hSetBuffering h LineBuffering
          ts <- getCurrentTime
          fromTime' <- atomicSwapIORef fromTime ts
          qCreated' <- atomicSwapIORef qCreated 0
          qSecured' <- atomicSwapIORef qSecured 0
          qDeletedAll' <- atomicSwapIORef qDeletedAll 0
          qDeletedAllB' <- atomicSwapIORef qDeletedAllB 0
          qDeletedNew' <- atomicSwapIORef qDeletedNew 0
          qDeletedSecured' <- atomicSwapIORef qDeletedSecured 0
          qSub' <- atomicSwapIORef qSub 0
          qSubAllB' <- atomicSwapIORef qSubAllB 0
          qSubAuth' <- atomicSwapIORef qSubAuth 0
          qSubDuplicate' <- atomicSwapIORef qSubDuplicate 0
          qSubProhibited' <- atomicSwapIORef qSubProhibited 0
          qSubEnd' <- atomicSwapIORef qSubEnd 0
          qSubEndB' <- atomicSwapIORef qSubEndB 0
          ntfCreated' <- atomicSwapIORef ntfCreated 0
          ntfDeleted' <- atomicSwapIORef ntfDeleted 0
          ntfDeletedB' <- atomicSwapIORef ntfDeletedB 0
          ntfSub' <- atomicSwapIORef ntfSub 0
          ntfSubB' <- atomicSwapIORef ntfSubB 0
          ntfSubAuth' <- atomicSwapIORef ntfSubAuth 0
          ntfSubDuplicate' <- atomicSwapIORef ntfSubDuplicate 0
          msgSent' <- atomicSwapIORef msgSent 0
          msgSentAuth' <- atomicSwapIORef msgSentAuth 0
          msgSentQuota' <- atomicSwapIORef msgSentQuota 0
          msgSentLarge' <- atomicSwapIORef msgSentLarge 0
          msgRecv' <- atomicSwapIORef msgRecv 0
          msgRecvGet' <- atomicSwapIORef msgRecvGet 0
          msgGet' <- atomicSwapIORef msgGet 0
          msgGetNoMsg' <- atomicSwapIORef msgGetNoMsg 0
          msgGetAuth' <- atomicSwapIORef msgGetAuth 0
          msgGetDuplicate' <- atomicSwapIORef msgGetDuplicate 0
          msgGetProhibited' <- atomicSwapIORef msgGetProhibited 0
          msgExpired' <- atomicSwapIORef msgExpired 0
          ps <- liftIO $ periodStatCounts activeQueues ts
          msgSentNtf' <- atomicSwapIORef msgSentNtf 0
          msgRecvNtf' <- atomicSwapIORef msgRecvNtf 0
          psNtf <- liftIO $ periodStatCounts activeQueuesNtf ts
          msgNtfs' <- atomicSwapIORef (msgNtfs ss) 0
          msgNtfNoSub' <- atomicSwapIORef (msgNtfNoSub ss) 0
          msgNtfLost' <- atomicSwapIORef (msgNtfLost ss) 0
          pRelays' <- getResetProxyStatsData pRelays
          pRelaysOwn' <- getResetProxyStatsData pRelaysOwn
          pMsgFwds' <- getResetProxyStatsData pMsgFwds
          pMsgFwdsOwn' <- getResetProxyStatsData pMsgFwdsOwn
          pMsgFwdsRecv' <- atomicSwapIORef pMsgFwdsRecv 0
          qCount' <- readIORef qCount
          qCount'' <- M.size <$> readTVarIO queues
          ntfCount' <- M.size <$> readTVarIO notifiers
          msgCount' <- readIORef msgCount
          hPutStrLn h $
            intercalate
              ","
              ( [ iso8601Show $ utctDay fromTime',
                  show qCreated',
                  show qSecured',
                  show qDeletedAll',
                  show msgSent',
                  show msgRecv',
                  dayCount ps,
                  weekCount ps,
                  monthCount ps,
                  show msgSentNtf',
                  show msgRecvNtf',
                  dayCount psNtf,
                  weekCount psNtf,
                  monthCount psNtf,
                  show qCount',
                  show msgCount',
                  show msgExpired',
                  show qDeletedNew',
                  show qDeletedSecured'
                ]
                  <> showProxyStats pRelays'
                  <> showProxyStats pRelaysOwn'
                  <> showProxyStats pMsgFwds'
                  <> showProxyStats pMsgFwdsOwn'
                  <> [ show pMsgFwdsRecv',
                       show qSub',
                       show qSubAuth',
                       show qSubDuplicate',
                       show qSubProhibited',
                       show msgSentAuth',
                       show msgSentQuota',
                       show msgSentLarge',
                       show msgNtfs',
                       show msgNtfNoSub',
                       show msgNtfLost',
                       "0", -- qSubNoMsg' is removed for performance.
                       -- Use qSubAllB for the approximate number of all subscriptions.
                       -- Average observed batch size is 25-30 subscriptions.
                       show msgRecvGet',
                       show msgGet',
                       show msgGetNoMsg',
                       show msgGetAuth',
                       show msgGetDuplicate',
                       show msgGetProhibited',
                       "0", -- dayCount psSub; psSub is removed to reduce memory usage
                       "0", -- weekCount psSub
                       "0", -- monthCount psSub
                       show qCount'',
                       show ntfCreated',
                       show ntfDeleted',
                       show ntfSub',
                       show ntfSubAuth',
                       show ntfSubDuplicate',
                       show ntfCount',
                       show qDeletedAllB',
                       show qSubAllB',
                       show qSubEnd',
                       show qSubEndB',
                       show ntfDeletedB',
                       show ntfSubB'
                     ]
              )
        liftIO $ threadDelay' interval
      where
        showProxyStats ProxyStatsData {_pRequests, _pSuccesses, _pErrorsConnect, _pErrorsCompat, _pErrorsOther} =
          [show _pRequests, show _pSuccesses, show _pErrorsConnect, show _pErrorsCompat, show _pErrorsOther]

    runClient :: Transport c => C.APrivateSignKey -> TProxy c -> c -> M ()
    runClient signKey tp h = do
      kh <- asks serverIdentity
      ks <- atomically . C.generateKeyPair =<< asks random
      ServerConfig {smpServerVRange, smpHandshakeTimeout} <- asks config
      labelMyThread $ "smp handshake for " <> transportName tp
      liftIO (timeout smpHandshakeTimeout . runExceptT $ smpServerHandshake signKey h ks kh smpServerVRange) >>= \case
        Just (Right th) -> runClientTransport th
        _ -> pure ()

    controlPortThread_ :: ServerConfig -> [M ()]
    controlPortThread_ ServerConfig {controlPort = Just port} = [runCPServer port]
    controlPortThread_ _ = []

    runCPServer :: ServiceName -> M ()
    runCPServer port = do
      srv <- asks server
      cpStarted <- newEmptyTMVarIO
      u <- askUnliftIO
      liftIO $ do
        labelMyThread "control port server"
        runLocalTCPServer cpStarted port $ runCPClient u srv
      where
        runCPClient :: UnliftIO (ReaderT Env IO) -> Server -> Socket -> IO ()
        runCPClient u srv sock = do
          labelMyThread "control port client"
          h <- socketToHandle sock ReadWriteMode
          hSetBuffering h LineBuffering
          hSetNewlineMode h universalNewlineMode
          hPutStrLn h "SMP server control port\n'help' for supported commands"
          role <- newTVarIO CPRNone
          cpLoop h role
          where
            cpLoop h role = do
              s <- trimCR <$> B.hGetLine h
              case strDecode s of
                Right CPQuit -> hClose h
                Right cmd -> logCmd s cmd >> processCP h role cmd >> cpLoop h role
                Left err -> hPutStrLn h ("error: " <> err) >> cpLoop h role
            logCmd s cmd = when shouldLog $ logWarn $ "ControlPort: " <> tshow s
              where
                shouldLog = case cmd of
                  CPAuth _ -> False
                  CPHelp -> False
                  CPQuit -> False
                  CPSkip -> False
                  _ -> True
            processCP h role = \case
              CPAuth auth -> atomically $ writeTVar role $! newRole cfg
                where
                  newRole ServerConfig {controlPortUserAuth = user, controlPortAdminAuth = admin}
                    | Just auth == admin = CPRAdmin
                    | Just auth == user = CPRUser
                    | otherwise = CPRNone
              CPSuspend -> withAdminRole $ hPutStrLn h "suspend not implemented"
              CPResume -> withAdminRole $ hPutStrLn h "resume not implemented"
              CPClients -> withAdminRole $ do
                active <- unliftIO u (asks clients) >>= readTVarIO
                hPutStrLn h "clientId,sessionId,connected,createdAt,rcvActiveAt,sndActiveAt,age,subscriptions"
                forM_ (IM.toList active) $ \(cid, cl) -> forM_ cl $ \Client {sessionId, connected, createdAt, rcvActiveAt, sndActiveAt, subscriptions} -> do
                  connected' <- bshow <$> readTVarIO connected
                  rcvActiveAt' <- strEncode <$> readTVarIO rcvActiveAt
                  sndActiveAt' <- strEncode <$> readTVarIO sndActiveAt
                  now <- liftIO getSystemTime
                  let age = systemSeconds now - systemSeconds createdAt
                  subscriptions' <- bshow . M.size <$> readTVarIO subscriptions
                  hPutStrLn h . B.unpack $ B.intercalate "," [bshow cid, encode sessionId, connected', strEncode createdAt, rcvActiveAt', sndActiveAt', bshow age, subscriptions']
              CPStats -> withUserRole $ do
                ss <- unliftIO u $ asks serverStats
                let getStat :: (ServerStats -> IORef a) -> IO a
                    getStat var = readIORef (var ss)
                    putStat :: Show a => String -> (ServerStats -> IORef a) -> IO ()
                    putStat label var = getStat var >>= \v -> hPutStrLn h $ label <> ": " <> show v
                    putProxyStat :: String -> (ServerStats -> ProxyStats) -> IO ()
                    putProxyStat label var = do
                      ProxyStatsData {_pRequests, _pSuccesses, _pErrorsConnect, _pErrorsCompat, _pErrorsOther} <- getProxyStatsData $ var ss
                      hPutStrLn h $ label <> ": requests=" <> show _pRequests <> ", successes=" <> show _pSuccesses <> ", errorsConnect=" <> show _pErrorsConnect <> ", errorsCompat=" <> show _pErrorsCompat <> ", errorsOther=" <> show _pErrorsOther
                putStat "fromTime" fromTime
                putStat "qCreated" qCreated
                putStat "qSecured" qSecured
                putStat "qDeletedAll" qDeletedAll
                putStat "qDeletedAllB" qDeletedAllB
                putStat "qDeletedNew" qDeletedNew
                putStat "qDeletedSecured" qDeletedSecured
                getStat (day . activeQueues) >>= \v -> hPutStrLn h $ "daily active queues: " <> show (IS.size v)
                -- removed to reduce memory usage
                -- getStat (day . subscribedQueues) >>= \v -> hPutStrLn h $ "daily subscribed queues: " <> show (S.size v)
                putStat "qSub" qSub
                putStat "qSubAllB" qSubAllB
                putStat "qSubEnd" qSubEnd
                putStat "qSubEndB" qSubEndB
                subs <- (,,) <$> getStat qSubAuth <*> getStat qSubDuplicate <*> getStat qSubProhibited
                hPutStrLn h $ "other SUB events (auth, duplicate, prohibited): " <> show subs
                putStat "msgSent" msgSent
                putStat "msgRecv" msgRecv
                putStat "msgRecvGet" msgRecvGet
                putStat "msgGet" msgGet
                putStat "msgGetNoMsg" msgGet
                gets <- (,,) <$> getStat msgGetAuth <*> getStat msgGetDuplicate <*> getStat msgGetProhibited
                hPutStrLn h $ "other GET events (auth, duplicate, prohibited): " <> show gets
                putStat "msgSentNtf" msgSentNtf
                putStat "msgRecvNtf" msgRecvNtf
                putStat "qCount" qCount
                putStat "msgCount" msgCount
                putProxyStat "pRelays" pRelays
                putProxyStat "pRelaysOwn" pRelaysOwn
                putProxyStat "pMsgFwds" pMsgFwds
                putProxyStat "pMsgFwdsOwn" pMsgFwdsOwn
                putStat "pMsgFwdsRecv" pMsgFwdsRecv
              CPStatsRTS -> getRTSStats >>= hPrint h
              CPThreads -> withAdminRole $ do
#if MIN_VERSION_base(4,18,0)
                threads <- liftIO listThreads
                hPutStrLn h $ "Threads: " <> show (length threads)
                forM_ (sort threads) $ \tid -> do
                  label <- threadLabel tid
                  status <- threadStatus tid
                  hPutStrLn h $ show tid <> " (" <> show status <> ") " <> fromMaybe "" label
#else
                hPutStrLn h "Not available on GHC 8.10"
#endif
              CPSockets -> withUserRole $ do
                (accepted', closed', active') <- unliftIO u $ asks sockets
                (accepted, closed, active) <- (,,) <$> readTVarIO accepted' <*> readTVarIO closed' <*> readTVarIO active'
                hPutStrLn h "Sockets: "
                hPutStrLn h $ "accepted: " <> show accepted
                hPutStrLn h $ "closed: " <> show closed
                hPutStrLn h $ "active: " <> show (IM.size active)
                hPutStrLn h $ "leaked: " <> show (accepted - closed - IM.size active)
              CPSocketThreads -> withAdminRole $ do
#if MIN_VERSION_base(4,18,0)
                (_, _, active') <- unliftIO u $ asks sockets
                active <- readTVarIO active'
                forM_ (IM.toList active) $ \(sid, tid') ->
                  deRefWeak tid' >>= \case
                    Nothing -> hPutStrLn h $ intercalate "," [show sid, "", "gone", ""]
                    Just tid -> do
                      label <- threadLabel tid
                      status <- threadStatus tid
                      hPutStrLn h $ intercalate "," [show sid, show tid, show status, fromMaybe "" label]
#else
                hPutStrLn h "Not available on GHC 8.10"
#endif
              CPServerInfo -> readTVarIO role >>= \case
                CPRNone -> do
                  logError "Unauthorized control port command"
                  hPutStrLn h "AUTH"
                r -> do
#if MIN_VERSION_base(4,18,0)
                  threads <- liftIO listThreads
                  hPutStrLn h $ "Threads: " <> show (length threads)
#else
                  hPutStrLn h "Threads: not available on GHC 8.10"
#endif
                  Env {clients, server = Server {subscribers, notifiers}} <- unliftIO u ask
                  activeClients <- readTVarIO clients
                  hPutStrLn h $ "Clients: " <> show (IM.size activeClients)
                  when (r == CPRAdmin) $ do
                    clQs <- clientTBQueueLengths' activeClients
                    hPutStrLn h $ "Client queues (rcvQ, sndQ, msgQ): " <> show clQs
                    (smpSubCnt, smpSubCntByGroup, smpClCnt, smpClQs) <- countClientSubs subscriptions (Just countSMPSubs) activeClients
                    hPutStrLn h $ "SMP subscriptions (via clients): " <> show smpSubCnt
                    hPutStrLn h $ "SMP subscriptions (by group: NoSub, SubPending, SubThread, ProhibitSub): " <> show smpSubCntByGroup
                    hPutStrLn h $ "SMP subscribed clients (via clients): " <> show smpClCnt
                    hPutStrLn h $ "SMP subscribed clients queues (via clients, rcvQ, sndQ, msgQ): " <> show smpClQs
                    (ntfSubCnt, _, ntfClCnt, ntfClQs) <- countClientSubs ntfSubscriptions Nothing activeClients
                    hPutStrLn h $ "Ntf subscriptions (via clients): " <> show ntfSubCnt
                    hPutStrLn h $ "Ntf subscribed clients (via clients): " <> show ntfClCnt
                    hPutStrLn h $ "Ntf subscribed clients queues (via clients, rcvQ, sndQ, msgQ): " <> show ntfClQs
                  putActiveClientsInfo "SMP" subscribers
                  putActiveClientsInfo "Ntf" notifiers
                  where
                    putActiveClientsInfo :: String -> TMap QueueId (TVar Client) -> IO ()
                    putActiveClientsInfo protoName clients = do
                      activeSubs <- readTVarIO clients
                      hPutStrLn h $ protoName <> " subscriptions: " <> show (M.size activeSubs)
                      clCnt <- IS.size <$> countSubClients activeSubs
                      hPutStrLn h $ protoName <> " subscribed clients: " <> show clCnt
                      where
                        countSubClients :: M.Map QueueId (TVar Client) -> IO IS.IntSet
                        countSubClients = foldM (\ !s c -> (`IS.insert` s) . clientId <$> readTVarIO c) IS.empty
                    countClientSubs :: (Client -> TMap QueueId a) -> Maybe (M.Map QueueId a -> IO (Int, Int, Int, Int)) -> IM.IntMap (Maybe Client) -> IO (Int, (Int, Int, Int, Int), Int, (Natural, Natural, Natural))
                    countClientSubs subSel countSubs_ = foldM addSubs (0, (0, 0, 0, 0), 0, (0, 0, 0))
                      where
                        addSubs :: (Int, (Int, Int, Int, Int), Int, (Natural, Natural, Natural)) -> Maybe Client -> IO (Int, (Int, Int, Int, Int), Int, (Natural, Natural, Natural))
                        addSubs acc Nothing = pure acc
                        addSubs (!subCnt, cnts@(!c1, !c2, !c3, !c4), !clCnt, !qs) (Just cl) = do
                          subs <- readTVarIO $ subSel cl
                          cnts' <- case countSubs_ of
                            Nothing -> pure cnts
                            Just countSubs -> do
                              (c1', c2', c3', c4') <- countSubs subs
                              pure (c1 + c1', c2 + c2', c3 + c3', c4 + c4')
                          let cnt = M.size subs
                              clCnt' = if cnt == 0 then clCnt else clCnt + 1
                          qs' <- if cnt == 0 then pure qs else addQueueLengths qs cl
                          pure (subCnt + cnt, cnts', clCnt', qs')
                    clientTBQueueLengths' :: Foldable t => t (Maybe Client) -> IO (Natural, Natural, Natural)
                    clientTBQueueLengths' = foldM (\acc -> maybe (pure acc) (addQueueLengths acc)) (0, 0, 0)
                    addQueueLengths (!rl, !sl, !ml) cl = do
                      (rl', sl', ml') <- queueLengths cl
                      pure (rl + rl', sl + sl', ml + ml')
                    queueLengths Client {rcvQ, sndQ, msgQ} = do
                      rl <- atomically $ lengthTBQueue rcvQ
                      sl <- atomically $ lengthTBQueue sndQ
                      ml <- atomically $ lengthTBQueue msgQ
                      pure (rl, sl, ml)
                    countSMPSubs :: M.Map QueueId Sub -> IO (Int, Int, Int, Int)
                    countSMPSubs = foldM countSubs (0, 0, 0, 0)
                      where
                        countSubs (c1, c2, c3, c4) Sub {subThread} = case subThread of
                          ServerSub t -> do
                            st <- readTVarIO t
                            pure $ case st of
                              NoSub -> (c1 + 1, c2, c3, c4)
                              SubPending -> (c1, c2 + 1, c3, c4)
                              SubThread _ -> (c1, c2, c3 + 1, c4)
                          ProhibitSub -> pure (c1, c2, c3, c4 + 1)
              CPDelete queueId' -> withUserRole $ unliftIO u $ do
                st <- asks queueStore
                ms <- asks msgStore
                queueId <- liftIO (getQueue st SSender queueId') >>= \case
                  Left _ -> pure queueId' -- fallback to using as recipientId directly
                  Right QueueRec {recipientId} -> pure recipientId
                r <- liftIO $
                  deleteQueue st queueId $>>= \q ->
                    Right . (q,) <$> delMsgQueueSize ms queueId
                case r of
                  Left e -> liftIO . hPutStrLn h $ "error: " <> show e
                  Right (q, numDeleted) -> do
                    withLog (`logDeleteQueue` queueId)
                    updateDeletedStats q
                    liftIO . hPutStrLn h $ "ok, " <> show numDeleted <> " messages deleted"
              CPSave -> withAdminRole $ withLock' (savingLock srv) "control" $ do
                hPutStrLn h "saving server state..."
                unliftIO u $ saveServer True
                hPutStrLn h "server state saved!"
              CPHelp -> hPutStrLn h "commands: stats, stats-rts, clients, sockets, socket-threads, threads, server-info, delete, save, help, quit"
              CPQuit -> pure ()
              CPSkip -> pure ()
              where
                withUserRole action = readTVarIO role >>= \case
                  CPRAdmin -> action
                  CPRUser -> action
                  _ -> do
                    logError "Unauthorized control port command"
                    hPutStrLn h "AUTH"
                withAdminRole action = readTVarIO role >>= \case
                  CPRAdmin -> action
                  _ -> do
                    logError "Unauthorized control port command"
                    hPutStrLn h "AUTH"

runClientTransport :: Transport c => THandleSMP c 'TServer -> M ()
runClientTransport h@THandle {params = thParams@THandleParams {thVersion, sessionId}} = do
  q <- asks $ tbqSize . config
  ts <- liftIO getSystemTime
  active <- asks clients
  nextClientId <- asks clientSeq
  clientId <- atomically $ stateTVar nextClientId $ \next -> (next, next + 1)
  atomically $ modifyTVar' active $ IM.insert clientId Nothing
  c <- liftIO $ newClient clientId q thVersion sessionId ts
  runClientThreads active c clientId `finally` clientDisconnected c
  where
    runClientThreads active c clientId = do
      atomically $ modifyTVar' active $ IM.insert clientId $ Just c
      s <- asks server
      expCfg <- asks $ inactiveClientExpiration . config
      th <- newMVar h -- put TH under a fair lock to interleave messages and command responses
      labelMyThread . B.unpack $ "client $" <> encode sessionId
      raceAny_ $ [liftIO $ send th c, liftIO $ sendMsg th c, client thParams c s, receive h c] <> disconnectThread_ c expCfg
    disconnectThread_ c (Just expCfg) = [liftIO $ disconnectTransport h (rcvActiveAt c) (sndActiveAt c) expCfg (noSubscriptions c)]
    disconnectThread_ _ _ = []
    noSubscriptions c = atomically $ (&&) <$> TM.null (ntfSubscriptions c) <*> (not . hasSubs <$> readTVar (subscriptions c))
    hasSubs = any $ (\case ServerSub _ -> True; ProhibitSub -> False) . subThread

clientDisconnected :: Client -> M ()
clientDisconnected c@Client {clientId, subscriptions, ntfSubscriptions, connected, sessionId, endThreads} = do
  labelMyThread . B.unpack $ "client $" <> encode sessionId <> " disc"
  -- these can be in separate transactions,
  -- because the client already disconnected and they won't change
  atomically $ writeTVar connected False
  subs <- atomically $ swapTVar subscriptions M.empty
  ntfSubs <- atomically $ swapTVar ntfSubscriptions M.empty
  liftIO $ mapM_ cancelSub subs
  Server {subscribers, notifiers} <- asks server
  liftIO $ updateSubscribers subs subscribers
  liftIO $ updateSubscribers ntfSubs notifiers
  asks clients >>= atomically . (`modifyTVar'` IM.delete clientId)
  tIds <- atomically $ swapTVar endThreads IM.empty
  liftIO $ mapM_ (mapM_ killThread <=< deRefWeak) tIds
  where
    updateSubscribers :: M.Map QueueId a -> TMap QueueId (TVar Client) -> IO ()
    updateSubscribers subs srvSubs =
      forM_ (M.keys subs) $ \qId ->
        -- lookup of the subscribed client TVar can be in separate transaction,
        -- as long as the client is read in the same transaction -
        -- it prevents removing the next subscribed client.
        TM.lookupIO qId srvSubs >>=
          mapM_ (\c' -> atomically $ whenM (sameClientId c <$> readTVar c') $ TM.delete qId srvSubs)

sameClientId :: Client -> Client -> Bool
sameClientId Client {clientId} Client {clientId = cId'} = clientId == cId'

cancelSub :: Sub -> IO ()
cancelSub s = case subThread s of
  ServerSub st ->
    readTVarIO st >>= \case
      SubThread t -> liftIO $ deRefWeak t >>= mapM_ killThread
      _ -> pure ()
  ProhibitSub -> pure ()

receive :: Transport c => THandleSMP c 'TServer -> Client -> M ()
receive h@THandle {params = THandleParams {thAuth}} Client {rcvQ, sndQ, rcvActiveAt, sessionId} = do
  labelMyThread . B.unpack $ "client $" <> encode sessionId <> " receive"
  forever $ do
    ts <- L.toList <$> liftIO (tGet h)
    atomically . (writeTVar rcvActiveAt $!) =<< liftIO getSystemTime
    stats <- asks serverStats
    (errs, cmds) <- partitionEithers <$> mapM (cmdAction stats) ts
    updateBatchStats stats cmds
    write sndQ errs
    write rcvQ cmds
  where
<<<<<<< HEAD
    cmdAction :: ServerStats -> SignedTransmission ErrorType Cmd -> M (Either (Transmission BrokerMsg) (VerificationResult, Transmission Cmd))
=======
    updateBatchStats :: ServerStats -> [(Maybe QueueRec, Transmission Cmd)] -> M ()
    updateBatchStats stats = \case
      (_, (_, _, (Cmd _ cmd))) : _ -> do
        let sel_ = case cmd of
              SUB -> Just qSubAllB
              DEL -> Just qDeletedAllB
              NSUB -> Just ntfSubB
              NDEL -> Just ntfDeletedB
              _ -> Nothing
        mapM_ (\sel -> incStat $ sel stats) sel_
      [] -> pure ()
    cmdAction :: ServerStats -> SignedTransmission ErrorType Cmd -> M (Either (Transmission BrokerMsg) (Maybe QueueRec, Transmission Cmd))
>>>>>>> a9e8d025
    cmdAction stats (tAuth, authorized, (corrId, entId, cmdOrError)) =
      case cmdOrError of
        Left e -> pure $ Left (corrId, entId, ERR e)
        Right cmd -> verified =<< verifyTransmission ((,C.cbNonce (bs corrId)) <$> thAuth) tAuth authorized entId cmd
          where
            verified = \case
              VRFailed -> do
                case cmd of
                  Cmd _ SEND {} -> incStat $ msgSentAuth stats
                  Cmd _ SUB -> incStat $ qSubAuth stats
                  Cmd _ NSUB -> incStat $ ntfSubAuth stats
                  Cmd _ GET -> incStat $ msgGetAuth stats
                  _ -> pure ()
                pure $ Left (corrId, entId, ERR AUTH)
              vRes -> pure $ Right (vRes, (corrId, entId, cmd))
    write q = mapM_ (atomically . writeTBQueue q) . L.nonEmpty

send :: Transport c => MVar (THandleSMP c 'TServer) -> Client -> IO ()
send th c@Client {sndQ, msgQ, sessionId} = do
  labelMyThread . B.unpack $ "client $" <> encode sessionId <> " send"
  forever $ atomically (readTBQueue sndQ) >>= sendTransmissions
  where
    sendTransmissions :: NonEmpty (Transmission BrokerMsg) -> IO ()
    sendTransmissions ts
      | L.length ts <= 2 = tSend th c ts
      | otherwise = do
          let (msgs_, ts') = mapAccumR splitMessages [] ts
          -- If the request had batched subscriptions and L.length ts > 2
          -- this will reply OK to all SUBs in the first batched transmission,
          -- to reduce client timeouts.
          tSend th c ts'
          -- After that all messages will be sent in separate transmissions,
          -- without any client response timeouts, and allowing them to interleave
          -- with other requests responses.
          mapM_ (atomically . writeTBQueue msgQ) $ L.nonEmpty msgs_
      where
        splitMessages :: [Transmission BrokerMsg] -> Transmission BrokerMsg -> ([Transmission BrokerMsg], Transmission BrokerMsg)
        splitMessages msgs t@(corrId, entId, cmd) = case cmd of
          -- replace MSG response with OK, accumulating MSG in a separate list.
          MSG {} -> ((CorrId "", entId, cmd) : msgs, (corrId, entId, OK))
          _ -> (msgs, t)
        
sendMsg :: Transport c => MVar (THandleSMP c 'TServer) -> Client -> IO ()
sendMsg th c@Client {msgQ, sessionId} = do
  labelMyThread . B.unpack $ "client $" <> encode sessionId <> " sendMsg"
  forever $ atomically (readTBQueue msgQ) >>= mapM_ (\t -> tSend th c [t])

tSend :: Transport c => MVar (THandleSMP c 'TServer) -> Client -> NonEmpty (Transmission BrokerMsg) -> IO ()
tSend th Client {sndActiveAt} ts = do
  withMVar th $ \h@THandle {params} ->
    void . tPut h $ L.map (\t -> Right (Nothing, encodeTransmission params t)) ts
  atomically . (writeTVar sndActiveAt $!) =<< liftIO getSystemTime

disconnectTransport :: Transport c => THandle v c 'TServer -> TVar SystemTime -> TVar SystemTime -> ExpirationConfig -> IO Bool -> IO ()
disconnectTransport THandle {connection, params = THandleParams {sessionId}} rcvActiveAt sndActiveAt expCfg noSubscriptions = do
  labelMyThread . B.unpack $ "client $" <> encode sessionId <> " disconnectTransport"
  loop
  where
    loop = do
      threadDelay' $ checkInterval expCfg * 1000000
      ifM noSubscriptions checkExpired loop
    checkExpired = do
      old <- expireBeforeEpoch expCfg
      ts <- max <$> readTVarIO rcvActiveAt <*> readTVarIO sndActiveAt
      if systemSeconds ts < old then closeConnection connection else loop

-- This function verifies queue command authorization, with the objective to have constant time between the three AUTH error scenarios:
-- - the queue and party key exist, and the provided authorization has type matching queue key, but it is made with the different key.
-- - the queue and party key exist, but the provided authorization has incorrect type.
-- - the queue or party key do not exist.
-- In all cases, the time of the verification should depend only on the provided authorization type,
-- a dummy key is used to run verification in the last two cases, and failure is returned irrespective of the result.
verifyTransmission :: Maybe (THandleAuth 'TServer, C.CbNonce) -> Maybe TransmissionAuth -> ByteString -> QueueId -> Cmd -> M VerificationResult
verifyTransmission auth_ tAuth authorized entId cmd =
  case cmd of
    Cmd SRecipient (NEW k _ _ _ _) -> pure $ Nothing `verifiedWith` k
    Cmd SRecipient (WRT k _) -> (\d -> d `verifiedData` (verify k && maybe True ((k ==) . dataKey) d)) <$> getData entId
    Cmd SRecipient CLR -> maybe dummyVerify (\d -> Just d `verifiedData` verify (dataKey d)) <$> getData entId
    Cmd SRecipient _ -> verifyQueue (\q -> Just q `verifiedWith` recipientKey q) <$> get SRecipient
    -- SEND will be accepted without authorization before the queue is secured with KEY or SKEY command
    Cmd SSender (SKEY k) -> verifyQueue (\q -> Just q `verifiedWith` k) <$> get SSender
    Cmd SSender SEND {} -> verifyQueue (\q -> Just q `verified` maybe (isNothing tAuth) verify (senderKey q)) <$> get SSender
    Cmd SSender READ -> maybe VRFailed (VRVerifiedData . Just) <$> getData (C.sha256Hash entId)
    Cmd SSender PING -> pure $ VRVerified Nothing
    Cmd SSender RFWD {} -> pure $ VRVerified Nothing
    -- NSUB will not be accepted without authorization
    Cmd SNotifier NSUB -> verifyQueue (\q -> maybe dummyVerify (\n -> Just q `verifiedWith` notifierKey n) (notifier q)) <$> get SNotifier
    Cmd SProxiedClient _ -> pure $ VRVerified Nothing
  where
    verify = verifyCmdAuthorization auth_ tAuth authorized
    dummyVerify = verify (dummyAuthKey tAuth) `seq` VRFailed
    verifyQueue :: (QueueRec -> VerificationResult) -> Either ErrorType QueueRec -> VerificationResult
    verifyQueue = either (const dummyVerify)
    verified q cond = if cond then VRVerified q else VRFailed
    verifiedWith q k = q `verified` verify k
    verifiedData d cond = if cond then VRVerifiedData d else VRFailed
    get :: DirectParty p => SParty p -> M (Either ErrorType QueueRec)
    get party = do
      st <- asks queueStore
<<<<<<< HEAD
      atomically $ getQueue st party entId
    getData :: BlobId -> M (Maybe DataRec)
    getData blobId = atomically . TM.lookup blobId =<< asks dataStore
=======
      liftIO $ getQueue st party queueId
>>>>>>> a9e8d025

verifyCmdAuthorization :: Maybe (THandleAuth 'TServer, C.CbNonce) -> Maybe TransmissionAuth -> ByteString -> C.APublicAuthKey -> Bool
verifyCmdAuthorization auth_ tAuth authorized key = maybe False (verify key) tAuth
  where
    verify :: C.APublicAuthKey -> TransmissionAuth -> Bool
    verify (C.APublicAuthKey a k) = \case
      TASignature (C.ASignature a' s) -> case testEquality a a' of
        Just Refl -> C.verify' k s authorized
        _ -> C.verify' (dummySignKey a') s authorized `seq` False
      TAAuthenticator s -> case a of
        C.SX25519 -> verifyCmdAuth auth_ k s authorized
        _ -> verifyCmdAuth auth_ dummyKeyX25519 s authorized `seq` False

verifyCmdAuth :: Maybe (THandleAuth 'TServer, C.CbNonce) -> C.PublicKeyX25519 -> C.CbAuthenticator -> ByteString -> Bool
verifyCmdAuth auth_ k authenticator authorized = case auth_ of
  Just (THAuthServer {serverPrivKey = pk}, nonce) -> C.cbVerify k pk nonce authenticator authorized
  Nothing -> False

dummyVerifyCmd :: Maybe (THandleAuth 'TServer, C.CbNonce) -> ByteString -> TransmissionAuth -> Bool
dummyVerifyCmd auth_ authorized = \case
  TASignature (C.ASignature a s) -> C.verify' (dummySignKey a) s authorized
  TAAuthenticator s -> verifyCmdAuth auth_ dummyKeyX25519 s authorized

-- These dummy keys are used with `dummyVerify` function to mitigate timing attacks
-- by having the same time of the response whether a queue exists or nor, for all valid key/signature sizes
dummySignKey :: C.SignatureAlgorithm a => C.SAlgorithm a -> C.PublicKey a
dummySignKey = \case
  C.SEd25519 -> dummyKeyEd25519
  C.SEd448 -> dummyKeyEd448

dummyAuthKey :: Maybe TransmissionAuth -> C.APublicAuthKey
dummyAuthKey = \case
  Just (TASignature (C.ASignature a _)) -> case a of
    C.SEd25519 -> C.APublicAuthKey C.SEd25519 dummyKeyEd25519
    C.SEd448 -> C.APublicAuthKey C.SEd448 dummyKeyEd448
  _ -> C.APublicAuthKey C.SX25519 dummyKeyX25519

dummyKeyEd25519 :: C.PublicKey 'C.Ed25519
dummyKeyEd25519 = "MCowBQYDK2VwAyEA139Oqs4QgpqbAmB0o7rZf6T19ryl7E65k4AYe0kE3Qs="

dummyKeyEd448 :: C.PublicKey 'C.Ed448
dummyKeyEd448 = "MEMwBQYDK2VxAzoA6ibQc9XpkSLtwrf7PLvp81qW/etiumckVFImCMRdftcG/XopbOSaq9qyLhrgJWKOLyNrQPNVvpMA"

dummyKeyX25519 :: C.PublicKey 'C.X25519
dummyKeyX25519 = "MCowBQYDK2VuAyEA4JGSMYht18H4mas/jHeBwfcM7jLwNYJNOAhi2/g4RXg="

forkClient :: Client -> String -> M () -> M ()
forkClient Client {endThreads, endThreadSeq} label action = do
  tId <- atomically $ stateTVar endThreadSeq $ \next -> (next, next + 1)
  t <- forkIO $ do
    labelMyThread label
    action `finally` atomically (modifyTVar' endThreads $ IM.delete tId)
  mkWeakThreadId t >>= atomically . modifyTVar' endThreads . IM.insert tId

client :: THandleParams SMPVersion 'TServer -> Client -> Server -> M ()
client thParams' clnt@Client {clientId, subscriptions, ntfSubscriptions, rcvQ, sndQ, sessionId, procThreads} Server {subscribedQ, ntfSubscribedQ, subscribers, notifiers} = do
  labelMyThread . B.unpack $ "client $" <> encode sessionId <> " commands"
  forever $
    atomically (readTBQueue rcvQ)
      >>= mapM processCommand
      >>= mapM_ reply . L.nonEmpty . catMaybes . L.toList
  where
    reply :: MonadIO m => NonEmpty (Transmission BrokerMsg) -> m ()
    reply = atomically . writeTBQueue sndQ
    processProxiedCmd :: Transmission (Command 'ProxiedClient) -> M (Maybe (Transmission BrokerMsg))
    processProxiedCmd (corrId, EntityId sessId, command) = (corrId,EntityId sessId,) <$$> case command of
      PRXY srv auth -> ifM allowProxy getRelay (pure $ Just $ ERR $ PROXY BASIC_AUTH)
        where
          allowProxy = do
            ServerConfig {allowSMPProxy, newQueueBasicAuth} <- asks config
            pure $ allowSMPProxy && maybe True ((== auth) . Just) newQueueBasicAuth
          getRelay = do
            ProxyAgent {smpAgent = a} <- asks proxyAgent
            liftIO (getConnectedSMPServerClient a srv) >>= \case
              Just r -> Just <$> proxyServerResponse a r
              Nothing ->
                forkProxiedCmd $
                  liftIO (runExceptT (getSMPServerClient'' a srv) `catch` (pure . Left . PCEIOError))
                    >>= proxyServerResponse a
          proxyServerResponse :: SMPClientAgent -> Either SMPClientError (OwnServer, SMPClient) -> M BrokerMsg
          proxyServerResponse a smp_ = do
            ServerStats {pRelays, pRelaysOwn} <- asks serverStats
            let inc = mkIncProxyStats pRelays pRelaysOwn
            case smp_ of
              Right (own, smp) -> do
                inc own pRequests
                case proxyResp smp of
                  r@PKEY {} -> r <$ inc own pSuccesses
                  r -> r <$ inc own pErrorsCompat
              Left e -> do
                let own = isOwnServer a srv
                inc own pRequests
                inc own $ if temporaryClientError e then pErrorsConnect else pErrorsOther
                logWarn $ "Error connecting: " <> decodeLatin1 (strEncode $ host srv) <> " " <> tshow e
                pure . ERR $ smpProxyError e
            where
              proxyResp smp =
                let THandleParams {sessionId = srvSessId, thVersion, thServerVRange, thAuth} = thParams smp
                  in case compatibleVRange thServerVRange proxiedSMPRelayVRange of
                      -- Cap the destination relay version range to prevent client version fingerprinting.
                      -- See comment for proxiedSMPRelayVersion.
                      Just (Compatible vr) | thVersion >= sendingProxySMPVersion -> case thAuth of
                        Just THAuthClient {serverCertKey} -> PKEY srvSessId vr serverCertKey
                        Nothing -> ERR $ transportErr TENoServerAuth
                      _ -> ERR $ transportErr TEVersion
      PFWD fwdV pubKey encBlock -> do
        ProxyAgent {smpAgent = a} <- asks proxyAgent
        ServerStats {pMsgFwds, pMsgFwdsOwn} <- asks serverStats
        let inc = mkIncProxyStats pMsgFwds pMsgFwdsOwn
        liftIO (lookupSMPServerClient a sessId) >>= \case
          Just (own, smp) -> do
            inc own pRequests
            if v >= sendingProxySMPVersion
              then forkProxiedCmd $ do
                liftIO (runExceptT (forwardSMPTransmission smp corrId fwdV pubKey encBlock) `catch` (pure . Left . PCEIOError))  >>= \case
                  Right r -> PRES r <$ inc own pSuccesses
                  Left e -> ERR (smpProxyError e) <$ case e of
                    PCEProtocolError {} -> inc own pSuccesses
                    _ -> inc own pErrorsOther
              else Just (ERR $ transportErr TEVersion) <$ inc own pErrorsCompat
            where
              THandleParams {thVersion = v} = thParams smp
          Nothing -> inc False pRequests >> inc False pErrorsConnect $> Just (ERR $ PROXY NO_SESSION)
      where
        forkProxiedCmd :: M BrokerMsg -> M (Maybe BrokerMsg)
        forkProxiedCmd cmdAction = do
          bracket_ wait signal . forkClient clnt (B.unpack $ "client $" <> encode sessionId <> " proxy") $ do
            -- commands MUST be processed under a reasonable timeout or the client would halt
            cmdAction >>= \t -> reply [(corrId, EntityId sessId, t)]
          pure Nothing
          where
            wait = do
              ServerConfig {serverClientConcurrency} <- asks config
              atomically $ do
                used <- readTVar procThreads
                when (used >= serverClientConcurrency) retry
                writeTVar procThreads $! used + 1
            signal = atomically $ modifyTVar' procThreads (\t -> t - 1)
    transportErr :: TransportError -> ErrorType
    transportErr = PROXY . BROKER . TRANSPORT
    mkIncProxyStats :: MonadIO m => ProxyStats -> ProxyStats -> OwnServer -> (ProxyStats -> IORef Int) -> m ()
    mkIncProxyStats ps psOwn own sel = do
      incStat $ sel ps
      when own $ incStat $ sel psOwn
    processCommand :: (VerificationResult, Transmission Cmd) -> M (Maybe (Transmission BrokerMsg))
    processCommand (vRes, (corrId, entId, cmd)) = case cmd of
      Cmd SProxiedClient command -> processProxiedCmd (corrId, entId, command)
      Cmd SSender command -> Just <$> case command of
        SKEY sKey ->
          withQueue $ \QueueRec {sndSecure, recipientId} ->
            (corrId,entId,) <$> if sndSecure then secureQueue_ "SKEY" recipientId sKey else pure $ ERR AUTH
        SEND flags msgBody -> withQueue $ \qr -> sendMessage qr flags msgBody
<<<<<<< HEAD
        READ -> getDataBlob
        PING -> pure (corrId, "", PONG)
        RFWD encBlock -> (corrId, "",) <$> processForwardedCommand encBlock
=======
        PING -> pure (corrId, NoEntity, PONG)
        RFWD encBlock -> (corrId, NoEntity,) <$> processForwardedCommand encBlock
>>>>>>> a9e8d025
      Cmd SNotifier NSUB -> Just <$> subscribeNotifications
      Cmd SRecipient command -> do
        st <- asks queueStore
        Just <$> case command of
          NEW rKey dhKey auth subMode sndSecure ->
            ifM
              allowNew
              (createQueue st rKey dhKey subMode sndSecure)
              (pure (corrId, entId, ERR AUTH))
            where
              allowNew = do
                ServerConfig {allowNewQueues, newQueueBasicAuth} <- asks config
                pure $ allowNewQueues && maybe True ((== auth) . Just) newQueueBasicAuth
          SUB -> withQueue (`subscribeQueue` entId)
          GET -> withQueue getMessage
          ACK msgId -> withQueue (`acknowledgeMsg` msgId)
          KEY sKey ->
            withQueue $ \QueueRec {recipientId} ->
              (corrId,entId,) <$> secureQueue_ "KEY" recipientId sKey
          NKEY nKey dhKey -> addQueueNotifier_ st nKey dhKey
          NDEL -> deleteQueueNotifier_ st
          OFF -> suspendQueue_ st
          DEL -> delQueueAndMsgs st
          QUE -> withQueue getQueueInfo
          WRT key blob -> storeDataBlob key blob
          CLR -> deleteDataBlob
      where
        createQueue :: QueueStore -> RcvPublicAuthKey -> RcvPublicDhKey -> SubscriptionMode -> SenderCanSecure -> M (Transmission BrokerMsg)
        createQueue st recipientKey dhKey subMode sndSecure = time "NEW" $ do
          (rcvPublicDhKey, privDhKey) <- atomically . C.generateKeyPair =<< asks random
          let rcvDhSecret = C.dh' dhKey privDhKey
              qik (rcvId, sndId) = QIK {rcvId, sndId, rcvPublicDhKey, sndSecure}
              qRec (recipientId, senderId) =
                QueueRec
                  { recipientId,
                    senderId,
                    recipientKey,
                    rcvDhSecret,
                    senderKey = Nothing,
                    notifier = Nothing,
                    status = QueueActive,
                    sndSecure
                  }
          (corrId,entId,) <$> addQueueRetry 3 qik qRec
          where
            addQueueRetry ::
              Int -> ((RecipientId, SenderId) -> QueueIdsKeys) -> ((RecipientId, SenderId) -> QueueRec) -> M BrokerMsg
            addQueueRetry 0 _ _ = pure $ ERR INTERNAL
            addQueueRetry n qik qRec = do
              ids@(rId, _) <- getIds
              -- create QueueRec record with these ids and keys
              let qr = qRec ids
              liftIO (addQueue st qr) >>= \case
                Left DUPLICATE_ -> addQueueRetry (n - 1) qik qRec
                Left e -> pure $ ERR e
                Right () -> do
                  withLog (`logCreateQueue` qr)
                  stats <- asks serverStats
                  incStat $ qCreated stats
                  incStat $ qCount stats
                  case subMode of
                    SMOnlyCreate -> pure ()
                    SMSubscribe -> void $ subscribeQueue qr rId
                  pure $ IDS (qik ids)

            getIds :: M (RecipientId, SenderId)
            getIds = do
              n <- asks $ queueIdBytes . config
              liftM2 (,) (randomId n) (randomId n)

        secureQueue_ :: T.Text -> RecipientId -> SndPublicAuthKey -> M BrokerMsg
        secureQueue_ name rId sKey = time name $ do
          withLog $ \s -> logSecureQueue s rId sKey
          st <- asks queueStore
          stats <- asks serverStats
          incStat $ qSecured stats
          liftIO $ either ERR (const OK) <$> secureQueue st rId sKey

        addQueueNotifier_ :: QueueStore -> NtfPublicAuthKey -> RcvNtfPublicDhKey -> M (Transmission BrokerMsg)
        addQueueNotifier_ st notifierKey dhKey = time "NKEY" $ do
          (rcvPublicDhKey, privDhKey) <- atomically . C.generateKeyPair =<< asks random
          let rcvNtfDhSecret = C.dh' dhKey privDhKey
          (corrId,entId,) <$> addNotifierRetry 3 rcvPublicDhKey rcvNtfDhSecret
          where
            addNotifierRetry :: Int -> RcvNtfPublicDhKey -> RcvNtfDhSecret -> M BrokerMsg
            addNotifierRetry 0 _ _ = pure $ ERR INTERNAL
            addNotifierRetry n rcvPublicDhKey rcvNtfDhSecret = do
              notifierId <- randomId =<< asks (queueIdBytes . config)
              let ntfCreds = NtfCreds {notifierId, notifierKey, rcvNtfDhSecret}
              liftIO (addQueueNotifier st entId ntfCreds) >>= \case
                Left DUPLICATE_ -> addNotifierRetry (n - 1) rcvPublicDhKey rcvNtfDhSecret
                Left e -> pure $ ERR e
                Right _ -> do
                  withLog $ \s -> logAddNotifier s entId ntfCreds
                  incStat . ntfCreated =<< asks serverStats
                  pure $ NID notifierId rcvPublicDhKey

        deleteQueueNotifier_ :: QueueStore -> M (Transmission BrokerMsg)
        deleteQueueNotifier_ st = do
          withLog (`logDeleteNotifier` entId)
          liftIO (deleteQueueNotifier st entId) >>= \case
            Right () -> do
              -- Possibly, the same should be done if the queue is suspended, but currently we do not use it
              atomically $ writeTQueue ntfSubscribedQ (entId, clientId, False)
              incStat . ntfDeleted =<< asks serverStats
              pure ok
            Left e -> pure $ err e

        suspendQueue_ :: QueueStore -> M (Transmission BrokerMsg)
        suspendQueue_ st = do
          withLog (`logSuspendQueue` entId)
          okResp <$> liftIO (suspendQueue st entId)

        subscribeQueue :: QueueRec -> RecipientId -> M (Transmission BrokerMsg)
        subscribeQueue qr rId = do
          atomically (TM.lookup rId subscriptions) >>= \case
            Nothing -> newSub >>= deliver True
            Just s@Sub {subThread} -> do
              stats <- asks serverStats
              case subThread of
                ProhibitSub -> do
                  -- cannot use SUB in the same connection where GET was used
                  incStat $ qSubProhibited stats
                  pure (corrId, rId, ERR $ CMD PROHIBITED)
                _ -> do
                  incStat $ qSubDuplicate stats
                  atomically (tryTakeTMVar $ delivered s) >> deliver False s
          where
            newSub :: M Sub
            newSub = time "SUB newSub" . atomically $ do
              writeTQueue subscribedQ (rId, clientId, True)
              sub <- newSubscription NoSub
              TM.insert rId sub subscriptions
              pure sub
            deliver :: Bool -> Sub -> M (Transmission BrokerMsg)
            deliver inc sub = do
              q <- getStoreMsgQueue "SUB" rId
              msg_ <- liftIO $ tryPeekMsgIO q
              when (inc && isJust msg_) $
                incStat . qSub =<< asks serverStats
              deliverMessage "SUB" qr rId sub msg_

        -- clients that use GET are not added to server subscribers
        getMessage :: QueueRec -> M (Transmission BrokerMsg)
        getMessage qr = time "GET" $ do
          atomically (TM.lookup entId subscriptions) >>= \case
            Nothing ->
              atomically newSub >>= (`getMessage_` Nothing)
            Just s@Sub {subThread} ->
              case subThread of
                ProhibitSub ->
                  atomically (tryTakeTMVar $ delivered s)
                    >>= getMessage_ s
                -- cannot use GET in the same connection where there is an active subscription
                _ -> do
                  stats <- asks serverStats
                  incStat $ msgGetProhibited stats
                  pure (corrId, entId, ERR $ CMD PROHIBITED)
          where
            newSub :: STM Sub
            newSub = do
              s <- newProhibitedSub
              TM.insert entId s subscriptions
              pure s
            getMessage_ :: Sub -> Maybe MsgId -> M (Transmission BrokerMsg)
            getMessage_ s delivered_ = do
              q <- getStoreMsgQueue "GET" entId
              stats <- asks serverStats
              (statCnt, r) <-
                -- TODO split STM, use tryPeekMsgIO
                atomically $
                  tryPeekMsg q >>= \case
                    Just msg ->
                      let encMsg = encryptMsg qr msg
                          cnt = if isJust delivered_ then msgGetDuplicate else msgGet
                       in setDelivered s msg $> (cnt, (corrId, entId, MSG encMsg))
                    _ -> pure (msgGetNoMsg, (corrId, entId, OK))
              incStat $ statCnt stats
              pure r

        withQueue :: (QueueRec -> M (Transmission BrokerMsg)) -> M (Transmission BrokerMsg)
        withQueue action = case vRes of
          VRVerified (Just qr) -> action qr
          _ -> pure $ err INTERNAL

        subscribeNotifications :: M (Transmission BrokerMsg)
        subscribeNotifications = do
          statCount <-
            time "NSUB" . atomically $ do
              ifM
                (TM.member entId ntfSubscriptions)
                (pure ntfSubDuplicate)
                (newSub $> ntfSub)
          incStat . statCount =<< asks serverStats
          pure ok
          where
            newSub = do
              writeTQueue ntfSubscribedQ (entId, clientId, True)
              TM.insert entId () ntfSubscriptions

        acknowledgeMsg :: QueueRec -> MsgId -> M (Transmission BrokerMsg)
        acknowledgeMsg qr msgId = time "ACK" $ do
          liftIO (TM.lookupIO entId subscriptions) >>= \case
            Nothing -> pure $ err NO_MSG
            Just sub ->
              atomically (getDelivered sub) >>= \case
                Just st -> do
                  q <- getStoreMsgQueue "ACK" entId
                  case st of
                    ProhibitSub -> do
                      deletedMsg_ <- liftIO $ tryDelMsg q msgId
                      mapM_ (updateStats True) deletedMsg_
                      pure ok
                    _ -> do
                      (deletedMsg_, msg_) <- liftIO $ tryDelPeekMsg q msgId
                      mapM_ (updateStats False) deletedMsg_
                      deliverMessage "ACK" qr entId sub msg_
                _ -> pure $ err NO_MSG
          where
            getDelivered :: Sub -> STM (Maybe ServerSub)
            getDelivered Sub {delivered, subThread} = do
              tryTakeTMVar delivered $>>= \msgId' ->
                if msgId == msgId' || B.null msgId
                  then pure $ Just subThread
                  else putTMVar delivered msgId' $> Nothing
            updateStats :: Bool -> Message -> M ()
            updateStats isGet = \case
              MessageQuota {} -> pure ()
              Message {msgFlags} -> do
                stats <- asks serverStats
                incStat $ msgRecv stats
                when isGet $ incStat $ msgRecvGet stats
                liftIO $ atomicModifyIORef'_ (msgCount stats) (subtract 1)
                liftIO $ updatePeriodStats (activeQueues stats) entId
                when (notification msgFlags) $ do
                  incStat $ msgRecvNtf stats
                  liftIO $ updatePeriodStats (activeQueuesNtf stats) entId

        sendMessage :: QueueRec -> MsgFlags -> MsgBody -> M (Transmission BrokerMsg)
        sendMessage qr msgFlags msgBody
          | B.length msgBody > maxMessageLength thVersion = do
              stats <- asks serverStats
              incStat $ msgSentLarge stats
              pure $ err LARGE_MSG
          | otherwise = do
              stats <- asks serverStats
              case status qr of
                QueueOff -> do
                  incStat $ msgSentAuth stats
                  pure $ err AUTH
                QueueActive ->
                  case C.maxLenBS msgBody of
                    Left _ -> pure $ err LARGE_MSG
                    Right body -> do
                      msg_ <- time "SEND" $ do
                        q <- getStoreMsgQueue "SEND" $ recipientId qr
                        expireMessages q
                        liftIO . writeMsg q =<< mkMessage body
                      case msg_ of
                        Nothing -> do
                          incStat $ msgSentQuota stats
                          pure $ err QUOTA
                        Just (msg, wasEmpty) -> time "SEND ok" $ do
                          when wasEmpty $ liftIO $ tryDeliverMessage msg
                          when (notification msgFlags) $ do
                            mapM_ (`trySendNotification` msg) (notifier qr)
                            incStat $ msgSentNtf stats
                            liftIO $ updatePeriodStats (activeQueuesNtf stats) (recipientId qr)
                          incStat $ msgSent stats
                          incStat $ msgCount stats
                          liftIO $ updatePeriodStats (activeQueues stats) (recipientId qr)
                          pure ok
          where
            THandleParams {thVersion} = thParams'
            mkMessage :: C.MaxLenBS MaxMessageLen -> M Message
            mkMessage body = do
              msgId <- randomId' =<< asks (msgIdBytes . config)
              msgTs <- liftIO getSystemTime
              pure $! Message msgId msgTs msgFlags body

            expireMessages :: MsgQueue -> M ()
            expireMessages q = do
              msgExp <- asks $ messageExpiration . config
              old <- liftIO $ mapM expireBeforeEpoch msgExp
              deleted <- liftIO $ sum <$> mapM (deleteExpiredMsgs q) old
              when (deleted > 0) $ do
                stats <- asks serverStats
                liftIO $ atomicModifyIORef'_ (msgExpired stats) (+ deleted)

            -- The condition for delivery of the message is:
            -- - the queue was empty when the message was sent,
            -- - there is subscribed recipient,
            -- - no message was "delivered" that was not acknowledged.
            -- If the send queue of the subscribed client is not full the message is put there in the same transaction.
            -- If the queue is not full, then the thread is created where these checks are made:
            -- - it is the same subscribed client (in case it was reconnected it would receive message via SUB command)
            -- - nothing was delivered to this subscription (to avoid race conditions with the recipient).
            tryDeliverMessage :: Message -> IO ()
            tryDeliverMessage msg =
              -- the subscription is checked outside of STM to avoid transaction cost
              -- in case no client is subscribed.
              whenM (TM.memberIO rId subscribers) $
                atomically deliverToSub >>= mapM_ forkDeliver
              where
                rId = recipientId qr
                -- remove tryPeekMsg
                deliverToSub =
                  -- lookup has ot be in the same transaction,
                  -- so that if subscription ends, it re-evalutates
                  -- and delivery is cancelled -
                  -- the new client will receive message in response to SUB.
                  (TM.lookup rId subscribers >>= mapM readTVar)
                    $>>= \rc@Client {subscriptions = subs, sndQ = q} -> TM.lookup rId subs
                    $>>= \s@Sub {subThread, delivered} -> case subThread of
                      ProhibitSub -> pure Nothing
                      ServerSub st -> readTVar st >>= \case
                        NoSub ->
                          tryTakeTMVar delivered >>= \case
                            Just _ -> pure Nothing -- if a message was already delivered, should not deliver more
                            Nothing ->
                              ifM
                                (isFullTBQueue q)
                                (writeTVar st SubPending $> Just (rc, s, st))
                                (deliver q s $> Nothing)
                        _ -> pure Nothing
                deliver q s = do
                  let encMsg = encryptMsg qr msg
                  writeTBQueue q [(CorrId "", rId, MSG encMsg)]
                  void $ setDelivered s msg
                forkDeliver (rc@Client {sndQ = q}, s@Sub {delivered}, st) = do
                  t <- mkWeakThreadId =<< forkIO deliverThread
                  atomically $ modifyTVar' st $ \case
                    -- this case is needed because deliverThread can exit before it
                    SubPending -> SubThread t
                    st' -> st'
                  where
                    deliverThread = do
                      labelMyThread $ B.unpack ("client $" <> encode sessionId) <> " deliver/SEND"
                      -- lookup can be outside of STM transaction,
                      -- as long as the check that it is the same client is inside.
                      TM.lookupIO rId subscribers >>= mapM_ deliverIfSame
                    deliverIfSame rc' = time "deliver" . atomically $
                      whenM (sameClientId rc <$> readTVar rc') $
                        tryTakeTMVar delivered >>= \case
                          Just _ -> pure () -- if a message was already delivered, should not deliver more
                          Nothing -> do
                            -- a separate thread is needed because it blocks when client sndQ is full.
                            deliver q s
                            writeTVar st NoSub

            trySendNotification :: NtfCreds -> Message -> M ()
            trySendNotification NtfCreds {notifierId, rcvNtfDhSecret} msg = do
              stats <- asks serverStats
              liftIO (TM.lookupIO notifierId notifiers) >>= \case
                Nothing -> do
                  incStat $ msgNtfNoSub stats
                  logWarn "No notification subscription"
                Just ntfClnt -> do
                  let updateStats True = incStat $ msgNtfs stats
                      updateStats _ = do
                        incStat $ msgNtfLost stats
                        logWarn "Dropped message notification"
                  writeNtf notifierId msg rcvNtfDhSecret ntfClnt >>= mapM_ updateStats

            writeNtf :: NotifierId -> Message -> RcvNtfDhSecret -> TVar Client -> M (Maybe Bool)
            writeNtf nId msg rcvNtfDhSecret ntfClnt = case msg of
              Message {msgId, msgTs} -> Just <$> do
                (nmsgNonce, encNMsgMeta) <- mkMessageNotification msgId msgTs rcvNtfDhSecret
                -- must be in one STM transaction to avoid the queue becoming full between the check and writing
                atomically $ do
                  Client {sndQ = q} <- readTVar ntfClnt
                  ifM
                    (isFullTBQueue q)
                    (pure $ False)
                    (True <$ writeTBQueue q [(CorrId "", nId, NMSG nmsgNonce encNMsgMeta)])
              _ -> pure Nothing

            mkMessageNotification :: ByteString -> SystemTime -> RcvNtfDhSecret -> M (C.CbNonce, EncNMsgMeta)
            mkMessageNotification msgId msgTs rcvNtfDhSecret = do
              cbNonce <- atomically . C.randomCbNonce =<< asks random
              let msgMeta = NMsgMeta {msgId, msgTs}
                  encNMsgMeta = C.cbEncrypt rcvNtfDhSecret cbNonce (smpEncode msgMeta) 128
              pure . (cbNonce,) $ fromRight "" encNMsgMeta

        processForwardedCommand :: EncFwdTransmission -> M BrokerMsg
        processForwardedCommand (EncFwdTransmission s) = fmap (either ERR id) . runExceptT $ do
          THAuthServer {serverPrivKey, sessSecret'} <- maybe (throwE $ transportErr TENoServerAuth) pure (thAuth thParams')
          sessSecret <- maybe (throwE $ transportErr TENoServerAuth) pure sessSecret'
          let proxyNonce = C.cbNonce $ bs corrId
          s' <- liftEitherWith (const CRYPTO) $ C.cbDecryptNoPad sessSecret proxyNonce s
          FwdTransmission {fwdCorrId, fwdVersion, fwdKey, fwdTransmission = EncTransmission et} <- liftEitherWith (const $ CMD SYNTAX) $ smpDecode s'
          let clientSecret = C.dh' fwdKey serverPrivKey
              clientNonce = C.cbNonce $ bs fwdCorrId
          b <- liftEitherWith (const CRYPTO) $ C.cbDecrypt clientSecret clientNonce et
          let clntTHParams = smpTHParamsSetVersion fwdVersion thParams'
          -- only allowing single forwarded transactions
          t' <- case tParse clntTHParams b of
            t :| [] -> pure $ tDecodeParseValidate clntTHParams t
            _ -> throwE BLOCK
          let clntThAuth = Just $ THAuthServer {serverPrivKey, sessSecret' = Just clientSecret}
          -- process forwarded command
          r <-
            lift (rejectOrVerify clntThAuth t') >>= \case
              Left r -> pure r
              -- rejectOrVerify filters allowed commands, no need to repeat it here.
              -- INTERNAL is used because processCommand never returns Nothing for sender commands (could be extracted for better types).
              Right t''@(_, (corrId', entId', _)) -> fromMaybe (corrId', entId', ERR INTERNAL) <$> lift (processCommand t'')
          -- encode response
          r' <- case batchTransmissions (batch clntTHParams) (blockSize clntTHParams) [Right (Nothing, encodeTransmission clntTHParams r)] of
            [] -> throwE INTERNAL -- at least 1 item is guaranteed from NonEmpty/Right
            TBError _ _ : _ -> throwE BLOCK
            TBTransmission b' _ : _ -> pure b'
            TBTransmissions b' _ _ : _ -> pure b'
          -- encrypt to client
          r2 <- liftEitherWith (const BLOCK) $ EncResponse <$> C.cbEncrypt clientSecret (C.reverseNonce clientNonce) r' paddedProxiedTLength
          -- encrypt to proxy
          let fr = FwdResponse {fwdCorrId, fwdResponse = r2}
              r3 = EncFwdResponse $ C.cbEncryptNoPad sessSecret (C.reverseNonce proxyNonce) (smpEncode fr)
          stats <- asks serverStats
          incStat $ pMsgFwdsRecv stats
          pure $ RRES r3
          where
            rejectOrVerify :: Maybe (THandleAuth 'TServer) -> SignedTransmission ErrorType Cmd -> M (Either (Transmission BrokerMsg) (VerificationResult, Transmission Cmd))
            rejectOrVerify clntThAuth (tAuth, authorized, (corrId', entId', cmdOrError)) =
              case cmdOrError of
                Left e -> pure $ Left (corrId', entId', ERR e)
                Right cmd'
                  | allowed -> verified <$> verifyTransmission ((,C.cbNonce (bs corrId')) <$> clntThAuth) tAuth authorized entId' cmd'
                  | otherwise -> pure $ Left (corrId', entId', ERR $ CMD PROHIBITED)
                  where
                    allowed = case cmd' of
                      Cmd SSender SEND {} -> True
                      Cmd SSender (SKEY _) -> True
                      Cmd SSender READ -> True
                      _ -> False
                    verified = \case
                      VRFailed -> Left (corrId', entId', ERR AUTH)
                      vRes' -> Right (vRes', (corrId', entId', cmd'))

        deliverMessage :: T.Text -> QueueRec -> RecipientId -> Sub -> Maybe Message -> M (Transmission BrokerMsg)
        deliverMessage name qr rId s@Sub {subThread} msg_ = time (name <> " deliver") . atomically $
          case subThread of
            ProhibitSub -> pure resp
            _ -> case msg_ of
              Just msg ->
                let encMsg = encryptMsg qr msg
                 in setDelivered s msg $> (corrId, rId, MSG encMsg)
              _ -> pure resp
          where
            resp = (corrId, rId, OK)

        time :: MonadIO m => T.Text -> m a -> m a
        time name = timed name entId

        encryptMsg :: QueueRec -> Message -> RcvMessage
        encryptMsg qr msg = encrypt . encodeRcvMsgBody $ case msg of
          Message {msgFlags, msgBody} -> RcvMsgBody {msgTs = msgTs', msgFlags, msgBody}
          MessageQuota {} -> RcvMsgQuota msgTs'
          where
            encrypt :: KnownNat i => C.MaxLenBS i -> RcvMessage
            encrypt body = RcvMessage msgId' . EncRcvMsgBody $ C.cbEncryptMaxLenBS (rcvDhSecret qr) (C.cbNonce msgId') body
            msgId' = messageId msg
            msgTs' = messageTs msg

        setDelivered :: Sub -> Message -> STM Bool
        setDelivered s msg = tryPutTMVar (delivered s) $! messageId msg

        getStoreMsgQueue :: T.Text -> RecipientId -> M MsgQueue
        getStoreMsgQueue name rId = time (name <> " getMsgQueue") $ do
          ms <- asks msgStore
          quota <- asks $ msgQueueQuota . config
          liftIO $ getMsgQueue ms rId quota

        delQueueAndMsgs :: QueueStore -> M (Transmission BrokerMsg)
        delQueueAndMsgs st = do
          withLog (`logDeleteQueue` entId)
          ms <- asks msgStore
          liftIO (deleteQueue st entId $>>= \q -> delMsgQueue ms entId $> Right q) >>= \case
            Right q -> do
              -- Possibly, the same should be done if the queue is suspended, but currently we do not use it
              atomically $ writeTQueue subscribedQ (entId, clientId, False)
              forM_ (notifierId <$> notifier q) $ \nId ->
                atomically $ writeTQueue ntfSubscribedQ (nId, clientId, False)
              updateDeletedStats q
              pure ok
            Left e -> pure $ err e

        getQueueInfo :: QueueRec -> M (Transmission BrokerMsg)
        getQueueInfo QueueRec {senderKey, notifier} = do
          q <- getStoreMsgQueue "getQueueInfo" entId
          qiSub <- liftIO $ TM.lookupIO entId subscriptions >>= mapM mkQSub
          qiSize <- liftIO $ getQueueSize q
          qiMsg <- liftIO $ toMsgInfo <$$> tryPeekMsgIO q
          let info = QueueInfo {qiSnd = isJust senderKey, qiNtf = isJust notifier, qiSub, qiSize, qiMsg}
          pure (corrId, entId, INFO info)
          where
            mkQSub Sub {subThread, delivered} = do
              qSubThread <- case subThread of
                ServerSub t -> do
                  st <- readTVarIO t
                  pure $ case st of
                    NoSub -> QNoSub
                    SubPending -> QSubPending
                    SubThread _ -> QSubThread
                ProhibitSub -> pure QProhibitSub
              qDelivered <- atomically $ decodeLatin1 . encode <$$> tryReadTMVar delivered
              pure QSub {qSubThread, qDelivered}

        storeDataBlob :: DataPublicAuthKey -> DataBlob -> M (Transmission BrokerMsg)
        storeDataBlob dataKey dataBlob
          | B.length (dataBody dataBlob) > e2eEncMessageLength = pure $ err LARGE_MSG
          | otherwise = do
              atomically . TM.insert entId d =<< asks dataStore
              withLog' dataLog (`logCreateBlob` d)
              pure ok
          where
            d = DataRec {dataId = entId, dataKey, dataBlob}

        deleteDataBlob :: M (Transmission BrokerMsg)
        deleteDataBlob = do
          atomically . TM.delete entId =<< asks dataStore
          withLog' dataLog (`logDeleteBlob` entId)
          pure ok

        getDataBlob :: M (Transmission BrokerMsg)
        getDataBlob = case vRes of
          VRVerifiedData (Just DataRec {dataBlob}) -> 
            case thAuth thParams' of
              Nothing -> pure $ err $ transportErr TENoServerAuth
              Just THAuthServer {serverPrivKey} -> case X25519.publicKey entId of
                CE.CryptoFailed _ -> pure $ err AUTH
                CE.CryptoPassed k -> do
                  let secret = C.dh' (C.PublicKeyX25519 k) serverPrivKey
                      nonce = C.cbNonce $ bs corrId
                      THandleParams {thVersion} = thParams'
                  pure . (corrId,entId,) $
                    case C.cbEncrypt secret nonce (smpEncode dataBlob) (maxMessageLength thVersion) of
                      Left _ -> ERR CRYPTO
                      Right encBlob -> DATA encBlob
          _ -> pure $ err INTERNAL

        ok :: Transmission BrokerMsg
        ok = (corrId, entId, OK)

        err :: ErrorType -> Transmission BrokerMsg
        err e = (corrId, entId, ERR e)

        okResp :: Either ErrorType () -> Transmission BrokerMsg
        okResp = either err $ const ok

updateDeletedStats :: QueueRec -> M ()
updateDeletedStats q = do
  stats <- asks serverStats
  let delSel = if isNothing (senderKey q) then qDeletedNew else qDeletedSecured
  incStat $ delSel stats
  incStat $ qDeletedAll stats
  incStat $ qCount stats

incStat :: MonadIO m => IORef Int -> m ()
incStat r = liftIO $ atomicModifyIORef'_ r (+ 1)
{-# INLINE incStat #-}

withLog :: (StoreLog 'WriteMode -> IO a) -> M ()
withLog = withLog' storeLog
{-# INLINE withLog #-}

withLog' :: (Env -> Maybe (StoreLog 'WriteMode)) -> (StoreLog 'WriteMode -> IO a) -> M ()
withLog' sel action = liftIO . mapM_ action =<< asks sel

timed :: MonadIO m => T.Text -> RecipientId -> m a -> m a
timed name (EntityId qId) a = do
  t <- liftIO getSystemTime
  r <- a
  t' <- liftIO getSystemTime
  let int = diff t t'
  when (int > sec) . logDebug $ T.unwords [name, tshow $ encode qId, tshow int]
  pure r
  where
    diff t t' = (systemSeconds t' - systemSeconds t) * sec + fromIntegral (systemNanoseconds t' - systemNanoseconds t)
    sec = 1000_000000

randomId' :: Int -> M ByteString
randomId' n = atomically . C.randomBytes n =<< asks random

randomId :: Int -> M EntityId
randomId = fmap EntityId . randomId'
{-# INLINE randomId #-}

saveServerMessages :: Bool -> M ()
saveServerMessages keepMsgs = asks (storeMsgsFile . config) >>= mapM_ saveMessages
  where
    saveMessages f = do
      logInfo $ "saving messages to file " <> T.pack f
      ms <- asks msgStore
      liftIO . withFile f WriteMode $ \h ->
        readTVarIO ms >>= mapM_ (saveQueueMsgs h) . M.assocs
      logInfo "messages saved"
      where
        saveQueueMsgs h (rId, q) = BLD.hPutBuilder h . encodeMessages rId =<< atomically (getMessages $ msgQueue q)
        getMessages = if keepMsgs then snapshotTQueue else flushTQueue
        snapshotTQueue q = do
          msgs <- flushTQueue q
          mapM_ (writeTQueue q) msgs
          pure msgs
        encodeMessages rId = mconcat . map (\msg -> BLD.byteString (strEncode $ MLRv3 rId msg) <> BLD.char8 '\n')

restoreServerMessages :: M Int
restoreServerMessages =
  asks (storeMsgsFile . config) >>= \case
    Just f -> ifM (doesFileExist f) (restoreMessages f) (pure 0)
    Nothing -> pure 0
  where
    restoreMessages f = do
      logInfo $ "restoring messages from file " <> T.pack f
      ms <- asks msgStore
      quota <- asks $ msgQueueQuota . config
      old_ <- asks (messageExpiration . config) $>>= (liftIO . fmap Just . expireBeforeEpoch)
      runExceptT (liftIO (LB.readFile f) >>= foldM (\expired -> restoreMsg expired ms quota old_) 0 . LB.lines) >>= \case
        Left e -> do
          logError . T.pack $ "error restoring messages: " <> e
          liftIO exitFailure
        Right expired -> do
          renameFile f $ f <> ".bak"
          logInfo "messages restored"
          pure expired
      where
        restoreMsg !expired ms quota old_ s' = do
          MLRv3 rId msg <- liftEither . first (msgErr "parsing") $ strDecode s
          addToMsgQueue rId msg
          where
            s = LB.toStrict s'
            addToMsgQueue rId msg = do
              q <- liftIO $ getMsgQueue ms rId quota
              (isExpired, logFull) <- liftIO $ case msg of
                Message {msgTs}
                  | maybe True (systemSeconds msgTs >=) old_ -> (False,) . isNothing <$> writeMsg q msg
                  | otherwise -> pure (True, False)
                MessageQuota {} -> writeMsg q msg $> (False, False)
              when logFull . logError . decodeLatin1 $ "message queue " <> strEncode rId <> " is full, message not restored: " <> strEncode (messageId msg)
              pure $ if isExpired then expired + 1 else expired
            msgErr :: Show e => String -> e -> String
            msgErr op e = op <> " error (" <> show e <> "): " <> B.unpack (B.take 100 s)

saveServerStats :: M ()
saveServerStats =
  asks (serverStatsBackupFile . config)
    >>= mapM_ (\f -> asks serverStats >>= liftIO . getServerStatsData >>= liftIO . saveStats f)
  where
    saveStats f stats = do
      logInfo $ "saving server stats to file " <> T.pack f
      B.writeFile f $ strEncode stats
      logInfo "server stats saved"

restoreServerStats :: Int -> M ()
restoreServerStats expiredWhileRestoring = asks (serverStatsBackupFile . config) >>= mapM_ restoreStats
  where
    restoreStats f = whenM (doesFileExist f) $ do
      logInfo $ "restoring server stats from file " <> T.pack f
      liftIO (strDecode <$> B.readFile f) >>= \case
        Right d@ServerStatsData {_qCount = statsQCount} -> do
          s <- asks serverStats
          _qCount <- fmap M.size . readTVarIO . queues =<< asks queueStore
          _msgCount <- liftIO . foldM (\(!n) q -> (n +) <$> getQueueSize q) 0 =<< readTVarIO =<< asks msgStore
          liftIO $ setServerStats s d {_qCount, _msgCount, _msgExpired = _msgExpired d + expiredWhileRestoring}
          renameFile f $ f <> ".bak"
          logInfo "server stats restored"
          when (_qCount /= statsQCount) $ logWarn $ "Queue count differs: stats: " <> tshow statsQCount <> ", store: " <> tshow _qCount
          logInfo $ "Restored " <> tshow _msgCount <> " messages in " <> tshow _qCount <> " queues"
        Left e -> do
          logInfo $ "error restoring server stats: " <> T.pack e
          liftIO exitFailure<|MERGE_RESOLUTION|>--- conflicted
+++ resolved
@@ -44,12 +44,8 @@
 import Control.Monad.IO.Unlift
 import Control.Monad.Reader
 import Control.Monad.Trans.Except
-<<<<<<< HEAD
 import qualified Crypto.PubKey.Curve25519 as X25519
 import qualified Crypto.Error as CE
-import Crypto.Random
-=======
->>>>>>> a9e8d025
 import Control.Monad.STM (retry)
 import Data.Bifunctor (first)
 import Data.ByteString.Base64 (encode)
@@ -739,10 +735,7 @@
     write sndQ errs
     write rcvQ cmds
   where
-<<<<<<< HEAD
-    cmdAction :: ServerStats -> SignedTransmission ErrorType Cmd -> M (Either (Transmission BrokerMsg) (VerificationResult, Transmission Cmd))
-=======
-    updateBatchStats :: ServerStats -> [(Maybe QueueRec, Transmission Cmd)] -> M ()
+    updateBatchStats :: ServerStats -> [(VerificationResult, Transmission Cmd)] -> M ()
     updateBatchStats stats = \case
       (_, (_, _, (Cmd _ cmd))) : _ -> do
         let sel_ = case cmd of
@@ -753,8 +746,7 @@
               _ -> Nothing
         mapM_ (\sel -> incStat $ sel stats) sel_
       [] -> pure ()
-    cmdAction :: ServerStats -> SignedTransmission ErrorType Cmd -> M (Either (Transmission BrokerMsg) (Maybe QueueRec, Transmission Cmd))
->>>>>>> a9e8d025
+    cmdAction :: ServerStats -> SignedTransmission ErrorType Cmd -> M (Either (Transmission BrokerMsg) (VerificationResult, Transmission Cmd))
     cmdAction stats (tAuth, authorized, (corrId, entId, cmdOrError)) =
       case cmdOrError of
         Left e -> pure $ Left (corrId, entId, ERR e)
@@ -837,7 +829,7 @@
     -- SEND will be accepted without authorization before the queue is secured with KEY or SKEY command
     Cmd SSender (SKEY k) -> verifyQueue (\q -> Just q `verifiedWith` k) <$> get SSender
     Cmd SSender SEND {} -> verifyQueue (\q -> Just q `verified` maybe (isNothing tAuth) verify (senderKey q)) <$> get SSender
-    Cmd SSender READ -> maybe VRFailed (VRVerifiedData . Just) <$> getData (C.sha256Hash entId)
+    Cmd SSender READ -> maybe VRFailed (VRVerifiedData . Just) <$> getData (EntityId $ C.sha256Hash $ unEntityId entId)
     Cmd SSender PING -> pure $ VRVerified Nothing
     Cmd SSender RFWD {} -> pure $ VRVerified Nothing
     -- NSUB will not be accepted without authorization
@@ -854,13 +846,9 @@
     get :: DirectParty p => SParty p -> M (Either ErrorType QueueRec)
     get party = do
       st <- asks queueStore
-<<<<<<< HEAD
-      atomically $ getQueue st party entId
+      liftIO $ getQueue st party entId
     getData :: BlobId -> M (Maybe DataRec)
     getData blobId = atomically . TM.lookup blobId =<< asks dataStore
-=======
-      liftIO $ getQueue st party queueId
->>>>>>> a9e8d025
 
 verifyCmdAuthorization :: Maybe (THandleAuth 'TServer, C.CbNonce) -> Maybe TransmissionAuth -> ByteString -> C.APublicAuthKey -> Bool
 verifyCmdAuthorization auth_ tAuth authorized key = maybe False (verify key) tAuth
@@ -1013,14 +1001,9 @@
           withQueue $ \QueueRec {sndSecure, recipientId} ->
             (corrId,entId,) <$> if sndSecure then secureQueue_ "SKEY" recipientId sKey else pure $ ERR AUTH
         SEND flags msgBody -> withQueue $ \qr -> sendMessage qr flags msgBody
-<<<<<<< HEAD
         READ -> getDataBlob
-        PING -> pure (corrId, "", PONG)
-        RFWD encBlock -> (corrId, "",) <$> processForwardedCommand encBlock
-=======
         PING -> pure (corrId, NoEntity, PONG)
         RFWD encBlock -> (corrId, NoEntity,) <$> processForwardedCommand encBlock
->>>>>>> a9e8d025
       Cmd SNotifier NSUB -> Just <$> subscribeNotifications
       Cmd SRecipient command -> do
         st <- asks queueStore
@@ -1550,7 +1533,7 @@
           VRVerifiedData (Just DataRec {dataBlob}) -> 
             case thAuth thParams' of
               Nothing -> pure $ err $ transportErr TENoServerAuth
-              Just THAuthServer {serverPrivKey} -> case X25519.publicKey entId of
+              Just THAuthServer {serverPrivKey} -> case X25519.publicKey $ unEntityId entId of
                 CE.CryptoFailed _ -> pure $ err AUTH
                 CE.CryptoPassed k -> do
                   let secret = C.dh' (C.PublicKeyX25519 k) serverPrivKey

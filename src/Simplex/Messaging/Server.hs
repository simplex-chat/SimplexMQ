{-# LANGUAGE DataKinds #-}
{-# LANGUAGE DuplicateRecordFields #-}
{-# LANGUAGE FlexibleContexts #-}
{-# LANGUAGE GADTs #-}
{-# LANGUAGE KindSignatures #-}
{-# LANGUAGE LambdaCase #-}
{-# LANGUAGE NamedFieldPuns #-}
{-# LANGUAGE NumericUnderscores #-}
{-# LANGUAGE OverloadedStrings #-}
{-# LANGUAGE RankNTypes #-}
{-# LANGUAGE ScopedTypeVariables #-}
{-# LANGUAGE TupleSections #-}

-- |
-- Module      : Simplex.Messaging.Server
-- Copyright   : (c) simplex.chat
-- License     : AGPL-3
--
-- Maintainer  : chat@simplex.chat
-- Stability   : experimental
-- Portability : non-portable
--
-- This module defines SMP protocol server with in-memory persistence
-- and optional append only log of SMP queue records.
--
-- See https://github.com/simplex-chat/simplexmq/blob/master/protocol/simplex-messaging.md
module Simplex.Messaging.Server
  ( runSMPServer,
    runSMPServerBlocking,
    disconnectTransport,
    verifyCmdSignature,
    dummyVerifyCmd,
  )
where

import Control.Logger.Simple
import Control.Monad
import Control.Monad.Except
import Control.Monad.IO.Unlift
import Control.Monad.Reader
import Crypto.Random
import Data.ByteString.Char8 (ByteString)
import qualified Data.ByteString.Char8 as B
import Data.Functor (($>))
import Data.List (intercalate)
import qualified Data.Map.Strict as M
import Data.Maybe (isNothing)
import qualified Data.Set as S
import qualified Data.Text as T
import Data.Time.Clock (UTCTime (..), diffTimeToPicoseconds, getCurrentTime)
import Data.Time.Clock.System (SystemTime (..), getSystemTime)
import Data.Type.Equality
import Network.Socket (ServiceName)
import qualified Simplex.Messaging.Crypto as C
import Simplex.Messaging.Protocol
import Simplex.Messaging.Server.Env.STM
import Simplex.Messaging.Server.Expiration
import Simplex.Messaging.Server.MsgStore
import Simplex.Messaging.Server.MsgStore.STM (MsgQueue)
import Simplex.Messaging.Server.QueueStore
import Simplex.Messaging.Server.QueueStore.STM (QueueStore)
import Simplex.Messaging.Server.StoreLog
import Simplex.Messaging.TMap (TMap)
import qualified Simplex.Messaging.TMap as TM
import Simplex.Messaging.Transport
import Simplex.Messaging.Transport.Server
import Simplex.Messaging.Util
import System.Mem.Weak (deRefWeak)
import UnliftIO.Concurrent
import UnliftIO.Exception
import UnliftIO.IO
import UnliftIO.STM

-- | Runs an SMP server using passed configuration.
--
-- See a full server here: https://github.com/simplex-chat/simplexmq/blob/master/apps/smp-server/Main.hs
runSMPServer :: (MonadRandom m, MonadUnliftIO m) => ServerConfig -> m ()
runSMPServer cfg = do
  started <- newEmptyTMVarIO
  runSMPServerBlocking started cfg

-- | Runs an SMP server using passed configuration with signalling.
--
-- This function uses passed TMVar to signal when the server is ready to accept TCP requests (True)
-- and when it is disconnected from the TCP socket once the server thread is killed (False).
runSMPServerBlocking :: (MonadRandom m, MonadUnliftIO m) => TMVar Bool -> ServerConfig -> m ()
runSMPServerBlocking started cfg = newEnv cfg >>= runReaderT (smpServer started)

smpServer :: forall m. (MonadUnliftIO m, MonadReader Env m) => TMVar Bool -> m ()
smpServer started = do
  s <- asks server
  cfg@ServerConfig {transports} <- asks config
  raceAny_
    ( serverThread s subscribedQ subscribers subscriptions cancelSub :
      serverThread s ntfSubscribedQ notifiers ntfSubscriptions (\_ -> pure ()) :
      map runServer transports <> expireMessagesThread_ cfg <> serverStatsThread_ cfg
    )
    `finally` withLog closeStoreLog
  where
    runServer :: (ServiceName, ATransport) -> m ()
    runServer (tcpPort, ATransport t) = do
      serverParams <- asks tlsServerParams
      runTransportServer started tcpPort serverParams (runClient t)

    serverThread ::
      forall s.
      Server ->
      (Server -> TBQueue (QueueId, Client)) ->
      (Server -> TMap QueueId Client) ->
      (Client -> TMap QueueId s) ->
      (s -> m ()) ->
      m ()
    serverThread s subQ subs clientSubs unsub = forever $ do
      atomically updateSubscribers
        $>>= endPreviousSubscriptions
        >>= mapM_ unsub
      where
        updateSubscribers :: STM (Maybe (QueueId, Client))
        updateSubscribers = do
          (qId, clnt) <- readTBQueue $ subQ s
          let clientToBeNotified = \c' ->
                if sameClientSession clnt c'
                  then pure Nothing
                  else do
                    yes <- readTVar $ connected c'
                    pure $ if yes then Just (qId, c') else Nothing
          TM.lookupInsert qId clnt (subs s) $>>= clientToBeNotified
        endPreviousSubscriptions :: (QueueId, Client) -> m (Maybe s)
        endPreviousSubscriptions (qId, c) = do
          void . forkIO . atomically $
            writeTBQueue (sndQ c) (CorrId "", qId, END)
          atomically $ TM.lookupDelete qId (clientSubs c)

    expireMessagesThread_ :: ServerConfig -> [m ()]
    expireMessagesThread_ ServerConfig {messageExpiration = Just msgExp} = [expireMessages msgExp]
    expireMessagesThread_ _ = []

    expireMessages :: ExpirationConfig -> m ()
    expireMessages expCfg = do
      ms <- asks msgStore
      quota <- asks $ msgQueueQuota . config
      let interval = checkInterval expCfg * 1000000
      forever $ do
        threadDelay interval
        old <- liftIO $ expireBeforeEpoch expCfg
        rIds <- M.keysSet <$> readTVarIO ms
        forM_ rIds $ \rId ->
          atomically (getMsgQueue ms rId quota)
            >>= atomically . (`deleteExpiredMsgs` old)

    serverStatsThread_ :: ServerConfig -> [m ()]
    serverStatsThread_ ServerConfig {logStatsInterval = Just interval, logStatsStartTime} =
      [logServerStats logStatsStartTime interval]
    serverStatsThread_ _ = []

    logServerStats :: Int -> Int -> m ()
    logServerStats startAt logInterval = do
      initialDelay <- (startAt -) . fromIntegral . (`div` 1000000_000000) . diffTimeToPicoseconds . utctDayTime <$> liftIO getCurrentTime
      logInfo $ "fromTime,qCreated,qSecured,qDeleted,msgSent,msgRecv,msgQueues"
      threadDelay $ 1000000 * (initialDelay + if initialDelay < 0 then 86400 else 0)
      ServerStats {fromTime, qCreated, qSecured, qDeleted, msgSent, msgRecv, msgQueues} <- asks serverStats
      let interval = 1000000 * logInterval
      forever $ do
        ts <- liftIO getCurrentTime
        fromTime' <- atomically $ swapTVar fromTime ts
        qCreated' <- atomically $ swapTVar qCreated 0
        qSecured' <- atomically $ swapTVar qSecured 0
        qDeleted' <- atomically $ swapTVar qDeleted 0
        msgSent' <- atomically $ swapTVar msgSent 0
        msgRecv' <- atomically $ swapTVar msgRecv 0
        msgQueues' <- atomically $ S.size <$> swapTVar msgQueues S.empty
        logInfo . T.pack $ intercalate "," [show fromTime', show qCreated', show qSecured', show qDeleted', show msgSent', show msgRecv', show msgQueues']
        threadDelay interval

    runClient :: Transport c => TProxy c -> c -> m ()
    runClient _ h = do
      kh <- asks serverIdentity
      liftIO (runExceptT $ smpServerHandshake h kh) >>= \case
        Right th -> runClientTransport th
        Left _ -> pure ()

runClientTransport :: (Transport c, MonadUnliftIO m, MonadReader Env m) => THandle c -> m ()
runClientTransport th@THandle {sessionId} = do
  q <- asks $ tbqSize . config
  ts <- liftIO getSystemTime
  c <- atomically $ newClient q sessionId ts
  s <- asks server
  expCfg <- asks $ inactiveClientExpiration . config
  raceAny_ ([send th c, client c s, receive th c] <> disconnectThread_ c expCfg)
    `finally` clientDisconnected c
  where
    disconnectThread_ c (Just expCfg) = [disconnectTransport th c activeAt expCfg]
    disconnectThread_ _ _ = []

clientDisconnected :: (MonadUnliftIO m, MonadReader Env m) => Client -> m ()
clientDisconnected c@Client {subscriptions, connected} = do
  atomically $ writeTVar connected False
  subs <- readTVarIO subscriptions
  mapM_ cancelSub subs
  atomically $ writeTVar subscriptions M.empty
  cs <- asks $ subscribers . server
  atomically . mapM_ (\rId -> TM.update deleteCurrentClient rId cs) $ M.keys subs
  where
    deleteCurrentClient :: Client -> Maybe Client
    deleteCurrentClient c'
      | sameClientSession c c' = Nothing
      | otherwise = Just c'

sameClientSession :: Client -> Client -> Bool
sameClientSession Client {sessionId} Client {sessionId = s'} = sessionId == s'

<<<<<<< HEAD
cancelSub :: MonadUnliftIO m => TVar Sub -> m ()
cancelSub sub =
  readTVarIO sub >>= \case
    Sub {subThread = SubThread t} -> killThread t
    _ -> return ()
=======
cancelSub :: MonadUnliftIO m => Sub -> m ()
cancelSub = \case
  Sub {subThread = SubThread t} -> liftIO $ deRefWeak t >>= mapM_ killThread
  _ -> return ()
>>>>>>> 7736ef85

receive :: (Transport c, MonadUnliftIO m, MonadReader Env m) => THandle c -> Client -> m ()
receive th Client {rcvQ, sndQ, activeAt} = forever $ do
  (sig, signed, (corrId, queueId, cmdOrError)) <- tGet th
  atomically . writeTVar activeAt =<< liftIO getSystemTime
  case cmdOrError of
    Left e -> write sndQ (corrId, queueId, ERR e)
    Right cmd -> do
      verified <- verifyTransmission sig signed queueId cmd
      if verified
        then write rcvQ (corrId, queueId, cmd)
        else write sndQ (corrId, queueId, ERR AUTH)
  where
    write q t = atomically $ writeTBQueue q t

send :: (Transport c, MonadUnliftIO m) => THandle c -> Client -> m ()
send h@THandle {thVersion = v} Client {sndQ, sessionId, activeAt} = forever $ do
  t <- atomically $ readTBQueue sndQ
  -- TODO the line below can return Left, but we ignore it and do not disconnect the client
  void . liftIO $ tPut h (Nothing, encodeTransmission v sessionId t)
  atomically . writeTVar activeAt =<< liftIO getSystemTime

disconnectTransport :: (Transport c, MonadUnliftIO m) => THandle c -> client -> (client -> TVar SystemTime) -> ExpirationConfig -> m ()
disconnectTransport THandle {connection} c activeAt expCfg = do
  let interval = checkInterval expCfg * 1000000
  forever . liftIO $ do
    threadDelay interval
    old <- expireBeforeEpoch expCfg
    ts <- readTVarIO $ activeAt c
    when (systemSeconds ts < old) $ closeConnection connection

verifyTransmission ::
  forall m. (MonadUnliftIO m, MonadReader Env m) => Maybe C.ASignature -> ByteString -> QueueId -> Cmd -> m Bool
verifyTransmission sig_ signed queueId cmd = do
  case cmd of
    Cmd SRecipient (NEW k _) -> pure $ verifyCmdSignature sig_ signed k
    Cmd SRecipient _ -> verifyCmd SRecipient $ verifyCmdSignature sig_ signed . recipientKey
    Cmd SSender SEND {} -> verifyCmd SSender $ verifyMaybe . senderKey
    Cmd SSender PING -> pure True
    Cmd SNotifier NSUB -> verifyCmd SNotifier $ verifyMaybe . fmap snd . notifier
  where
    verifyCmd :: SParty p -> (QueueRec -> Bool) -> m Bool
    verifyCmd party f = do
      st <- asks queueStore
      q <- atomically $ getQueue st party queueId
      pure $ either (const $ maybe False (dummyVerifyCmd signed) sig_ `seq` False) f q
    verifyMaybe :: Maybe C.APublicVerifyKey -> Bool
    verifyMaybe = maybe (isNothing sig_) $ verifyCmdSignature sig_ signed

verifyCmdSignature :: Maybe C.ASignature -> ByteString -> C.APublicVerifyKey -> Bool
verifyCmdSignature sig_ signed key = maybe False (verify key) sig_
  where
    verify :: C.APublicVerifyKey -> C.ASignature -> Bool
    verify (C.APublicVerifyKey a k) sig@(C.ASignature a' s) =
      case (testEquality a a', C.signatureSize k == C.signatureSize s) of
        (Just Refl, True) -> C.verify' k s signed
        _ -> dummyVerifyCmd signed sig `seq` False

dummyVerifyCmd :: ByteString -> C.ASignature -> Bool
dummyVerifyCmd signed (C.ASignature _ s) = C.verify' (dummyPublicKey s) s signed

-- These dummy keys are used with `dummyVerify` function to mitigate timing attacks
-- by having the same time of the response whether a queue exists or nor, for all valid key/signature sizes
dummyPublicKey :: C.Signature a -> C.PublicKey a
dummyPublicKey = \case
  C.SignatureEd25519 _ -> dummyKeyEd25519
  C.SignatureEd448 _ -> dummyKeyEd448

dummyKeyEd25519 :: C.PublicKey 'C.Ed25519
dummyKeyEd25519 = "MCowBQYDK2VwAyEA139Oqs4QgpqbAmB0o7rZf6T19ryl7E65k4AYe0kE3Qs="

dummyKeyEd448 :: C.PublicKey 'C.Ed448
dummyKeyEd448 = "MEMwBQYDK2VxAzoA6ibQc9XpkSLtwrf7PLvp81qW/etiumckVFImCMRdftcG/XopbOSaq9qyLhrgJWKOLyNrQPNVvpMA"

client :: forall m. (MonadUnliftIO m, MonadReader Env m) => Client -> Server -> m ()
client clnt@Client {subscriptions, ntfSubscriptions, rcvQ, sndQ} Server {subscribedQ, ntfSubscribedQ, notifiers} =
  forever $
    atomically (readTBQueue rcvQ)
      >>= processCommand
      >>= atomically . writeTBQueue sndQ
  where
    processCommand :: Transmission Cmd -> m (Transmission BrokerMsg)
    processCommand (corrId, queueId, cmd) = do
      st <- asks queueStore
      case cmd of
        Cmd SSender command ->
          case command of
            SEND flags msgBody -> sendMessage st flags msgBody
            PING -> pure (corrId, "", PONG)
        Cmd SNotifier NSUB -> subscribeNotifications
        Cmd SRecipient command ->
          case command of
            NEW rKey dhKey ->
              ifM
                (asks $ allowNewQueues . config)
                (createQueue st rKey dhKey)
                (pure (corrId, queueId, ERR AUTH))
            SUB -> subscribeQueue queueId
            GET -> getMessage
            ACK msgId -> acknowledgeMsg msgId
            KEY sKey -> secureQueue_ st sKey
            NKEY nKey -> addQueueNotifier_ st nKey
            OFF -> suspendQueue_ st
            DEL -> delQueueAndMsgs st
      where
        createQueue :: QueueStore -> RcvPublicVerifyKey -> RcvPublicDhKey -> m (Transmission BrokerMsg)
        createQueue st recipientKey dhKey = do
          (rcvPublicDhKey, privDhKey) <- liftIO C.generateKeyPair'
          let rcvDhSecret = C.dh' dhKey privDhKey
              qik (rcvId, sndId) = QIK {rcvId, sndId, rcvPublicDhKey}
              qRec (recipientId, senderId) =
                QueueRec
                  { recipientId,
                    senderId,
                    recipientKey,
                    rcvDhSecret,
                    senderKey = Nothing,
                    notifier = Nothing,
                    status = QueueActive
                  }
          (corrId,queueId,) <$> addQueueRetry 3 qik qRec
          where
            addQueueRetry ::
              Int -> ((RecipientId, SenderId) -> QueueIdsKeys) -> ((RecipientId, SenderId) -> QueueRec) -> m BrokerMsg
            addQueueRetry 0 _ _ = pure $ ERR INTERNAL
            addQueueRetry n qik qRec = do
              ids@(rId, _) <- getIds
              -- create QueueRec record with these ids and keys
              atomically (addQueue st $ qRec ids) >>= \case
                Left DUPLICATE_ -> addQueueRetry (n - 1) qik qRec
                Left e -> pure $ ERR e
                Right _ -> do
                  withLog (`logCreateById` rId)
                  stats <- asks serverStats
                  atomically $ modifyTVar (qCreated stats) (+ 1)
                  subscribeQueue rId $> IDS (qik ids)

            logCreateById :: StoreLog 'WriteMode -> RecipientId -> IO ()
            logCreateById s rId =
              atomically (getQueue st SRecipient rId) >>= \case
                Right q -> logCreateQueue s q
                _ -> pure ()

            getIds :: m (RecipientId, SenderId)
            getIds = do
              n <- asks $ queueIdBytes . config
              liftM2 (,) (randomId n) (randomId n)

        secureQueue_ :: QueueStore -> SndPublicVerifyKey -> m (Transmission BrokerMsg)
        secureQueue_ st sKey = do
          withLog $ \s -> logSecureQueue s queueId sKey
          stats <- asks serverStats
          atomically $ modifyTVar (qSecured stats) (+ 1)
          atomically $ (corrId,queueId,) . either ERR (const OK) <$> secureQueue st queueId sKey

        addQueueNotifier_ :: QueueStore -> NtfPublicVerifyKey -> m (Transmission BrokerMsg)
        addQueueNotifier_ st nKey = (corrId,queueId,) <$> addNotifierRetry 3
          where
            addNotifierRetry :: Int -> m BrokerMsg
            addNotifierRetry 0 = pure $ ERR INTERNAL
            addNotifierRetry n = do
              nId <- randomId =<< asks (queueIdBytes . config)
              atomically (addQueueNotifier st queueId nId nKey) >>= \case
                Left DUPLICATE_ -> addNotifierRetry $ n - 1
                Left e -> pure $ ERR e
                Right _ -> do
                  withLog $ \s -> logAddNotifier s queueId nId nKey
                  pure $ NID nId

        suspendQueue_ :: QueueStore -> m (Transmission BrokerMsg)
        suspendQueue_ st = do
          withLog (`logDeleteQueue` queueId)
          okResp <$> atomically (suspendQueue st queueId)

        subscribeQueue :: RecipientId -> m (Transmission BrokerMsg)
        subscribeQueue rId =
          atomically (TM.lookup rId subscriptions) >>= \case
            Nothing ->
              atomically newSub >>= deliver
            Just sub ->
              readTVarIO sub >>= \case
                Sub {subThread = ProhibitSub} ->
                  -- cannot use SUB in the same connection where GET was used
                  pure (corrId, rId, ERR $ CMD PROHIBITED)
                s ->
                  atomically (tryTakeTMVar $ delivered s) >> deliver sub
          where
            newSub :: STM (TVar Sub)
            newSub = do
              writeTBQueue subscribedQ (rId, clnt)
              sub <- newTVar =<< newSubscription NoSub
              TM.insert rId sub subscriptions
              pure sub
            deliver :: TVar Sub -> m (Transmission BrokerMsg)
            deliver sub = do
              q <- getStoreMsgQueue rId
              msg_ <- atomically $ tryPeekMsg q
              deliverMessage rId sub q msg_

        getMessage :: m (Transmission BrokerMsg)
        getMessage =
          atomically (TM.lookup queueId subscriptions) >>= \case
            Nothing ->
              atomically newSub >>= getMessage_
            Just sub ->
              readTVarIO sub >>= \case
                s@Sub {subThread = ProhibitSub} ->
                  atomically (tryTakeTMVar $ delivered s)
                    >> getMessage_ s
                -- cannot use GET in the same connection where there is an active subscription
                _ -> pure (corrId, queueId, ERR $ CMD PROHIBITED)
          where
            newSub :: STM Sub
            newSub = do
              s <- newSubscription ProhibitSub
              sub <- newTVar s
              TM.insert queueId sub subscriptions
              pure s
            getMessage_ :: Sub -> m (Transmission BrokerMsg)
            getMessage_ s = do
              q <- getStoreMsgQueue queueId
              atomically $
                tryPeekMsg q >>= \case
                  Just msg -> setDelivered s msg $> (corrId, queueId, msgCmd msg)
                  _ -> pure (corrId, queueId, ERR NO_MSG)

        subscribeNotifications :: m (Transmission BrokerMsg)
        subscribeNotifications = atomically $ do
          unlessM (TM.member queueId ntfSubscriptions) $ do
            writeTBQueue ntfSubscribedQ (queueId, clnt)
            TM.insert queueId () ntfSubscriptions
          pure ok

        acknowledgeMsg :: MsgId -> m (Transmission BrokerMsg)
        acknowledgeMsg msgId = do
          atomically (TM.lookup queueId subscriptions) >>= \case
            Nothing -> pure $ err NO_MSG
            Just sub ->
              atomically (getDelivered sub) >>= \case
                Just s -> do
                  q <- getStoreMsgQueue queueId
                  case s of
                    Sub {subThread = ProhibitSub} -> do
                      msgDeleted <- atomically $ tryDelMsg q msgId
                      when msgDeleted updateStats
                      pure ok
                    _ -> do
                      (msgDeleted, msg_) <- atomically $ tryDelPeekMsg q msgId
                      when msgDeleted updateStats
                      deliverMessage queueId sub q msg_
                _ -> pure $ err NO_MSG
          where
            getDelivered :: TVar Sub -> STM (Maybe Sub)
            getDelivered sub = do
              s@Sub {delivered} <- readTVar sub
              tryTakeTMVar delivered $>>= \msgId' ->
                if B.null msgId || msgId == msgId'
                  then pure $ Just s
                  else putTMVar delivered msgId' $> Nothing
            updateStats :: m ()
            updateStats = do
              stats <- asks serverStats
              atomically $ modifyTVar (msgRecv stats) (+ 1)
              atomically $ modifyTVar (msgQueues stats) (S.insert queueId)

        sendMessage :: QueueStore -> MsgFlags -> MsgBody -> m (Transmission BrokerMsg)
        sendMessage st flags msgBody
          | B.length msgBody > maxMessageLength = pure $ err LARGE_MSG
          | otherwise = do
            qr <- atomically $ getQueue st SSender queueId
            either (return . err) storeMessage qr
          where
            storeMessage :: QueueRec -> m (Transmission BrokerMsg)
            storeMessage qr = case status qr of
              QueueOff -> return $ err AUTH
              QueueActive ->
                mkMessage >>= \case
                  Left _ -> pure $ err LARGE_MSG
                  Right msg -> do
                    ms <- asks msgStore
                    ServerConfig {messageExpiration, msgQueueQuota} <- asks config
                    old <- liftIO $ mapM expireBeforeEpoch messageExpiration
                    resp@(_, _, sent) <- atomically $ do
                      q <- getMsgQueue ms (recipientId qr) msgQueueQuota
                      mapM_ (deleteExpiredMsgs q) old
                      ifM (isFull q) (pure $ err QUOTA) $ do
                        trySendNotification
                        writeMsg q msg
                        pure ok
                    when (sent == OK) $ do
                      stats <- asks serverStats
                      atomically $ modifyTVar (msgSent stats) (+ 1)
                      atomically $ modifyTVar (msgQueues stats) (S.insert $ recipientId qr)
                    pure resp
              where
                mkMessage :: m (Either C.CryptoError Message)
                mkMessage = do
                  msgId <- randomId =<< asks (msgIdBytes . config)
                  ts <- liftIO getSystemTime
                  let c = C.cbEncrypt (rcvDhSecret qr) (C.cbNonce msgId) msgBody (maxMessageLength + 2)
                  pure $ Message msgId ts flags <$> c

                trySendNotification :: STM ()
                trySendNotification =
                  forM_ (notifier qr) $ \(nId, _) ->
                    mapM_ (writeNtf nId) =<< TM.lookup nId notifiers

                writeNtf :: NotifierId -> Client -> STM ()
                writeNtf nId Client {sndQ = q} =
                  unlessM (isFullTBQueue sndQ) $
                    writeTBQueue q (CorrId "", nId, NMSG)

        deliverMessage :: RecipientId -> TVar Sub -> MsgQueue -> Maybe Message -> m (Transmission BrokerMsg)
        deliverMessage rId sub q msg_ =
          readTVarIO sub >>= \case
            s@Sub {subThread = NoSub} ->
              case msg_ of
                Just msg -> atomically (setDelivered s msg) $> (corrId, rId, msgCmd msg)
                _ -> forkSub $> ok
            _ -> pure ok
          where
<<<<<<< HEAD
            forkSub :: m ()
            forkSub = do
              atomically . modifyTVar sub $ \s -> s {subThread = SubPending}
              t <- forkIO subscriber
              atomically . modifyTVar sub $ \case
=======
            forkSub :: MsgQueue -> m ()
            forkSub q = do
              atomically . setSub $ \s -> s {subThread = SubPending}
              t <- mkWeakThreadId =<< forkIO (subscriber q)
              atomically . setSub $ \case
>>>>>>> 7736ef85
                s@Sub {subThread = SubPending} -> s {subThread = SubThread t}
                s -> s

            subscriber :: m ()
            subscriber = atomically $ do
              msg <- peekMsg q
              writeTBQueue sndQ (CorrId "", rId, msgCmd msg)
              s <- readTVar sub
              void $ setDelivered s msg
              writeTVar sub s {subThread = NoSub}

        setDelivered :: Sub -> Message -> STM Bool
        setDelivered s Message {msgId} = tryPutTMVar (delivered s) msgId

        getStoreMsgQueue :: RecipientId -> m MsgQueue
        getStoreMsgQueue rId = do
          ms <- asks msgStore
          quota <- asks $ msgQueueQuota . config
          atomically $ getMsgQueue ms rId quota

        msgCmd :: Message -> BrokerMsg
        msgCmd Message {msgId, ts, msgFlags, msgBody} = MSG msgId ts msgFlags msgBody

        delQueueAndMsgs :: QueueStore -> m (Transmission BrokerMsg)
        delQueueAndMsgs st = do
          withLog (`logDeleteQueue` queueId)
          ms <- asks msgStore
          stats <- asks serverStats
          atomically $ modifyTVar (qDeleted stats) (+ 1)
          atomically $
            deleteQueue st queueId >>= \case
              Left e -> pure $ err e
              Right _ -> delMsgQueue ms queueId $> ok

        ok :: Transmission BrokerMsg
        ok = (corrId, queueId, OK)

        err :: ErrorType -> Transmission BrokerMsg
        err e = (corrId, queueId, ERR e)

        okResp :: Either ErrorType () -> Transmission BrokerMsg
        okResp = either err $ const ok

withLog :: (MonadUnliftIO m, MonadReader Env m) => (StoreLog 'WriteMode -> IO a) -> m ()
withLog action = do
  env <- ask
  liftIO . mapM_ action $ storeLog (env :: Env)

randomId :: (MonadUnliftIO m, MonadReader Env m) => Int -> m ByteString
randomId n = do
  gVar <- asks idsDrg
  atomically (C.pseudoRandomBytes n gVar)<|MERGE_RESOLUTION|>--- conflicted
+++ resolved
@@ -209,18 +209,11 @@
 sameClientSession :: Client -> Client -> Bool
 sameClientSession Client {sessionId} Client {sessionId = s'} = sessionId == s'
 
-<<<<<<< HEAD
 cancelSub :: MonadUnliftIO m => TVar Sub -> m ()
 cancelSub sub =
   readTVarIO sub >>= \case
-    Sub {subThread = SubThread t} -> killThread t
+    Sub {subThread = SubThread t} -> liftIO $ deRefWeak t >>= mapM_ killThread
     _ -> return ()
-=======
-cancelSub :: MonadUnliftIO m => Sub -> m ()
-cancelSub = \case
-  Sub {subThread = SubThread t} -> liftIO $ deRefWeak t >>= mapM_ killThread
-  _ -> return ()
->>>>>>> 7736ef85
 
 receive :: (Transport c, MonadUnliftIO m, MonadReader Env m) => THandle c -> Client -> m ()
 receive th Client {rcvQ, sndQ, activeAt} = forever $ do
@@ -542,19 +535,11 @@
                 _ -> forkSub $> ok
             _ -> pure ok
           where
-<<<<<<< HEAD
             forkSub :: m ()
             forkSub = do
               atomically . modifyTVar sub $ \s -> s {subThread = SubPending}
-              t <- forkIO subscriber
+              t <- mkWeakThreadId =<< forkIO subscriber
               atomically . modifyTVar sub $ \case
-=======
-            forkSub :: MsgQueue -> m ()
-            forkSub q = do
-              atomically . setSub $ \s -> s {subThread = SubPending}
-              t <- mkWeakThreadId =<< forkIO (subscriber q)
-              atomically . setSub $ \case
->>>>>>> 7736ef85
                 s@Sub {subThread = SubPending} -> s {subThread = SubThread t}
                 s -> s
 

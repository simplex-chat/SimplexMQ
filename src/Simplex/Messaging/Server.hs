{-# LANGUAGE BangPatterns #-}
{-# LANGUAGE CPP #-}
{-# LANGUAGE DataKinds #-}
{-# LANGUAGE DuplicateRecordFields #-}
{-# LANGUAGE FlexibleContexts #-}
{-# LANGUAGE GADTs #-}
{-# LANGUAGE KindSignatures #-}
{-# LANGUAGE LambdaCase #-}
{-# LANGUAGE NamedFieldPuns #-}
{-# LANGUAGE NumericUnderscores #-}
{-# LANGUAGE OverloadedLists #-}
{-# LANGUAGE OverloadedStrings #-}
{-# LANGUAGE RankNTypes #-}
{-# LANGUAGE ScopedTypeVariables #-}
{-# LANGUAGE TupleSections #-}

-- |
-- Module      : Simplex.Messaging.Server
-- Copyright   : (c) simplex.chat
-- License     : AGPL-3
--
-- Maintainer  : chat@simplex.chat
-- Stability   : experimental
-- Portability : non-portable
--
-- This module defines SMP protocol server with in-memory persistence
-- and optional append only log of SMP queue records.
--
-- See https://github.com/simplex-chat/simplexmq/blob/master/protocol/simplex-messaging.md
module Simplex.Messaging.Server
  ( runSMPServer,
    runSMPServerBlocking,
    importMessages,
    exportMessages,
    printMessageStats,
    disconnectTransport,
    verifyCmdAuthorization,
    dummyVerifyCmd,
    randomId,
    AttachHTTP,
    MessageStats (..),
  )
where

import Control.Concurrent.STM (throwSTM)
import Control.Logger.Simple
import Control.Monad
import Control.Monad.Except
import Control.Monad.IO.Unlift
import Control.Monad.Reader
import Control.Monad.Trans.Except
import Control.Monad.STM (retry)
import Data.Bifunctor (first)
import Data.ByteString.Base64 (encode)
import qualified Data.ByteString.Builder as BLD
import Data.ByteString.Char8 (ByteString)
import qualified Data.ByteString.Char8 as B
import qualified Data.ByteString.Lazy.Char8 as LB
import Data.Dynamic (toDyn)
import Data.Either (fromRight, partitionEithers)
import Data.Functor (($>))
import Data.IORef
import Data.Int (Int64)
import qualified Data.IntMap.Strict as IM
import qualified Data.IntSet as IS
import Data.List (foldl', intercalate, mapAccumR)
import Data.List.NonEmpty (NonEmpty (..), (<|))
import qualified Data.List.NonEmpty as L
import qualified Data.Map.Strict as M
import Data.Maybe (catMaybes, fromMaybe, isJust, isNothing)
import Data.Semigroup (Sum (..))
import qualified Data.Text as T
import Data.Text.Encoding (decodeLatin1)
import qualified Data.Text.IO as T
import Data.Time.Clock (UTCTime (..), diffTimeToPicoseconds, getCurrentTime)
import Data.Time.Clock.System (SystemTime (..), getSystemTime)
import Data.Time.Format.ISO8601 (iso8601Show)
import Data.Type.Equality
import Data.Typeable (cast)
import GHC.Conc.Signal
import GHC.IORef (atomicSwapIORef)
import GHC.Stats (getRTSStats)
import GHC.TypeLits (KnownNat)
import Network.Socket (ServiceName, Socket, socketToHandle)
import qualified Network.TLS as TLS
import Numeric.Natural (Natural)
import Simplex.Messaging.Agent.Lock
import Simplex.Messaging.Client (ProtocolClient (thParams), ProtocolClientError (..), SMPClient, SMPClientError, forwardSMPTransmission, smpProxyError, temporaryClientError)
import Simplex.Messaging.Client.Agent (OwnServer, SMPClientAgent (..), SMPClientAgentEvent (..), closeSMPClientAgent, getSMPServerClient'', isOwnServer, lookupSMPServerClient, getConnectedSMPServerClient)
import qualified Simplex.Messaging.Crypto as C
import Simplex.Messaging.Encoding
import Simplex.Messaging.Encoding.String
import Simplex.Messaging.Protocol
import Simplex.Messaging.Server.Control
import Simplex.Messaging.Server.Env.STM as Env
import Simplex.Messaging.Server.Expiration
import Simplex.Messaging.Server.MsgStore
import Simplex.Messaging.Server.MsgStore.Journal (JournalMsgStore, JournalQueue, closeMsgQueue)
import Simplex.Messaging.Server.MsgStore.STM
import Simplex.Messaging.Server.MsgStore.Types
import Simplex.Messaging.Server.NtfStore
import Simplex.Messaging.Server.Prometheus
import Simplex.Messaging.Server.QueueStore
import Simplex.Messaging.Server.QueueStore.QueueInfo
import Simplex.Messaging.Server.Stats
import Simplex.Messaging.TMap (TMap)
import qualified Simplex.Messaging.TMap as TM
import Simplex.Messaging.Transport
import Simplex.Messaging.Transport.Buffer (trimCR)
import Simplex.Messaging.Transport.Server
import Simplex.Messaging.Util
import Simplex.Messaging.Version
import System.Exit (exitFailure)
import System.IO (hPrint, hPutStrLn, hSetNewlineMode, universalNewlineMode)
import System.Mem.Weak (deRefWeak)
import UnliftIO (timeout)
import UnliftIO.Concurrent
import UnliftIO.Directory (doesFileExist, renameFile)
import UnliftIO.Exception
import UnliftIO.IO
import UnliftIO.STM
#if MIN_VERSION_base(4,18,0)
import Data.List (sort)
import GHC.Conc (listThreads, threadStatus)
import GHC.Conc.Sync (threadLabel)
#endif

-- | Runs an SMP server using passed configuration.
--
-- See a full server here: https://github.com/simplex-chat/simplexmq/blob/master/apps/smp-server/Main.hs
runSMPServer :: ServerConfig -> Maybe AttachHTTP -> IO ()
runSMPServer cfg attachHTTP_ = do
  started <- newEmptyTMVarIO
  runSMPServerBlocking started cfg attachHTTP_

-- | Runs an SMP server using passed configuration with signalling.
--
-- This function uses passed TMVar to signal when the server is ready to accept TCP requests (True)
-- and when it is disconnected from the TCP socket once the server thread is killed (False).
runSMPServerBlocking :: TMVar Bool -> ServerConfig -> Maybe AttachHTTP -> IO ()
runSMPServerBlocking started cfg attachHTTP_ = newEnv cfg >>= runReaderT (smpServer started cfg attachHTTP_)

type M a = ReaderT Env IO a
type AttachHTTP = Socket -> TLS.Context -> IO ()

data MessageStats = MessageStats
  { storedMsgsCount :: Int,
    expiredMsgsCount :: Int,
    storedQueues :: Int
  }

instance Monoid MessageStats where
  mempty = MessageStats 0 0 0
  {-# INLINE mempty #-}

instance Semigroup MessageStats where
  MessageStats a b c <> MessageStats x y z = MessageStats (a + x) (b + y) (c + z)
  {-# INLINE (<>) #-}

newMessageStats :: MessageStats
newMessageStats = MessageStats 0 0 0

smpServer :: TMVar Bool -> ServerConfig -> Maybe AttachHTTP -> M ()
smpServer started cfg@ServerConfig {transports, transportConfig = tCfg} attachHTTP_ = do
  s <- asks server
  pa <- asks proxyAgent
  msgStats_ <- processServerMessages
  ntfStats <- restoreServerNtfs
  liftIO $ mapM_ (printMessageStats "messages") msgStats_
  liftIO $ printMessageStats "notifications" ntfStats
  restoreServerStats msgStats_ ntfStats
  raceAny_
    ( serverThread s "server subscribedQ" subscribedQ subscribers subClients pendingSubEvents subscriptions cancelSub
        : serverThread s "server ntfSubscribedQ" ntfSubscribedQ Env.notifiers ntfSubClients pendingNtfSubEvents ntfSubscriptions (\_ -> pure ())
        : deliverNtfsThread s
        : sendPendingEvtsThread s
        : receiveFromProxyAgent pa
        : expireNtfsThread cfg
        : sigIntHandlerThread
        : map runServer transports
            <> expireMessagesThread_ cfg
            <> serverStatsThread_ cfg
            <> prometheusMetricsThread_ cfg
            <> controlPortThread_ cfg
    )
    `finally` stopServer s
  where
    runServer :: (ServiceName, ATransport, AddHTTP) -> M ()
    runServer (tcpPort, ATransport t, addHTTP) = do
      smpCreds <- asks tlsServerCreds
      httpCreds_ <- asks httpServerCreds
      ss <- liftIO newSocketState
      asks sockets >>= atomically . (`modifyTVar'` ((tcpPort, ss) :))
      serverSignKey <- either fail pure $ fromTLSCredentials smpCreds
      env <- ask
      liftIO $ case (httpCreds_, attachHTTP_) of
        (Just httpCreds, Just attachHTTP) | addHTTP ->
          runTransportServerState_ ss started tcpPort defaultSupportedParamsHTTPS chooseCreds (Just combinedALPNs) tCfg $ \s h ->
            case cast h of
              Just TLS {tlsContext} | maybe False (`elem` httpALPN) (getSessionALPN h) -> labelMyThread "https client" >> attachHTTP s tlsContext
              _ -> runClient serverSignKey t h `runReaderT` env
          where
            chooseCreds = maybe smpCreds (\_host -> httpCreds)
            combinedALPNs = supportedSMPHandshakes <> httpALPN
            httpALPN :: [ALPN]
            httpALPN = ["h2", "http/1.1"]
        _ ->
          runTransportServerState ss started tcpPort defaultSupportedParams smpCreds (Just supportedSMPHandshakes) tCfg $ \h -> runClient serverSignKey t h `runReaderT` env
    fromTLSCredentials (_, pk) = C.x509ToPrivate (pk, []) >>= C.privKey

    sigIntHandlerThread :: M ()
    sigIntHandlerThread = do
      flagINT <- newEmptyTMVarIO
      let sigINT = 2 -- CONST_SIGINT value
          sigIntAction = \_ptr -> atomically $ void $ tryPutTMVar flagINT ()
          sigIntHandler = Just (sigIntAction, toDyn ())
      void $ liftIO $ setHandler sigINT sigIntHandler
      atomically $ readTMVar flagINT
      logInfo "Received SIGINT, stopping server..."

    stopServer :: Server -> M ()
    stopServer s = do
      asks serverActive >>= atomically . (`writeTVar` False)
      logInfo "Saving server state..."
      withLock' (savingLock s) "final" $ saveServer True >> closeServer
      logInfo "Server stopped"

    saveServer :: Bool -> M ()
    saveServer drainMsgs = do
      ams@(AMS _ ms) <- asks msgStore
      liftIO $ saveServerMessages drainMsgs ams >> closeMsgStore ms
      saveServerNtfs
      saveServerStats

    closeServer :: M ()
    closeServer = asks (smpAgent . proxyAgent) >>= liftIO . closeSMPClientAgent

    serverThread ::
      forall s.
      Server ->
      String ->
      (Server -> TQueue (QueueId, ClientId, Subscribed)) ->
      (Server -> TMap QueueId (TVar AClient)) ->
      (Server -> TVar (IM.IntMap AClient)) ->
      (Server -> TVar (IM.IntMap (NonEmpty (QueueId, Subscribed)))) ->
      (forall st. Client st -> TMap QueueId s) ->
      (s -> IO ()) ->
      M ()
    serverThread s label subQ subs subClnts pendingEvts clientSubs unsub = do
      labelMyThread label
      cls <- asks clients
      liftIO . forever $
        (atomically (readTQueue $ subQ s) >>= atomically . updateSubscribers cls)
          $>>= endPreviousSubscriptions
          >>= mapM_ unsub
      where
        updateSubscribers :: TVar (IM.IntMap (Maybe AClient)) -> (QueueId, ClientId, Subscribed) -> STM (Maybe ((QueueId, Subscribed), AClient))
        updateSubscribers cls (qId, clntId, subscribed) =
          -- Client lookup by ID is in the same STM transaction.
          -- In case client disconnects during the transaction,
          -- it will be re-evaluated, and the client won't be stored as subscribed.
          (readTVar cls >>= updateSub . IM.lookup clntId)
            $>>= clientToBeNotified
          where
            ss = subs s
            updateSub = \case
              Just (Just clnt)
                | subscribed -> do
                    modifyTVar' (subClnts s) $ IM.insert clntId clnt -- add client to server's subscribed cients
                    TM.lookup qId ss >>= -- insert subscribed and current client
                      maybe
                        (newTVar clnt >>= \cv -> TM.insert qId cv ss $> Nothing)
                        (\cv -> Just <$> swapTVar cv clnt)
                | otherwise -> do
                    removeWhenNoSubs clnt
                    TM.lookupDelete qId ss >>= mapM readTVar
              -- This case catches Just Nothing - it cannot happen here.
              -- Nothing is there only before client thread is started.
              _ -> TM.lookup qId ss >>= mapM readTVar -- do not insert client if it is already disconnected, but send END to any other client
            clientToBeNotified ac@(AClient _ c')
              | clntId == clientId c' = pure Nothing
              | otherwise = (\yes -> if yes then Just ((qId, subscribed), ac) else Nothing) <$> readTVar (connected c')
        endPreviousSubscriptions :: ((QueueId, Subscribed), AClient) -> IO (Maybe s)
        endPreviousSubscriptions (qEvt@(qId, _), ac@(AClient _ c)) = do
          atomically $ modifyTVar' (pendingEvts s) $ IM.alter (Just . maybe [qEvt] (qEvt <|)) (clientId c)
          atomically $ do
            sub <- TM.lookupDelete qId (clientSubs c)
            removeWhenNoSubs ac $> sub
        -- remove client from server's subscribed cients
        removeWhenNoSubs (AClient _ c) = whenM (null <$> readTVar (clientSubs c)) $ modifyTVar' (subClnts s) $ IM.delete (clientId c)

    deliverNtfsThread :: Server -> M ()
    deliverNtfsThread Server {ntfSubClients} = do
      ntfInt <- asks $ ntfDeliveryInterval . config
      NtfStore ns <- asks ntfStore
      stats <- asks serverStats
      liftIO $ forever $ do
        threadDelay ntfInt
        readTVarIO ntfSubClients >>= mapM_ (deliverNtfs ns stats)
      where
        deliverNtfs ns stats (AClient _ Client {clientId, ntfSubscriptions, sndQ, connected}) =
          whenM (currentClient readTVarIO) $ do
            subs <- readTVarIO ntfSubscriptions
            ntfQs <- M.assocs . M.filterWithKey (\nId _ -> M.member nId subs) <$> readTVarIO ns
            tryAny (atomically $ flushSubscribedNtfs ntfQs) >>= \case
              Right len -> updateNtfStats len
              Left e -> logDebug $ "NOTIFICATIONS: cancelled for client #" <> tshow clientId <> ", reason: " <> tshow e
          where
            flushSubscribedNtfs :: [(NotifierId, TVar [MsgNtf])] -> STM Int
            flushSubscribedNtfs ntfQs = do
              ts_ <- foldM addNtfs [] ntfQs
              forM_ (L.nonEmpty ts_) $ \ts -> do
                let cancelNtfs s = throwSTM $ userError $ s <> ", " <> show (length ts_) <> " ntfs kept"
                unlessM (currentClient readTVar) $ cancelNtfs "not current client"
                whenM (isFullTBQueue sndQ) $ cancelNtfs "sending queue full"
                writeTBQueue sndQ ts
              pure $ length ts_
            currentClient :: Monad m => (forall a. TVar a -> m a) -> m Bool
            currentClient rd = (&&) <$> rd connected <*> (IM.member clientId <$> rd ntfSubClients)
            addNtfs :: [Transmission BrokerMsg] -> (NotifierId, TVar [MsgNtf]) -> STM [Transmission BrokerMsg]
            addNtfs acc (nId, v) =
              readTVar v >>= \case
                [] -> pure acc
                ntfs -> do
                  writeTVar v []
                  pure $ foldl' (\acc' ntf -> nmsg nId ntf : acc') acc ntfs -- reverses, to order by time
            nmsg nId MsgNtf {ntfNonce, ntfEncMeta} = (CorrId "", nId, NMSG ntfNonce ntfEncMeta)
            updateNtfStats 0 = pure ()
            updateNtfStats len = liftIO $ do
              atomicModifyIORef'_ (ntfCount stats) (subtract len)
              atomicModifyIORef'_ (msgNtfs stats) (+ len)
              atomicModifyIORef'_ (msgNtfsB stats) (+ (len `div` 80 + 1)) -- up to 80 NMSG in the batch

    sendPendingEvtsThread :: Server -> M ()
    sendPendingEvtsThread s = do
      endInt <- asks $ pendingENDInterval . config
      cls <- asks clients
      forever $ do
        threadDelay endInt
        sendPending cls $ pendingSubEvents s
        sendPending cls $ pendingNtfSubEvents s
      where
        sendPending cls ref = do
          ends <- atomically $ swapTVar ref IM.empty
          unless (null ends) $ forM_ (IM.assocs ends) $ \(cId, qEvts) ->
            mapM_ (queueEvts qEvts) . join . IM.lookup cId =<< readTVarIO cls
        queueEvts qEvts (AClient _ c@Client {connected, sndQ = q}) =
          whenM (readTVarIO connected) $ do
            sent <- atomically $ ifM (isFullTBQueue q) (pure False) (writeTBQueue q ts $> True)
            if sent
              then updateEndStats
              else -- if queue is full it can block
                forkClient c ("sendPendingEvtsThread.queueEvts") $
                  atomically (writeTBQueue q ts) >> updateEndStats
          where
            ts = L.map (\(qId, subscribed) -> (CorrId "", qId, evt subscribed)) qEvts
            evt True = END
            evt False = DELD
            -- this accounts for both END and DELD events
            updateEndStats = do
              stats <- asks serverStats
              let len = L.length qEvts
              when (len > 0) $ liftIO $ do
                atomicModifyIORef'_ (qSubEnd stats) (+ len)
                atomicModifyIORef'_ (qSubEndB stats) (+ (len `div` 255 + 1)) -- up to 255 ENDs or DELDs in the batch

    receiveFromProxyAgent :: ProxyAgent -> M ()
    receiveFromProxyAgent ProxyAgent {smpAgent = SMPClientAgent {agentQ}} =
      forever $
        atomically (readTBQueue agentQ) >>= \case
          CAConnected srv -> logInfo $ "SMP server connected " <> showServer' srv
          CADisconnected srv [] -> logInfo $ "SMP server disconnected " <> showServer' srv
          CADisconnected srv subs -> logError $ "SMP server disconnected " <> showServer' srv <> " / subscriptions: " <> tshow (length subs)
          CASubscribed srv _ subs -> logError $ "SMP server subscribed " <> showServer' srv <> " / subscriptions: " <> tshow (length subs)
          CASubError srv _ errs -> logError $ "SMP server subscription errors " <> showServer' srv <> " / errors: " <> tshow (length errs)
      where
        showServer' = decodeLatin1 . strEncode . host

    expireMessagesThread_ :: ServerConfig -> [M ()]
    expireMessagesThread_ ServerConfig {messageExpiration = Just msgExp} = [expireMessagesThread msgExp]
    expireMessagesThread_ _ = []

    expireMessagesThread :: ExpirationConfig -> M ()
    expireMessagesThread expCfg = do
      AMS _ ms <- asks msgStore
      let interval = checkInterval expCfg * 1000000
      stats <- asks serverStats
      labelMyThread "expireMessagesThread"
      liftIO $ forever $ do
        threadDelay' interval
        old <- expireBeforeEpoch expCfg
        now <- systemSeconds <$> getSystemTime
        -- TODO [queues] this should iterate all queues, there are more queues than active queues in journal mode
        -- TODO [queues] it should also compact journals (see 2024-11-25-journal-expiration.md)
        msgStats@MessageStats {storedMsgsCount = stored, expiredMsgsCount = expired} <-
          withActiveMsgQueues ms $ expireQueueMsgs now ms old
        atomicWriteIORef (msgCount stats) stored
        atomicModifyIORef'_ (msgExpired stats) (+ expired)
        printMessageStats "STORE: messages" msgStats
      where
        expireQueueMsgs now ms old q = fmap (fromRight newMessageStats) . runExceptT $ do
          (expired_, stored) <- idleDeleteExpiredMsgs now ms q old
          pure MessageStats {storedMsgsCount = stored, expiredMsgsCount = fromMaybe 0 expired_, storedQueues = 1}

    expireNtfsThread :: ServerConfig -> M ()
    expireNtfsThread ServerConfig {notificationExpiration = expCfg} = do
      ns <- asks ntfStore
      let interval = checkInterval expCfg * 1000000
      stats <- asks serverStats
      labelMyThread "expireNtfsThread"
      liftIO $ forever $ do
        threadDelay' interval
        old <- expireBeforeEpoch expCfg
        expired <- deleteExpiredNtfs ns old
        when (expired > 0) $ do
          atomicModifyIORef'_ (msgNtfExpired stats) (+ expired)
          atomicModifyIORef'_ (ntfCount stats) (subtract expired)

    serverStatsThread_ :: ServerConfig -> [M ()]
    serverStatsThread_ ServerConfig {logStatsInterval = Just interval, logStatsStartTime, serverStatsLogFile} =
      [logServerStats logStatsStartTime interval serverStatsLogFile]
    serverStatsThread_ _ = []

    logServerStats :: Int64 -> Int64 -> FilePath -> M ()
    logServerStats startAt logInterval statsFilePath = do
      labelMyThread "logServerStats"
      initialDelay <- (startAt -) . fromIntegral . (`div` 1000000_000000) . diffTimeToPicoseconds . utctDayTime <$> liftIO getCurrentTime
      liftIO $ putStrLn $ "server stats log enabled: " <> statsFilePath
      liftIO $ threadDelay' $ 1000000 * (initialDelay + if initialDelay < 0 then 86400 else 0)
      ss@ServerStats {fromTime, qCreated, qSecured, qDeletedAll, qDeletedAllB, qDeletedNew, qDeletedSecured, qSub, qSubAllB, qSubAuth, qSubDuplicate, qSubProhibited, qSubEnd, qSubEndB, ntfCreated, ntfDeleted, ntfDeletedB, ntfSub, ntfSubB, ntfSubAuth, ntfSubDuplicate, msgSent, msgSentAuth, msgSentQuota, msgSentLarge, msgRecv, msgRecvGet, msgGet, msgGetNoMsg, msgGetAuth, msgGetDuplicate, msgGetProhibited, msgExpired, activeQueues, msgSentNtf, msgRecvNtf, activeQueuesNtf, qCount, msgCount, ntfCount, pRelays, pRelaysOwn, pMsgFwds, pMsgFwdsOwn, pMsgFwdsRecv}
        <- asks serverStats
      AMS _ st <- asks msgStore
      QueueCounts {queueCount, notifierCount} <- liftIO $ queueCounts st
      let interval = 1000000 * logInterval
      forever $ do
        withFile statsFilePath AppendMode $ \h -> liftIO $ do
          hSetBuffering h LineBuffering
          ts <- getCurrentTime
          fromTime' <- atomicSwapIORef fromTime ts
          qCreated' <- atomicSwapIORef qCreated 0
          qSecured' <- atomicSwapIORef qSecured 0
          qDeletedAll' <- atomicSwapIORef qDeletedAll 0
          qDeletedAllB' <- atomicSwapIORef qDeletedAllB 0
          qDeletedNew' <- atomicSwapIORef qDeletedNew 0
          qDeletedSecured' <- atomicSwapIORef qDeletedSecured 0
          qSub' <- atomicSwapIORef qSub 0
          qSubAllB' <- atomicSwapIORef qSubAllB 0
          qSubAuth' <- atomicSwapIORef qSubAuth 0
          qSubDuplicate' <- atomicSwapIORef qSubDuplicate 0
          qSubProhibited' <- atomicSwapIORef qSubProhibited 0
          qSubEnd' <- atomicSwapIORef qSubEnd 0
          qSubEndB' <- atomicSwapIORef qSubEndB 0
          ntfCreated' <- atomicSwapIORef ntfCreated 0
          ntfDeleted' <- atomicSwapIORef ntfDeleted 0
          ntfDeletedB' <- atomicSwapIORef ntfDeletedB 0
          ntfSub' <- atomicSwapIORef ntfSub 0
          ntfSubB' <- atomicSwapIORef ntfSubB 0
          ntfSubAuth' <- atomicSwapIORef ntfSubAuth 0
          ntfSubDuplicate' <- atomicSwapIORef ntfSubDuplicate 0
          msgSent' <- atomicSwapIORef msgSent 0
          msgSentAuth' <- atomicSwapIORef msgSentAuth 0
          msgSentQuota' <- atomicSwapIORef msgSentQuota 0
          msgSentLarge' <- atomicSwapIORef msgSentLarge 0
          msgRecv' <- atomicSwapIORef msgRecv 0
          msgRecvGet' <- atomicSwapIORef msgRecvGet 0
          msgGet' <- atomicSwapIORef msgGet 0
          msgGetNoMsg' <- atomicSwapIORef msgGetNoMsg 0
          msgGetAuth' <- atomicSwapIORef msgGetAuth 0
          msgGetDuplicate' <- atomicSwapIORef msgGetDuplicate 0
          msgGetProhibited' <- atomicSwapIORef msgGetProhibited 0
          msgExpired' <- atomicSwapIORef msgExpired 0
          ps <- liftIO $ periodStatCounts activeQueues ts
          msgSentNtf' <- atomicSwapIORef msgSentNtf 0
          msgRecvNtf' <- atomicSwapIORef msgRecvNtf 0
          psNtf <- liftIO $ periodStatCounts activeQueuesNtf ts
          msgNtfs' <- atomicSwapIORef (msgNtfs ss) 0
          msgNtfsB' <- atomicSwapIORef (msgNtfsB ss) 0
          msgNtfNoSub' <- atomicSwapIORef (msgNtfNoSub ss) 0
          msgNtfLost' <- atomicSwapIORef (msgNtfLost ss) 0
          msgNtfExpired' <- atomicSwapIORef (msgNtfExpired ss) 0
          pRelays' <- getResetProxyStatsData pRelays
          pRelaysOwn' <- getResetProxyStatsData pRelaysOwn
          pMsgFwds' <- getResetProxyStatsData pMsgFwds
          pMsgFwdsOwn' <- getResetProxyStatsData pMsgFwdsOwn
          pMsgFwdsRecv' <- atomicSwapIORef pMsgFwdsRecv 0
          qCount' <- readIORef qCount
          msgCount' <- readIORef msgCount
          ntfCount' <- readIORef ntfCount
          hPutStrLn h $
            intercalate
              ","
              ( [ iso8601Show $ utctDay fromTime',
                  show qCreated',
                  show qSecured',
                  show qDeletedAll',
                  show msgSent',
                  show msgRecv',
                  dayCount ps,
                  weekCount ps,
                  monthCount ps,
                  show msgSentNtf',
                  show msgRecvNtf',
                  dayCount psNtf,
                  weekCount psNtf,
                  monthCount psNtf,
                  show qCount',
                  show msgCount',
                  show msgExpired',
                  show qDeletedNew',
                  show qDeletedSecured'
                ]
                  <> showProxyStats pRelays'
                  <> showProxyStats pRelaysOwn'
                  <> showProxyStats pMsgFwds'
                  <> showProxyStats pMsgFwdsOwn'
                  <> [ show pMsgFwdsRecv',
                       show qSub',
                       show qSubAuth',
                       show qSubDuplicate',
                       show qSubProhibited',
                       show msgSentAuth',
                       show msgSentQuota',
                       show msgSentLarge',
                       show msgNtfs',
                       show msgNtfNoSub',
                       show msgNtfLost',
                       "0", -- qSubNoMsg' is removed for performance.
                       -- Use qSubAllB for the approximate number of all subscriptions.
                       -- Average observed batch size is 25-30 subscriptions.
                       show msgRecvGet',
                       show msgGet',
                       show msgGetNoMsg',
                       show msgGetAuth',
                       show msgGetDuplicate',
                       show msgGetProhibited',
                       "0", -- dayCount psSub; psSub is removed to reduce memory usage
                       "0", -- weekCount psSub
                       "0", -- monthCount psSub
                       show queueCount,
                       show ntfCreated',
                       show ntfDeleted',
                       show ntfSub',
                       show ntfSubAuth',
                       show ntfSubDuplicate',
                       show notifierCount,
                       show qDeletedAllB',
                       show qSubAllB',
                       show qSubEnd',
                       show qSubEndB',
                       show ntfDeletedB',
                       show ntfSubB',
                       show msgNtfsB',
                       show msgNtfExpired',
                       show ntfCount'
                     ]
              )
        liftIO $ threadDelay' interval
      where
        showProxyStats ProxyStatsData {_pRequests, _pSuccesses, _pErrorsConnect, _pErrorsCompat, _pErrorsOther} =
          [show _pRequests, show _pSuccesses, show _pErrorsConnect, show _pErrorsCompat, show _pErrorsOther]

    prometheusMetricsThread_ :: ServerConfig -> [M ()]
    prometheusMetricsThread_ ServerConfig {prometheusInterval = Just interval, prometheusMetricsFile} =
      [savePrometheusMetrics interval prometheusMetricsFile]
    prometheusMetricsThread_ _ = []

    savePrometheusMetrics :: Int -> FilePath -> M ()
    savePrometheusMetrics saveInterval metricsFile = do
      labelMyThread "savePrometheusMetrics"
      liftIO $ putStrLn $ "Prometheus metrics saved every " <> show saveInterval <> " seconds to " <> metricsFile
      AMS _ st <- asks msgStore
      ss <- asks serverStats
      env <- ask
      let interval = 1000000 * saveInterval
      liftIO $ forever $ do
        threadDelay interval
        ts <- getCurrentTime
        sm <- getServerMetrics st ss
        rtm <- getRealTimeMetrics env
        T.writeFile metricsFile $ prometheusMetrics sm rtm ts

    getServerMetrics :: MsgStoreClass s => s -> ServerStats -> IO ServerMetrics
    getServerMetrics st ss = do
      d <- getServerStatsData ss
      let ps = periodStatDataCounts $ _activeQueues d
          psNtf = periodStatDataCounts $ _activeQueuesNtf d
      QueueCounts {queueCount, notifierCount} <- queueCounts st
      pure ServerMetrics {statsData = d, activeQueueCounts = ps, activeNtfCounts = psNtf, queueCount, notifierCount}

    getRealTimeMetrics :: Env -> IO RealTimeMetrics
    getRealTimeMetrics Env {clients, sockets, server = Server {subscribers, notifiers, subClients, ntfSubClients}} = do
      socketStats <- mapM (traverse getSocketStats) =<< readTVarIO sockets
#if MIN_VERSION_base(4,18,0)
      threadsCount <- length <$> listThreads
#else
      let threadsCount = 0
#endif
      clientsCount <- IM.size <$> readTVarIO clients
      smpSubsCount <- M.size <$> readTVarIO subscribers
      smpSubClientsCount <- IM.size <$> readTVarIO subClients
      ntfSubsCount <- M.size <$> readTVarIO notifiers
      ntfSubClientsCount <- IM.size <$> readTVarIO ntfSubClients
      pure RealTimeMetrics {socketStats, threadsCount, clientsCount, smpSubsCount, smpSubClientsCount, ntfSubsCount, ntfSubClientsCount}

    runClient :: Transport c => C.APrivateSignKey -> TProxy c -> c -> M ()
    runClient signKey tp h = do
      kh <- asks serverIdentity
      ks <- atomically . C.generateKeyPair =<< asks random
      ServerConfig {smpServerVRange, smpHandshakeTimeout} <- asks config
      labelMyThread $ "smp handshake for " <> transportName tp
      liftIO (timeout smpHandshakeTimeout . runExceptT $ smpServerHandshake signKey h ks kh smpServerVRange) >>= \case
        Just (Right th) -> runClientTransport th
        _ -> pure ()

    controlPortThread_ :: ServerConfig -> [M ()]
    controlPortThread_ ServerConfig {controlPort = Just port} = [runCPServer port]
    controlPortThread_ _ = []

    runCPServer :: ServiceName -> M ()
    runCPServer port = do
      srv <- asks server
      cpStarted <- newEmptyTMVarIO
      u <- askUnliftIO
      liftIO $ do
        labelMyThread "control port server"
        runLocalTCPServer cpStarted port $ runCPClient u srv
      where
        runCPClient :: UnliftIO (ReaderT Env IO) -> Server -> Socket -> IO ()
        runCPClient u srv sock = do
          labelMyThread "control port client"
          h <- socketToHandle sock ReadWriteMode
          hSetBuffering h LineBuffering
          hSetNewlineMode h universalNewlineMode
          hPutStrLn h "SMP server control port\n'help' for supported commands"
          role <- newTVarIO CPRNone
          cpLoop h role
          where
            cpLoop h role = do
              s <- trimCR <$> B.hGetLine h
              case strDecode s of
                Right CPQuit -> hClose h
                Right cmd -> logCmd s cmd >> processCP h role cmd >> cpLoop h role
                Left err -> hPutStrLn h ("error: " <> err) >> cpLoop h role
            logCmd s cmd = when shouldLog $ logWarn $ "ControlPort: " <> tshow s
              where
                shouldLog = case cmd of
                  CPAuth _ -> False
                  CPHelp -> False
                  CPQuit -> False
                  CPSkip -> False
                  _ -> True
            processCP h role = \case
              CPAuth auth -> atomically $ writeTVar role $! newRole cfg
                where
                  newRole ServerConfig {controlPortUserAuth = user, controlPortAdminAuth = admin}
                    | Just auth == admin = CPRAdmin
                    | Just auth == user = CPRUser
                    | otherwise = CPRNone
              CPSuspend -> withAdminRole $ hPutStrLn h "suspend not implemented"
              CPResume -> withAdminRole $ hPutStrLn h "resume not implemented"
              CPClients -> withAdminRole $ do
                active <- unliftIO u (asks clients) >>= readTVarIO
                hPutStrLn h "clientId,sessionId,connected,createdAt,rcvActiveAt,sndActiveAt,age,subscriptions"
                forM_ (IM.toList active) $ \(cid, cl) -> forM_ cl $ \(AClient _ Client {sessionId, connected, createdAt, rcvActiveAt, sndActiveAt, subscriptions}) -> do
                  connected' <- bshow <$> readTVarIO connected
                  rcvActiveAt' <- strEncode <$> readTVarIO rcvActiveAt
                  sndActiveAt' <- strEncode <$> readTVarIO sndActiveAt
                  now <- liftIO getSystemTime
                  let age = systemSeconds now - systemSeconds createdAt
                  subscriptions' <- bshow . M.size <$> readTVarIO subscriptions
                  hPutStrLn h . B.unpack $ B.intercalate "," [bshow cid, encode sessionId, connected', strEncode createdAt, rcvActiveAt', sndActiveAt', bshow age, subscriptions']
              CPStats -> withUserRole $ do
                ss <- unliftIO u $ asks serverStats
                AMS _ st <- unliftIO u $ asks msgStore
                QueueCounts {queueCount, notifierCount} <- queueCounts st
                let getStat :: (ServerStats -> IORef a) -> IO a
                    getStat var = readIORef (var ss)
                    putStat :: Show a => String -> (ServerStats -> IORef a) -> IO ()
                    putStat label var = getStat var >>= \v -> hPutStrLn h $ label <> ": " <> show v
                    putProxyStat :: String -> (ServerStats -> ProxyStats) -> IO ()
                    putProxyStat label var = do
                      ProxyStatsData {_pRequests, _pSuccesses, _pErrorsConnect, _pErrorsCompat, _pErrorsOther} <- getProxyStatsData $ var ss
                      hPutStrLn h $ label <> ": requests=" <> show _pRequests <> ", successes=" <> show _pSuccesses <> ", errorsConnect=" <> show _pErrorsConnect <> ", errorsCompat=" <> show _pErrorsCompat <> ", errorsOther=" <> show _pErrorsOther
                putStat "fromTime" fromTime
                putStat "qCreated" qCreated
                putStat "qSecured" qSecured
                putStat "qDeletedAll" qDeletedAll
                putStat "qDeletedAllB" qDeletedAllB
                putStat "qDeletedNew" qDeletedNew
                putStat "qDeletedSecured" qDeletedSecured
                getStat (day . activeQueues) >>= \v -> hPutStrLn h $ "daily active queues: " <> show (IS.size v)
                -- removed to reduce memory usage
                -- getStat (day . subscribedQueues) >>= \v -> hPutStrLn h $ "daily subscribed queues: " <> show (S.size v)
                putStat "qSub" qSub
                putStat "qSubAllB" qSubAllB
                putStat "qSubEnd" qSubEnd
                putStat "qSubEndB" qSubEndB
                subs <- (,,) <$> getStat qSubAuth <*> getStat qSubDuplicate <*> getStat qSubProhibited
                hPutStrLn h $ "other SUB events (auth, duplicate, prohibited): " <> show subs
                putStat "msgSent" msgSent
                putStat "msgRecv" msgRecv
                putStat "msgRecvGet" msgRecvGet
                putStat "msgGet" msgGet
                putStat "msgGetNoMsg" msgGetNoMsg
                gets <- (,,) <$> getStat msgGetAuth <*> getStat msgGetDuplicate <*> getStat msgGetProhibited
                hPutStrLn h $ "other GET events (auth, duplicate, prohibited): " <> show gets
                putStat "msgSentNtf" msgSentNtf
                putStat "msgRecvNtf" msgRecvNtf
                putStat "msgNtfs" msgNtfs
                putStat "msgNtfsB" msgNtfsB
                putStat "msgNtfExpired" msgNtfExpired
                putStat "qCount" qCount
                hPutStrLn h $ "qCount 2: " <> show queueCount
                hPutStrLn h $ "notifiers: " <> show notifierCount
                putStat "msgCount" msgCount
                putStat "ntfCount" ntfCount
                readTVarIO role >>= \case
                  CPRAdmin -> do
                    NtfStore ns <- unliftIO u $ asks ntfStore
                    ntfCount2 <- liftIO . foldM (\(!n) q -> (n +) . length <$> readTVarIO q) 0 =<< readTVarIO ns
                    hPutStrLn h $ "ntfCount 2: " <> show ntfCount2
                  _ -> pure ()
                putProxyStat "pRelays" pRelays
                putProxyStat "pRelaysOwn" pRelaysOwn
                putProxyStat "pMsgFwds" pMsgFwds
                putProxyStat "pMsgFwdsOwn" pMsgFwdsOwn
                putStat "pMsgFwdsRecv" pMsgFwdsRecv
              CPStatsRTS -> getRTSStats >>= hPrint h
              CPThreads -> withAdminRole $ do
#if MIN_VERSION_base(4,18,0)
                threads <- liftIO listThreads
                hPutStrLn h $ "Threads: " <> show (length threads)
                forM_ (sort threads) $ \tid -> do
                  label <- threadLabel tid
                  status <- threadStatus tid
                  hPutStrLn h $ show tid <> " (" <> show status <> ") " <> fromMaybe "" label
#else
                hPutStrLn h "Not available on GHC 8.10"
#endif
              CPSockets -> withUserRole $ unliftIO u (asks sockets) >>= readTVarIO >>= mapM_ putSockets
                where
                  putSockets (tcpPort, socketsState) = do
                    ss <- getSocketStats socketsState
                    hPutStrLn h $ "Sockets for port " <> tcpPort <> ":"
                    hPutStrLn h $ "accepted: " <> show (socketsAccepted ss)
                    hPutStrLn h $ "closed: " <> show (socketsClosed ss)
                    hPutStrLn h $ "active: " <> show (socketsActive ss)
                    hPutStrLn h $ "leaked: " <> show (socketsLeaked ss)
              CPSocketThreads -> withAdminRole $ do
#if MIN_VERSION_base(4,18,0)
                unliftIO u (asks sockets) >>= readTVarIO >>= mapM_ putSocketThreads
                where
                  putSocketThreads (tcpPort, (_, _, active')) = do
                    active <- readTVarIO active'
                    forM_ (IM.toList active) $ \(sid, tid') ->
                      deRefWeak tid' >>= \case
                        Nothing -> hPutStrLn h $ intercalate "," [tcpPort, show sid, "", "gone", ""]
                        Just tid -> do
                          label <- threadLabel tid
                          status <- threadStatus tid
                          hPutStrLn h $ intercalate "," [tcpPort, show sid, show tid, show status, fromMaybe "" label]
#else
                hPutStrLn h "Not available on GHC 8.10"
#endif
              CPServerInfo -> readTVarIO role >>= \case
                CPRNone -> do
                  logError "Unauthorized control port command"
                  hPutStrLn h "AUTH"
                r -> do
#if MIN_VERSION_base(4,18,0)
                  threads <- liftIO listThreads
                  hPutStrLn h $ "Threads: " <> show (length threads)
#else
                  hPutStrLn h "Threads: not available on GHC 8.10"
#endif
                  Env {clients, server = Server {subscribers, notifiers, subClients, ntfSubClients}} <- unliftIO u ask
                  activeClients <- readTVarIO clients
                  hPutStrLn h $ "Clients: " <> show (IM.size activeClients)
                  when (r == CPRAdmin) $ do
                    clQs <- clientTBQueueLengths' activeClients
                    hPutStrLn h $ "Client queues (rcvQ, sndQ, msgQ): " <> show clQs
                    (smpSubCnt, smpSubCntByGroup, smpClCnt, smpClQs) <- countClientSubs subscriptions (Just countSMPSubs) activeClients
                    hPutStrLn h $ "SMP subscriptions (via clients): " <> show smpSubCnt
                    hPutStrLn h $ "SMP subscriptions (by group: NoSub, SubPending, SubThread, ProhibitSub): " <> show smpSubCntByGroup
                    hPutStrLn h $ "SMP subscribed clients (via clients): " <> show smpClCnt
                    hPutStrLn h $ "SMP subscribed clients queues (via clients, rcvQ, sndQ, msgQ): " <> show smpClQs
                    (ntfSubCnt, _, ntfClCnt, ntfClQs) <- countClientSubs ntfSubscriptions Nothing activeClients
                    hPutStrLn h $ "Ntf subscriptions (via clients): " <> show ntfSubCnt
                    hPutStrLn h $ "Ntf subscribed clients (via clients): " <> show ntfClCnt
                    hPutStrLn h $ "Ntf subscribed clients queues (via clients, rcvQ, sndQ, msgQ): " <> show ntfClQs
                  putActiveClientsInfo "SMP" subscribers False
                  putActiveClientsInfo "Ntf" notifiers True
                  putSubscribedClients "SMP" subClients False
                  putSubscribedClients "Ntf" ntfSubClients True
                  where
                    putActiveClientsInfo :: String -> TMap QueueId (TVar AClient) -> Bool -> IO ()
                    putActiveClientsInfo protoName clients showIds = do
                      activeSubs <- readTVarIO clients
                      hPutStrLn h $ protoName <> " subscriptions: " <> show (M.size activeSubs)
                      clnts <- countSubClients activeSubs
                      hPutStrLn h $ protoName <> " subscribed clients: " <> show (IS.size clnts) <> (if showIds then " " <> show (IS.toList clnts) else "")
                      where
                        countSubClients :: M.Map QueueId (TVar AClient) -> IO IS.IntSet
                        countSubClients = foldM (\ !s c -> (`IS.insert` s) . clientId' <$> readTVarIO c) IS.empty
                    putSubscribedClients :: String -> TVar (IM.IntMap AClient) -> Bool -> IO ()
                    putSubscribedClients protoName subClnts showIds = do
                      clnts <- readTVarIO subClnts
                      hPutStrLn h $ protoName <> " subscribed clients count 2: " <> show (IM.size clnts) <> (if showIds then " " <> show (IM.keys clnts) else "")
                    countClientSubs :: (forall s. Client s -> TMap QueueId a) -> Maybe (M.Map QueueId a -> IO (Int, Int, Int, Int)) -> IM.IntMap (Maybe AClient) -> IO (Int, (Int, Int, Int, Int), Int, (Natural, Natural, Natural))
                    countClientSubs subSel countSubs_ = foldM addSubs (0, (0, 0, 0, 0), 0, (0, 0, 0))
                      where
                        addSubs :: (Int, (Int, Int, Int, Int), Int, (Natural, Natural, Natural)) -> Maybe AClient -> IO (Int, (Int, Int, Int, Int), Int, (Natural, Natural, Natural))
                        addSubs acc Nothing = pure acc
                        addSubs (!subCnt, cnts@(!c1, !c2, !c3, !c4), !clCnt, !qs) (Just acl@(AClient _ cl)) = do
                          subs <- readTVarIO $ subSel cl
                          cnts' <- case countSubs_ of
                            Nothing -> pure cnts
                            Just countSubs -> do
                              (c1', c2', c3', c4') <- countSubs subs
                              pure (c1 + c1', c2 + c2', c3 + c3', c4 + c4')
                          let cnt = M.size subs
                              clCnt' = if cnt == 0 then clCnt else clCnt + 1
                          qs' <- if cnt == 0 then pure qs else addQueueLengths qs acl
                          pure (subCnt + cnt, cnts', clCnt', qs')
                    clientTBQueueLengths' :: Foldable t => t (Maybe AClient) -> IO (Natural, Natural, Natural)
                    clientTBQueueLengths' = foldM (\acc -> maybe (pure acc) (addQueueLengths acc)) (0, 0, 0)
                    addQueueLengths (!rl, !sl, !ml) (AClient _ cl) = do
                      (rl', sl', ml') <- queueLengths cl
                      pure (rl + rl', sl + sl', ml + ml')
                    queueLengths Client {rcvQ, sndQ, msgQ} = do
                      rl <- atomically $ lengthTBQueue rcvQ
                      sl <- atomically $ lengthTBQueue sndQ
                      ml <- atomically $ lengthTBQueue msgQ
                      pure (rl, sl, ml)
                    countSMPSubs :: M.Map QueueId Sub -> IO (Int, Int, Int, Int)
                    countSMPSubs = foldM countSubs (0, 0, 0, 0)
                      where
                        countSubs (c1, c2, c3, c4) Sub {subThread} = case subThread of
                          ServerSub t -> do
                            st <- readTVarIO t
                            pure $ case st of
                              NoSub -> (c1 + 1, c2, c3, c4)
                              SubPending -> (c1, c2 + 1, c3, c4)
                              SubThread _ -> (c1, c2, c3 + 1, c4)
                          ProhibitSub -> pure (c1, c2, c3, c4 + 1)
              CPDelete sId -> withUserRole $ unliftIO u $ do
                AMS _ st <- asks msgStore
                r <- liftIO $ runExceptT $ do
<<<<<<< HEAD
                  q <- ExceptT (getQueue st SSender qId) `catchE` \_ -> ExceptT (getQueue st SRecipient qId)
                  ExceptT $ deleteQueueSize st q
=======
                  (q, qr) <- ExceptT $ getQueueRec st SSender sId
                  ExceptT $ deleteQueueSize st (recipientId qr) q
>>>>>>> 23189753
                case r of
                  Left e -> liftIO $ hPutStrLn h $ "error: " <> show e
                  Right (qr, numDeleted) -> do
                    updateDeletedStats qr
                    liftIO $ hPutStrLn h $ "ok, " <> show numDeleted <> " messages deleted"
              CPStatus sId -> withUserRole $ unliftIO u $ do
                AMS _ st <- asks msgStore
                q <- liftIO $ getQueueRec st SSender sId
                liftIO $ hPutStrLn h $ case q of
                  Left e -> "error: " <> show e
                  Right (_, QueueRec {sndSecure, status, updatedAt}) ->
                    "status: " <> show status <> ", updatedAt: " <> show updatedAt <> ", sndSecure: " <> show sndSecure
              CPBlock sId info -> withUserRole $ unliftIO u $ do
                AMS _ st <- asks msgStore
                r <- liftIO $ runExceptT $ do
                  q <- ExceptT $ getQueue st SSender sId
                  ExceptT $ blockQueue st q info
                case r of
                  Left e -> liftIO $ hPutStrLn h $ "error: " <> show e
                  Right () -> do
                    incStat . qBlocked =<< asks serverStats
                    liftIO $ hPutStrLn h "ok"
              CPUnblock sId -> withUserRole $ unliftIO u $ do
                AMS _ st <- asks msgStore
                r <- liftIO $ runExceptT $ do
                  q <- ExceptT $ getQueue st SSender sId
                  ExceptT $ unblockQueue st q
                liftIO $ hPutStrLn h $ case r of
                  Left e -> "error: " <> show e
                  Right () -> "ok"
              CPSave -> withAdminRole $ withLock' (savingLock srv) "control" $ do
                hPutStrLn h "saving server state..."
                unliftIO u $ saveServer False
                hPutStrLn h "server state saved!"
              CPHelp -> hPutStrLn h "commands: stats, stats-rts, clients, sockets, socket-threads, threads, server-info, delete, save, help, quit"
              CPQuit -> pure ()
              CPSkip -> pure ()
              where
                withUserRole action = readTVarIO role >>= \case
                  CPRAdmin -> action
                  CPRUser -> action
                  _ -> do
                    logError "Unauthorized control port command"
                    hPutStrLn h "AUTH"
                withAdminRole action = readTVarIO role >>= \case
                  CPRAdmin -> action
                  _ -> do
                    logError "Unauthorized control port command"
                    hPutStrLn h "AUTH"

runClientTransport :: Transport c => THandleSMP c 'TServer -> M ()
runClientTransport h@THandle {params = thParams@THandleParams {thVersion, sessionId}} = do
  q <- asks $ tbqSize . config
  ts <- liftIO getSystemTime
  active <- asks clients
  nextClientId <- asks clientSeq
  clientId <- atomically $ stateTVar nextClientId $ \next -> (next, next + 1)
  atomically $ modifyTVar' active $ IM.insert clientId Nothing
  AMS msType ms <- asks msgStore
  c <- liftIO $ newClient msType clientId q thVersion sessionId ts
  runClientThreads msType ms active c clientId `finally` clientDisconnected c
  where
    runClientThreads :: MsgStoreClass (MsgStore s) => SMSType s -> MsgStore s -> TVar (IM.IntMap (Maybe AClient)) -> Client (MsgStore s) -> IS.Key -> M ()
    runClientThreads msType ms active c clientId = do
      atomically $ modifyTVar' active $ IM.insert clientId $ Just (AClient msType c)
      s <- asks server
      expCfg <- asks $ inactiveClientExpiration . config
      th <- newMVar h -- put TH under a fair lock to interleave messages and command responses
      labelMyThread . B.unpack $ "client $" <> encode sessionId
      raceAny_ $ [liftIO $ send th c, liftIO $ sendMsg th c, client thParams s ms c, receive h ms c] <> disconnectThread_ c s expCfg
    disconnectThread_ :: Client s -> Server -> Maybe ExpirationConfig -> [M ()]
    disconnectThread_ c s (Just expCfg) = [liftIO $ disconnectTransport h (rcvActiveAt c) (sndActiveAt c) expCfg (noSubscriptions c s)]
    disconnectThread_ _ _ _ = []
    noSubscriptions Client {clientId} s = do
      hasSubs <- IM.member clientId <$> readTVarIO (subClients s)
      if hasSubs
        then pure False
        else not . IM.member clientId <$> readTVarIO (ntfSubClients s)

clientDisconnected :: Client s -> M ()
clientDisconnected c@Client {clientId, subscriptions, ntfSubscriptions, connected, sessionId, endThreads} = do
  labelMyThread . B.unpack $ "client $" <> encode sessionId <> " disc"
  -- these can be in separate transactions,
  -- because the client already disconnected and they won't change
  atomically $ writeTVar connected False
  subs <- atomically $ swapTVar subscriptions M.empty
  ntfSubs <- atomically $ swapTVar ntfSubscriptions M.empty
  liftIO $ mapM_ cancelSub subs
  whenM (asks serverActive >>= readTVarIO) $ do
    Server {subscribers, notifiers, subClients, ntfSubClients} <- asks server
    liftIO $ updateSubscribers subs subscribers
    liftIO $ updateSubscribers ntfSubs notifiers
    asks clients >>= atomically . (`modifyTVar'` IM.delete clientId)
    atomically $ modifyTVar' subClients $ IM.delete clientId
    atomically $ modifyTVar' ntfSubClients $ IM.delete clientId
  tIds <- atomically $ swapTVar endThreads IM.empty
  liftIO $ mapM_ (mapM_ killThread <=< deRefWeak) tIds
  where
    updateSubscribers :: M.Map QueueId a -> TMap QueueId (TVar AClient) -> IO ()
    updateSubscribers subs srvSubs =
      forM_ (M.keys subs) $ \qId ->
        -- lookup of the subscribed client TVar can be in separate transaction,
        -- as long as the client is read in the same transaction -
        -- it prevents removing the next subscribed client.
        TM.lookupIO qId srvSubs >>=
          mapM_ (\c' -> atomically $ whenM (sameClientId c <$> readTVar c') $ TM.delete qId srvSubs)

sameClientId :: Client s -> AClient -> Bool
sameClientId Client {clientId} (AClient _ Client {clientId = cId'}) = clientId == cId'

cancelSub :: Sub -> IO ()
cancelSub s = case subThread s of
  ServerSub st ->
    readTVarIO st >>= \case
      SubThread t -> liftIO $ deRefWeak t >>= mapM_ killThread
      _ -> pure ()
  ProhibitSub -> pure ()

receive :: forall c s. (Transport c, MsgStoreClass s) => THandleSMP c 'TServer -> s -> Client s -> M ()
receive h@THandle {params = THandleParams {thAuth}} ms Client {rcvQ, sndQ, rcvActiveAt, sessionId} = do
  labelMyThread . B.unpack $ "client $" <> encode sessionId <> " receive"
  sa <- asks serverActive
  forever $ do
    ts <- L.toList <$> liftIO (tGet h)
    unlessM (readTVarIO sa) $ throwIO $ userError "server stopped"
    atomically . (writeTVar rcvActiveAt $!) =<< liftIO getSystemTime
    stats <- asks serverStats
    (errs, cmds) <- partitionEithers <$> mapM (cmdAction stats) ts
    updateBatchStats stats cmds
    write sndQ errs
    write rcvQ cmds
  where
    updateBatchStats :: ServerStats -> [(Maybe (StoreQueue s, QueueRec), Transmission Cmd)] -> M ()
    updateBatchStats stats = \case
      (_, (_, _, (Cmd _ cmd))) : _ -> do
        let sel_ = case cmd of
              SUB -> Just qSubAllB
              DEL -> Just qDeletedAllB
              NSUB -> Just ntfSubB
              NDEL -> Just ntfDeletedB
              _ -> Nothing
        mapM_ (\sel -> incStat $ sel stats) sel_
      [] -> pure ()
    cmdAction :: ServerStats -> SignedTransmission ErrorType Cmd -> M (Either (Transmission BrokerMsg) (Maybe (StoreQueue s, QueueRec), Transmission Cmd))
    cmdAction stats (tAuth, authorized, (corrId, entId, cmdOrError)) =
      case cmdOrError of
        Left e -> pure $ Left (corrId, entId, ERR e)
        Right cmd -> verified =<< verifyTransmission ms ((,C.cbNonce (bs corrId)) <$> thAuth) tAuth authorized entId cmd
          where
            verified = \case
              VRVerified q -> pure $ Right (q, (corrId, entId, cmd))
              VRFailed -> do
                case cmd of
                  Cmd _ SEND {} -> incStat $ msgSentAuth stats
                  Cmd _ SUB -> incStat $ qSubAuth stats
                  Cmd _ NSUB -> incStat $ ntfSubAuth stats
                  Cmd _ GET -> incStat $ msgGetAuth stats
                  _ -> pure ()
                pure $ Left (corrId, entId, ERR AUTH)
    write q = mapM_ (atomically . writeTBQueue q) . L.nonEmpty

send :: Transport c => MVar (THandleSMP c 'TServer) -> Client s -> IO ()
send th c@Client {sndQ, msgQ, sessionId} = do
  labelMyThread . B.unpack $ "client $" <> encode sessionId <> " send"
  forever $ atomically (readTBQueue sndQ) >>= sendTransmissions
  where
    sendTransmissions :: NonEmpty (Transmission BrokerMsg) -> IO ()
    sendTransmissions ts
      | L.length ts <= 2 = tSend th c ts
      | otherwise = do
          let (msgs_, ts') = mapAccumR splitMessages [] ts
          -- If the request had batched subscriptions and L.length ts > 2
          -- this will reply OK to all SUBs in the first batched transmission,
          -- to reduce client timeouts.
          tSend th c ts'
          -- After that all messages will be sent in separate transmissions,
          -- without any client response timeouts, and allowing them to interleave
          -- with other requests responses.
          mapM_ (atomically . writeTBQueue msgQ) $ L.nonEmpty msgs_
      where
        splitMessages :: [Transmission BrokerMsg] -> Transmission BrokerMsg -> ([Transmission BrokerMsg], Transmission BrokerMsg)
        splitMessages msgs t@(corrId, entId, cmd) = case cmd of
          -- replace MSG response with OK, accumulating MSG in a separate list.
          MSG {} -> ((CorrId "", entId, cmd) : msgs, (corrId, entId, OK))
          _ -> (msgs, t)

sendMsg :: Transport c => MVar (THandleSMP c 'TServer) -> Client s -> IO ()
sendMsg th c@Client {msgQ, sessionId} = do
  labelMyThread . B.unpack $ "client $" <> encode sessionId <> " sendMsg"
  forever $ atomically (readTBQueue msgQ) >>= mapM_ (\t -> tSend th c [t])

tSend :: Transport c => MVar (THandleSMP c 'TServer) -> Client s -> NonEmpty (Transmission BrokerMsg) -> IO ()
tSend th Client {sndActiveAt} ts = do
  withMVar th $ \h@THandle {params} ->
    void . tPut h $ L.map (\t -> Right (Nothing, encodeTransmission params t)) ts
  atomically . (writeTVar sndActiveAt $!) =<< liftIO getSystemTime

disconnectTransport :: Transport c => THandle v c 'TServer -> TVar SystemTime -> TVar SystemTime -> ExpirationConfig -> IO Bool -> IO ()
disconnectTransport THandle {connection, params = THandleParams {sessionId}} rcvActiveAt sndActiveAt expCfg noSubscriptions = do
  labelMyThread . B.unpack $ "client $" <> encode sessionId <> " disconnectTransport"
  loop
  where
    loop = do
      threadDelay' $ checkInterval expCfg * 1000000
      ifM noSubscriptions checkExpired loop
    checkExpired = do
      old <- expireBeforeEpoch expCfg
      ts <- max <$> readTVarIO rcvActiveAt <*> readTVarIO sndActiveAt
      if systemSeconds ts < old then closeConnection connection else loop

data VerificationResult s = VRVerified (Maybe (StoreQueue s, QueueRec)) | VRFailed

-- This function verifies queue command authorization, with the objective to have constant time between the three AUTH error scenarios:
-- - the queue and party key exist, and the provided authorization has type matching queue key, but it is made with the different key.
-- - the queue and party key exist, but the provided authorization has incorrect type.
-- - the queue or party key do not exist.
-- In all cases, the time of the verification should depend only on the provided authorization type,
-- a dummy key is used to run verification in the last two cases, and failure is returned irrespective of the result.
verifyTransmission :: forall s. MsgStoreClass s => s -> Maybe (THandleAuth 'TServer, C.CbNonce) -> Maybe TransmissionAuth -> ByteString -> QueueId -> Cmd -> M (VerificationResult s)
verifyTransmission ms auth_ tAuth authorized queueId cmd =
  case cmd of
    Cmd SRecipient (NEW k _ _ _ _) -> pure $ Nothing `verifiedWith` k
    Cmd SRecipient _ -> verifyQueue (\q -> Just q `verifiedWith` recipientKey (snd q)) <$> get SRecipient
    -- SEND will be accepted without authorization before the queue is secured with KEY or SKEY command
    Cmd SSender (SKEY k) -> verifyQueue (\q -> if maybe True (k ==) (senderKey $ snd q) then Just q `verifiedWith` k else dummyVerify) <$> get SSender
    Cmd SSender SEND {} -> verifyQueue (\q -> Just q `verified` maybe (isNothing tAuth) verify (senderKey $ snd q)) <$> get SSender
    Cmd SSender PING -> pure $ VRVerified Nothing
    Cmd SSender RFWD {} -> pure $ VRVerified Nothing
    -- NSUB will not be accepted without authorization
    Cmd SNotifier NSUB -> verifyQueue (\q -> maybe dummyVerify (\n -> Just q `verifiedWith` notifierKey n) (notifier $ snd q)) <$> get SNotifier
    Cmd SProxiedClient _ -> pure $ VRVerified Nothing
  where
    verify = verifyCmdAuthorization auth_ tAuth authorized
    dummyVerify = verify (dummyAuthKey tAuth) `seq` VRFailed
    verifyQueue :: ((StoreQueue s, QueueRec) -> VerificationResult s) -> Either ErrorType (StoreQueue s, QueueRec) -> VerificationResult s
    verifyQueue = either (const dummyVerify)
    verified q cond = if cond then VRVerified q else VRFailed
    verifiedWith :: Maybe (StoreQueue s, QueueRec) -> C.APublicAuthKey -> VerificationResult s
    verifiedWith q k = q `verified` verify k
    get :: DirectParty p => SParty p -> M (Either ErrorType (StoreQueue s, QueueRec))
    get party = liftIO $ getQueueRec ms party queueId

verifyCmdAuthorization :: Maybe (THandleAuth 'TServer, C.CbNonce) -> Maybe TransmissionAuth -> ByteString -> C.APublicAuthKey -> Bool
verifyCmdAuthorization auth_ tAuth authorized key = maybe False (verify key) tAuth
  where
    verify :: C.APublicAuthKey -> TransmissionAuth -> Bool
    verify (C.APublicAuthKey a k) = \case
      TASignature (C.ASignature a' s) -> case testEquality a a' of
        Just Refl -> C.verify' k s authorized
        _ -> C.verify' (dummySignKey a') s authorized `seq` False
      TAAuthenticator s -> case a of
        C.SX25519 -> verifyCmdAuth auth_ k s authorized
        _ -> verifyCmdAuth auth_ dummyKeyX25519 s authorized `seq` False

verifyCmdAuth :: Maybe (THandleAuth 'TServer, C.CbNonce) -> C.PublicKeyX25519 -> C.CbAuthenticator -> ByteString -> Bool
verifyCmdAuth auth_ k authenticator authorized = case auth_ of
  Just (THAuthServer {serverPrivKey = pk}, nonce) -> C.cbVerify k pk nonce authenticator authorized
  Nothing -> False

dummyVerifyCmd :: Maybe (THandleAuth 'TServer, C.CbNonce) -> ByteString -> TransmissionAuth -> Bool
dummyVerifyCmd auth_ authorized = \case
  TASignature (C.ASignature a s) -> C.verify' (dummySignKey a) s authorized
  TAAuthenticator s -> verifyCmdAuth auth_ dummyKeyX25519 s authorized

-- These dummy keys are used with `dummyVerify` function to mitigate timing attacks
-- by having the same time of the response whether a queue exists or nor, for all valid key/signature sizes
dummySignKey :: C.SignatureAlgorithm a => C.SAlgorithm a -> C.PublicKey a
dummySignKey = \case
  C.SEd25519 -> dummyKeyEd25519
  C.SEd448 -> dummyKeyEd448

dummyAuthKey :: Maybe TransmissionAuth -> C.APublicAuthKey
dummyAuthKey = \case
  Just (TASignature (C.ASignature a _)) -> case a of
    C.SEd25519 -> C.APublicAuthKey C.SEd25519 dummyKeyEd25519
    C.SEd448 -> C.APublicAuthKey C.SEd448 dummyKeyEd448
  _ -> C.APublicAuthKey C.SX25519 dummyKeyX25519

dummyKeyEd25519 :: C.PublicKey 'C.Ed25519
dummyKeyEd25519 = "MCowBQYDK2VwAyEA139Oqs4QgpqbAmB0o7rZf6T19ryl7E65k4AYe0kE3Qs="

dummyKeyEd448 :: C.PublicKey 'C.Ed448
dummyKeyEd448 = "MEMwBQYDK2VxAzoA6ibQc9XpkSLtwrf7PLvp81qW/etiumckVFImCMRdftcG/XopbOSaq9qyLhrgJWKOLyNrQPNVvpMA"

dummyKeyX25519 :: C.PublicKey 'C.X25519
dummyKeyX25519 = "MCowBQYDK2VuAyEA4JGSMYht18H4mas/jHeBwfcM7jLwNYJNOAhi2/g4RXg="

forkClient :: Client s -> String -> M () -> M ()
forkClient Client {endThreads, endThreadSeq} label action = do
  tId <- atomically $ stateTVar endThreadSeq $ \next -> (next, next + 1)
  t <- forkIO $ do
    labelMyThread label
    action `finally` atomically (modifyTVar' endThreads $ IM.delete tId)
  mkWeakThreadId t >>= atomically . modifyTVar' endThreads . IM.insert tId

client :: forall s. MsgStoreClass s => THandleParams SMPVersion 'TServer -> Server -> s -> Client s -> M ()
client
  thParams'
  Server {subscribedQ, ntfSubscribedQ, subscribers}
  ms
  clnt@Client {clientId, subscriptions, ntfSubscriptions, rcvQ, sndQ, sessionId, procThreads} = do
    labelMyThread . B.unpack $ "client $" <> encode sessionId <> " commands"
    forever $
      atomically (readTBQueue rcvQ)
        >>= mapM processCommand
        >>= mapM_ reply . L.nonEmpty . catMaybes . L.toList
  where
    reply :: MonadIO m => NonEmpty (Transmission BrokerMsg) -> m ()
    reply = atomically . writeTBQueue sndQ
    processProxiedCmd :: Transmission (Command 'ProxiedClient) -> M (Maybe (Transmission BrokerMsg))
    processProxiedCmd (corrId, EntityId sessId, command) = (corrId,EntityId sessId,) <$$> case command of
      PRXY srv auth -> ifM allowProxy getRelay (pure $ Just $ ERR $ PROXY BASIC_AUTH)
        where
          allowProxy = do
            ServerConfig {allowSMPProxy, newQueueBasicAuth} <- asks config
            pure $ allowSMPProxy && maybe True ((== auth) . Just) newQueueBasicAuth
          getRelay = do
            ProxyAgent {smpAgent = a} <- asks proxyAgent
            liftIO (getConnectedSMPServerClient a srv) >>= \case
              Just r -> Just <$> proxyServerResponse a r
              Nothing ->
                forkProxiedCmd $
                  liftIO (runExceptT (getSMPServerClient'' a srv) `catch` (pure . Left . PCEIOError))
                    >>= proxyServerResponse a
          proxyServerResponse :: SMPClientAgent -> Either SMPClientError (OwnServer, SMPClient) -> M BrokerMsg
          proxyServerResponse a smp_ = do
            ServerStats {pRelays, pRelaysOwn} <- asks serverStats
            let inc = mkIncProxyStats pRelays pRelaysOwn
            case smp_ of
              Right (own, smp) -> do
                inc own pRequests
                case proxyResp smp of
                  r@PKEY {} -> r <$ inc own pSuccesses
                  r -> r <$ inc own pErrorsCompat
              Left e -> do
                let own = isOwnServer a srv
                inc own pRequests
                inc own $ if temporaryClientError e then pErrorsConnect else pErrorsOther
                logWarn $ "Error connecting: " <> decodeLatin1 (strEncode $ host srv) <> " " <> tshow e
                pure . ERR $ smpProxyError e
            where
              proxyResp smp =
                let THandleParams {sessionId = srvSessId, thVersion, thServerVRange, thAuth} = thParams smp
                  in case compatibleVRange thServerVRange proxiedSMPRelayVRange of
                      -- Cap the destination relay version range to prevent client version fingerprinting.
                      -- See comment for proxiedSMPRelayVersion.
                      Just (Compatible vr) | thVersion >= sendingProxySMPVersion -> case thAuth of
                        Just THAuthClient {serverCertKey} -> PKEY srvSessId vr serverCertKey
                        Nothing -> ERR $ transportErr TENoServerAuth
                      _ -> ERR $ transportErr TEVersion
      PFWD fwdV pubKey encBlock -> do
        ProxyAgent {smpAgent = a} <- asks proxyAgent
        ServerStats {pMsgFwds, pMsgFwdsOwn} <- asks serverStats
        let inc = mkIncProxyStats pMsgFwds pMsgFwdsOwn
        liftIO (lookupSMPServerClient a sessId) >>= \case
          Just (own, smp) -> do
            inc own pRequests
            if v >= sendingProxySMPVersion
              then forkProxiedCmd $ do
                liftIO (runExceptT (forwardSMPTransmission smp corrId fwdV pubKey encBlock) `catch` (pure . Left . PCEIOError))  >>= \case
                  Right r -> PRES r <$ inc own pSuccesses
                  Left e -> ERR (smpProxyError e) <$ case e of
                    PCEProtocolError {} -> inc own pSuccesses
                    _ -> inc own pErrorsOther
              else Just (ERR $ transportErr TEVersion) <$ inc own pErrorsCompat
            where
              THandleParams {thVersion = v} = thParams smp
          Nothing -> inc False pRequests >> inc False pErrorsConnect $> Just (ERR $ PROXY NO_SESSION)
      where
        forkProxiedCmd :: M BrokerMsg -> M (Maybe BrokerMsg)
        forkProxiedCmd cmdAction = do
          bracket_ wait signal . forkClient clnt (B.unpack $ "client $" <> encode sessionId <> " proxy") $ do
            -- commands MUST be processed under a reasonable timeout or the client would halt
            cmdAction >>= \t -> reply [(corrId, EntityId sessId, t)]
          pure Nothing
          where
            wait = do
              ServerConfig {serverClientConcurrency} <- asks config
              atomically $ do
                used <- readTVar procThreads
                when (used >= serverClientConcurrency) retry
                writeTVar procThreads $! used + 1
            signal = atomically $ modifyTVar' procThreads (\t -> t - 1)
    transportErr :: TransportError -> ErrorType
    transportErr = PROXY . BROKER . TRANSPORT
    mkIncProxyStats :: MonadIO m => ProxyStats -> ProxyStats -> OwnServer -> (ProxyStats -> IORef Int) -> m ()
    mkIncProxyStats ps psOwn own sel = do
      incStat $ sel ps
      when own $ incStat $ sel psOwn
    processCommand :: (Maybe (StoreQueue s, QueueRec), Transmission Cmd) -> M (Maybe (Transmission BrokerMsg))
    processCommand (q_, (corrId, entId, cmd)) = case cmd of
      Cmd SProxiedClient command -> processProxiedCmd (corrId, entId, command)
      Cmd SSender command -> Just <$> case command of
        SKEY sKey ->
          withQueue $ \q QueueRec {sndSecure} ->
            (corrId,entId,) <$> if sndSecure then secureQueue_ q sKey else pure $ ERR AUTH
        SEND flags msgBody -> withQueue_ False $ sendMessage flags msgBody
        PING -> pure (corrId, NoEntity, PONG)
        RFWD encBlock -> (corrId, NoEntity,) <$> processForwardedCommand encBlock
      Cmd SNotifier NSUB -> Just <$> subscribeNotifications
      Cmd SRecipient command ->
        Just <$> case command of
          NEW rKey dhKey auth subMode sndSecure ->
            ifM
              allowNew
              (createQueue rKey dhKey subMode sndSecure)
              (pure (corrId, entId, ERR AUTH))
            where
              allowNew = do
                ServerConfig {allowNewQueues, newQueueBasicAuth} <- asks config
                pure $ allowNewQueues && maybe True ((== auth) . Just) newQueueBasicAuth
          SUB -> withQueue subscribeQueue
          GET -> withQueue getMessage
          ACK msgId -> withQueue $ acknowledgeMsg msgId
          KEY sKey -> withQueue $ \q _ -> (corrId,entId,) <$> secureQueue_ q sKey
          NKEY nKey dhKey -> withQueue $ \q _ -> addQueueNotifier_ q nKey dhKey
          NDEL -> withQueue $ \q _ -> deleteQueueNotifier_ q
          OFF -> maybe (pure $ err INTERNAL) suspendQueue_ q_
          DEL -> maybe (pure $ err INTERNAL) delQueueAndMsgs q_
          QUE -> withQueue $ \q qr -> (corrId,entId,) <$> getQueueInfo q qr
      where
        createQueue :: RcvPublicAuthKey -> RcvPublicDhKey -> SubscriptionMode -> SenderCanSecure -> M (Transmission BrokerMsg)
        createQueue recipientKey dhKey subMode sndSecure = time "NEW" $ do
          (rcvPublicDhKey, privDhKey) <- atomically . C.generateKeyPair =<< asks random
          updatedAt <- Just <$> liftIO getSystemDate
          let rcvDhSecret = C.dh' dhKey privDhKey
              qik (rcvId, sndId) = QIK {rcvId, sndId, rcvPublicDhKey, sndSecure}
              qRec senderId =
                QueueRec
                  { senderId,
                    recipientKey,
                    rcvDhSecret,
                    senderKey = Nothing,
                    notifier = Nothing,
                    status = EntityActive,
                    sndSecure,
                    updatedAt
                  }
          (corrId,entId,) <$> addQueueRetry 3 qik qRec
          where
            addQueueRetry ::
              Int -> ((RecipientId, SenderId) -> QueueIdsKeys) -> (SenderId -> QueueRec) -> M BrokerMsg
            addQueueRetry 0 _ _ = pure $ ERR INTERNAL
            addQueueRetry n qik qRec = do
              ids@(rId, sId) <- getIds
              let qr = qRec sId
              liftIO (addQueue ms rId qr) >>= \case
                Left DUPLICATE_ -> addQueueRetry (n - 1) qik qRec
                Left e -> pure $ ERR e
                Right q -> do
                  stats <- asks serverStats
                  incStat $ qCreated stats
                  incStat $ qCount stats
                  case subMode of
                    SMOnlyCreate -> pure ()
                    SMSubscribe -> void $ subscribeQueue q qr
                  pure $ IDS (qik ids)

            getIds :: M (RecipientId, SenderId)
            getIds = do
              n <- asks $ queueIdBytes . config
              liftM2 (,) (randomId n) (randomId n)

        secureQueue_ :: StoreQueue s -> SndPublicAuthKey -> M BrokerMsg
        secureQueue_ q sKey = do
          liftIO (secureQueue ms q sKey) >>= \case
            Left e -> pure $ ERR e
            Right () -> do
              stats <- asks serverStats
              incStat $ qSecured stats
              pure OK

        addQueueNotifier_ :: StoreQueue s -> NtfPublicAuthKey -> RcvNtfPublicDhKey -> M (Transmission BrokerMsg)
        addQueueNotifier_ q notifierKey dhKey = time "NKEY" $ do
          (rcvPublicDhKey, privDhKey) <- atomically . C.generateKeyPair =<< asks random
          let rcvNtfDhSecret = C.dh' dhKey privDhKey
          (corrId,entId,) <$> addNotifierRetry 3 rcvPublicDhKey rcvNtfDhSecret
          where
            addNotifierRetry :: Int -> RcvNtfPublicDhKey -> RcvNtfDhSecret -> M BrokerMsg
            addNotifierRetry 0 _ _ = pure $ ERR INTERNAL
            addNotifierRetry n rcvPublicDhKey rcvNtfDhSecret = do
              notifierId <- randomId =<< asks (queueIdBytes . config)
              let ntfCreds = NtfCreds {notifierId, notifierKey, rcvNtfDhSecret}
              liftIO (addQueueNotifier ms q ntfCreds) >>= \case
                Left DUPLICATE_ -> addNotifierRetry (n - 1) rcvPublicDhKey rcvNtfDhSecret
                Left e -> pure $ ERR e
                Right nId_ -> do
                  incStat . ntfCreated =<< asks serverStats
                  forM_ nId_ $ \nId -> atomically $ writeTQueue ntfSubscribedQ (nId, clientId, False)
                  pure $ NID notifierId rcvPublicDhKey

        deleteQueueNotifier_ :: StoreQueue s -> M (Transmission BrokerMsg)
        deleteQueueNotifier_ q =
          liftIO (deleteQueueNotifier ms q) >>= \case
            Right (Just nId) -> do
              -- Possibly, the same should be done if the queue is suspended, but currently we do not use it
              stats <- asks serverStats
              deleted <- asks ntfStore >>= liftIO . (`deleteNtfs` nId)
              when (deleted > 0) $ liftIO $ atomicModifyIORef'_ (ntfCount stats) (subtract deleted)
              atomically $ writeTQueue ntfSubscribedQ (nId, clientId, False)
              incStat $ ntfDeleted stats
              pure ok
            Right Nothing -> pure ok
            Left e -> pure $ err e

        suspendQueue_ :: (StoreQueue s, QueueRec) -> M (Transmission BrokerMsg)
        suspendQueue_ (q, _) = liftIO $ either err (const ok) <$> suspendQueue ms q

        subscribeQueue :: StoreQueue s -> QueueRec -> M (Transmission BrokerMsg)
        subscribeQueue q qr =
          atomically (TM.lookup rId subscriptions) >>= \case
            Nothing -> newSub >>= deliver True
            Just s@Sub {subThread} -> do
              stats <- asks serverStats
              case subThread of
                ProhibitSub -> do
                  -- cannot use SUB in the same connection where GET was used
                  incStat $ qSubProhibited stats
                  pure (corrId, rId, ERR $ CMD PROHIBITED)
                _ -> do
                  incStat $ qSubDuplicate stats
                  atomically (tryTakeTMVar $ delivered s) >> deliver False s
          where
            rId = recipientId' q
            newSub :: M Sub
            newSub = time "SUB newSub" . atomically $ do
              writeTQueue subscribedQ (rId, clientId, True)
              sub <- newSubscription NoSub
              TM.insert rId sub subscriptions
              pure sub
            deliver :: Bool -> Sub -> M (Transmission BrokerMsg)
            deliver inc sub = do
              stats <- asks serverStats
              fmap (either (\e -> (corrId, rId, ERR e)) id) $ liftIO $ runExceptT $ do
                msg_ <- tryPeekMsg ms q
                liftIO $ when (inc && isJust msg_) $ incStat (qSub stats)
                liftIO $ deliverMessage "SUB" qr rId sub msg_

        -- clients that use GET are not added to server subscribers
        getMessage :: StoreQueue s -> QueueRec -> M (Transmission BrokerMsg)
        getMessage q qr = time "GET" $ do
          atomically (TM.lookup entId subscriptions) >>= \case
            Nothing ->
              atomically newSub >>= (`getMessage_` Nothing)
            Just s@Sub {subThread} ->
              case subThread of
                ProhibitSub ->
                  atomically (tryTakeTMVar $ delivered s)
                    >>= getMessage_ s
                -- cannot use GET in the same connection where there is an active subscription
                _ -> do
                  stats <- asks serverStats
                  incStat $ msgGetProhibited stats
                  pure $ err $ CMD PROHIBITED
          where
            newSub :: STM Sub
            newSub = do
              s <- newProhibitedSub
              TM.insert entId s subscriptions
              -- Here we don't account for this client as subscribed in the server
              -- and don't notify other subscribed clients.
              -- This is tracked as "subscription" in the client to prevent these
              -- clients from being able to subscribe.
              pure s
            getMessage_ :: Sub -> Maybe MsgId -> M (Transmission BrokerMsg)
            getMessage_ s delivered_ = do
              stats <- asks serverStats
              fmap (either err id) $ liftIO $ runExceptT $
                tryPeekMsg ms q >>= \case
                  Just msg -> do
                    let encMsg = encryptMsg qr msg
                    incStat $ (if isJust delivered_ then msgGetDuplicate else msgGet) stats
                    atomically $ setDelivered s msg $> (corrId, entId, MSG encMsg)
                  Nothing -> incStat (msgGetNoMsg stats) $> ok

        withQueue :: (StoreQueue s -> QueueRec -> M (Transmission BrokerMsg)) -> M (Transmission BrokerMsg)
        withQueue = withQueue_ True

        withQueue_ :: Bool -> (StoreQueue s -> QueueRec -> M (Transmission BrokerMsg)) -> M (Transmission BrokerMsg)
        withQueue_ queueNotBlocked action = case q_ of
          Nothing -> pure $ err INTERNAL
          Just (q, qr@QueueRec {status, updatedAt}) -> case status of
            EntityBlocked info | queueNotBlocked -> pure $ err $ BLOCKED info
            _ -> do
              t <- liftIO getSystemDate
              if updatedAt == Just t
                then action q qr
                else liftIO (updateQueueTime ms q t) >>= either (pure . err) (action q)

        subscribeNotifications :: M (Transmission BrokerMsg)
        subscribeNotifications = do
          statCount <-
            time "NSUB" . atomically $ do
              ifM
                (TM.member entId ntfSubscriptions)
                (pure ntfSubDuplicate)
                (newSub $> ntfSub)
          incStat . statCount =<< asks serverStats
          pure ok
          where
            newSub = do
              writeTQueue ntfSubscribedQ (entId, clientId, True)
              TM.insert entId () ntfSubscriptions

        acknowledgeMsg :: MsgId -> StoreQueue s -> QueueRec -> M (Transmission BrokerMsg)
        acknowledgeMsg msgId q qr = time "ACK" $ do
          liftIO (TM.lookupIO entId subscriptions) >>= \case
            Nothing -> pure $ err NO_MSG
            Just sub ->
              atomically (getDelivered sub) >>= \case
                Just st -> do
                  stats <- asks serverStats
                  fmap (either err id) $ liftIO $ runExceptT $ do
                    case st of
                      ProhibitSub -> do
                        deletedMsg_ <- tryDelMsg ms q msgId
                        liftIO $ mapM_ (updateStats stats True) deletedMsg_
                        pure ok
                      _ -> do
                        (deletedMsg_, msg_) <- tryDelPeekMsg ms q msgId
                        liftIO $ mapM_ (updateStats stats False) deletedMsg_
                        liftIO $ deliverMessage "ACK" qr entId sub msg_
                _ -> pure $ err NO_MSG
          where
            getDelivered :: Sub -> STM (Maybe ServerSub)
            getDelivered Sub {delivered, subThread} = do
              tryTakeTMVar delivered $>>= \msgId' ->
                if msgId == msgId' || B.null msgId
                  then pure $ Just subThread
                  else putTMVar delivered msgId' $> Nothing
            updateStats :: ServerStats -> Bool -> Message -> IO ()
            updateStats stats isGet = \case
              MessageQuota {} -> pure ()
              Message {msgFlags} -> do
                incStat $ msgRecv stats
                if isGet
                  then incStat $ msgRecvGet stats
                  else pure () -- TODO skip notification delivery for delivered message  
                  -- skipping delivery fails tests, it should be counted in msgNtfSkipped
                  -- forM_ (notifierId <$> notifier qr) $ \nId -> do
                  --   ns <- asks ntfStore
                  --   atomically $ TM.lookup nId ns >>=
                  --     mapM_ (\MsgNtf {ntfMsgId} -> when (msgId == msgId') $ TM.delete nId ns)
                atomicModifyIORef'_ (msgCount stats) (subtract 1)
                updatePeriodStats (activeQueues stats) entId
                when (notification msgFlags) $ do
                  incStat $ msgRecvNtf stats
                  updatePeriodStats (activeQueuesNtf stats) entId

        sendMessage :: MsgFlags -> MsgBody -> StoreQueue s -> QueueRec -> M (Transmission BrokerMsg)
        sendMessage msgFlags msgBody q qr
          | B.length msgBody > maxMessageLength thVersion = do
              stats <- asks serverStats
              incStat $ msgSentLarge stats
              pure $ err LARGE_MSG
          | otherwise = do
              stats <- asks serverStats
              case status qr of
                EntityOff -> do
                  incStat $ msgSentAuth stats
                  pure $ err AUTH
                EntityBlocked info -> do
                  incStat $ msgSentBlock stats
                  pure $ err $ BLOCKED info
                EntityActive ->
                  case C.maxLenBS msgBody of
                    Left _ -> pure $ err LARGE_MSG
                    Right body -> do
                      ServerConfig {messageExpiration, msgIdBytes} <- asks config
                      msgId <- randomId' msgIdBytes
                      msg_ <- liftIO $ time "SEND" $ runExceptT $ do
                        expireMessages messageExpiration stats
                        msg <- liftIO $ mkMessage msgId body
                        writeMsg ms q True msg
                      case msg_ of
                        Left e -> pure $ err e
                        Right Nothing -> do
                          incStat $ msgSentQuota stats
                          pure $ err QUOTA
                        Right (Just (msg, wasEmpty)) -> time "SEND ok" $ do
                          when wasEmpty $ liftIO $ tryDeliverMessage msg
                          when (notification msgFlags) $ do
                            mapM_ (`enqueueNotification` msg) (notifier qr)
                            incStat $ msgSentNtf stats
                            liftIO $ updatePeriodStats (activeQueuesNtf stats) (recipientId' q)
                          incStat $ msgSent stats
                          incStat $ msgCount stats
                          liftIO $ updatePeriodStats (activeQueues stats) (recipientId' q)
                          pure ok
          where
            THandleParams {thVersion} = thParams'
            mkMessage :: MsgId -> C.MaxLenBS MaxMessageLen -> IO Message
            mkMessage msgId body = do
              msgTs <- getSystemTime
              pure $! Message msgId msgTs msgFlags body

            expireMessages :: Maybe ExpirationConfig -> ServerStats -> ExceptT ErrorType IO ()
            expireMessages msgExp stats = do
              deleted <- maybe (pure 0) (deleteExpiredMsgs ms q <=< liftIO . expireBeforeEpoch) msgExp
              liftIO $ when (deleted > 0) $ atomicModifyIORef'_ (msgExpired stats) (+ deleted)

            -- The condition for delivery of the message is:
            -- - the queue was empty when the message was sent,
            -- - there is subscribed recipient,
            -- - no message was "delivered" that was not acknowledged.
            -- If the send queue of the subscribed client is not full the message is put there in the same transaction.
            -- If the queue is not full, then the thread is created where these checks are made:
            -- - it is the same subscribed client (in case it was reconnected it would receive message via SUB command)
            -- - nothing was delivered to this subscription (to avoid race conditions with the recipient).
            tryDeliverMessage :: Message -> IO ()
            tryDeliverMessage msg =
              -- the subscription is checked outside of STM to avoid transaction cost
              -- in case no client is subscribed.
              whenM (TM.memberIO rId subscribers) $
                atomically deliverToSub >>= mapM_ forkDeliver
              where
                rId = recipientId' q
                deliverToSub =
                  -- lookup has ot be in the same transaction,
                  -- so that if subscription ends, it re-evalutates
                  -- and delivery is cancelled -
                  -- the new client will receive message in response to SUB.
                  (TM.lookup rId subscribers >>= mapM readTVar)
                    $>>= \rc@(AClient _ Client {subscriptions = subs, sndQ = sndQ'}) -> TM.lookup rId subs
                    $>>= \s@Sub {subThread, delivered} -> case subThread of
                      ProhibitSub -> pure Nothing
                      ServerSub st -> readTVar st >>= \case
                        NoSub ->
                          tryTakeTMVar delivered >>= \case
                            Just _ -> pure Nothing -- if a message was already delivered, should not deliver more
                            Nothing ->
                              ifM
                                (isFullTBQueue sndQ')
                                (writeTVar st SubPending $> Just (rc, s, st))
                                (deliver sndQ' s $> Nothing)
                        _ -> pure Nothing
                deliver sndQ' s = do
                  let encMsg = encryptMsg qr msg
                  writeTBQueue sndQ' [(CorrId "", rId, MSG encMsg)]
                  void $ setDelivered s msg
                forkDeliver ((AClient _ rc@Client {sndQ = sndQ'}), s@Sub {delivered}, st) = do
                  t <- mkWeakThreadId =<< forkIO deliverThread
                  atomically $ modifyTVar' st $ \case
                    -- this case is needed because deliverThread can exit before it
                    SubPending -> SubThread t
                    st' -> st'
                  where
                    deliverThread = do
                      labelMyThread $ B.unpack ("client $" <> encode sessionId) <> " deliver/SEND"
                      -- lookup can be outside of STM transaction,
                      -- as long as the check that it is the same client is inside.
                      TM.lookupIO rId subscribers >>= mapM_ deliverIfSame
                    deliverIfSame rc' = time "deliver" . atomically $
                      whenM (sameClientId rc <$> readTVar rc') $
                        tryTakeTMVar delivered >>= \case
                          Just _ -> pure () -- if a message was already delivered, should not deliver more
                          Nothing -> do
                            -- a separate thread is needed because it blocks when client sndQ is full.
                            deliver sndQ' s
                            writeTVar st NoSub

            enqueueNotification :: NtfCreds -> Message -> M ()
            enqueueNotification _ MessageQuota {} = pure ()
            enqueueNotification NtfCreds {notifierId = nId, rcvNtfDhSecret} Message {msgId, msgTs} = do
              -- stats <- asks serverStats
              ns <- asks ntfStore
              ntf <- mkMessageNotification msgId msgTs rcvNtfDhSecret
              liftIO $ storeNtf ns nId ntf
              incStat . ntfCount =<< asks serverStats

            mkMessageNotification :: ByteString -> SystemTime -> RcvNtfDhSecret -> M MsgNtf
            mkMessageNotification msgId msgTs rcvNtfDhSecret = do
              ntfNonce <- atomically . C.randomCbNonce =<< asks random
              let msgMeta = NMsgMeta {msgId, msgTs}
                  encNMsgMeta = C.cbEncrypt rcvNtfDhSecret ntfNonce (smpEncode msgMeta) 128
              pure $ MsgNtf {ntfMsgId = msgId, ntfTs = msgTs, ntfNonce, ntfEncMeta = fromRight "" encNMsgMeta}

        processForwardedCommand :: EncFwdTransmission -> M BrokerMsg
        processForwardedCommand (EncFwdTransmission s) = fmap (either ERR id) . runExceptT $ do
          THAuthServer {serverPrivKey, sessSecret'} <- maybe (throwE $ transportErr TENoServerAuth) pure (thAuth thParams')
          sessSecret <- maybe (throwE $ transportErr TENoServerAuth) pure sessSecret'
          let proxyNonce = C.cbNonce $ bs corrId
          s' <- liftEitherWith (const CRYPTO) $ C.cbDecryptNoPad sessSecret proxyNonce s
          FwdTransmission {fwdCorrId, fwdVersion, fwdKey, fwdTransmission = EncTransmission et} <- liftEitherWith (const $ CMD SYNTAX) $ smpDecode s'
          let clientSecret = C.dh' fwdKey serverPrivKey
              clientNonce = C.cbNonce $ bs fwdCorrId
          b <- liftEitherWith (const CRYPTO) $ C.cbDecrypt clientSecret clientNonce et
          let clntTHParams = smpTHParamsSetVersion fwdVersion thParams'
          -- only allowing single forwarded transactions
          t' <- case tParse clntTHParams b of
            t :| [] -> pure $ tDecodeParseValidate clntTHParams t
            _ -> throwE BLOCK
          let clntThAuth = Just $ THAuthServer {serverPrivKey, sessSecret' = Just clientSecret}
          -- process forwarded command
          r <-
            lift (rejectOrVerify clntThAuth t') >>= \case
              Left r -> pure r
              -- rejectOrVerify filters allowed commands, no need to repeat it here.
              -- INTERNAL is used because processCommand never returns Nothing for sender commands (could be extracted for better types).
              Right t''@(_, (corrId', entId', _)) -> fromMaybe (corrId', entId', ERR INTERNAL) <$> lift (processCommand t'')
          -- encode response
          r' <- case batchTransmissions (batch clntTHParams) (blockSize clntTHParams) [Right (Nothing, encodeTransmission clntTHParams r)] of
            [] -> throwE INTERNAL -- at least 1 item is guaranteed from NonEmpty/Right
            TBError _ _ : _ -> throwE BLOCK
            TBTransmission b' _ : _ -> pure b'
            TBTransmissions b' _ _ : _ -> pure b'
          -- encrypt to client
          r2 <- liftEitherWith (const BLOCK) $ EncResponse <$> C.cbEncrypt clientSecret (C.reverseNonce clientNonce) r' paddedProxiedTLength
          -- encrypt to proxy
          let fr = FwdResponse {fwdCorrId, fwdResponse = r2}
              r3 = EncFwdResponse $ C.cbEncryptNoPad sessSecret (C.reverseNonce proxyNonce) (smpEncode fr)
          stats <- asks serverStats
          incStat $ pMsgFwdsRecv stats
          pure $ RRES r3
          where
            rejectOrVerify :: Maybe (THandleAuth 'TServer) -> SignedTransmission ErrorType Cmd -> M (Either (Transmission BrokerMsg) (Maybe (StoreQueue s, QueueRec), Transmission Cmd))
            rejectOrVerify clntThAuth (tAuth, authorized, (corrId', entId', cmdOrError)) =
              case cmdOrError of
                Left e -> pure $ Left (corrId', entId', ERR e)
                Right cmd'
                  | allowed -> verified <$> verifyTransmission ms ((,C.cbNonce (bs corrId')) <$> clntThAuth) tAuth authorized entId' cmd'
                  | otherwise -> pure $ Left (corrId', entId', ERR $ CMD PROHIBITED)
                  where
                    allowed = case cmd' of
                      Cmd SSender SEND {} -> True
                      Cmd SSender (SKEY _) -> True
                      _ -> False
                    verified = \case
                      VRVerified q -> Right (q, (corrId', entId', cmd'))
                      VRFailed -> Left (corrId', entId', ERR AUTH)
        deliverMessage :: T.Text -> QueueRec -> RecipientId -> Sub -> Maybe Message -> IO (Transmission BrokerMsg)
        deliverMessage name qr rId s@Sub {subThread} msg_ = time (name <> " deliver") . atomically $
          case subThread of
            ProhibitSub -> pure resp
            _ -> case msg_ of
              Just msg ->
                let encMsg = encryptMsg qr msg
                 in setDelivered s msg $> (corrId, rId, MSG encMsg)
              _ -> pure resp
          where
            resp = (corrId, rId, OK)

        time :: MonadIO m => T.Text -> m a -> m a
        time name = timed name entId

        encryptMsg :: QueueRec -> Message -> RcvMessage
        encryptMsg qr msg = encrypt . encodeRcvMsgBody $ case msg of
          Message {msgFlags, msgBody} -> RcvMsgBody {msgTs = msgTs', msgFlags, msgBody}
          MessageQuota {} -> RcvMsgQuota msgTs'
          where
            encrypt :: KnownNat i => C.MaxLenBS i -> RcvMessage
            encrypt body = RcvMessage msgId' . EncRcvMsgBody $ C.cbEncryptMaxLenBS (rcvDhSecret qr) (C.cbNonce msgId') body
            msgId' = messageId msg
            msgTs' = messageTs msg

        setDelivered :: Sub -> Message -> STM Bool
        setDelivered s msg = tryPutTMVar (delivered s) $! messageId msg

        delQueueAndMsgs :: (StoreQueue s, QueueRec) -> M (Transmission BrokerMsg)
        delQueueAndMsgs (q, _) = do
          liftIO (deleteQueue ms q) >>= \case
            Right qr -> do
              -- Possibly, the same should be done if the queue is suspended, but currently we do not use it
              atomically $ do
                writeTQueue subscribedQ (entId, clientId, False)
                -- queue is usually deleted by the same client that is currently subscribed,
                -- we delete subscription here, so the client with no subscriptions can be disconnected.
                TM.delete entId subscriptions
              forM_ (notifierId <$> notifier qr) $ \nId -> do
                -- queue is deleted by a different client from the one subscribed to notifications,
                -- so we don't need to remove subscription from the current client.
                stats <- asks serverStats
                deleted <- asks ntfStore >>= liftIO . (`deleteNtfs` nId)
                when (deleted > 0) $ liftIO $ atomicModifyIORef'_ (ntfCount stats) (subtract deleted)
                atomically $ writeTQueue ntfSubscribedQ (nId, clientId, False)
              updateDeletedStats qr
              pure ok
            Left e -> pure $ err e

        getQueueInfo :: StoreQueue s -> QueueRec -> M BrokerMsg
        getQueueInfo q QueueRec {senderKey, notifier} = do
          fmap (either ERR id) $ liftIO $ runExceptT $ do
            qiSub <- liftIO $ TM.lookupIO entId subscriptions >>= mapM mkQSub
            qiSize <- getQueueSize ms q
            qiMsg <- toMsgInfo <$$> tryPeekMsg ms q
            let info = QueueInfo {qiSnd = isJust senderKey, qiNtf = isJust notifier, qiSub, qiSize, qiMsg}
            pure $ INFO info
          where
            mkQSub Sub {subThread, delivered} = do
              qSubThread <- case subThread of
                ServerSub t -> do
                  st <- readTVarIO t
                  pure $ case st of
                    NoSub -> QNoSub
                    SubPending -> QSubPending
                    SubThread _ -> QSubThread
                ProhibitSub -> pure QProhibitSub
              qDelivered <- atomically $ decodeLatin1 . encode <$$> tryReadTMVar delivered
              pure QSub {qSubThread, qDelivered}

        ok :: Transmission BrokerMsg
        ok = (corrId, entId, OK)

        err :: ErrorType -> Transmission BrokerMsg
        err e = (corrId, entId, ERR e)

updateDeletedStats :: QueueRec -> M ()
updateDeletedStats q = do
  stats <- asks serverStats
  let delSel = if isNothing (senderKey q) then qDeletedNew else qDeletedSecured
  incStat $ delSel stats
  incStat $ qDeletedAll stats
  liftIO $ atomicModifyIORef'_ (qCount stats) (subtract 1)

incStat :: MonadIO m => IORef Int -> m ()
incStat r = liftIO $ atomicModifyIORef'_ r (+ 1)
{-# INLINE incStat #-}

timed :: MonadIO m => T.Text -> RecipientId -> m a -> m a
timed name (EntityId qId) a = do
  t <- liftIO getSystemTime
  r <- a
  t' <- liftIO getSystemTime
  let int = diff t t'
  when (int > sec) . logDebug $ T.unwords [name, tshow $ encode qId, tshow int]
  pure r
  where
    diff t t' = (systemSeconds t' - systemSeconds t) * sec + fromIntegral (systemNanoseconds t' - systemNanoseconds t)
    sec = 1000_000000

randomId' :: Int -> M ByteString
randomId' n = atomically . C.randomBytes n =<< asks random

randomId :: Int -> M EntityId
randomId = fmap EntityId . randomId'
{-# INLINE randomId #-}

saveServerMessages :: Bool -> AMsgStore -> IO ()
saveServerMessages drainMsgs = \case
  AMS SMSMemory ms@STMMsgStore {storeConfig = STMStoreConfig {storePath}} -> case storePath of
    Just f -> exportMessages False ms f drainMsgs
    Nothing -> logInfo "undelivered messages are not saved"
  AMS _ _ -> logInfo "closed journal message storage"

exportMessages :: MsgStoreClass s => Bool -> s -> FilePath -> Bool -> IO ()
exportMessages tty ms f drainMsgs = do
  logInfo $ "saving messages to file " <> T.pack f
  liftIO $ withFile f WriteMode $ \h ->
    tryAny (withAllMsgQueues tty ms $ saveQueueMsgs h) >>= \case
      Right (Sum total) -> logInfo $ "messages saved: " <> tshow total
      Left e -> do
        logError $ "error exporting messages: " <> tshow e
        exitFailure
  where
    saveQueueMsgs h q = do
      let rId = recipientId' q
      runExceptT (getQueueMessages drainMsgs ms q) >>= \case
        Right msgs -> Sum (length msgs) <$ BLD.hPutBuilder h (encodeMessages rId msgs)
        Left e -> do
          logError $ "STORE: saveQueueMsgs, error exporting messages from queue " <> decodeLatin1 (strEncode rId) <> ", " <> tshow e
          exitFailure
    encodeMessages rId = mconcat . map (\msg -> BLD.byteString (strEncode $ MLRv3 rId msg) <> BLD.char8 '\n')

processServerMessages :: M (Maybe MessageStats)
processServerMessages = do
  old_ <- asks (messageExpiration . config) $>>= (liftIO . fmap Just . expireBeforeEpoch)
  expire <- asks $ expireMessagesOnStart . config
  asks msgStore >>= liftIO . processMessages old_ expire
    where
      processMessages :: Maybe Int64 -> Bool -> AMsgStore -> IO (Maybe MessageStats)
      processMessages old_ expire = \case
        AMS SMSMemory ms@STMMsgStore {storeConfig = STMStoreConfig {storePath}} -> case storePath of
          Just f -> ifM (doesFileExist f) (Just <$> importMessages False ms f old_) (pure Nothing)
          Nothing -> pure Nothing
        AMS SMSHybrid ms -> processJournalMessages old_ expire ms
        AMS SMSJournal ms -> processJournalMessages old_ expire ms
      processJournalMessages :: forall s. JournalStoreType s => Maybe Int64 -> Bool -> JournalMsgStore s -> IO (Maybe MessageStats)
      processJournalMessages old_ expire ms
        | expire = Just <$> case old_ of
            Just old -> do
              logInfo "expiring journal store messages..."
              withAllMsgQueues False ms $ processExpireQueue old
            Nothing -> do
              logInfo "validating journal store messages..."
              withAllMsgQueues False ms $ processValidateQueue
        | otherwise = logWarn "skipping message expiration" $> Nothing
        where
            processExpireQueue :: Int64 -> JournalQueue s -> IO MessageStats
            processExpireQueue old q =
              runExceptT expireQueue >>= \case
                Right (storedMsgsCount, expiredMsgsCount) ->
                  pure MessageStats {storedMsgsCount, expiredMsgsCount, storedQueues = 1}
                Left e -> do
                  logError $ "STORE: processExpireQueue, failed expiring messages in queue, " <> tshow e
                  exitFailure
              where
                expireQueue = do
                  expired'' <- deleteExpiredMsgs ms q old
                  stored'' <- getQueueSize ms q
                  liftIO $ closeMsgQueue q
                  pure (stored'', expired'')
            processValidateQueue :: JournalQueue s -> IO MessageStats
            processValidateQueue q =
              runExceptT (getQueueSize ms q) >>= \case
                Right storedMsgsCount -> pure newMessageStats {storedMsgsCount, storedQueues = 1}
                Left e -> do
                  logError $ "STORE: processValidateQueue, failed opening message queue, " <> tshow e
                  exitFailure

importMessages :: forall s. MsgStoreClass s => Bool -> s -> FilePath -> Maybe Int64 -> IO MessageStats
importMessages tty ms f old_ = do
  logInfo $ "restoring messages from file " <> T.pack f
  LB.readFile f >>= runExceptT . foldM restoreMsg (0, Nothing, (0, 0, M.empty)) . LB.lines >>= \case
    Left e -> do
      when tty $ putStrLn ""
      logError . T.pack $ "error restoring messages: " <> e
      liftIO exitFailure
    Right (lineCount, _, (storedMsgsCount, expiredMsgsCount, overQuota)) -> do
      putStrLn $ progress lineCount
      renameFile f $ f <> ".bak"
      mapM_ setOverQuota_ overQuota
      logQueueStates ms
      QueueCounts {queueCount} <- queueCounts ms
      pure MessageStats {storedMsgsCount, expiredMsgsCount, storedQueues = queueCount}
  where
    progress i = "Processed " <> show i <> " lines"
    restoreMsg :: (Int, Maybe (RecipientId, StoreQueue s), (Int, Int, M.Map RecipientId (StoreQueue s))) -> LB.ByteString -> ExceptT String IO (Int, Maybe (RecipientId, StoreQueue s), (Int, Int, M.Map RecipientId (StoreQueue s)))
    restoreMsg (!i, q_, (!stored, !expired, !overQuota)) s' = do
      when (tty && i `mod` 1000 == 0) $ liftIO $ putStr (progress i <> "\r") >> hFlush stdout
      MLRv3 rId msg <- liftEither . first (msgErr "parsing") $ strDecode s
      liftError show $ addToMsgQueue rId msg
      where
        s = LB.toStrict s'
        addToMsgQueue rId msg = do
          q <- case q_ of
            -- to avoid lookup when restoring the next message to the same queue
            Just (rId', q') | rId' == rId -> pure q'
            _ -> ExceptT $ getQueue ms SRecipient rId
          (i + 1,Just (rId, q),) <$> case msg of
            Message {msgTs}
              | maybe True (systemSeconds msgTs >=) old_ -> do
                  writeMsg ms q False msg >>= \case
                    Just _ -> pure (stored + 1, expired, overQuota)
                    Nothing -> do
                      logError $ decodeLatin1 $ "message queue " <> strEncode rId <> " is full, message not restored: " <> strEncode (messageId msg)
                      pure (stored, expired, overQuota)
              | otherwise -> pure (stored, expired + 1, overQuota)
            MessageQuota {} ->
              -- queue was over quota at some point,
              -- it will be set as over quota once fully imported
              mergeQuotaMsgs >> writeMsg ms q False msg $> (stored, expired, M.insert rId q overQuota)
              where
                -- if the first message in queue head is "quota", remove it.
                mergeQuotaMsgs =
                  withPeekMsgQueue ms q "mergeQuotaMsgs" $ maybe (pure ()) $ \case
                    (mq, MessageQuota {}) -> tryDeleteMsg_ q mq False
                    _ -> pure ()
        msgErr :: Show e => String -> e -> String
        msgErr op e = op <> " error (" <> show e <> "): " <> B.unpack (B.take 100 s)

printMessageStats :: T.Text -> MessageStats -> IO ()
printMessageStats name MessageStats {storedMsgsCount, expiredMsgsCount, storedQueues} =
  logInfo $ name <> " stored: " <> tshow storedMsgsCount <> ", expired: " <> tshow expiredMsgsCount <> ", queues: " <> tshow storedQueues

saveServerNtfs :: M ()
saveServerNtfs = asks (storeNtfsFile . config) >>= mapM_ saveNtfs
  where
    saveNtfs f = do
      logInfo $ "saving notifications to file " <> T.pack f
      NtfStore ns <- asks ntfStore
      liftIO . withFile f WriteMode $ \h ->
        readTVarIO ns >>= mapM_ (saveQueueNtfs h) . M.assocs
      logInfo "notifications saved"
      where
        -- reverse on save, to save notifications in order, will become reversed again when restoring.
        saveQueueNtfs h (nId, v) = BLD.hPutBuilder h . encodeNtfs nId . reverse =<< readTVarIO v
        encodeNtfs nId = mconcat . map (\ntf -> BLD.byteString (strEncode $ NLRv1 nId ntf) <> BLD.char8 '\n')

restoreServerNtfs :: M MessageStats
restoreServerNtfs =
  asks (storeNtfsFile . config) >>= \case
    Just f -> ifM (doesFileExist f) (restoreNtfs f) (pure newMessageStats)
    Nothing -> pure newMessageStats
  where
    restoreNtfs f = do
      logInfo $ "restoring notifications from file " <> T.pack f
      ns <- asks ntfStore
      old <- asks (notificationExpiration . config) >>= liftIO . expireBeforeEpoch
      liftIO $
        LB.readFile f >>= runExceptT . foldM (restoreNtf ns old) (0, 0, 0) . LB.lines >>= \case
          Left e -> do
            logError . T.pack $ "error restoring notifications: " <> e
            liftIO exitFailure
          Right (lineCount, storedMsgsCount, expiredMsgsCount) -> do
            renameFile f $ f <> ".bak"
            let NtfStore ns' = ns
            storedQueues <- M.size <$> readTVarIO ns'
            logInfo $ "notifications restored, " <> tshow lineCount <> " lines processed" 
            pure MessageStats {storedMsgsCount, expiredMsgsCount, storedQueues}
      where
        restoreNtf :: NtfStore -> Int64 -> (Int, Int, Int) -> LB.ByteString -> ExceptT String IO (Int, Int, Int)
        restoreNtf ns old (!lineCount, !stored, !expired) s' = do
          NLRv1 nId ntf <- liftEither . first (ntfErr "parsing") $ strDecode s
          liftIO $ addToNtfs nId ntf
          where
            s = LB.toStrict s'
            addToNtfs nId ntf@MsgNtf {ntfTs}
              | systemSeconds ntfTs < old = pure (lineCount + 1, stored, expired + 1)
              | otherwise = storeNtf ns nId ntf $> (lineCount + 1, stored + 1, expired)
            ntfErr :: Show e => String -> e -> String
            ntfErr op e = op <> " error (" <> show e <> "): " <> B.unpack (B.take 100 s)

saveServerStats :: M ()
saveServerStats =
  asks (serverStatsBackupFile . config)
    >>= mapM_ (\f -> asks serverStats >>= liftIO . getServerStatsData >>= liftIO . saveStats f)
  where
    saveStats f stats = do
      logInfo $ "saving server stats to file " <> T.pack f
      B.writeFile f $ strEncode stats
      logInfo "server stats saved"

restoreServerStats :: Maybe MessageStats -> MessageStats -> M ()
restoreServerStats msgStats_ ntfStats = asks (serverStatsBackupFile . config) >>= mapM_ restoreStats
  where
    restoreStats f = whenM (doesFileExist f) $ do
      logInfo $ "restoring server stats from file " <> T.pack f
      liftIO (strDecode <$> B.readFile f) >>= \case
        Right d@ServerStatsData {_qCount = statsQCount, _msgCount = statsMsgCount, _ntfCount = statsNtfCount} -> do
          s <- asks serverStats
          AMS _ st <- asks msgStore
          QueueCounts {queueCount = _qCount} <- liftIO $ queueCounts st
          let _msgCount = maybe statsMsgCount storedMsgsCount msgStats_
              _ntfCount = storedMsgsCount ntfStats
              _msgExpired' = _msgExpired d + maybe 0 expiredMsgsCount msgStats_
              _msgNtfExpired' = _msgNtfExpired d + expiredMsgsCount ntfStats
          liftIO $ setServerStats s d {_qCount, _msgCount, _ntfCount, _msgExpired = _msgExpired', _msgNtfExpired = _msgNtfExpired'}
          renameFile f $ f <> ".bak"
          logInfo "server stats restored"
          compareCounts "Queue" statsQCount _qCount
          compareCounts "Message" statsMsgCount _msgCount
          compareCounts "Notification" statsNtfCount _ntfCount
        Left e -> do
          logInfo $ "error restoring server stats: " <> T.pack e
          liftIO exitFailure
    compareCounts name statsCnt storeCnt =
      when (statsCnt /= storeCnt) $ logWarn $ name <> " count differs: stats: " <> tshow statsCnt <> ", store: " <> tshow storeCnt<|MERGE_RESOLUTION|>--- conflicted
+++ resolved
@@ -846,13 +846,8 @@
               CPDelete sId -> withUserRole $ unliftIO u $ do
                 AMS _ st <- asks msgStore
                 r <- liftIO $ runExceptT $ do
-<<<<<<< HEAD
-                  q <- ExceptT (getQueue st SSender qId) `catchE` \_ -> ExceptT (getQueue st SRecipient qId)
+                  q <- ExceptT $ getQueue st SSender sId
                   ExceptT $ deleteQueueSize st q
-=======
-                  (q, qr) <- ExceptT $ getQueueRec st SSender sId
-                  ExceptT $ deleteQueueSize st (recipientId qr) q
->>>>>>> 23189753
                 case r of
                   Left e -> liftIO $ hPutStrLn h $ "error: " <> show e
                   Right (qr, numDeleted) -> do

{-# LANGUAGE BangPatterns #-}
{-# LANGUAGE CPP #-}
{-# LANGUAGE DataKinds #-}
{-# LANGUAGE DuplicateRecordFields #-}
{-# LANGUAGE FlexibleContexts #-}
{-# LANGUAGE GADTs #-}
{-# LANGUAGE KindSignatures #-}
{-# LANGUAGE LambdaCase #-}
{-# LANGUAGE MultiWayIf #-}
{-# LANGUAGE NamedFieldPuns #-}
{-# LANGUAGE NumericUnderscores #-}
{-# LANGUAGE OverloadedLists #-}
{-# LANGUAGE OverloadedStrings #-}
{-# LANGUAGE RankNTypes #-}
{-# LANGUAGE ScopedTypeVariables #-}
{-# LANGUAGE TupleSections #-}

-- |
-- Module      : Simplex.Messaging.Server
-- Copyright   : (c) simplex.chat
-- License     : AGPL-3
--
-- Maintainer  : chat@simplex.chat
-- Stability   : experimental
-- Portability : non-portable
--
-- This module defines SMP protocol server with in-memory persistence
-- and optional append only log of SMP queue records.
--
-- See https://github.com/simplex-chat/simplexmq/blob/master/protocol/simplex-messaging.md
module Simplex.Messaging.Server
  ( runSMPServer,
    runSMPServerBlocking,
    disconnectTransport,
    verifyCmdAuthorization,
    dummyVerifyCmd,
    randomId,
  )
where

import Control.Logger.Simple
import Control.Monad
import Control.Monad.Except
import Control.Monad.IO.Unlift
import Control.Monad.Reader
import Control.Monad.Trans.Except
import Crypto.Random
import Control.Monad.STM (retry)
import Data.Bifunctor (first)
import Data.ByteString.Base64 (encode)
import Data.ByteString.Char8 (ByteString)
import qualified Data.ByteString.Char8 as B
import qualified Data.ByteString.Lazy.Char8 as LB
import Data.Either (fromRight, partitionEithers)
import Data.Functor (($>))
import Data.Int (Int64)
import Data.IntMap.Strict (IntMap)
import qualified Data.IntMap.Strict as IM
import qualified Data.IntSet as IS
import Data.List (intercalate, mapAccumR)
import Data.List.NonEmpty (NonEmpty (..))
import qualified Data.List.NonEmpty as L
import qualified Data.Map.Strict as M
<<<<<<< HEAD
import Data.Set (Set)
import qualified Data.Set as S
import Data.Maybe (isNothing, listToMaybe)
=======
import Data.Maybe (catMaybes, fromMaybe, isJust, isNothing)
>>>>>>> bb1d31e4
import qualified Data.Text as T
import Data.Text.Encoding (decodeLatin1)
import Data.Time.Clock (UTCTime (..), diffTimeToPicoseconds, getCurrentTime)
import Data.Time.Clock.System (SystemTime (..), getSystemTime)
import Data.Time.Format.ISO8601 (iso8601Show)
import Data.Type.Equality
import GHC.Stats (getRTSStats)
import GHC.TypeLits (KnownNat)
import Network.Socket (ServiceName, Socket, socketToHandle)
import Simplex.Messaging.Agent.Lock
import Simplex.Messaging.Client (ProtocolClient (thParams), ProtocolClientError (..), SMPClient, SMPClientError, forwardSMPMessage, smpProxyError, temporaryClientError)
import Simplex.Messaging.Client.Agent (OwnServer, SMPClientAgent (..), SMPClientAgentEvent (..), closeSMPClientAgent, getSMPServerClient'', isOwnServer, lookupSMPServerClient, getConnectedSMPServerClient)
import qualified Simplex.Messaging.Crypto as C
import Simplex.Messaging.Encoding
import Simplex.Messaging.Encoding.String
import Simplex.Messaging.Protocol
import Simplex.Messaging.Server.Control
import Simplex.Messaging.Server.Env.STM as Env
import Simplex.Messaging.Server.Expiration
import Simplex.Messaging.Server.MsgStore
import Simplex.Messaging.Server.MsgStore.STM
import Simplex.Messaging.Server.QueueStore
import Simplex.Messaging.Server.QueueStore.QueueInfo
import Simplex.Messaging.Server.QueueStore.STM as QS
import Simplex.Messaging.Server.Stats
import qualified Simplex.Messaging.Server.Stats.Client as CS
import Simplex.Messaging.Server.StoreLog
import Simplex.Messaging.TMap (TMap)
import qualified Simplex.Messaging.TMap as TM
import Simplex.Messaging.Transport
import Simplex.Messaging.Transport.Buffer (trimCR)
import Simplex.Messaging.Transport.Server
import Simplex.Messaging.Util
import Simplex.Messaging.Version
import System.Exit (exitFailure)
import System.FilePath (takeDirectory)
import System.IO (hPrint, hPutStrLn, hSetNewlineMode, universalNewlineMode)
import System.Mem.Weak (deRefWeak)
import UnliftIO (timeout)
import UnliftIO.Concurrent
import UnliftIO.Directory (createDirectoryIfMissing, doesFileExist, renameFile)
import UnliftIO.Exception
import UnliftIO.IO
import UnliftIO.STM
#if MIN_VERSION_base(4,18,0)
import Data.List (sort)
import GHC.Conc (listThreads, threadStatus)
import GHC.Conc.Sync (threadLabel)
#endif

-- | Runs an SMP server using passed configuration.
--
-- See a full server here: https://github.com/simplex-chat/simplexmq/blob/master/apps/smp-server/Main.hs
runSMPServer :: ServerConfig -> IO ()
runSMPServer cfg = do
  started <- newEmptyTMVarIO
  runSMPServerBlocking started cfg

-- | Runs an SMP server using passed configuration with signalling.
--
-- This function uses passed TMVar to signal when the server is ready to accept TCP requests (True)
-- and when it is disconnected from the TCP socket once the server thread is killed (False).
runSMPServerBlocking :: TMVar Bool -> ServerConfig -> IO ()
runSMPServerBlocking started cfg = newEnv cfg >>= runReaderT (smpServer started cfg)

type M a = ReaderT Env IO a

smpServer :: TMVar Bool -> ServerConfig -> M ()
smpServer started cfg@ServerConfig {transports, transportConfig = tCfg} = do
  s <- asks server
  pa <- asks proxyAgent
  expired <- restoreServerMessages
  restoreServerStats expired
  raceAny_
    ( serverThread s "server subscribedQ" subscribedQ subscribers subscriptions cancelSub
        : serverThread s "server ntfSubscribedQ" ntfSubscribedQ Env.notifiers ntfSubscriptions (\_ -> pure ())
        : receiveFromProxyAgent pa
        : map runServer transports <> expireMessagesThread_ cfg <> serverStatsThread_ cfg <> rateStatsThread_ cfg <> controlPortThread_ cfg
    )
    `finally` withLock' (savingLock s) "final" (saveServer False >> closeServer)
  where
    runServer :: (ServiceName, ATransport) -> M ()
    runServer (tcpPort, ATransport t) = do
      serverParams <- asks tlsServerParams
      ss <- asks sockets
      serverSignKey <- either fail pure . fromTLSCredentials $ tlsServerCredentials serverParams
      env <- ask
      liftIO $ runTransportServerState ss started tcpPort serverParams tCfg $ \h -> runClient serverSignKey t h `runReaderT` env
    fromTLSCredentials (_, pk) = C.x509ToPrivate (pk, []) >>= C.privKey

    saveServer :: Bool -> M ()
    saveServer keepMsgs = withLog closeStoreLog >> saveServerMessages keepMsgs >> saveServerStats

    closeServer :: M ()
    closeServer = asks (smpAgent . proxyAgent) >>= liftIO . closeSMPClientAgent

    serverThread ::
      forall s.
      Server ->
      String ->
      (Server -> TQueue (QueueId, Client)) ->
      (Server -> TMap QueueId Client) ->
      (Client -> TMap QueueId s) ->
      (s -> IO ()) ->
      M ()
    serverThread s label subQ subs clientSubs unsub = do
      labelMyThread label
      forever $
        atomically updateSubscribers
          $>>= endPreviousSubscriptions
          >>= liftIO . mapM_ unsub
      where
        updateSubscribers :: STM (Maybe (QueueId, Client))
        updateSubscribers = do
          (qId, clnt) <- readTQueue $ subQ s
          let clientToBeNotified c' =
                if sameClientId clnt c'
                  then pure Nothing
                  else do
                    yes <- readTVar $ connected c'
                    pure $ if yes then Just (qId, c') else Nothing
          TM.lookupInsert qId clnt (subs s) $>>= clientToBeNotified
        endPreviousSubscriptions :: (QueueId, Client) -> M (Maybe s)
        endPreviousSubscriptions (qId, c) = do
          forkClient c (label <> ".endPreviousSubscriptions") $
            atomically $ writeTBQueue (sndQ c) [(CorrId "", qId, END)]
          atomically $ TM.lookupDelete qId (clientSubs c)

    receiveFromProxyAgent :: ProxyAgent -> M ()
    receiveFromProxyAgent ProxyAgent {smpAgent = SMPClientAgent {agentQ}} =
      forever $
        atomically (readTBQueue agentQ) >>= \case
          CAConnected srv -> logInfo $ "SMP server connected " <> showServer' srv
          CADisconnected srv [] -> logInfo $ "SMP server disconnected " <> showServer' srv
          CADisconnected srv subs -> logError $ "SMP server disconnected " <> showServer' srv <> " / subscriptions: " <> tshow (length subs)
          CAResubscribed srv subs -> logError $ "SMP server resubscribed " <> showServer' srv <> " / subscriptions: " <> tshow (length subs)
          CASubError srv errs -> logError $ "SMP server subscription errors " <> showServer' srv <> " / errors: " <> tshow (length errs)
      where
        showServer' = decodeLatin1 . strEncode . host

    expireMessagesThread_ :: ServerConfig -> [M ()]
    expireMessagesThread_ ServerConfig {messageExpiration = Just msgExp} = [expireMessages msgExp]
    expireMessagesThread_ _ = []

    expireMessages :: ExpirationConfig -> M ()
    expireMessages expCfg = do
      ms <- asks msgStore
      quota <- asks $ msgQueueQuota . config
      let interval = checkInterval expCfg * 1000000
      stats <- asks serverStats
      labelMyThread "expireMessages"
      forever $ do
        liftIO $ threadDelay' interval
        old <- liftIO $ expireBeforeEpoch expCfg
        rIds <- M.keysSet <$> readTVarIO ms
        forM_ rIds $ \rId -> do
          q <- atomically (getMsgQueue ms rId quota)
          deleted <- atomically $ deleteExpiredMsgs q old
          atomically $ modifyTVar' (msgExpired stats) (+ deleted)

    serverStatsThread_ :: ServerConfig -> [M ()]
    serverStatsThread_ ServerConfig {logStatsInterval = Just interval, logStatsStartTime, serverStatsLogFile} =
      [logServerStats logStatsStartTime interval serverStatsLogFile]
    serverStatsThread_ _ = []

    rateStatsThread_ :: ServerConfig -> [M ()]
    rateStatsThread_ ServerConfig {rateStatsLength = nBuckets, rateStatsInterval = Just bucketWidth, logStatsInterval = Just logInterval, logStatsStartTime, rateStatsLogFile} =
      [ monitorServerRates nBuckets (bucketWidth * 1000000), -- roll windows, collect counters, runs at a faster rate so the measurements can be used for online anomaly detection
        logServerRates logStatsStartTime logInterval rateStatsLogFile -- log current distributions once in a while
      ]
    rateStatsThread_ _ = []

    logServerStats :: Int64 -> Int64 -> FilePath -> M ()
    logServerStats startAt logInterval statsFilePath = do
      labelMyThread "logServerStats"
      initialDelay <- (startAt -) . fromIntegral . (`div` 1000000_000000) . diffTimeToPicoseconds . utctDayTime <$> liftIO getCurrentTime
      liftIO $ putStrLn $ "server stats log enabled: " <> statsFilePath
      liftIO $ threadDelay' $ 1000000 * (initialDelay + if initialDelay < 0 then 86400 else 0)
      ServerStats {fromTime, qCreated, qSecured, qDeletedAll, qDeletedNew, qDeletedSecured, qSub, qSubAuth, qSubDuplicate, qSubProhibited, msgSent, msgSentAuth, msgSentQuota, msgSentLarge, msgRecv, msgExpired, activeQueues, msgSentNtf, msgRecvNtf, activeQueuesNtf, qCount, msgCount, pRelays, pRelaysOwn, pMsgFwds, pMsgFwdsOwn, pMsgFwdsRecv} <- asks serverStats
      let interval = 1000000 * logInterval
      forever $ do
        withFile statsFilePath AppendMode $ \h -> liftIO $ do
          hSetBuffering h LineBuffering
          ts <- getCurrentTime
          fromTime' <- atomically $ swapTVar fromTime ts
          qCreated' <- atomically $ swapTVar qCreated 0
          qSecured' <- atomically $ swapTVar qSecured 0
          qDeletedAll' <- atomically $ swapTVar qDeletedAll 0
          qDeletedNew' <- atomically $ swapTVar qDeletedNew 0
          qDeletedSecured' <- atomically $ swapTVar qDeletedSecured 0
          qSub' <- atomically $ swapTVar qSub 0
          qSubAuth' <- atomically $ swapTVar qSubAuth 0
          qSubDuplicate' <- atomically $ swapTVar qSubDuplicate 0
          qSubProhibited' <- atomically $ swapTVar qSubProhibited 0
          msgSent' <- atomically $ swapTVar msgSent 0
          msgSentAuth' <- atomically $ swapTVar msgSentAuth 0
          msgSentQuota' <- atomically $ swapTVar msgSentQuota 0
          msgSentLarge' <- atomically $ swapTVar msgSentLarge 0
          msgRecv' <- atomically $ swapTVar msgRecv 0
          msgExpired' <- atomically $ swapTVar msgExpired 0
          ps <- atomically $ periodStatCounts activeQueues ts
          msgSentNtf' <- atomically $ swapTVar msgSentNtf 0
          msgRecvNtf' <- atomically $ swapTVar msgRecvNtf 0
          psNtf <- atomically $ periodStatCounts activeQueuesNtf ts
          pRelays' <- atomically $ getResetProxyStatsData pRelays
          pRelaysOwn' <- atomically $ getResetProxyStatsData pRelaysOwn
          pMsgFwds' <- atomically $ getResetProxyStatsData pMsgFwds
          pMsgFwdsOwn' <- atomically $ getResetProxyStatsData pMsgFwdsOwn
          pMsgFwdsRecv' <- atomically $ swapTVar pMsgFwdsRecv 0
          qCount' <- readTVarIO qCount
          msgCount' <- readTVarIO msgCount
          hPutStrLn h $
            intercalate
              ","
              ( [ iso8601Show $ utctDay fromTime',
                  show qCreated',
                  show qSecured',
                  show qDeletedAll',
                  show msgSent',
                  show msgRecv',
                  dayCount ps,
                  weekCount ps,
                  monthCount ps,
                  show msgSentNtf',
                  show msgRecvNtf',
                  dayCount psNtf,
                  weekCount psNtf,
                  monthCount psNtf,
                  show qCount',
                  show msgCount',
                  show msgExpired',
                  show qDeletedNew',
                  show qDeletedSecured'
                ]
                  <> showProxyStats pRelays'
                  <> showProxyStats pRelaysOwn'
                  <> showProxyStats pMsgFwds'
                  <> showProxyStats pMsgFwdsOwn'
                  <> [ show pMsgFwdsRecv',
                       show qSub',
                       show qSubAuth',
                       show qSubDuplicate',
                       show qSubProhibited',
                       show msgSentAuth',
                       show msgSentQuota',
                       show msgSentLarge'
                     ]
              )
        liftIO $ threadDelay' interval
      where
        showProxyStats ProxyStatsData {_pRequests, _pSuccesses, _pErrorsConnect, _pErrorsCompat, _pErrorsOther} =
          [show _pRequests, show _pSuccesses, show _pErrorsConnect, show _pErrorsCompat, show _pErrorsOther]

    monitorServerRates :: Int -> Int64 -> M ()
    monitorServerRates nBuckets bucketWidth = do
      labelMyThread "monitorServerRates"
      stats' <- asks clientStats
      rates' <- asks serverRates
      liftIO . forever $ do
        -- now <- getCurrentTime
        -- TODO: calculate delay for the next bucket closing time
        threadDelay' bucketWidth
        -- TODO: collect and reset buckets
        stats <- readTVarIO stats' >>= mapM (CS.readClientStatsData readTVarIO)
        let !rates = distribution . histogram <$> collect stats
        atomically . modifyTVar' rates' $ (rates :) . take nBuckets
      where
        collect :: IntMap CS.ClientStatsData -> CS.ClientStatsC (IntMap Int)
        collect = IM.foldlWithKey' toColumns (CS.clientStatsC IM.empty)
          where
            toColumns acc statsId csd =
              CS.ClientStatsC
                { peerAddressesC = IS.size _peerAddresses +> CS.peerAddressesC acc,
                  socketCountC = _socketCount +> CS.socketCountC acc,
                  -- created/updated skpped
                  qCreatedC = S.size _qCreated +> CS.qCreatedC acc,
                  qSentSignedC = S.size _qSentSigned +> CS.qSentSignedC acc,
                  msgSentSignedC = _msgSentSigned +> CS.msgSentSignedC acc,
                  msgSentUnsignedC = _msgSentUnsigned +> CS.msgSentUnsignedC acc,
                  msgDeliveredSignedC = _msgDeliveredSigned +> CS.msgDeliveredSignedC acc,
                  proxyRelaysRequestedC = _proxyRelaysRequested +> CS.proxyRelaysRequestedC acc,
                  proxyRelaysConnectedC = _proxyRelaysConnected +> CS.proxyRelaysConnectedC acc,
                  msgSentViaProxyC = _msgSentViaProxy +> CS.msgSentViaProxyC acc
                }
              where
                (+>) = IM.insertWith (+) statsId
                CS.ClientStatsData {_peerAddresses, _socketCount, _qCreated, _qSentSigned, _msgSentSigned, _msgSentUnsigned, _msgDeliveredSigned, _proxyRelaysRequested, _proxyRelaysConnected, _msgSentViaProxy} = csd

    logServerRates :: Int64 -> Int64 -> FilePath -> M ()
    logServerRates startAt logInterval statsFilePath = do
      labelMyThread "logServerStats"
      liftIO . unlessM (doesFileExist statsFilePath) $ do
        createDirectoryIfMissing True (takeDirectory statsFilePath)
        B.writeFile statsFilePath $ B.intercalate "," csvLabels <> "\n"
      initialDelay <- (startAt -) . fromIntegral . (`div` 1000000_000000) . diffTimeToPicoseconds . utctDayTime <$> liftIO getCurrentTime
      liftIO $ putStrLn $ "server rates log enabled: " <> statsFilePath
      liftIO $ threadDelay' $ 1000000 * (initialDelay + if initialDelay < 0 then 86400 else 0)
      let interval = 1000000 * logInterval
      rates' <- asks serverRates
      liftIO . forever $ do
        -- write the thing
        threadDelay' interval
        rates <- readTVarIO rates'
        forM_ (listToMaybe rates) $ \cs -> do
          ts <- getCurrentTime
          let values = concatMap (concatMap $ pure . maybe "0" bshow) cs
          withFile statsFilePath AppendMode $ \h -> liftIO $ do
            hSetBuffering h LineBuffering
            B.hPut h $ B.intercalate "," (strEncode ts : values) <> "\n"
      where
        csvLabels = "ts" : concatMap (\s -> concatMap (\d -> [s <> "." <> d]) distributionLabels) CS.clientStatsLabels

    runClient :: Transport c => C.APrivateSignKey -> TProxy c -> c -> M ()
    runClient signKey tp h = do
      kh <- asks serverIdentity
      ks <- atomically . C.generateKeyPair =<< asks random
      ServerConfig {smpServerVRange, smpHandshakeTimeout} <- asks config
      labelMyThread $ "smp handshake for " <> transportName tp
      liftIO (timeout smpHandshakeTimeout . runExceptT $ smpServerHandshake signKey h ks kh smpServerVRange) >>= \case
        Just (Right th) -> runClientTransport th
        _ -> pure ()

    controlPortThread_ :: ServerConfig -> [M ()]
    controlPortThread_ ServerConfig {controlPort = Just port} = [runCPServer port]
    controlPortThread_ _ = []

    runCPServer :: ServiceName -> M ()
    runCPServer port = do
      srv <- asks server
      cpStarted <- newEmptyTMVarIO
      u <- askUnliftIO
      liftIO $ do
        labelMyThread "control port server"
        runTCPServer cpStarted port $ runCPClient u srv
      where
        runCPClient :: UnliftIO (ReaderT Env IO) -> Server -> Socket -> IO ()
        runCPClient u srv sock = do
          labelMyThread "control port client"
          h <- socketToHandle sock ReadWriteMode
          hSetBuffering h LineBuffering
          hSetNewlineMode h universalNewlineMode
          hPutStrLn h "SMP server control port\n'help' for supported commands"
          role <- newTVarIO CPRNone
          cpLoop h role
          where
            cpLoop h role = do
              s <- trimCR <$> B.hGetLine h
              case strDecode s of
                Right CPQuit -> hClose h
                Right cmd -> logCmd s cmd >> processCP h role cmd >> cpLoop h role
                Left err -> hPutStrLn h ("error: " <> err) >> cpLoop h role
            logCmd s cmd = when shouldLog $ logWarn $ "ControlPort: " <> tshow s
              where
                shouldLog = case cmd of
                  CPAuth _ -> False
                  CPHelp -> False
                  CPQuit -> False
                  CPSkip -> False
                  _ -> True
            processCP h role = \case
              CPAuth auth -> atomically $ writeTVar role $! newRole cfg
                where
                  newRole ServerConfig {controlPortUserAuth = user, controlPortAdminAuth = admin}
                    | Just auth == admin = CPRAdmin
                    | Just auth == user = CPRUser
                    | otherwise = CPRNone
              CPSuspend -> withAdminRole $ hPutStrLn h "suspend not implemented"
              CPResume -> withAdminRole $ hPutStrLn h "resume not implemented"
              CPClients -> withAdminRole $ do
                active <- unliftIO u (asks clients) >>= readTVarIO
                hPutStrLn h "clientId,sessionId,connected,createdAt,rcvActiveAt,sndActiveAt,age,subscriptions"
                forM_ (IM.toList active) $ \(cid, Client {sessionId, connected, createdAt, rcvActiveAt, sndActiveAt, subscriptions}) -> do
                  connected' <- bshow <$> readTVarIO connected
                  rcvActiveAt' <- strEncode <$> readTVarIO rcvActiveAt
                  sndActiveAt' <- strEncode <$> readTVarIO sndActiveAt
                  now <- liftIO getSystemTime
                  let age = systemSeconds now - systemSeconds createdAt
                  subscriptions' <- bshow . M.size <$> readTVarIO subscriptions
                  hPutStrLn h . B.unpack $ B.intercalate "," [bshow cid, encode sessionId, connected', strEncode createdAt, rcvActiveAt', sndActiveAt', bshow age, subscriptions']
              CPStats -> withAdminRole $ do
                ss <- unliftIO u $ asks serverStats
                let putStat :: Show a => ByteString -> (ServerStats -> TVar a) -> IO ()
                    putStat label var = readTVarIO (var ss) >>= \v -> B.hPutStr h $ label <> ": " <> bshow v <> "\n"
                    putProxyStat :: ByteString -> (ServerStats -> ProxyStats) -> IO ()
                    putProxyStat label var = do
                      ProxyStatsData {_pRequests, _pSuccesses, _pErrorsConnect, _pErrorsCompat, _pErrorsOther} <- atomically $ getProxyStatsData $ var ss
                      B.hPutStr h $ label <> ": requests=" <> bshow _pRequests <> ", successes=" <> bshow _pSuccesses <> ", errorsConnect=" <> bshow _pErrorsConnect <> ", errorsCompat=" <> bshow _pErrorsCompat <> ", errorsOther=" <> bshow _pErrorsOther <> "\n"
                putStat "fromTime" fromTime
                putStat "qCreated" qCreated
                putStat "qSecured" qSecured
                putStat "qDeletedAll" qDeletedAll
                putStat "qDeletedNew" qDeletedNew
                putStat "qDeletedSecured" qDeletedSecured
                putStat "msgSent" msgSent
                putStat "msgRecv" msgRecv
                putStat "msgSentNtf" msgSentNtf
                putStat "msgRecvNtf" msgRecvNtf
                putStat "qCount" qCount
                putStat "msgCount" msgCount
                putProxyStat "pRelays" pRelays
                putProxyStat "pRelaysOwn" pRelaysOwn
                putProxyStat "pMsgFwds" pMsgFwds
                putProxyStat "pMsgFwdsOwn" pMsgFwdsOwn
                putStat "pMsgFwdsRecv" pMsgFwdsRecv
              CPStatsClients -> withAdminRole $ do
                stats' <- unliftIO u (asks clientStats) >>= readTVarIO
                B.hPutStr h "peerAddresses,socketCount,createdAt,updatedAt,qCreated,qSentSigned,msgSentSigned,msgSentUnsigned,msgDeliveredSigned,proxyRelaysRequested,proxyRelaysConnected,msgSentViaProxy\n"
                forM_ stats' $ \cs -> do
                  csd <- CS.readClientStatsData readTVarIO cs
                  let CS.ClientStatsData {_peerAddresses, _socketCount, _createdAt, _updatedAt, _qCreated, _qSentSigned, _msgSentSigned, _msgSentUnsigned, _msgDeliveredSigned, _proxyRelaysRequested, _proxyRelaysConnected, _msgSentViaProxy} = csd
                  B.hPutStrLn h $ B.intercalate "," [bshow $ IS.size _peerAddresses, bshow _socketCount, strEncode _createdAt, strEncode _updatedAt, bshow $ S.size _qCreated, bshow $ S.size _qSentSigned, bshow _msgSentSigned, bshow _msgSentUnsigned, bshow _msgDeliveredSigned, bshow _proxyRelaysRequested, bshow _proxyRelaysConnected, bshow _msgSentViaProxy]
              CPStatsRTS -> getRTSStats >>= hPrint h
              CPThreads -> withAdminRole $ do
#if MIN_VERSION_base(4,18,0)
                threads <- liftIO listThreads
                hPutStrLn h $ "Threads: " <> show (length threads)
                forM_ (sort threads) $ \tid -> do
                  label <- threadLabel tid
                  status <- threadStatus tid
                  hPutStrLn h $ show tid <> " (" <> show status <> ") " <> fromMaybe "" label
#else
                hPutStrLn h "Not available on GHC 8.10"
#endif
              CPSockets -> withAdminRole $ do
                (accepted', closed', active') <- unliftIO u $ asks sockets
                (accepted, closed, active) <- atomically $ (,,) <$> readTVar accepted' <*> readTVar closed' <*> readTVar active'
                hPutStrLn h "Sockets: "
                hPutStrLn h $ "accepted: " <> show accepted
                hPutStrLn h $ "closed: " <> show closed
                hPutStrLn h $ "active: " <> show (IM.size active)
                hPutStrLn h $ "leaked: " <> show (accepted - closed - IM.size active)
              CPSocketThreads -> withAdminRole $ do
#if MIN_VERSION_base(4,18,0)
                (_, _, active') <- unliftIO u $ asks sockets
                active <- readTVarIO active'
                forM_ (IM.toList active) $ \(sid, tid') ->
                  deRefWeak tid' >>= \case
                    Nothing -> hPutStrLn h $ intercalate "," [show sid, "", "gone", ""]
                    Just tid -> do
                      label <- threadLabel tid
                      status <- threadStatus tid
                      hPutStrLn h $ intercalate "," [show sid, show tid, show status, fromMaybe "" label]
#else
                hPutStrLn h "Not available on GHC 8.10"
#endif
              CPDelete queueId' -> withUserRole $ unliftIO u $ do
                st <- asks queueStore
                ms <- asks msgStore
                queueId <- atomically (getQueue st SSender queueId') >>= \case
                  Left _ -> pure queueId' -- fallback to using as recipientId directly
                  Right QueueRec {recipientId} -> pure recipientId
                r <- atomically $
                  deleteQueue st queueId $>>= \q ->
                    Right . (q,) <$> delMsgQueueSize ms queueId
                case r of
                  Left e -> liftIO . hPutStrLn h $ "error: " <> show e
                  Right (q, numDeleted) -> do
                    withLog (`logDeleteQueue` queueId)
                    updateDeletedStats q
                    liftIO . hPutStrLn h $ "ok, " <> show numDeleted <> " messages deleted"
              CPSave -> withAdminRole $ withLock' (savingLock srv) "control" $ do
                hPutStrLn h "saving server state..."
                unliftIO u $ saveServer True
                hPutStrLn h "server state saved!"
              CPHelp -> hPutStrLn h "commands: stats, stats-rts, clients, sockets, socket-threads, threads, delete, save, help, quit"
              CPQuit -> pure ()
              CPSkip -> pure ()
              where
                withUserRole action = readTVarIO role >>= \case
                  CPRAdmin -> action
                  CPRUser -> action
                  _ -> do
                    logError "Unauthorized control port command"
                    hPutStrLn h "AUTH"
                withAdminRole action = readTVarIO role >>= \case
                  CPRAdmin -> action
                  _ -> do
                    logError "Unauthorized control port command"
                    hPutStrLn h "AUTH"

runClientTransport :: Transport c => THandleSMP c 'TServer -> M ()
runClientTransport h@THandle {connection, params = thParams@THandleParams {thVersion, sessionId}} = do
  q <- asks $ tbqSize . config
  ts <- liftIO getSystemTime
  active <- asks clients
  nextClientId <- asks clientSeq
  let peerId = getPeerId connection
      skipStats = False -- TODO: check peerId
  statsIds' <- asks statsClients
  c <- atomically $ do
    new@Client {clientId} <- newClient peerId nextClientId q thVersion sessionId ts
    unless skipStats $ modifyTVar' statsIds' $ IM.insert clientId clientId -- until merged, its own fresh id is its stats id
    modifyTVar' active $ IM.insert clientId new
    pure new
  s <- asks server
  expCfg <- asks $ inactiveClientExpiration . config
  th <- newMVar h -- put TH under a fair lock to interleave messages and command responses
  labelMyThread . B.unpack $ "client $" <> encode sessionId
  raceAny_ ([liftIO $ send th c, liftIO $ sendMsg th c, client thParams c s, receive h c] <> disconnectThread_ c expCfg)
    `finally` clientDisconnected c
  where
    disconnectThread_ c (Just expCfg) = [liftIO $ disconnectTransport h (rcvActiveAt c) (sndActiveAt c) expCfg (noSubscriptions c)]
    disconnectThread_ _ _ = []
    noSubscriptions c = atomically $ (&&) <$> TM.null (subscriptions c) <*> TM.null (ntfSubscriptions c)

clientDisconnected :: Client -> M ()
clientDisconnected c@Client {clientId, subscriptions, connected, sessionId, endThreads} = do
  labelMyThread . B.unpack $ "client $" <> encode sessionId <> " disc"
  subs <- atomically $ do
    writeTVar connected False
    swapTVar subscriptions M.empty
  liftIO $ mapM_ cancelSub subs
  srvSubs <- asks $ subscribers . server
  atomically $ modifyTVar' srvSubs $ \cs ->
    M.foldrWithKey (\sub _ -> M.update deleteCurrentClient sub) cs subs
  asks clients >>= atomically . (`modifyTVar'` IM.delete clientId)
  asks statsClients >>= atomically . (`modifyTVar'` IM.delete clientId)
  tIds <- atomically $ swapTVar endThreads IM.empty
  liftIO $ mapM_ (mapM_ killThread <=< deRefWeak) tIds
  where
    deleteCurrentClient :: Client -> Maybe Client
    deleteCurrentClient c'
      | sameClientId c c' = Nothing
      | otherwise = Just c'

sameClientId :: Client -> Client -> Bool
sameClientId Client {clientId} Client {clientId = cId'} = clientId == cId'

cancelSub :: TVar Sub -> IO ()
cancelSub sub =
  readTVarIO sub >>= \case
    Sub {subThread = SubThread t} -> liftIO $ deRefWeak t >>= mapM_ killThread
    _ -> return ()

receive :: Transport c => THandleSMP c 'TServer -> Client -> M ()
receive h@THandle {params = THandleParams {thAuth}} Client {rcvQ, sndQ, rcvActiveAt, sessionId} = do
  labelMyThread . B.unpack $ "client $" <> encode sessionId <> " receive"
  forever $ do
    ts <- L.toList <$> liftIO (tGet h)
    atomically . writeTVar rcvActiveAt =<< liftIO getSystemTime
    stats <- asks serverStats
    (errs, cmds) <- partitionEithers <$> mapM (cmdAction stats) ts
    write sndQ errs
    write rcvQ cmds
  where
    cmdAction :: ServerStats -> SignedTransmission ErrorType Cmd -> M (Either (Transmission BrokerMsg) (Maybe QueueRec, Transmission Cmd))
    cmdAction stats (tAuth, authorized, (corrId, entId, cmdOrError)) =
      case cmdOrError of
        Left e -> pure $ Left (corrId, entId, ERR e)
        Right cmd -> verified =<< verifyTransmission ((,C.cbNonce (bs corrId)) <$> thAuth) tAuth authorized entId cmd
          where
            verified = \case
              VRVerified qr -> pure $ Right (qr, (corrId, entId, cmd))
              VRFailed -> do
                case cmd of
                  Cmd _ SEND {} -> atomically $ modifyTVar' (msgSentAuth stats) (+ 1)
                  Cmd _ SUB -> atomically $ modifyTVar' (qSubAuth stats) (+ 1)
                  _ -> pure ()
                pure $ Left (corrId, entId, ERR AUTH)
    write q = mapM_ (atomically . writeTBQueue q) . L.nonEmpty

send :: Transport c => MVar (THandleSMP c 'TServer) -> Client -> IO ()
send th c@Client {sndQ, msgQ, sessionId} = do
  labelMyThread . B.unpack $ "client $" <> encode sessionId <> " send"
  forever $ atomically (readTBQueue sndQ) >>= sendTransmissions
  where
    sendTransmissions :: NonEmpty (Transmission BrokerMsg) -> IO ()
    sendTransmissions ts
      | L.length ts <= 2 = tSend th c ts
      | otherwise = do
          let (msgs_, ts') = mapAccumR splitMessages [] ts
          -- If the request had batched subscriptions (L.length ts > 2)
          -- this will reply OK to all SUBs in the first batched transmission,
          -- to reduce client timeouts.
          tSend th c ts'
          -- After that all messages will be sent in separate transmissions,
          -- without any client response timeouts, and allowing them to interleave
          -- with other requests responses.
          mapM_ (atomically . writeTBQueue msgQ) $ L.nonEmpty msgs_
      where
        splitMessages :: [Transmission BrokerMsg] -> Transmission BrokerMsg -> ([Transmission BrokerMsg], Transmission BrokerMsg)
        splitMessages msgs t@(corrId, entId, cmd) = case cmd of
          -- replace MSG response with OK, accumulating MSG in a separate list.
          MSG {} -> ((CorrId "", entId, cmd) : msgs, (corrId, entId, OK))
          _ -> (msgs, t)

sendMsg :: Transport c => MVar (THandleSMP c 'TServer) -> Client -> IO ()
sendMsg th c@Client {msgQ, sessionId} = do
  labelMyThread . B.unpack $ "client $" <> encode sessionId <> " sendMsg"
  forever $ atomically (readTBQueue msgQ) >>= mapM_ (\t -> tSend th c [t])

tSend :: Transport c => MVar (THandleSMP c 'TServer) -> Client -> NonEmpty (Transmission BrokerMsg) -> IO ()
tSend th Client {sndActiveAt} ts = do
  withMVar th $ \h@THandle {params} ->
    void . tPut h $ L.map (\t -> Right (Nothing, encodeTransmission params t)) ts
  atomically . writeTVar sndActiveAt =<< liftIO getSystemTime

disconnectTransport :: Transport c => THandle v c 'TServer -> TVar SystemTime -> TVar SystemTime -> ExpirationConfig -> IO Bool -> IO ()
disconnectTransport THandle {connection, params = THandleParams {sessionId}} rcvActiveAt sndActiveAt expCfg noSubscriptions = do
  labelMyThread . B.unpack $ "client $" <> encode sessionId <> " disconnectTransport"
  loop
  where
    loop = do
      threadDelay' $ checkInterval expCfg * 1000000
      ifM noSubscriptions checkExpired loop
    checkExpired = do
      old <- expireBeforeEpoch expCfg
      ts <- max <$> readTVarIO rcvActiveAt <*> readTVarIO sndActiveAt
      if systemSeconds ts < old then closeConnection connection else loop

data VerificationResult = VRVerified (Maybe QueueRec) | VRFailed

-- This function verifies queue command authorization, with the objective to have constant time between the three AUTH error scenarios:
-- - the queue and party key exist, and the provided authorization has type matching queue key, but it is made with the different key.
-- - the queue and party key exist, but the provided authorization has incorrect type.
-- - the queue or party key do not exist.
-- In all cases, the time of the verification should depend only on the provided authorization type,
-- a dummy key is used to run verification in the last two cases, and failure is returned irrespective of the result.
verifyTransmission :: Maybe (THandleAuth 'TServer, C.CbNonce) -> Maybe TransmissionAuth -> ByteString -> QueueId -> Cmd -> M VerificationResult
verifyTransmission auth_ tAuth authorized queueId cmd =
  case cmd of
    Cmd SRecipient (NEW k _ _ _) -> pure $ Nothing `verifiedWith` k
    Cmd SRecipient _ -> verifyQueue (\q -> Just q `verifiedWith` recipientKey q) <$> get SRecipient
    -- SEND will be accepted without authorization before the queue is secured with KEY command
    Cmd SSender SEND {} -> verifyQueue (\q -> Just q `verified` maybe (isNothing tAuth) verify (senderKey q)) <$> get SSender
    Cmd SSender PING -> pure $ VRVerified Nothing
    Cmd SSender RFWD {} -> pure $ VRVerified Nothing
    -- NSUB will not be accepted without authorization
    Cmd SNotifier NSUB -> verifyQueue (\q -> maybe dummyVerify (\n -> Just q `verifiedWith` notifierKey n) (notifier q)) <$> get SNotifier
    Cmd SProxiedClient _ -> pure $ VRVerified Nothing
  where
    verify = verifyCmdAuthorization auth_ tAuth authorized
    dummyVerify = verify (dummyAuthKey tAuth) `seq` VRFailed
    verifyQueue :: (QueueRec -> VerificationResult) -> Either ErrorType QueueRec -> VerificationResult
    verifyQueue = either (const dummyVerify)
    verified q cond = if cond then VRVerified q else VRFailed
    verifiedWith q k = q `verified` verify k
    get :: DirectParty p => SParty p -> M (Either ErrorType QueueRec)
    get party = do
      st <- asks queueStore
      atomically $ getQueue st party queueId

verifyCmdAuthorization :: Maybe (THandleAuth 'TServer, C.CbNonce) -> Maybe TransmissionAuth -> ByteString -> C.APublicAuthKey -> Bool
verifyCmdAuthorization auth_ tAuth authorized key = maybe False (verify key) tAuth
  where
    verify :: C.APublicAuthKey -> TransmissionAuth -> Bool
    verify (C.APublicAuthKey a k) = \case
      TASignature (C.ASignature a' s) -> case testEquality a a' of
        Just Refl -> C.verify' k s authorized
        _ -> C.verify' (dummySignKey a') s authorized `seq` False
      TAAuthenticator s -> case a of
        C.SX25519 -> verifyCmdAuth auth_ k s authorized
        _ -> verifyCmdAuth auth_ dummyKeyX25519 s authorized `seq` False

verifyCmdAuth :: Maybe (THandleAuth 'TServer, C.CbNonce) -> C.PublicKeyX25519 -> C.CbAuthenticator -> ByteString -> Bool
verifyCmdAuth auth_ k authenticator authorized = case auth_ of
  Just (THAuthServer {serverPrivKey = pk}, nonce) -> C.cbVerify k pk nonce authenticator authorized
  Nothing -> False

dummyVerifyCmd :: Maybe (THandleAuth 'TServer, C.CbNonce) -> ByteString -> TransmissionAuth -> Bool
dummyVerifyCmd auth_ authorized = \case
  TASignature (C.ASignature a s) -> C.verify' (dummySignKey a) s authorized
  TAAuthenticator s -> verifyCmdAuth auth_ dummyKeyX25519 s authorized

-- These dummy keys are used with `dummyVerify` function to mitigate timing attacks
-- by having the same time of the response whether a queue exists or nor, for all valid key/signature sizes
dummySignKey :: C.SignatureAlgorithm a => C.SAlgorithm a -> C.PublicKey a
dummySignKey = \case
  C.SEd25519 -> dummyKeyEd25519
  C.SEd448 -> dummyKeyEd448

dummyAuthKey :: Maybe TransmissionAuth -> C.APublicAuthKey
dummyAuthKey = \case
  Just (TASignature (C.ASignature a _)) -> case a of
    C.SEd25519 -> C.APublicAuthKey C.SEd25519 dummyKeyEd25519
    C.SEd448 -> C.APublicAuthKey C.SEd448 dummyKeyEd448
  _ -> C.APublicAuthKey C.SX25519 dummyKeyX25519

dummyKeyEd25519 :: C.PublicKey 'C.Ed25519
dummyKeyEd25519 = "MCowBQYDK2VwAyEA139Oqs4QgpqbAmB0o7rZf6T19ryl7E65k4AYe0kE3Qs="

dummyKeyEd448 :: C.PublicKey 'C.Ed448
dummyKeyEd448 = "MEMwBQYDK2VxAzoA6ibQc9XpkSLtwrf7PLvp81qW/etiumckVFImCMRdftcG/XopbOSaq9qyLhrgJWKOLyNrQPNVvpMA"

dummyKeyX25519 :: C.PublicKey 'C.X25519
dummyKeyX25519 = "MCowBQYDK2VuAyEA4JGSMYht18H4mas/jHeBwfcM7jLwNYJNOAhi2/g4RXg="

forkClient :: Client -> String -> M () -> M ()
forkClient Client {endThreads, endThreadSeq} label action = do
  tId <- atomically $ stateTVar endThreadSeq $ \next -> (next, next + 1)
  t <- forkIO $ do
    labelMyThread label
    action `finally` atomically (modifyTVar' endThreads $ IM.delete tId)
  mkWeakThreadId t >>= atomically . modifyTVar' endThreads . IM.insert tId

client :: THandleParams SMPVersion 'TServer -> Client -> Server -> M ()
<<<<<<< HEAD
client thParams' clnt@Client {clientId, peerId, subscriptions, ntfSubscriptions, rcvQ, sndQ, sessionId} Server {subscribedQ, ntfSubscribedQ, notifiers} = do
=======
client thParams' clnt@Client {subscriptions, ntfSubscriptions, rcvQ, sndQ, sessionId, procThreads} Server {subscribedQ, ntfSubscribedQ, notifiers} = do
>>>>>>> bb1d31e4
  labelMyThread . B.unpack $ "client $" <> encode sessionId <> " commands"
  forever $
    atomically (readTBQueue rcvQ)
      >>= mapM processCommand
      >>= mapM_ reply . L.nonEmpty . catMaybes . L.toList
  where
    reply :: MonadIO m => NonEmpty (Transmission BrokerMsg) -> m ()
    reply = atomically . writeTBQueue sndQ
    processProxiedCmd :: Transmission (Command 'ProxiedClient) -> M (Maybe (Transmission BrokerMsg))
    processProxiedCmd (corrId, sessId, command) = (corrId,sessId,) <$$> case command of
      PRXY srv auth -> ifM allowProxy getRelay (pure $ Just $ ERR $ PROXY BASIC_AUTH)
        where
          allowProxy = do
            ServerConfig {allowSMPProxy, newQueueBasicAuth} <- asks config
            pure $ allowSMPProxy && maybe True ((== auth) . Just) newQueueBasicAuth
          getRelay = do
            ProxyAgent {smpAgent = a} <- asks proxyAgent
            liftIO (getConnectedSMPServerClient a srv) >>= \case
              Just r -> Just <$> proxyServerResponse a r
              Nothing ->
                forkProxiedCmd $
                  liftIO (runExceptT (getSMPServerClient'' a srv) `catch` (pure . Left . PCEIOError))
                    >>= proxyServerResponse a
          proxyServerResponse :: SMPClientAgent -> Either SMPClientError (OwnServer, SMPClient) -> M BrokerMsg
          proxyServerResponse a smp_ = do
            ServerStats {pRelays, pRelaysOwn} <- asks serverStats
            let inc = mkIncProxyStats pRelays pRelaysOwn
            case smp_ of
              Right (own, smp) -> do
                inc own pRequests
                case proxyResp smp of
                  r@PKEY {} -> do
                    withClientStatsId $ \cs -> atomically $ modifyTVar' (CS.proxyRelaysConnected cs) (+ 1)
                    r <$ inc own pSuccesses
                  r -> r <$ inc own pErrorsCompat
              Left e -> do
                let own = isOwnServer a srv
                inc own pRequests
                inc own $ if temporaryClientError e then pErrorsConnect else pErrorsOther
                logError $ "Error connecting: " <> decodeLatin1 (strEncode $ host srv) <> " " <> tshow e
                pure . ERR $ smpProxyError e
            where
              proxyResp smp =
                let THandleParams {sessionId = srvSessId, thVersion, thServerVRange, thAuth} = thParams smp
                  in case compatibleVRange thServerVRange proxiedSMPRelayVRange of
                      -- Cap the destination relay version range to prevent client version fingerprinting.
                      -- See comment for proxiedSMPRelayVersion.
                      Just (Compatible vr) | thVersion >= sendingProxySMPVersion -> case thAuth of
                        Just THAuthClient {serverCertKey} -> PKEY srvSessId vr serverCertKey
                        Nothing -> ERR $ transportErr TENoServerAuth
                      _ -> ERR $ transportErr TEVersion
      PFWD fwdV pubKey encBlock -> do
        ProxyAgent {smpAgent = a} <- asks proxyAgent
        ServerStats {pMsgFwds, pMsgFwdsOwn} <- asks serverStats
        let inc = mkIncProxyStats pMsgFwds pMsgFwdsOwn
        atomically (lookupSMPServerClient a sessId) >>= \case
          Just (own, smp) -> do
            inc own pRequests
<<<<<<< HEAD
            if
              | v >= sendingProxySMPVersion ->
                  liftIO (runExceptT (forwardSMPMessage smp corrId fwdV pubKey encBlock) `catch` (pure . Left . PCEIOError))  >>= \case
                    Right r -> do
                      withClientStatsId $ \cs -> atomically $ modifyTVar' (CS.msgSentViaProxy cs) (+ 1)
                      PRES r <$ inc own pSuccesses
                    Left e -> case e of
                      PCEProtocolError {} -> ERR err <$ inc own pSuccesses
                      _ -> ERR err <$ inc own pErrorsOther
                      where
                        err = smpProxyError e
              | otherwise -> ERR (transportErr TEVersion) <$ inc own pErrorsCompat
=======
            if v >= sendingProxySMPVersion
              then forkProxiedCmd $ do
                liftIO (runExceptT (forwardSMPMessage smp corrId fwdV pubKey encBlock) `catch` (pure . Left . PCEIOError))  >>= \case
                  Right r -> PRES r <$ inc own pSuccesses
                  Left e -> ERR (smpProxyError e) <$ case e of
                    PCEProtocolError {} -> inc own pSuccesses
                    _ -> inc own pErrorsOther
              else Just (ERR $ transportErr TEVersion) <$ inc own pErrorsCompat
>>>>>>> bb1d31e4
            where
              THandleParams {thVersion = v} = thParams smp
          Nothing -> inc False pRequests >> inc False pErrorsConnect $> Just (ERR $ PROXY NO_SESSION)
      where
        forkProxiedCmd :: M BrokerMsg -> M (Maybe BrokerMsg)
        forkProxiedCmd cmdAction = do
          bracket_ wait signal . forkClient clnt (B.unpack $ "client $" <> encode sessionId <> " proxy") $ do
            -- commands MUST be processed under a reasonable timeout or the client would halt
            cmdAction >>= \t -> reply [(corrId, sessId, t)]
          pure Nothing
          where
            wait = do
              ServerConfig {serverClientConcurrency} <- asks config
              atomically $ do
                used <- readTVar procThreads
                when (used >= serverClientConcurrency) retry
                writeTVar procThreads $! used + 1
            signal = atomically $ modifyTVar' procThreads (\t -> t - 1)
    transportErr :: TransportError -> ErrorType
    transportErr = PROXY . BROKER . TRANSPORT
    mkIncProxyStats :: MonadIO m => ProxyStats -> ProxyStats -> OwnServer -> (ProxyStats -> TVar Int) -> m ()
    mkIncProxyStats ps psOwn = \own sel -> do
      atomically $ modifyTVar' (sel ps) (+ 1)
      when own $ atomically $ modifyTVar' (sel psOwn) (+ 1)
    processCommand :: (Maybe QueueRec, Transmission Cmd) -> M (Maybe (Transmission BrokerMsg))
    processCommand (qr_, (corrId, queueId, cmd)) = case cmd of
      Cmd SProxiedClient command -> processProxiedCmd (corrId, queueId, command)
      Cmd SSender command -> Just <$> case command of
        SEND flags msgBody -> withQueue $ \qr -> sendMessage qr flags msgBody
        PING -> pure (corrId, "", PONG)
        RFWD encBlock -> (corrId, "",) <$> processForwardedCommand encBlock
      Cmd SNotifier NSUB -> Just <$> subscribeNotifications
      Cmd SRecipient command -> do
        st <- asks queueStore
        Just <$> case command of
          NEW rKey dhKey auth subMode ->
            ifM
              allowNew
              (createQueue st rKey dhKey subMode)
              (pure (corrId, queueId, ERR AUTH))
            where
              allowNew = do
                ServerConfig {allowNewQueues, newQueueBasicAuth} <- asks config
                pure $ allowNewQueues && maybe True ((== auth) . Just) newQueueBasicAuth
          SUB -> withQueue (`subscribeQueue` queueId)
          GET -> withQueue getMessage
          ACK msgId -> withQueue (`acknowledgeMsg` msgId)
          KEY sKey -> secureQueue_ st sKey
          NKEY nKey dhKey -> addQueueNotifier_ st nKey dhKey
          NDEL -> deleteQueueNotifier_ st
          OFF -> suspendQueue_ st
          DEL -> delQueueAndMsgs st
          QUE -> withQueue getQueueInfo
      where
        createQueue :: QueueStore -> RcvPublicAuthKey -> RcvPublicDhKey -> SubscriptionMode -> M (Transmission BrokerMsg)
        createQueue st recipientKey dhKey subMode = time "NEW" $ do
          -- TODO: read client Q rate
          -- TODO: read server Q rate for peerId
          -- TODO: read global server Q rate
          -- TODO: add throttling delay/blackhole request if needed
          (rcvPublicDhKey, privDhKey) <- atomically . C.generateKeyPair =<< asks random
          let rcvDhSecret = C.dh' dhKey privDhKey
              qik (rcvId, sndId) = QIK {rcvId, sndId, rcvPublicDhKey}
              qRec (recipientId, senderId) =
                QueueRec
                  { recipientId,
                    senderId,
                    recipientKey,
                    rcvDhSecret,
                    senderKey = Nothing,
                    notifier = Nothing,
                    status = QueueActive
                  }
          (corrId,queueId,) <$> addQueueRetry 3 qik qRec
          where
            addQueueRetry ::
              Int -> ((RecipientId, SenderId) -> QueueIdsKeys) -> ((RecipientId, SenderId) -> QueueRec) -> M BrokerMsg
            addQueueRetry 0 _ _ = pure $ ERR INTERNAL
            addQueueRetry n qik qRec = do
              ids@(rId, _) <- getIds
              -- create QueueRec record with these ids and keys
              let qr = qRec ids
              atomically (addQueue st qr) >>= \case
                Left DUPLICATE_ -> addQueueRetry (n - 1) qik qRec
                Left e -> pure $ ERR e
                Right _ -> do
                  withLog (`logCreateById` rId)
                  stats <- asks serverStats
                  atomically $ modifyTVar' (qCreated stats) (+ 1)
                  atomically $ modifyTVar' (qCount stats) (+ 1)
                  withClientStatsId $ \cs -> atomically $ modifyTVar' (CS.qCreated cs) $ S.insert rId
                  -- TODO: increment current Q counter in IP timeline
                  -- TODO: increment current Q counter in server timeline
                  case subMode of
                    SMOnlyCreate -> pure ()
                    SMSubscribe -> void $ subscribeQueue qr rId
                  pure $ IDS (qik ids)

            logCreateById :: StoreLog 'WriteMode -> RecipientId -> IO ()
            logCreateById s rId =
              atomically (getQueue st SRecipient rId) >>= \case
                Right q -> logCreateQueue s q
                _ -> pure ()

            getIds :: M (RecipientId, SenderId)
            getIds = do
              n <- asks $ queueIdBytes . config
              liftM2 (,) (randomId n) (randomId n)

        secureQueue_ :: QueueStore -> SndPublicAuthKey -> M (Transmission BrokerMsg)
        secureQueue_ st sKey = time "KEY" $ do
          withLog $ \s -> logSecureQueue s queueId sKey
          stats <- asks serverStats
          atomically $ modifyTVar' (qSecured stats) (+ 1)
          atomically $ (corrId,queueId,) . either ERR (const OK) <$> secureQueue st queueId sKey

        addQueueNotifier_ :: QueueStore -> NtfPublicAuthKey -> RcvNtfPublicDhKey -> M (Transmission BrokerMsg)
        addQueueNotifier_ st notifierKey dhKey = time "NKEY" $ do
          (rcvPublicDhKey, privDhKey) <- atomically . C.generateKeyPair =<< asks random
          let rcvNtfDhSecret = C.dh' dhKey privDhKey
          (corrId,queueId,) <$> addNotifierRetry 3 rcvPublicDhKey rcvNtfDhSecret
          where
            addNotifierRetry :: Int -> RcvNtfPublicDhKey -> RcvNtfDhSecret -> M BrokerMsg
            addNotifierRetry 0 _ _ = pure $ ERR INTERNAL
            addNotifierRetry n rcvPublicDhKey rcvNtfDhSecret = do
              notifierId <- randomId =<< asks (queueIdBytes . config)
              let ntfCreds = NtfCreds {notifierId, notifierKey, rcvNtfDhSecret}
              atomically (addQueueNotifier st queueId ntfCreds) >>= \case
                Left DUPLICATE_ -> addNotifierRetry (n - 1) rcvPublicDhKey rcvNtfDhSecret
                Left e -> pure $ ERR e
                Right _ -> do
                  withLog $ \s -> logAddNotifier s queueId ntfCreds
                  pure $ NID notifierId rcvPublicDhKey

        deleteQueueNotifier_ :: QueueStore -> M (Transmission BrokerMsg)
        deleteQueueNotifier_ st = do
          withLog (`logDeleteNotifier` queueId)
          okResp <$> atomically (deleteQueueNotifier st queueId)

        suspendQueue_ :: QueueStore -> M (Transmission BrokerMsg)
        suspendQueue_ st = do
          withLog (`logSuspendQueue` queueId)
          okResp <$> atomically (suspendQueue st queueId)

        subscribeQueue :: QueueRec -> RecipientId -> M (Transmission BrokerMsg)
        subscribeQueue qr rId = do
          stats <- asks serverStats
          atomically (TM.lookup rId subscriptions) >>= \case
            Nothing -> do
              atomically $ modifyTVar' (qSub stats) (+ 1)
              newSub >>= deliver
            Just sub ->
              readTVarIO sub >>= \case
                Sub {subThread = ProhibitSub} -> do
                  -- cannot use SUB in the same connection where GET was used
                  atomically $ modifyTVar' (qSubProhibited stats) (+ 1)
                  pure (corrId, rId, ERR $ CMD PROHIBITED)
                s -> do
                  atomically $ modifyTVar' (qSubDuplicate stats) (+ 1)
                  atomically (tryTakeTMVar $ delivered s) >> deliver sub
          where
            newSub :: M (TVar Sub)
            newSub = time "SUB newSub" . atomically $ do
              writeTQueue subscribedQ (rId, clnt)
              sub <- newTVar =<< newSubscription NoSub
              TM.insert rId sub subscriptions
              pure sub
            deliver :: TVar Sub -> M (Transmission BrokerMsg)
            deliver sub = do
              q <- getStoreMsgQueue "SUB" rId
              msg_ <- atomically $ tryPeekMsg q
              deliverMessage "SUB" qr rId sub q msg_

        getMessage :: QueueRec -> M (Transmission BrokerMsg)
        getMessage qr = time "GET" $ do
          atomically (TM.lookup queueId subscriptions) >>= \case
            Nothing ->
              atomically newSub >>= getMessage_
            Just sub ->
              readTVarIO sub >>= \case
                s@Sub {subThread = ProhibitSub} ->
                  atomically (tryTakeTMVar $ delivered s)
                    >> getMessage_ s
                -- cannot use GET in the same connection where there is an active subscription
                _ -> pure (corrId, queueId, ERR $ CMD PROHIBITED)
          where
            newSub :: STM Sub
            newSub = do
              s <- newSubscription ProhibitSub
              sub <- newTVar s
              TM.insert queueId sub subscriptions
              pure s
            getMessage_ :: Sub -> M (Transmission BrokerMsg)
            getMessage_ s = do
              q <- getStoreMsgQueue "GET" queueId
              atomically $
                tryPeekMsg q >>= \case
                  Just msg ->
                    let encMsg = encryptMsg qr msg
                     in setDelivered s msg $> (corrId, queueId, MSG encMsg)
                  _ -> pure (corrId, queueId, OK)

        withQueue :: (QueueRec -> M (Transmission BrokerMsg)) -> M (Transmission BrokerMsg)
        withQueue action = maybe (pure $ err AUTH) action qr_

        subscribeNotifications :: M (Transmission BrokerMsg)
        subscribeNotifications = time "NSUB" . atomically $ do
          unlessM (TM.member queueId ntfSubscriptions) $ do
            writeTQueue ntfSubscribedQ (queueId, clnt)
            TM.insert queueId () ntfSubscriptions
          pure ok

        acknowledgeMsg :: QueueRec -> MsgId -> M (Transmission BrokerMsg)
        acknowledgeMsg qr msgId = time "ACK" $ do
          atomically (TM.lookup queueId subscriptions) >>= \case
            Nothing -> pure $ err NO_MSG
            Just sub ->
              atomically (getDelivered sub) >>= \case
                Just s -> do
                  q <- getStoreMsgQueue "ACK" queueId
                  case s of
                    Sub {subThread = ProhibitSub} -> do
                      deletedMsg_ <- atomically $ tryDelMsg q msgId
                      mapM_ updateStats deletedMsg_
                      pure ok
                    _ -> do
                      (deletedMsg_, msg_) <- atomically $ tryDelPeekMsg q msgId
                      mapM_ updateStats deletedMsg_
                      deliverMessage "ACK" qr queueId sub q msg_
                _ -> pure $ err NO_MSG
          where
            getDelivered :: TVar Sub -> STM (Maybe Sub)
            getDelivered sub = do
              s@Sub {delivered} <- readTVar sub
              tryTakeTMVar delivered $>>= \msgId' ->
                if msgId == msgId' || B.null msgId
                  then pure $ Just s
                  else putTMVar delivered msgId' $> Nothing
            updateStats :: Message -> M ()
            updateStats = \case
              MessageQuota {} -> pure ()
              Message {msgFlags} -> do
                stats <- asks serverStats
                atomically $ modifyTVar' (msgRecv stats) (+ 1)
                atomically $ modifyTVar' (msgCount stats) (subtract 1)
                atomically $ updatePeriodStats (activeQueues stats) queueId
                when (notification msgFlags) $ do
                  atomically $ modifyTVar' (msgRecvNtf stats) (+ 1)
                  atomically $ updatePeriodStats (activeQueuesNtf stats) queueId
                senders' <- asks sendSignedClients
                stats' <- asks clientStats
                atomically $ do
                  sender_ <- mapM readTVar =<< TM.lookup (recipientId qr) senders'
                  forM_ sender_ $ \statsId -> do
                    cs_ <- IM.lookup statsId <$> readTVar stats'
                    forM_ cs_ $ \cs -> modifyTVar' (CS.msgDeliveredSigned cs) (+ 1)

        sendMessage :: QueueRec -> MsgFlags -> MsgBody -> M (Transmission BrokerMsg)
        sendMessage qr msgFlags msgBody
<<<<<<< HEAD
          | B.length msgBody > maxMessageLength thVersion = pure $ err LARGE_MSG
          | otherwise = case status qr of
              QueueOff -> return $ err AUTH
              QueueActive ->
                case C.maxLenBS msgBody of
                  Left _ -> pure $ err LARGE_MSG
                  Right body -> do
                    -- TODO: read client S rate
                    -- TODO: read server S rate for peerId
                    -- TODO: read global server S rate
                    -- TODO: add throttling delay/blackhole request if needed
                    msg_ <- time "SEND" $ do
                      q <- getStoreMsgQueue "SEND" $ recipientId qr
                      expireMessages q
                      atomically . writeMsg q =<< mkMessage body
                    case msg_ of
                      Nothing -> pure $ err QUOTA
                      Just msg -> time "SEND ok" $ do
                        stats <- asks serverStats
                        when (notification msgFlags) $ do
                          atomically . trySendNotification msg =<< asks random
                          atomically $ modifyTVar' (msgSentNtf stats) (+ 1)
                          atomically $ updatePeriodStats (activeQueuesNtf stats) (recipientId qr)
                        atomically $ modifyTVar' (msgSent stats) (+ 1)
                        atomically $ modifyTVar' (msgCount stats) (+ 1)
                        atomically $ updatePeriodStats (activeQueues stats) (recipientId qr)
                        case senderKey qr of
                          Nothing -> withClientStatsId $ \cs -> atomically $ modifyTVar' (CS.msgSentUnsigned cs) (+ 1)
                          Just _secured -> do
                            withMergedClientStatsId qr $ \cs -> do
                              atomically $ modifyTVar' (CS.qSentSigned cs) $ S.insert (recipientId qr)
                              atomically $ modifyTVar' (CS.msgSentSigned cs) (+ 1)
                        -- TODO: increment current S counter in IP timeline
                        -- TODO: increment current S counter in server timeline
                        pure ok
=======
          | B.length msgBody > maxMessageLength thVersion = do
              stats <- asks serverStats
              atomically $ modifyTVar' (msgSentLarge stats) (+ 1)
              pure $ err LARGE_MSG
          | otherwise = do
              stats <- asks serverStats
              case status qr of
                QueueOff -> do
                  atomically $ modifyTVar' (msgSentAuth stats) (+ 1)
                  pure $ err AUTH
                QueueActive ->
                  case C.maxLenBS msgBody of
                    Left _ -> pure $ err LARGE_MSG
                    Right body -> do
                      msg_ <- time "SEND" $ do
                        q <- getStoreMsgQueue "SEND" $ recipientId qr
                        expireMessages q
                        atomically . writeMsg q =<< mkMessage body
                      case msg_ of
                        Nothing -> do
                          atomically $ modifyTVar' (msgSentQuota stats) (+ 1)
                          pure $ err QUOTA
                        Just msg -> time "SEND ok" $ do
                          when (notification msgFlags) $ do
                            atomically . trySendNotification msg =<< asks random
                            atomically $ modifyTVar' (msgSentNtf stats) (+ 1)
                            atomically $ updatePeriodStats (activeQueuesNtf stats) (recipientId qr)
                          atomically $ modifyTVar' (msgSent stats) (+ 1)
                          atomically $ modifyTVar' (msgCount stats) (+ 1)
                          atomically $ updatePeriodStats (activeQueues stats) (recipientId qr)
                          pure ok
>>>>>>> bb1d31e4
          where
            THandleParams {thVersion} = thParams'
            mkMessage :: C.MaxLenBS MaxMessageLen -> M Message
            mkMessage body = do
              msgId <- randomId =<< asks (msgIdBytes . config)
              msgTs <- liftIO getSystemTime
              pure $ Message msgId msgTs msgFlags body

            expireMessages :: MsgQueue -> M ()
            expireMessages q = do
              msgExp <- asks $ messageExpiration . config
              old <- liftIO $ mapM expireBeforeEpoch msgExp
              stats <- asks serverStats
              deleted <- atomically $ sum <$> mapM (deleteExpiredMsgs q) old
              atomically $ modifyTVar' (msgExpired stats) (+ deleted)

            trySendNotification :: Message -> TVar ChaChaDRG -> STM ()
            trySendNotification msg ntfNonceDrg =
              forM_ (notifier qr) $ \NtfCreds {notifierId, rcvNtfDhSecret} ->
                mapM_ (writeNtf notifierId msg rcvNtfDhSecret ntfNonceDrg) =<< TM.lookup notifierId notifiers

            writeNtf :: NotifierId -> Message -> RcvNtfDhSecret -> TVar ChaChaDRG -> Client -> STM ()
            writeNtf nId msg rcvNtfDhSecret ntfNonceDrg Client {sndQ = q} =
              unlessM (isFullTBQueue q) $ case msg of
                Message {msgId, msgTs} -> do
                  (nmsgNonce, encNMsgMeta) <- mkMessageNotification msgId msgTs rcvNtfDhSecret ntfNonceDrg
                  writeTBQueue q [(CorrId "", nId, NMSG nmsgNonce encNMsgMeta)]
                _ -> pure ()

            mkMessageNotification :: ByteString -> SystemTime -> RcvNtfDhSecret -> TVar ChaChaDRG -> STM (C.CbNonce, EncNMsgMeta)
            mkMessageNotification msgId msgTs rcvNtfDhSecret ntfNonceDrg = do
              cbNonce <- C.randomCbNonce ntfNonceDrg
              let msgMeta = NMsgMeta {msgId, msgTs}
                  encNMsgMeta = C.cbEncrypt rcvNtfDhSecret cbNonce (smpEncode msgMeta) 128
              pure . (cbNonce,) $ fromRight "" encNMsgMeta

        processForwardedCommand :: EncFwdTransmission -> M BrokerMsg
        processForwardedCommand (EncFwdTransmission s) = fmap (either ERR id) . runExceptT $ do
          THAuthServer {serverPrivKey, sessSecret'} <- maybe (throwE $ transportErr TENoServerAuth) pure (thAuth thParams')
          sessSecret <- maybe (throwE $ transportErr TENoServerAuth) pure sessSecret'
          let proxyNonce = C.cbNonce $ bs corrId
          s' <- liftEitherWith (const CRYPTO) $ C.cbDecryptNoPad sessSecret proxyNonce s
          FwdTransmission {fwdCorrId, fwdVersion, fwdKey, fwdTransmission = EncTransmission et} <- liftEitherWith (const $ CMD SYNTAX) $ smpDecode s'
          let clientSecret = C.dh' fwdKey serverPrivKey
              clientNonce = C.cbNonce $ bs fwdCorrId
          b <- liftEitherWith (const CRYPTO) $ C.cbDecrypt clientSecret clientNonce et
          let clntTHParams = smpTHParamsSetVersion fwdVersion thParams'
          -- only allowing single forwarded transactions
          t' <- case tParse clntTHParams b of
            t :| [] -> pure $ tDecodeParseValidate clntTHParams t
            _ -> throwE BLOCK
          let clntThAuth = Just $ THAuthServer {serverPrivKey, sessSecret' = Just clientSecret}
          -- process forwarded SEND
          r <-
            lift (rejectOrVerify clntThAuth t') >>= \case
              Left r -> pure r
              Right t''@(_, (corrId', entId', cmd')) -> case cmd' of
                Cmd SSender SEND {} ->
                  -- Left will not be returned by processCommand, as only SEND command is allowed
                  fromMaybe (corrId', entId', ERR INTERNAL) <$> lift (processCommand t'')
                _ ->
                  pure (corrId', entId', ERR $ CMD PROHIBITED)
          -- encode response
          r' <- case batchTransmissions (batch clntTHParams) (blockSize clntTHParams) [Right (Nothing, encodeTransmission clntTHParams r)] of
            [] -> throwE INTERNAL -- at least 1 item is guaranteed from NonEmpty/Right
            TBError _ _ : _ -> throwE BLOCK
            TBTransmission b' _ : _ -> pure b'
            TBTransmissions b' _ _ : _ -> pure b'
          -- encrypt to client
          r2 <- liftEitherWith (const BLOCK) $ EncResponse <$> C.cbEncrypt clientSecret (C.reverseNonce clientNonce) r' paddedProxiedMsgLength
          -- encrypt to proxy
          let fr = FwdResponse {fwdCorrId, fwdResponse = r2}
              r3 = EncFwdResponse $ C.cbEncryptNoPad sessSecret (C.reverseNonce proxyNonce) (smpEncode fr)
          stats <- asks serverStats
          atomically $ modifyTVar' (pMsgFwdsRecv stats) (+ 1)
          pure $ RRES r3
          where
            rejectOrVerify :: Maybe (THandleAuth 'TServer) -> SignedTransmission ErrorType Cmd -> M (Either (Transmission BrokerMsg) (Maybe QueueRec, Transmission Cmd))
            rejectOrVerify clntThAuth (tAuth, authorized, (corrId', entId', cmdOrError)) =
              case cmdOrError of
                Left e -> pure $ Left (corrId', entId', ERR e)
                Right cmd'@(Cmd SSender SEND {}) -> verified <$> verifyTransmission ((,C.cbNonce (bs corrId')) <$> clntThAuth) tAuth authorized entId' cmd'
                  where
                    verified = \case
                      VRVerified qr -> Right (qr, (corrId', entId', cmd'))
                      VRFailed -> Left (corrId', entId', ERR AUTH)
                Right _ -> pure $ Left (corrId', entId', ERR $ CMD PROHIBITED)

        deliverMessage :: T.Text -> QueueRec -> RecipientId -> TVar Sub -> MsgQueue -> Maybe Message -> M (Transmission BrokerMsg)
        deliverMessage name qr rId sub q msg_ = time (name <> " deliver") $ do
          readTVarIO sub >>= \case
            s@Sub {subThread = NoSub} ->
              case msg_ of
                Just msg ->
                  let encMsg = encryptMsg qr msg
                   in atomically (setDelivered s msg) $> (corrId, rId, MSG encMsg)
                _ -> forkSub $> resp
            _ -> pure resp
          where
            resp = (corrId, rId, OK)
            forkSub :: M ()
            forkSub = do
              atomically . modifyTVar' sub $ \s -> s {subThread = SubPending}
              t <- mkWeakThreadId =<< forkIO subscriber
              atomically . modifyTVar' sub $ \case
                s@Sub {subThread = SubPending} -> s {subThread = SubThread t}
                s -> s
              where
                subscriber = do
                  labelMyThread $ B.unpack ("client $" <> encode sessionId) <> " subscriber/" <> T.unpack name
                  msg <- atomically $ peekMsg q
                  time "subscriber" . atomically $ do
                    let encMsg = encryptMsg qr msg
                    writeTBQueue sndQ [(CorrId "", rId, MSG encMsg)]
                    s <- readTVar sub
                    void $ setDelivered s msg
                    writeTVar sub $! s {subThread = NoSub}

        time :: T.Text -> M a -> M a
        time name = timed name queueId

        encryptMsg :: QueueRec -> Message -> RcvMessage
        encryptMsg qr msg = encrypt . encodeRcvMsgBody $ case msg of
          Message {msgFlags, msgBody} -> RcvMsgBody {msgTs = msgTs', msgFlags, msgBody}
          MessageQuota {} -> RcvMsgQuota msgTs'
          where
            encrypt :: KnownNat i => C.MaxLenBS i -> RcvMessage
            encrypt body = RcvMessage msgId' . EncRcvMsgBody $ C.cbEncryptMaxLenBS (rcvDhSecret qr) (C.cbNonce msgId') body
            msgId' = messageId msg
            msgTs' = messageTs msg

        setDelivered :: Sub -> Message -> STM Bool
        setDelivered s msg = tryPutTMVar (delivered s) (messageId msg)

        getStoreMsgQueue :: T.Text -> RecipientId -> M MsgQueue
        getStoreMsgQueue name rId = time (name <> " getMsgQueue") $ do
          ms <- asks msgStore
          quota <- asks $ msgQueueQuota . config
          atomically $ getMsgQueue ms rId quota

        delQueueAndMsgs :: QueueStore -> M (Transmission BrokerMsg)
        delQueueAndMsgs st = do
          withLog (`logDeleteQueue` queueId)
          ms <- asks msgStore
          atomically (deleteQueue st queueId $>>= \q -> delMsgQueue ms queueId $> Right q) >>= \case
            Right q -> updateDeletedStats q $> ok
            Left e -> pure $ err e

        getQueueInfo :: QueueRec -> M (Transmission BrokerMsg)
        getQueueInfo QueueRec {senderKey, notifier} = do
          q@MsgQueue {size} <- getStoreMsgQueue "getQueueInfo" queueId
          info <- atomically $ do
            qiSub <- TM.lookup queueId subscriptions >>= mapM mkQSub
            qiSize <- readTVar size
            qiMsg <- toMsgInfo <$$> tryPeekMsg q
            pure QueueInfo {qiSnd = isJust senderKey, qiNtf = isJust notifier, qiSub, qiSize, qiMsg}
          pure (corrId, queueId, INFO info)
          where
            mkQSub sub = do
              Sub {subThread, delivered} <- readTVar sub
              let qSubThread = case subThread of
                    NoSub -> QNoSub
                    SubPending -> QSubPending
                    SubThread _ -> QSubThread
                    ProhibitSub -> QProhibitSub
              qDelivered <- decodeLatin1 . encode <$$> tryReadTMVar delivered
              pure QSub {qSubThread, qDelivered}
          
        ok :: Transmission BrokerMsg
        ok = (corrId, queueId, OK)

        err :: ErrorType -> Transmission BrokerMsg
        err e = (corrId, queueId, ERR e)

        okResp :: Either ErrorType () -> Transmission BrokerMsg
        okResp = either err $ const ok

    -- missing clientId entry means the client is exempt from stats
    withClientStatsId_ statsIds' getCS = IM.lookup clientId <$> readTVar statsIds' >>= mapM getCS

    withClientStatsId updateCS = do
      statsIds' <- asks statsClients
      stats' <- asks clientStats
      now <- liftIO getCurrentTime
      atomically (withClientStatsId_ statsIds' $ getClientStats stats' now) >>= mapM_ updateCS

    getClientStats stats' now statsId = do
      stats <- readTVar stats'
      case IM.lookup statsId stats of
        Nothing -> do
          new <- CS.newClientStats newTVar peerId now
          writeTVar stats' $ IM.insert statsId new stats
          pure new
        Just cs -> cs <$ writeTVar (CS.updatedAt cs) now

    withMergedClientStatsId qr updateCS = do
      senders' <- asks sendSignedClients
      statsIds' <- asks statsClients
      stats' <- asks clientStats
      now <- liftIO getCurrentTime
      atomically (withClientStatsId_ statsIds' $ getMergeClientStats senders' statsIds' stats' now qr) >>= mapM_ updateCS

    getMergeClientStats senders' statsIds' stats' now qr currentStatsId = do
      senders <- readTVar senders'
      statsId <- case M.lookup (recipientId qr) senders of
        Nothing -> do
          newOwner <- newTVar currentStatsId
          writeTVar senders' $ M.insert (recipientId qr) newOwner senders
          pure currentStatsId
        Just sender -> do
          prevStatsId <- readTVar sender
          unless (prevStatsId == currentStatsId) $ do
            modifyTVar' statsIds' $ IM.insert clientId prevStatsId
            qsToTransfer <- mergeClientStats stats' prevStatsId currentStatsId
            unless (S.null qsToTransfer) $ writeTVar senders' $ S.foldl' (\os k -> M.insert k sender os) senders qsToTransfer
          pure prevStatsId
      getClientStats stats' now statsId

    mergeClientStats :: TVar (IntMap CS.ClientStats) -> CS.ClientStatsId -> CS.ClientStatsId -> STM (Set RecipientId)
    mergeClientStats stats' prevId curId = do
      stats <- readTVar stats'
      case (IM.lookup prevId stats, IM.lookup curId stats) of
        (_, Nothing) -> pure mempty
        (Nothing, Just cur@CS.ClientStats {qCreated}) -> do
          writeTVar stats' $ IM.insert prevId cur (IM.delete curId stats)
          readTVar qCreated
        (Just prev, Just cur) -> do
          curData@CS.ClientStatsData {_qCreated} <- CS.readClientStatsData readTVar cur
          prevData <- CS.readClientStatsData readTVar prev
          CS.writeClientStatsData prev $ CS.mergeClientStatsData prevData curData
          writeTVar stats' $ IM.delete curId stats
          pure _qCreated

updateDeletedStats :: QueueRec -> M ()
updateDeletedStats q = do
  stats <- asks serverStats
  let delSel = if isNothing (senderKey q) then qDeletedNew else qDeletedSecured
  atomically $ modifyTVar' (delSel stats) (+ 1)
  atomically $ modifyTVar' (qDeletedAll stats) (+ 1)
  atomically $ modifyTVar' (qCount stats) (subtract 1)

withLog :: (StoreLog 'WriteMode -> IO a) -> M ()
withLog action = do
  env <- ask
  liftIO . mapM_ action $ storeLog (env :: Env)

timed :: T.Text -> RecipientId -> M a -> M a
timed name qId a = do
  t <- liftIO getSystemTime
  r <- a
  t' <- liftIO getSystemTime
  let int = diff t t'
  when (int > sec) . logDebug $ T.unwords [name, tshow $ encode qId, tshow int]
  pure r
  where
    diff t t' = (systemSeconds t' - systemSeconds t) * sec + fromIntegral (systemNanoseconds t' - systemNanoseconds t)
    sec = 1000_000000

randomId :: Int -> M ByteString
randomId n = atomically . C.randomBytes n =<< asks random

saveServerMessages :: Bool -> M ()
saveServerMessages keepMsgs = asks (storeMsgsFile . config) >>= mapM_ saveMessages
  where
    saveMessages f = do
      logInfo $ "saving messages to file " <> T.pack f
      ms <- asks msgStore
      liftIO . withFile f WriteMode $ \h ->
        readTVarIO ms >>= mapM_ (saveQueueMsgs ms h) . M.keys
      logInfo "messages saved"
      where
        getMessages = if keepMsgs then snapshotMsgQueue else flushMsgQueue
        saveQueueMsgs ms h rId =
          atomically (getMessages ms rId)
            >>= mapM_ (B.hPutStrLn h . strEncode . MLRv3 rId)

restoreServerMessages :: M Int
restoreServerMessages =
  asks (storeMsgsFile . config) >>= \case
    Just f -> ifM (doesFileExist f) (restoreMessages f) (pure 0)
    Nothing -> pure 0
  where
    restoreMessages f = do
      logInfo $ "restoring messages from file " <> T.pack f
      ms <- asks msgStore
      quota <- asks $ msgQueueQuota . config
      old_ <- asks (messageExpiration . config) $>>= (liftIO . fmap Just . expireBeforeEpoch)
      runExceptT (liftIO (LB.readFile f) >>= foldM (\expired -> restoreMsg expired ms quota old_) 0 . LB.lines) >>= \case
        Left e -> do
          logError . T.pack $ "error restoring messages: " <> e
          liftIO exitFailure
        Right expired -> do
          renameFile f $ f <> ".bak"
          logInfo "messages restored"
          pure expired
      where
        restoreMsg !expired ms quota old_ s' = do
          MLRv3 rId msg <- liftEither . first (msgErr "parsing") $ strDecode s
          addToMsgQueue rId msg
          where
            s = LB.toStrict s'
            addToMsgQueue rId msg = do
              (isExpired, logFull) <- atomically $ do
                q <- getMsgQueue ms rId quota
                case msg of
                  Message {msgTs}
                    | maybe True (systemSeconds msgTs >=) old_ -> (False,) . isNothing <$> writeMsg q msg
                    | otherwise -> pure (True, False)
                  MessageQuota {} -> writeMsg q msg $> (False, False)
              when logFull . logError . decodeLatin1 $ "message queue " <> strEncode rId <> " is full, message not restored: " <> strEncode (messageId msg)
              pure $ if isExpired then expired + 1 else expired
            msgErr :: Show e => String -> e -> String
            msgErr op e = op <> " error (" <> show e <> "): " <> B.unpack (B.take 100 s)

saveServerStats :: M ()
saveServerStats =
  asks (serverStatsBackupFile . config)
    >>= mapM_ (\f -> asks serverStats >>= atomically . getServerStatsData >>= liftIO . saveStats f)
  where
    saveStats f stats = do
      logInfo $ "saving server stats to file " <> T.pack f
      B.writeFile f $ strEncode stats
      logInfo "server stats saved"

restoreServerStats :: Int -> M ()
restoreServerStats expiredWhileRestoring = asks (serverStatsBackupFile . config) >>= mapM_ restoreStats
  where
    restoreStats f = whenM (doesFileExist f) $ do
      logInfo $ "restoring server stats from file " <> T.pack f
      liftIO (strDecode <$> B.readFile f) >>= \case
        Right d@ServerStatsData {_qCount = statsQCount} -> do
          s <- asks serverStats
          _qCount <- fmap M.size . readTVarIO . queues =<< asks queueStore
          _msgCount <- foldM (\(!n) q -> (n +) <$> readTVarIO (size q)) 0 =<< readTVarIO =<< asks msgStore
          atomically $ setServerStats s d {_qCount, _msgCount, _msgExpired = _msgExpired d + expiredWhileRestoring}
          renameFile f $ f <> ".bak"
          logInfo "server stats restored"
          when (_qCount /= statsQCount) $ logWarn $ "Queue count differs: stats: " <> tshow statsQCount <> ", store: " <> tshow _qCount
          logInfo $ "Restored " <> tshow _msgCount <> " messages in " <> tshow _qCount <> " queues"
        Left e -> do
          logInfo $ "error restoring server stats: " <> T.pack e
          liftIO exitFailure<|MERGE_RESOLUTION|>--- conflicted
+++ resolved
@@ -61,13 +61,9 @@
 import Data.List.NonEmpty (NonEmpty (..))
 import qualified Data.List.NonEmpty as L
 import qualified Data.Map.Strict as M
-<<<<<<< HEAD
 import Data.Set (Set)
 import qualified Data.Set as S
-import Data.Maybe (isNothing, listToMaybe)
-=======
-import Data.Maybe (catMaybes, fromMaybe, isJust, isNothing)
->>>>>>> bb1d31e4
+import Data.Maybe (catMaybes, fromMaybe, isJust, isNothing, listToMaybe)
 import qualified Data.Text as T
 import Data.Text.Encoding (decodeLatin1)
 import Data.Time.Clock (UTCTime (..), diffTimeToPicoseconds, getCurrentTime)
@@ -764,11 +760,7 @@
   mkWeakThreadId t >>= atomically . modifyTVar' endThreads . IM.insert tId
 
 client :: THandleParams SMPVersion 'TServer -> Client -> Server -> M ()
-<<<<<<< HEAD
-client thParams' clnt@Client {clientId, peerId, subscriptions, ntfSubscriptions, rcvQ, sndQ, sessionId} Server {subscribedQ, ntfSubscribedQ, notifiers} = do
-=======
-client thParams' clnt@Client {subscriptions, ntfSubscriptions, rcvQ, sndQ, sessionId, procThreads} Server {subscribedQ, ntfSubscribedQ, notifiers} = do
->>>>>>> bb1d31e4
+client thParams' clnt@Client {clientId, peerId, subscriptions, ntfSubscriptions, rcvQ, sndQ, sessionId, procThreads} Server {subscribedQ, ntfSubscribedQ, notifiers} = do
   labelMyThread . B.unpack $ "client $" <> encode sessionId <> " commands"
   forever $
     atomically (readTBQueue rcvQ)
@@ -827,29 +819,16 @@
         atomically (lookupSMPServerClient a sessId) >>= \case
           Just (own, smp) -> do
             inc own pRequests
-<<<<<<< HEAD
-            if
-              | v >= sendingProxySMPVersion ->
-                  liftIO (runExceptT (forwardSMPMessage smp corrId fwdV pubKey encBlock) `catch` (pure . Left . PCEIOError))  >>= \case
-                    Right r -> do
-                      withClientStatsId $ \cs -> atomically $ modifyTVar' (CS.msgSentViaProxy cs) (+ 1)
-                      PRES r <$ inc own pSuccesses
-                    Left e -> case e of
-                      PCEProtocolError {} -> ERR err <$ inc own pSuccesses
-                      _ -> ERR err <$ inc own pErrorsOther
-                      where
-                        err = smpProxyError e
-              | otherwise -> ERR (transportErr TEVersion) <$ inc own pErrorsCompat
-=======
             if v >= sendingProxySMPVersion
               then forkProxiedCmd $ do
                 liftIO (runExceptT (forwardSMPMessage smp corrId fwdV pubKey encBlock) `catch` (pure . Left . PCEIOError))  >>= \case
-                  Right r -> PRES r <$ inc own pSuccesses
+                  Right r -> do
+                      withClientStatsId $ \cs -> atomically $ modifyTVar' (CS.msgSentViaProxy cs) (+ 1)
+                      PRES r <$ inc own pSuccesses
                   Left e -> ERR (smpProxyError e) <$ case e of
                     PCEProtocolError {} -> inc own pSuccesses
                     _ -> inc own pErrorsOther
               else Just (ERR $ transportErr TEVersion) <$ inc own pErrorsCompat
->>>>>>> bb1d31e4
             where
               THandleParams {thVersion = v} = thParams smp
           Nothing -> inc False pRequests >> inc False pErrorsConnect $> Just (ERR $ PROXY NO_SESSION)
@@ -1109,43 +1088,6 @@
 
         sendMessage :: QueueRec -> MsgFlags -> MsgBody -> M (Transmission BrokerMsg)
         sendMessage qr msgFlags msgBody
-<<<<<<< HEAD
-          | B.length msgBody > maxMessageLength thVersion = pure $ err LARGE_MSG
-          | otherwise = case status qr of
-              QueueOff -> return $ err AUTH
-              QueueActive ->
-                case C.maxLenBS msgBody of
-                  Left _ -> pure $ err LARGE_MSG
-                  Right body -> do
-                    -- TODO: read client S rate
-                    -- TODO: read server S rate for peerId
-                    -- TODO: read global server S rate
-                    -- TODO: add throttling delay/blackhole request if needed
-                    msg_ <- time "SEND" $ do
-                      q <- getStoreMsgQueue "SEND" $ recipientId qr
-                      expireMessages q
-                      atomically . writeMsg q =<< mkMessage body
-                    case msg_ of
-                      Nothing -> pure $ err QUOTA
-                      Just msg -> time "SEND ok" $ do
-                        stats <- asks serverStats
-                        when (notification msgFlags) $ do
-                          atomically . trySendNotification msg =<< asks random
-                          atomically $ modifyTVar' (msgSentNtf stats) (+ 1)
-                          atomically $ updatePeriodStats (activeQueuesNtf stats) (recipientId qr)
-                        atomically $ modifyTVar' (msgSent stats) (+ 1)
-                        atomically $ modifyTVar' (msgCount stats) (+ 1)
-                        atomically $ updatePeriodStats (activeQueues stats) (recipientId qr)
-                        case senderKey qr of
-                          Nothing -> withClientStatsId $ \cs -> atomically $ modifyTVar' (CS.msgSentUnsigned cs) (+ 1)
-                          Just _secured -> do
-                            withMergedClientStatsId qr $ \cs -> do
-                              atomically $ modifyTVar' (CS.qSentSigned cs) $ S.insert (recipientId qr)
-                              atomically $ modifyTVar' (CS.msgSentSigned cs) (+ 1)
-                        -- TODO: increment current S counter in IP timeline
-                        -- TODO: increment current S counter in server timeline
-                        pure ok
-=======
           | B.length msgBody > maxMessageLength thVersion = do
               stats <- asks serverStats
               atomically $ modifyTVar' (msgSentLarge stats) (+ 1)
@@ -1160,6 +1102,10 @@
                   case C.maxLenBS msgBody of
                     Left _ -> pure $ err LARGE_MSG
                     Right body -> do
+                      -- TODO: read client S rate
+                      -- TODO: read server S rate for peerId
+                      -- TODO: read global server S rate
+                      -- TODO: add throttling delay/blackhole request if needed
                       msg_ <- time "SEND" $ do
                         q <- getStoreMsgQueue "SEND" $ recipientId qr
                         expireMessages q
@@ -1176,8 +1122,15 @@
                           atomically $ modifyTVar' (msgSent stats) (+ 1)
                           atomically $ modifyTVar' (msgCount stats) (+ 1)
                           atomically $ updatePeriodStats (activeQueues stats) (recipientId qr)
+                          case senderKey qr of
+                            Nothing -> withClientStatsId $ \cs -> atomically $ modifyTVar' (CS.msgSentUnsigned cs) (+ 1)
+                            Just _secured -> do
+                              withMergedClientStatsId qr $ \cs -> do
+                                atomically $ modifyTVar' (CS.qSentSigned cs) $ S.insert (recipientId qr)
+                                atomically $ modifyTVar' (CS.msgSentSigned cs) (+ 1)
+                          -- TODO: increment current S counter in IP timeline
+                          -- TODO: increment current S counter in server timeline
                           pure ok
->>>>>>> bb1d31e4
           where
             THandleParams {thVersion} = thParams'
             mkMessage :: C.MaxLenBS MaxMessageLen -> M Message
@@ -1345,7 +1298,7 @@
                     ProhibitSub -> QProhibitSub
               qDelivered <- decodeLatin1 . encode <$$> tryReadTMVar delivered
               pure QSub {qSubThread, qDelivered}
-          
+
         ok :: Transmission BrokerMsg
         ok = (corrId, queueId, OK)
 

--- conflicted
+++ resolved
@@ -65,12 +65,8 @@
 import Simplex.Messaging.Encoding (Encoding (smpEncode))
 import Simplex.Messaging.Encoding.String
 import Simplex.Messaging.Protocol
-<<<<<<< HEAD
+import Simplex.Messaging.Server.Control
 import Simplex.Messaging.Server.Env.STM as Env
-=======
-import Simplex.Messaging.Server.Control
-import Simplex.Messaging.Server.Env.STM
->>>>>>> fdbfe0e8
 import Simplex.Messaging.Server.Expiration
 import Simplex.Messaging.Server.MsgStore
 import Simplex.Messaging.Server.MsgStore.STM
@@ -117,14 +113,9 @@
   restoreServerStats
   raceAny_
     ( serverThread s subscribedQ subscribers subscriptions cancelSub :
-<<<<<<< HEAD
       serverThread s ntfSubscribedQ Env.notifiers ntfSubscriptions (\_ -> pure ()) :
-      map runServer transports <> expireMessagesThread_ cfg <> serverStatsThread_ cfg
-=======
-      serverThread s ntfSubscribedQ notifiers ntfSubscriptions (\_ -> pure ()) :
       map runServer transports <> expireMessagesThread_ cfg <> serverStatsThread_ cfg <> controlPortThread_ cfg
->>>>>>> fdbfe0e8
-    )
+Env.    )
     `finally` withLock (savingLock s) "final" (saveServer False)
   where
     runServer :: (ServiceName, ATransport) -> M ()

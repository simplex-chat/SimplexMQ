{-# LANGUAGE DataKinds #-}
{-# LANGUAGE DuplicateRecordFields #-}
{-# LANGUAGE FlexibleContexts #-}
{-# LANGUAGE GADTs #-}
{-# LANGUAGE KindSignatures #-}
{-# LANGUAGE LambdaCase #-}
{-# LANGUAGE NamedFieldPuns #-}
{-# LANGUAGE NumericUnderscores #-}
{-# LANGUAGE OverloadedLists #-}
{-# LANGUAGE OverloadedRecordDot #-}
{-# LANGUAGE OverloadedStrings #-}
{-# LANGUAGE RankNTypes #-}
{-# LANGUAGE ScopedTypeVariables #-}
{-# LANGUAGE TupleSections #-}

-- |
-- Module      : Simplex.Messaging.Server
-- Copyright   : (c) simplex.chat
-- License     : AGPL-3
--
-- Maintainer  : chat@simplex.chat
-- Stability   : experimental
-- Portability : non-portable
--
-- This module defines SMP protocol server with in-memory persistence
-- and optional append only log of SMP queue records.
--
-- See https://github.com/simplex-chat/simplexmq/blob/master/protocol/simplex-messaging.md
module Simplex.Messaging.Server
  ( runSMPServer,
    runSMPServerBlocking,
    disconnectTransport,
    verifyCmdSignature,
    dummyVerifyCmd,
    randomId,
  )
where

import Control.Logger.Simple
import Control.Monad
import Control.Monad.Except
import Control.Monad.IO.Unlift
import Control.Monad.Reader
import Crypto.Random
import Data.Bifunctor (first)
import Data.ByteString.Base64 (encode)
import Data.ByteString.Char8 (ByteString)
import qualified Data.ByteString.Char8 as B
import Data.Either (fromRight, partitionEithers)
import Data.Functor (($>))
import Data.Int (Int64)
import Data.List (intercalate)
import qualified Data.List.NonEmpty as L
import qualified Data.Map.Strict as M
import Data.Maybe (isNothing)
import qualified Data.Text as T
import Data.Text.Encoding (decodeLatin1)
import Data.Time.Clock (UTCTime (..), diffTimeToPicoseconds, getCurrentTime)
import Data.Time.Clock.System (SystemTime (..), getSystemTime)
import Data.Time.Format.ISO8601 (iso8601Show)
import Data.Type.Equality
import GHC.TypeLits (KnownNat)
import Network.Socket (ServiceName, Socket, socketToHandle)
import Simplex.Messaging.Agent.Lock
import qualified Simplex.Messaging.Crypto as C
import Simplex.Messaging.Encoding (Encoding (smpEncode))
import Simplex.Messaging.Encoding.String
import Simplex.Messaging.Protocol
import Simplex.Messaging.Server.Control
import Simplex.Messaging.Server.Env.STM
import Simplex.Messaging.Server.Expiration
import Simplex.Messaging.Server.MsgStore
import Simplex.Messaging.Server.MsgStore.STM
import Simplex.Messaging.Server.QueueStore
import Simplex.Messaging.Server.QueueStore.STM
import Simplex.Messaging.Server.Stats
import Simplex.Messaging.Server.StoreLog
import Simplex.Messaging.TMap (TMap)
import qualified Simplex.Messaging.TMap as TM
import Simplex.Messaging.Transport
import Simplex.Messaging.Transport.Buffer (trimCR)
import Simplex.Messaging.Transport.Server
import Simplex.Messaging.Util
import System.Exit (exitFailure)
import System.IO (hPutStrLn, hSetNewlineMode, universalNewlineMode)
import System.Mem.Weak (deRefWeak)
import UnliftIO.Concurrent
import UnliftIO.Directory (doesFileExist, renameFile)
import UnliftIO.Exception
import UnliftIO.IO
import UnliftIO.STM

-- | Runs an SMP server using passed configuration.
--
-- See a full server here: https://github.com/simplex-chat/simplexmq/blob/master/apps/smp-server/Main.hs
runSMPServer :: ServerConfig -> IO ()
runSMPServer cfg = do
  started <- newEmptyTMVarIO
  runSMPServerBlocking started cfg

-- | Runs an SMP server using passed configuration with signalling.
--
-- This function uses passed TMVar to signal when the server is ready to accept TCP requests (True)
-- and when it is disconnected from the TCP socket once the server thread is killed (False).
runSMPServerBlocking :: TMVar Bool -> ServerConfig -> IO ()
runSMPServerBlocking started cfg = newEnv cfg >>= runReaderT (smpServer started cfg)

type M a = ReaderT Env IO a

smpServer :: TMVar Bool -> ServerConfig -> M ()
smpServer started cfg@ServerConfig {transports, transportConfig = tCfg} = do
  s <- asks server
  restoreServerMessages
  restoreServerStats
  raceAny_
<<<<<<< HEAD
    ( serverThread s subscribedQ subscribers subscriptions cancelSub :
      serverThread s ntfSubscribedQ notifiers ntfSubscriptions (\_ -> pure ()) :
      map runServer transports <> expireMessagesThread_ cfg <> serverStatsThread_ cfg <> controlPortThread_ cfg
=======
    ( serverThread s "server subscribedQ" subscribedQ subscribers subscriptions cancelSub
        : serverThread s "server ntfSubscribedQ" ntfSubscribedQ Env.notifiers ntfSubscriptions (\_ -> pure ())
        : map runServer transports <> expireMessagesThread_ cfg <> serverStatsThread_ cfg <> controlPortThread_ cfg
>>>>>>> cf8b9c12
    )
    `finally` withLock (savingLock s) "final" (saveServer False)
  where
    runServer :: (ServiceName, ATransport) -> M ()
    runServer (tcpPort, ATransport t) = do
      serverParams <- asks tlsServerParams
      runTransportServer started tcpPort serverParams tCfg (runClient t)

    saveServer :: Bool -> M ()
    saveServer keepMsgs = withLog closeStoreLog >> saveServerMessages keepMsgs >> saveServerStats

    serverThread ::
      forall s.
      Server ->
      (Server -> TQueue (QueueId, Client)) ->
      (Server -> TMap QueueId Client) ->
      (Client -> TMap QueueId s) ->
      (s -> IO ()) ->
      M ()
    serverThread s subQ subs clientSubs unsub = forever $ do
      atomically updateSubscribers
        $>>= endPreviousSubscriptions
        >>= liftIO . mapM_ unsub
      where
        updateSubscribers :: STM (Maybe (QueueId, Client))
        updateSubscribers = do
          (qId, clnt) <- readTQueue $ subQ s
          let clientToBeNotified c' =
                if sameClientSession clnt c'
                  then pure Nothing
                  else do
                    yes <- readTVar $ connected c'
                    pure $ if yes then Just (qId, c') else Nothing
          TM.lookupInsert qId clnt (subs s) $>>= clientToBeNotified
        endPreviousSubscriptions :: (QueueId, Client) -> M (Maybe s)
        endPreviousSubscriptions (qId, c) = do
          void . forkIO . atomically $
            writeTBQueue (sndQ c) [(CorrId "", qId, END)]
          atomically $ TM.lookupDelete qId (clientSubs c)

    expireMessagesThread_ :: ServerConfig -> [M ()]
    expireMessagesThread_ ServerConfig {messageExpiration = Just msgExp} = [expireMessages msgExp]
    expireMessagesThread_ _ = []

    expireMessages :: ExpirationConfig -> M ()
    expireMessages expCfg = do
      ms <- asks msgStore
      quota <- asks $ msgQueueQuota . config
      let interval = checkInterval expCfg * 1000000
      forever $ do
        liftIO $ threadDelay' interval
        old <- liftIO $ expireBeforeEpoch expCfg
        rIds <- M.keysSet <$> readTVarIO ms
        forM_ rIds $ \rId ->
          atomically (getMsgQueue ms rId quota)
            >>= atomically . (`deleteExpiredMsgs` old)

    serverStatsThread_ :: ServerConfig -> [M ()]
    serverStatsThread_ ServerConfig {logStatsInterval = Just interval, logStatsStartTime, serverStatsLogFile} =
      [logServerStats logStatsStartTime interval serverStatsLogFile]
    serverStatsThread_ _ = []

    logServerStats :: Int64 -> Int64 -> FilePath -> M ()
    logServerStats startAt logInterval statsFilePath = do
      initialDelay <- (startAt -) . fromIntegral . (`div` 1000000_000000) . diffTimeToPicoseconds . utctDayTime <$> liftIO getCurrentTime
      liftIO $ putStrLn $ "server stats log enabled: " <> statsFilePath
      liftIO $ threadDelay' $ 1000000 * (initialDelay + if initialDelay < 0 then 86400 else 0)
      ServerStats {fromTime, qCreated, qSecured, qDeleted, msgSent, msgRecv, activeQueues, msgSentNtf, msgRecvNtf, activeQueuesNtf, qCount, msgCount} <- asks serverStats
      let interval = 1000000 * logInterval
      withFile statsFilePath AppendMode $ \h -> liftIO $ do
        hSetBuffering h LineBuffering
        forever $ do
          ts <- getCurrentTime
          fromTime' <- atomically $ swapTVar fromTime ts
          qCreated' <- atomically $ swapTVar qCreated 0
          qSecured' <- atomically $ swapTVar qSecured 0
          qDeleted' <- atomically $ swapTVar qDeleted 0
          msgSent' <- atomically $ swapTVar msgSent 0
          msgRecv' <- atomically $ swapTVar msgRecv 0
          ps <- atomically $ periodStatCounts activeQueues ts
          msgSentNtf' <- atomically $ swapTVar msgSentNtf 0
          msgRecvNtf' <- atomically $ swapTVar msgRecvNtf 0
          psNtf <- atomically $ periodStatCounts activeQueuesNtf ts
          qCount' <- readTVarIO qCount
          msgCount' <- readTVarIO msgCount
          hPutStrLn h $
            intercalate
              ","
              [ iso8601Show $ utctDay fromTime',
                show qCreated',
                show qSecured',
                show qDeleted',
                show msgSent',
                show msgRecv',
                dayCount ps,
                weekCount ps,
                monthCount ps,
                show msgSentNtf',
                show msgRecvNtf',
                dayCount psNtf,
                weekCount psNtf,
                monthCount psNtf,
                show qCount',
                show msgCount'
              ]
          threadDelay' interval

    runClient :: Transport c => TProxy c -> c -> M ()
    runClient _ h = do
      kh <- asks serverIdentity
      smpVRange <- asks $ smpServerVRange . config
      liftIO (runExceptT $ smpServerHandshake h kh smpVRange) >>= \case
        Right th -> runClientTransport th
        Left _ -> pure ()

    controlPortThread_ :: ServerConfig -> [M ()]
    controlPortThread_ ServerConfig {controlPort = Just port} = [runCPServer port]
    controlPortThread_ _ = []

    runCPServer :: ServiceName -> M ()
    runCPServer port = do
      srv <- asks server
      cpStarted <- newEmptyTMVarIO
      u <- askUnliftIO
      liftIO $ runTCPServer cpStarted port $ runCPClient u srv
      where
        runCPClient :: UnliftIO (ReaderT Env IO) -> Server -> Socket -> IO ()
        runCPClient u srv sock = do
          h <- socketToHandle sock ReadWriteMode
          hSetBuffering h LineBuffering
          hSetNewlineMode h universalNewlineMode
          hPutStrLn h "SMP server control port\n'help' for supported commands"
          cpLoop h
          where
            cpLoop h = do
              s <- B.hGetLine h
              case strDecode $ trimCR s of
                Right CPQuit -> hClose h
                Right cmd -> processCP h cmd >> cpLoop h
                Left err -> hPutStrLn h ("error: " <> err) >> cpLoop h
            processCP h = \case
              CPSuspend -> hPutStrLn h "suspend not implemented"
              CPResume -> hPutStrLn h "resume not implemented"
<<<<<<< HEAD
              CPClients -> hPutStrLn h "clients not implemented"
=======
              CPClients -> do
                Server {subscribers} <- unliftIO u $ asks server
                clients <- readTVarIO subscribers
                hPutStrLn h $ "Clients: " <> show (length clients)
                forM_ (M.toList clients) $ \(cid, Client {sessionId, connected, activeAt, subscriptions}) -> do
                  hPutStrLn h . B.unpack $ "Client " <> encode cid <> " $" <> encode sessionId
                  readTVarIO connected >>= hPutStrLn h . ("  connected: " <>) . show
                  readTVarIO activeAt >>= hPutStrLn h . ("  activeAt: " <>) . B.unpack . strEncode
                  readTVarIO subscriptions >>= hPutStrLn h . ("  subscriptions: " <>) . show . M.size
>>>>>>> cf8b9c12
              CPStats -> do
                ServerStats {fromTime, qCreated, qSecured, qDeleted, msgSent, msgRecv, msgSentNtf, msgRecvNtf, qCount, msgCount} <- unliftIO u $ asks serverStats
                putStat "fromTime" fromTime
                putStat "qCreated" qCreated
                putStat "qSecured" qSecured
                putStat "qDeleted" qDeleted
                putStat "msgSent" msgSent
                putStat "msgRecv" msgRecv
                putStat "msgSentNtf" msgSentNtf
                putStat "msgRecvNtf" msgRecvNtf
                putStat "qCount" qCount
                putStat "msgCount" msgCount
                where
                  putStat :: Show a => String -> TVar a -> IO ()
                  putStat label var = readTVarIO var >>= \v -> hPutStrLn h $ label <> ": " <> show v
              CPSave -> withLock (savingLock srv) "control" $ do
                hPutStrLn h "saving server state..."
                unliftIO u $ saveServer True
                hPutStrLn h "server state saved!"
              CPHelp -> hPutStrLn h "commands: stats, save, help, quit"
              CPQuit -> pure ()

runClientTransport :: Transport c => THandle c -> M ()
runClientTransport th@THandle {thVersion, sessionId} = do
  q <- asks $ tbqSize . config
  ts <- liftIO getSystemTime
  c <- atomically $ newClient q thVersion sessionId ts
  s <- asks server
  expCfg <- asks $ inactiveClientExpiration . config
  raceAny_ ([liftIO $ send th c, client c s, receive th c] <> disconnectThread_ c expCfg)
    `finally` clientDisconnected c
  where
    disconnectThread_ c (Just expCfg) = [liftIO $ disconnectTransport th c activeAt expCfg]
    disconnectThread_ _ _ = []

clientDisconnected :: Client -> M ()
clientDisconnected c@Client {subscriptions, connected} = do
  atomically $ writeTVar connected False
  subs <- readTVarIO subscriptions
  liftIO $ mapM_ cancelSub subs
  atomically $ writeTVar subscriptions M.empty
  cs <- asks $ subscribers . server
  atomically . mapM_ (\rId -> TM.update deleteCurrentClient rId cs) $ M.keys subs
  where
    deleteCurrentClient :: Client -> Maybe Client
    deleteCurrentClient c'
      | sameClientSession c c' = Nothing
      | otherwise = Just c'

sameClientSession :: Client -> Client -> Bool
sameClientSession Client {sessionId} Client {sessionId = s'} = sessionId == s'

cancelSub :: TVar Sub -> IO ()
cancelSub sub =
  readTVarIO sub >>= \case
    Sub {subThread = SubThread t} -> liftIO $ deRefWeak t >>= mapM_ killThread
    _ -> return ()

receive :: Transport c => THandle c -> Client -> M ()
receive th Client {rcvQ, sndQ, activeAt} = forever $ do
  ts <- L.toList <$> liftIO (tGet th)
  atomically . writeTVar activeAt =<< liftIO getSystemTime
  as <- partitionEithers <$> mapM cmdAction ts
  write sndQ $ fst as
  write rcvQ $ snd as
  where
    cmdAction :: SignedTransmission ErrorType Cmd -> M (Either (Transmission BrokerMsg) (Maybe QueueRec, Transmission Cmd))
    cmdAction (sig, signed, (corrId, queueId, cmdOrError)) =
      case cmdOrError of
        Left e -> pure $ Left (corrId, queueId, ERR e)
        Right cmd -> verified <$> verifyTransmission sig signed queueId cmd
          where
            verified = \case
              VRVerified qr -> Right (qr, (corrId, queueId, cmd))
              VRFailed -> Left (corrId, queueId, ERR AUTH)
    write q = mapM_ (atomically . writeTBQueue q) . L.nonEmpty

send :: Transport c => THandle c -> Client -> IO ()
send h@THandle {thVersion = v} Client {sndQ, sessionId, activeAt} = forever $ do
  ts <- atomically $ L.sortWith tOrder <$> readTBQueue sndQ
  void . liftIO . tPut h Nothing $ L.map ((Nothing,) . encodeTransmission v sessionId) ts
  atomically . writeTVar activeAt =<< liftIO getSystemTime
  where
    tOrder :: Transmission BrokerMsg -> Int
    tOrder (_, _, cmd) = case cmd of
      MSG {} -> 0
      NMSG {} -> 0
      _ -> 1

disconnectTransport :: Transport c => THandle c -> client -> (client -> TVar SystemTime) -> ExpirationConfig -> IO ()
disconnectTransport THandle {connection} c activeAt expCfg = do
  let interval = checkInterval expCfg * 1000000
  forever . liftIO $ do
    threadDelay' interval
    old <- expireBeforeEpoch expCfg
    ts <- readTVarIO $ activeAt c
    when (systemSeconds ts < old) $ closeConnection connection

data VerificationResult = VRVerified (Maybe QueueRec) | VRFailed

verifyTransmission :: Maybe C.ASignature -> ByteString -> QueueId -> Cmd -> M VerificationResult
verifyTransmission sig_ signed queueId cmd =
  case cmd of
    Cmd SRecipient (NEW k _ _ _) -> pure $ Nothing `verified` verifyCmdSignature sig_ signed k
    Cmd SRecipient _ -> verifyCmd SRecipient $ verifyCmdSignature sig_ signed . recipientKey
    Cmd SSender SEND {} -> verifyCmd SSender $ verifyMaybe . senderKey
    Cmd SSender PING -> pure $ VRVerified Nothing
    Cmd SNotifier NSUB -> verifyCmd SNotifier $ verifyMaybe . fmap notifierKey . notifier
  where
    verifyCmd :: SParty p -> (QueueRec -> Bool) -> M VerificationResult
    verifyCmd party f = do
      st <- asks queueStore
      q_ <- atomically $ getQueue st party queueId
      pure $ case q_ of
        Right q -> Just q `verified` f q
        _ -> maybe False (dummyVerifyCmd signed) sig_ `seq` VRFailed
    verifyMaybe :: Maybe C.APublicVerifyKey -> Bool
    verifyMaybe = maybe (isNothing sig_) $ verifyCmdSignature sig_ signed
    verified q cond = if cond then VRVerified q else VRFailed

verifyCmdSignature :: Maybe C.ASignature -> ByteString -> C.APublicVerifyKey -> Bool
verifyCmdSignature sig_ signed key = maybe False (verify key) sig_
  where
    verify :: C.APublicVerifyKey -> C.ASignature -> Bool
    verify (C.APublicVerifyKey a k) sig@(C.ASignature a' s) =
      case (testEquality a a', C.signatureSize k == C.signatureSize s) of
        (Just Refl, True) -> C.verify' k s signed
        _ -> dummyVerifyCmd signed sig `seq` False

dummyVerifyCmd :: ByteString -> C.ASignature -> Bool
dummyVerifyCmd signed (C.ASignature _ s) = C.verify' (dummyPublicKey s) s signed

-- These dummy keys are used with `dummyVerify` function to mitigate timing attacks
-- by having the same time of the response whether a queue exists or nor, for all valid key/signature sizes
dummyPublicKey :: C.Signature a -> C.PublicKey a
dummyPublicKey = \case
  C.SignatureEd25519 _ -> dummyKeyEd25519
  C.SignatureEd448 _ -> dummyKeyEd448

dummyKeyEd25519 :: C.PublicKey 'C.Ed25519
dummyKeyEd25519 = "MCowBQYDK2VwAyEA139Oqs4QgpqbAmB0o7rZf6T19ryl7E65k4AYe0kE3Qs="

dummyKeyEd448 :: C.PublicKey 'C.Ed448
dummyKeyEd448 = "MEMwBQYDK2VxAzoA6ibQc9XpkSLtwrf7PLvp81qW/etiumckVFImCMRdftcG/XopbOSaq9qyLhrgJWKOLyNrQPNVvpMA"

client :: forall m. (MonadUnliftIO m, MonadReader Env m) => Client -> Server -> m ()
client clnt@Client {thVersion, subscriptions, ntfSubscriptions, rcvQ, sndQ} Server {subscribedQ, ntfSubscribedQ, notifiers} =
  forever $
    atomically (readTBQueue rcvQ)
      >>= mapM processCommand
      >>= atomically . writeTBQueue sndQ
  where
    processCommand :: (Maybe QueueRec, Transmission Cmd) -> m (Transmission BrokerMsg)
    processCommand (qr_, (corrId, queueId, cmd)) = do
      st <- asks queueStore
      case cmd of
        Cmd SSender command ->
          case command of
            SEND flags msgBody -> withQueue $ \qr -> sendMessage qr flags msgBody
            PING -> pure (corrId, "", PONG)
        Cmd SNotifier NSUB -> subscribeNotifications
        Cmd SRecipient command ->
          case command of
            NEW rKey dhKey auth subMode ->
              ifM
                allowNew
                (createQueue st rKey dhKey subMode)
                (pure (corrId, queueId, ERR AUTH))
              where
                allowNew = do
                  ServerConfig {allowNewQueues, newQueueBasicAuth} <- asks config
                  pure $ allowNewQueues && maybe True ((== auth) . Just) newQueueBasicAuth
            SUB -> withQueue (`subscribeQueue` queueId)
            GET -> withQueue getMessage
            ACK msgId -> withQueue (`acknowledgeMsg` msgId)
            KEY sKey -> secureQueue_ st sKey
            NKEY nKey dhKey -> addQueueNotifier_ st nKey dhKey
            NDEL -> deleteQueueNotifier_ st
            OFF -> suspendQueue_ st
            DEL -> delQueueAndMsgs st
      where
        createQueue :: QueueStore -> RcvPublicVerifyKey -> RcvPublicDhKey -> SubscriptionMode -> m (Transmission BrokerMsg)
        createQueue st recipientKey dhKey subMode = time "NEW" $ do
          (rcvPublicDhKey, privDhKey) <- liftIO C.generateKeyPair'
          let rcvDhSecret = C.dh' dhKey privDhKey
              qik (rcvId, sndId) = QIK {rcvId, sndId, rcvPublicDhKey}
              qRec (recipientId, senderId) =
                QueueRec
                  { recipientId,
                    senderId,
                    recipientKey,
                    rcvDhSecret,
                    senderKey = Nothing,
                    notifier = Nothing,
                    status = QueueActive
                  }
          (corrId,queueId,) <$> addQueueRetry 3 qik qRec
          where
            addQueueRetry ::
              Int -> ((RecipientId, SenderId) -> QueueIdsKeys) -> ((RecipientId, SenderId) -> QueueRec) -> m BrokerMsg
            addQueueRetry 0 _ _ = pure $ ERR INTERNAL
            addQueueRetry n qik qRec = do
              ids@(rId, _) <- getIds
              -- create QueueRec record with these ids and keys
              let qr = qRec ids
              atomically (addQueue st qr) >>= \case
                Left DUPLICATE_ -> addQueueRetry (n - 1) qik qRec
                Left e -> pure $ ERR e
                Right _ -> do
                  withLog (`logCreateById` rId)
                  stats <- asks serverStats
                  atomically $ modifyTVar' (qCreated stats) (+ 1)
                  atomically $ modifyTVar' (qCount stats) (+ 1)
                  case subMode of
                    SMOnlyCreate -> pure ()
                    SMSubscribe -> void $ subscribeQueue qr rId
                  pure $ IDS (qik ids)

            logCreateById :: StoreLog 'WriteMode -> RecipientId -> IO ()
            logCreateById s rId =
              atomically (getQueue st SRecipient rId) >>= \case
                Right q -> logCreateQueue s q
                _ -> pure ()

            getIds :: m (RecipientId, SenderId)
            getIds = do
              n <- asks $ queueIdBytes . config
              liftM2 (,) (randomId n) (randomId n)

        secureQueue_ :: QueueStore -> SndPublicVerifyKey -> m (Transmission BrokerMsg)
        secureQueue_ st sKey = time "KEY" $ do
          withLog $ \s -> logSecureQueue s queueId sKey
          stats <- asks serverStats
          atomically $ modifyTVar' (qSecured stats) (+ 1)
          atomically $ (corrId,queueId,) . either ERR (const OK) <$> secureQueue st queueId sKey

        addQueueNotifier_ :: QueueStore -> NtfPublicVerifyKey -> RcvNtfPublicDhKey -> m (Transmission BrokerMsg)
        addQueueNotifier_ st notifierKey dhKey = time "NKEY" $ do
          (rcvPublicDhKey, privDhKey) <- liftIO C.generateKeyPair'
          let rcvNtfDhSecret = C.dh' dhKey privDhKey
          (corrId,queueId,) <$> addNotifierRetry 3 rcvPublicDhKey rcvNtfDhSecret
          where
            addNotifierRetry :: Int -> RcvNtfPublicDhKey -> RcvNtfDhSecret -> m BrokerMsg
            addNotifierRetry 0 _ _ = pure $ ERR INTERNAL
            addNotifierRetry n rcvPublicDhKey rcvNtfDhSecret = do
              notifierId <- randomId =<< asks (queueIdBytes . config)
              let ntfCreds = NtfCreds {notifierId, notifierKey, rcvNtfDhSecret}
              atomically (addQueueNotifier st queueId ntfCreds) >>= \case
                Left DUPLICATE_ -> addNotifierRetry (n - 1) rcvPublicDhKey rcvNtfDhSecret
                Left e -> pure $ ERR e
                Right _ -> do
                  withLog $ \s -> logAddNotifier s queueId ntfCreds
                  pure $ NID notifierId rcvPublicDhKey

        deleteQueueNotifier_ :: QueueStore -> m (Transmission BrokerMsg)
        deleteQueueNotifier_ st = do
          withLog (`logDeleteNotifier` queueId)
          okResp <$> atomically (deleteQueueNotifier st queueId)

        suspendQueue_ :: QueueStore -> m (Transmission BrokerMsg)
        suspendQueue_ st = do
          withLog (`logSuspendQueue` queueId)
          okResp <$> atomically (suspendQueue st queueId)

        subscribeQueue :: QueueRec -> RecipientId -> m (Transmission BrokerMsg)
        subscribeQueue qr rId = do
          atomically (TM.lookup rId subscriptions) >>= \case
            Nothing ->
              newSub >>= deliver
            Just sub ->
              readTVarIO sub >>= \case
                Sub {subThread = ProhibitSub} ->
                  -- cannot use SUB in the same connection where GET was used
                  pure (corrId, rId, ERR $ CMD PROHIBITED)
                s ->
                  atomically (tryTakeTMVar $ delivered s) >> deliver sub
          where
            newSub :: m (TVar Sub)
            newSub = time "SUB newSub" . atomically $ do
              writeTQueue subscribedQ (rId, clnt)
              sub <- newTVar =<< newSubscription NoSub
              TM.insert rId sub subscriptions
              pure sub
            deliver :: TVar Sub -> m (Transmission BrokerMsg)
            deliver sub = do
              q <- getStoreMsgQueue "SUB" rId
              msg_ <- atomically $ tryPeekMsg q
              deliverMessage "SUB" qr rId sub q msg_

        getMessage :: QueueRec -> m (Transmission BrokerMsg)
        getMessage qr = time "GET" $ do
          atomically (TM.lookup queueId subscriptions) >>= \case
            Nothing ->
              atomically newSub >>= getMessage_
            Just sub ->
              readTVarIO sub >>= \case
                s@Sub {subThread = ProhibitSub} ->
                  atomically (tryTakeTMVar $ delivered s)
                    >> getMessage_ s
                -- cannot use GET in the same connection where there is an active subscription
                _ -> pure (corrId, queueId, ERR $ CMD PROHIBITED)
          where
            newSub :: STM Sub
            newSub = do
              s <- newSubscription ProhibitSub
              sub <- newTVar s
              TM.insert queueId sub subscriptions
              pure s
            getMessage_ :: Sub -> m (Transmission BrokerMsg)
            getMessage_ s = do
              q <- getStoreMsgQueue "GET" queueId
              atomically $
                tryPeekMsg q >>= \case
                  Just msg ->
                    let encMsg = encryptMsg qr msg
                     in setDelivered s msg $> (corrId, queueId, MSG encMsg)
                  _ -> pure (corrId, queueId, OK)

        withQueue :: (QueueRec -> m (Transmission BrokerMsg)) -> m (Transmission BrokerMsg)
        withQueue action = maybe (pure $ err AUTH) action qr_

        subscribeNotifications :: m (Transmission BrokerMsg)
        subscribeNotifications = time "NSUB" . atomically $ do
          unlessM (TM.member queueId ntfSubscriptions) $ do
            writeTQueue ntfSubscribedQ (queueId, clnt)
            TM.insert queueId () ntfSubscriptions
          pure ok

        acknowledgeMsg :: QueueRec -> MsgId -> m (Transmission BrokerMsg)
        acknowledgeMsg qr msgId = time "ACK" $ do
          atomically (TM.lookup queueId subscriptions) >>= \case
            Nothing -> pure $ err NO_MSG
            Just sub ->
              atomically (getDelivered sub) >>= \case
                Just s -> do
                  q <- getStoreMsgQueue "ACK" queueId
                  case s of
                    Sub {subThread = ProhibitSub} -> do
                      deletedMsg_ <- atomically $ tryDelMsg q msgId
                      mapM_ updateStats deletedMsg_
                      pure ok
                    _ -> do
                      (deletedMsg_, msg_) <- atomically $ tryDelPeekMsg q msgId
                      mapM_ updateStats deletedMsg_
                      deliverMessage "ACK" qr queueId sub q msg_
                _ -> pure $ err NO_MSG
          where
            getDelivered :: TVar Sub -> STM (Maybe Sub)
            getDelivered sub = do
              s@Sub {delivered} <- readTVar sub
              tryTakeTMVar delivered $>>= \msgId' ->
                if msgId == msgId' || B.null msgId
                  then pure $ Just s
                  else putTMVar delivered msgId' $> Nothing
            updateStats :: Message -> m ()
            updateStats = \case
              MessageQuota {} -> pure ()
              Message {msgFlags} -> do
                stats <- asks serverStats
                atomically $ modifyTVar' (msgRecv stats) (+ 1)
                atomically $ modifyTVar' (msgCount stats) (+ 1)
                atomically $ updatePeriodStats (activeQueues stats) queueId
                when (notification msgFlags) $ do
                  atomically $ modifyTVar' (msgRecvNtf stats) (+ 1)
                  atomically $ updatePeriodStats (activeQueuesNtf stats) queueId

        sendMessage :: QueueRec -> MsgFlags -> MsgBody -> m (Transmission BrokerMsg)
        sendMessage qr msgFlags msgBody
          | B.length msgBody > maxMessageLength = pure $ err LARGE_MSG
          | otherwise = case status qr of
              QueueOff -> return $ err AUTH
              QueueActive ->
                case C.maxLenBS msgBody of
                  Left _ -> pure $ err LARGE_MSG
                  Right body -> do
                    msg_ <- time "SEND" $ do
                      q <- getStoreMsgQueue "SEND" $ recipientId qr
                      expireMessages q
                      atomically . writeMsg q =<< mkMessage body
                    case msg_ of
                      Nothing -> pure $ err QUOTA
                      Just msg -> time "SEND ok" $ do
                        stats <- asks serverStats
                        when (notification msgFlags) $ do
                          atomically . trySendNotification msg =<< asks idsDrg
                          atomically $ modifyTVar' (msgSentNtf stats) (+ 1)
                          atomically $ updatePeriodStats (activeQueuesNtf stats) (recipientId qr)
                        atomically $ modifyTVar' (msgSent stats) (+ 1)
                        atomically $ modifyTVar' (msgCount stats) (subtract 1)
                        atomically $ updatePeriodStats (activeQueues stats) (recipientId qr)
                        pure ok
          where
            mkMessage :: C.MaxLenBS MaxMessageLen -> m Message
            mkMessage body = do
              msgId <- randomId =<< asks (msgIdBytes . config)
              msgTs <- liftIO getSystemTime
              pure $ Message msgId msgTs msgFlags body

            expireMessages :: MsgQueue -> m ()
            expireMessages q = do
              msgExp <- asks $ messageExpiration . config
              old <- liftIO $ mapM expireBeforeEpoch msgExp
              atomically $ mapM_ (deleteExpiredMsgs q) old

            trySendNotification :: Message -> TVar ChaChaDRG -> STM ()
            trySendNotification msg ntfNonceDrg =
              forM_ (notifier qr) $ \NtfCreds {notifierId, rcvNtfDhSecret} ->
                mapM_ (writeNtf notifierId msg rcvNtfDhSecret ntfNonceDrg) =<< TM.lookup notifierId notifiers

            writeNtf :: NotifierId -> Message -> RcvNtfDhSecret -> TVar ChaChaDRG -> Client -> STM ()
            writeNtf nId msg rcvNtfDhSecret ntfNonceDrg Client {sndQ = q} =
              unlessM (isFullTBQueue q) $ case msg of
                Message {msgId, msgTs} -> do
                  (nmsgNonce, encNMsgMeta) <- mkMessageNotification msgId msgTs rcvNtfDhSecret ntfNonceDrg
                  writeTBQueue q [(CorrId "", nId, NMSG nmsgNonce encNMsgMeta)]
                _ -> pure ()

            mkMessageNotification :: ByteString -> SystemTime -> RcvNtfDhSecret -> TVar ChaChaDRG -> STM (C.CbNonce, EncNMsgMeta)
            mkMessageNotification msgId msgTs rcvNtfDhSecret ntfNonceDrg = do
              cbNonce <- C.pseudoRandomCbNonce ntfNonceDrg
              let msgMeta = NMsgMeta {msgId, msgTs}
                  encNMsgMeta = C.cbEncrypt rcvNtfDhSecret cbNonce (smpEncode msgMeta) 128
              pure . (cbNonce,) $ fromRight "" encNMsgMeta

        deliverMessage :: T.Text -> QueueRec -> RecipientId -> TVar Sub -> MsgQueue -> Maybe Message -> m (Transmission BrokerMsg)
        deliverMessage name qr rId sub q msg_ = time (name <> " deliver") $ do
          readTVarIO sub >>= \case
            s@Sub {subThread = NoSub} ->
              case msg_ of
                Just msg ->
                  let encMsg = encryptMsg qr msg
                   in atomically (setDelivered s msg) $> (corrId, rId, MSG encMsg)
                _ -> forkSub $> ok
            _ -> pure ok
          where
            forkSub :: m ()
            forkSub = do
              atomically . modifyTVar' sub $ \s -> s {subThread = SubPending}
              t <- mkWeakThreadId =<< forkIO subscriber
              atomically . modifyTVar' sub $ \case
                s@Sub {subThread = SubPending} -> s {subThread = SubThread t}
                s -> s
              where
                subscriber = do
                  msg <- atomically $ peekMsg q
                  time "subscriber" . atomically $ do
                    let encMsg = encryptMsg qr msg
                    writeTBQueue sndQ [(CorrId "", rId, MSG encMsg)]
                    s <- readTVar sub
                    void $ setDelivered s msg
                    writeTVar sub $! s {subThread = NoSub}

        time :: T.Text -> m a -> m a
        time name = timed name queueId

        encryptMsg :: QueueRec -> Message -> RcvMessage
        encryptMsg qr msg = case msg of
          Message {msgFlags, msgBody}
            | thVersion == 1 || thVersion == 2 -> encrypt msgFlags msgBody
            | otherwise -> encrypt msgFlags $ encodeRcvMsgBody RcvMsgBody {msgTs = msgTs', msgFlags, msgBody}
          MessageQuota {} ->
            encrypt noMsgFlags $ encodeRcvMsgBody (RcvMsgQuota msgTs')
          where
            encrypt :: KnownNat i => MsgFlags -> C.MaxLenBS i -> RcvMessage
            encrypt msgFlags body =
              let encBody = EncRcvMsgBody $ C.cbEncryptMaxLenBS (rcvDhSecret qr) (C.cbNonce msgId') body
               in RcvMessage msgId' msgTs' msgFlags encBody
            msgId' = msgId (msg :: Message)
            msgTs' = msgTs (msg :: Message)

        setDelivered :: Sub -> Message -> STM Bool
<<<<<<< HEAD
        setDelivered s msg = tryPutTMVar (delivered s) $ msgId (msg :: Message)
=======
        setDelivered s msg = tryPutTMVar (delivered s) msg.msgId
>>>>>>> cf8b9c12

        getStoreMsgQueue :: T.Text -> RecipientId -> m MsgQueue
        getStoreMsgQueue name rId = time (name <> " getMsgQueue") $ do
          ms <- asks msgStore
          quota <- asks $ msgQueueQuota . config
          atomically $ getMsgQueue ms rId quota

        delQueueAndMsgs :: QueueStore -> m (Transmission BrokerMsg)
        delQueueAndMsgs st = do
          withLog (`logDeleteQueue` queueId)
          ms <- asks msgStore
          stats <- asks serverStats
          atomically $ modifyTVar' (qDeleted stats) (+ 1)
          atomically $ modifyTVar' (qCount stats) (subtract 1)
          atomically $
            deleteQueue st queueId >>= \case
              Left e -> pure $ err e
              Right _ -> delMsgQueue ms queueId $> ok

        ok :: Transmission BrokerMsg
        ok = (corrId, queueId, OK)

        err :: ErrorType -> Transmission BrokerMsg
        err e = (corrId, queueId, ERR e)

        okResp :: Either ErrorType () -> Transmission BrokerMsg
        okResp = either err $ const ok

withLog :: (MonadUnliftIO m, MonadReader Env m) => (StoreLog 'WriteMode -> IO a) -> m ()
withLog action = do
  env <- ask
  liftIO . mapM_ action $ storeLog (env :: Env)

timed :: MonadUnliftIO m => T.Text -> RecipientId -> m a -> m a
timed name qId a = do
  t <- liftIO getSystemTime
  r <- a
  t' <- liftIO getSystemTime
  let int = diff t t'
  when (int > sec) . logDebug $ T.unwords [name, tshow $ encode qId, tshow int]
  pure r
  where
    diff t t' = (systemSeconds t' - systemSeconds t) * sec + fromIntegral (systemNanoseconds t' - systemNanoseconds t)
    sec = 1000_000000

randomId :: (MonadUnliftIO m, MonadReader Env m) => Int -> m ByteString
randomId n = do
  gVar <- asks idsDrg
  atomically (C.pseudoRandomBytes n gVar)

saveServerMessages :: (MonadUnliftIO m, MonadReader Env m) => Bool -> m ()
saveServerMessages keepMsgs = asks (storeMsgsFile . config) >>= mapM_ saveMessages
  where
    saveMessages f = do
      logInfo $ "saving messages to file " <> T.pack f
      ms <- asks msgStore
      liftIO . withFile f WriteMode $ \h ->
        readTVarIO ms >>= mapM_ (saveQueueMsgs ms h) . M.keys
      logInfo "messages saved"
      where
        getMessages = if keepMsgs then snapshotMsgQueue else flushMsgQueue
        saveQueueMsgs ms h rId =
          atomically (getMessages ms rId)
            >>= mapM_ (B.hPutStrLn h . strEncode . MLRv3 rId)

restoreServerMessages :: forall m. (MonadUnliftIO m, MonadReader Env m) => m ()
restoreServerMessages = asks (storeMsgsFile . config) >>= mapM_ restoreMessages
  where
    restoreMessages f = whenM (doesFileExist f) $ do
      logInfo $ "restoring messages from file " <> T.pack f
      st <- asks queueStore
      ms <- asks msgStore
      quota <- asks $ msgQueueQuota . config
      old_ <- asks (messageExpiration . config) $>>= (liftIO . fmap Just . expireBeforeEpoch)
      runExceptT (liftIO (B.readFile f) >>= mapM_ (restoreMsg st ms quota old_) . B.lines) >>= \case
        Left e -> do
          logError . T.pack $ "error restoring messages: " <> e
          liftIO exitFailure
        _ -> do
          renameFile f $ f <> ".bak"
          logInfo "messages restored"
      where
        restoreMsg st ms quota old_ s = do
          r <- liftEither . first (msgErr "parsing") $ strDecode s
          case r of
            MLRv3 rId msg -> addToMsgQueue rId msg
            MLRv1 rId encMsg -> do
              qr <- liftEitherError (msgErr "queue unknown") . atomically $ getQueue st SRecipient rId
              msg' <- updateMsgV1toV3 qr encMsg
              addToMsgQueue rId msg'
          where
            addToMsgQueue rId msg = do
              logFull <- atomically $ do
                q <- getMsgQueue ms rId quota
                case msg of
                  Message {msgTs}
                    | maybe True (systemSeconds msgTs >=) old_ -> isNothing <$> writeMsg q msg
                    | otherwise -> pure False
                  MessageQuota {} -> writeMsg q msg $> False
              when logFull . logError . decodeLatin1 $ "message queue " <> strEncode rId <> " is full, message not restored: " <> strEncode (msgId (msg :: Message))
            updateMsgV1toV3 QueueRec {rcvDhSecret} RcvMessage {msgId, msgTs, msgFlags, msgBody = EncRcvMsgBody body} = do
              let nonce = C.cbNonce msgId
              msgBody <- liftEither . first (msgErr "v1 message decryption") $ C.maxLenBS =<< C.cbDecrypt rcvDhSecret nonce body
              pure Message {msgId, msgTs, msgFlags, msgBody}
            msgErr :: Show e => String -> e -> String
            msgErr op e = op <> " error (" <> show e <> "): " <> B.unpack (B.take 100 s)

saveServerStats :: (MonadUnliftIO m, MonadReader Env m) => m ()
saveServerStats =
  asks (serverStatsBackupFile . config)
    >>= mapM_ (\f -> asks serverStats >>= atomically . getServerStatsData >>= liftIO . saveStats f)
  where
    saveStats f stats = do
      logInfo $ "saving server stats to file " <> T.pack f
      B.writeFile f $ strEncode stats
      logInfo "server stats saved"

restoreServerStats :: (MonadUnliftIO m, MonadReader Env m) => m ()
restoreServerStats = asks (serverStatsBackupFile . config) >>= mapM_ restoreStats
  where
    restoreStats f = whenM (doesFileExist f) $ do
      logInfo $ "restoring server stats from file " <> T.pack f
      liftIO (strDecode <$> B.readFile f) >>= \case
        Right d -> do
          s <- asks serverStats
          _qCount <- fmap (length . M.keys) . readTVarIO . queues =<< asks queueStore
          _msgCount <- foldM (\n q -> (n +) <$> readTVarIO (size q)) 0 =<< readTVarIO =<< asks msgStore
          atomically $ setServerStats s d {_qCount, _msgCount}
          renameFile f $ f <> ".bak"
          logInfo "server stats restored"
        Left e -> do
          logInfo $ "error restoring server stats: " <> T.pack e
          liftIO exitFailure<|MERGE_RESOLUTION|>--- conflicted
+++ resolved
@@ -7,7 +7,6 @@
 {-# LANGUAGE NamedFieldPuns #-}
 {-# LANGUAGE NumericUnderscores #-}
 {-# LANGUAGE OverloadedLists #-}
-{-# LANGUAGE OverloadedRecordDot #-}
 {-# LANGUAGE OverloadedStrings #-}
 {-# LANGUAGE RankNTypes #-}
 {-# LANGUAGE ScopedTypeVariables #-}
@@ -67,7 +66,7 @@
 import Simplex.Messaging.Encoding.String
 import Simplex.Messaging.Protocol
 import Simplex.Messaging.Server.Control
-import Simplex.Messaging.Server.Env.STM
+import Simplex.Messaging.Server.Env.STM as Env
 import Simplex.Messaging.Server.Expiration
 import Simplex.Messaging.Server.MsgStore
 import Simplex.Messaging.Server.MsgStore.STM
@@ -113,15 +112,9 @@
   restoreServerMessages
   restoreServerStats
   raceAny_
-<<<<<<< HEAD
-    ( serverThread s subscribedQ subscribers subscriptions cancelSub :
-      serverThread s ntfSubscribedQ notifiers ntfSubscriptions (\_ -> pure ()) :
-      map runServer transports <> expireMessagesThread_ cfg <> serverStatsThread_ cfg <> controlPortThread_ cfg
-=======
-    ( serverThread s "server subscribedQ" subscribedQ subscribers subscriptions cancelSub
-        : serverThread s "server ntfSubscribedQ" ntfSubscribedQ Env.notifiers ntfSubscriptions (\_ -> pure ())
+    ( serverThread s subscribedQ subscribers subscriptions cancelSub
+        : serverThread s ntfSubscribedQ Env.notifiers ntfSubscriptions (\_ -> pure ())
         : map runServer transports <> expireMessagesThread_ cfg <> serverStatsThread_ cfg <> controlPortThread_ cfg
->>>>>>> cf8b9c12
     )
     `finally` withLock (savingLock s) "final" (saveServer False)
   where
@@ -265,9 +258,6 @@
             processCP h = \case
               CPSuspend -> hPutStrLn h "suspend not implemented"
               CPResume -> hPutStrLn h "resume not implemented"
-<<<<<<< HEAD
-              CPClients -> hPutStrLn h "clients not implemented"
-=======
               CPClients -> do
                 Server {subscribers} <- unliftIO u $ asks server
                 clients <- readTVarIO subscribers
@@ -277,7 +267,6 @@
                   readTVarIO connected >>= hPutStrLn h . ("  connected: " <>) . show
                   readTVarIO activeAt >>= hPutStrLn h . ("  activeAt: " <>) . B.unpack . strEncode
                   readTVarIO subscriptions >>= hPutStrLn h . ("  subscriptions: " <>) . show . M.size
->>>>>>> cf8b9c12
               CPStats -> do
                 ServerStats {fromTime, qCreated, qSecured, qDeleted, msgSent, msgRecv, msgSentNtf, msgRecvNtf, qCount, msgCount} <- unliftIO u $ asks serverStats
                 putStat "fromTime" fromTime
@@ -749,11 +738,7 @@
             msgTs' = msgTs (msg :: Message)
 
         setDelivered :: Sub -> Message -> STM Bool
-<<<<<<< HEAD
         setDelivered s msg = tryPutTMVar (delivered s) $ msgId (msg :: Message)
-=======
-        setDelivered s msg = tryPutTMVar (delivered s) msg.msgId
->>>>>>> cf8b9c12
 
         getStoreMsgQueue :: T.Text -> RecipientId -> m MsgQueue
         getStoreMsgQueue name rId = time (name <> " getMsgQueue") $ do

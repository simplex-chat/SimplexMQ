{-# LANGUAGE AllowAmbiguousTypes #-}
{-# LANGUAGE ConstraintKinds #-}
{-# LANGUAGE DataKinds #-}
{-# LANGUAGE DeriveAnyClass #-}
{-# LANGUAGE DuplicateRecordFields #-}
{-# LANGUAGE FlexibleContexts #-}
{-# LANGUAGE FlexibleInstances #-}
{-# LANGUAGE GADTs #-}
{-# LANGUAGE LambdaCase #-}
{-# LANGUAGE MultiParamTypeClasses #-}
{-# LANGUAGE NamedFieldPuns #-}
{-# LANGUAGE OverloadedStrings #-}
{-# LANGUAGE PatternSynonyms #-}
{-# LANGUAGE RankNTypes #-}
{-# LANGUAGE ScopedTypeVariables #-}
{-# LANGUAGE StandaloneDeriving #-}
{-# LANGUAGE TypeApplications #-}
{-# LANGUAGE TypeFamilies #-}
{-# LANGUAGE TypeOperators #-}
{-# LANGUAGE UndecidableInstances #-}
{-# OPTIONS_GHC -fno-warn-redundant-constraints #-}
{-# OPTIONS_GHC -fno-warn-unticked-promoted-constructors #-}

-- |
-- Module      : Simplex.Messaging.Crypto
-- Copyright   : (c) simplex.chat
-- License     : AGPL-3
--
-- Maintainer  : chat@simplex.chat
-- Stability   : experimental
-- Portability : non-portable
--
-- This module provides cryptography implementation for SMP protocols based on
-- <https://hackage.haskell.org/package/cryptonite cryptonite package>.
module Simplex.Messaging.Crypto
  ( -- * Cryptographic keys
    Algorithm (..),
    SAlgorithm (..),
    Alg (..),
    AuthAlg (..),
    DhAlg (..),
    DhAlgorithm,
    PrivateKey (..),
    PublicKey (..),
    PrivateKeyEd25519,
    PublicKeyEd25519,
    PrivateKeyX25519,
    PublicKeyX25519,
    PrivateKeyX448,
    PublicKeyX448,
    APrivateKey (..),
    APublicKey (..),
    APrivateSignKey (..),
    APublicVerifyKey (..),
    APrivateDhKey (..),
    APublicDhKey (..),
    APrivateAuthKey (..),
    APublicAuthKey (..),
    CryptoPublicKey (..),
    CryptoPrivateKey (..),
    AAuthKeyPair,
    KeyPair,
    KeyPairX25519,
    ASignatureKeyPair,
    DhSecret (..),
    DhSecretX25519,
    ADhSecret (..),
    KeyHash (..),
    newRandom,
    newRandomDRG,
    generateAKeyPair,
    generateKeyPair,
    generateSignatureKeyPair,
    generateAuthKeyPair,
    generateDhKeyPair,
    privateToX509,
    x509ToPublic,
    x509ToPrivate,
    publicKey,
    signatureKeyPair,
    publicToX509,
    encodeASNObj,

    -- * key encoding/decoding
    encodePubKey,
    decodePubKey,
    encodePrivKey,
    decodePrivKey,
    pubKeyBytes,

    -- * sign/verify
    Signature (..),
    ASignature (..),
    CryptoSignature (..),
    SignatureSize (..),
    SignatureAlgorithm,
    AuthAlgorithm,
    AlgorithmI (..),
    sign,
    sign',
    verify,
    verify',
    validSignatureSize,
    checkAlgorithm,

    -- * crypto_box authenticator, as discussed in https://groups.google.com/g/sci.crypt/c/73yb5a9pz2Y/m/LNgRO7IYXOwJ
    CbAuthenticator (..),
    cbAuthenticatorSize,
    cbAuthenticate,
    cbVerify,

    -- * DH derivation
    dh',
    dhBytes',

    -- * AES256 AEAD-GCM scheme
    Key (..),
    IV (..),
    GCMIV (unGCMIV), -- constructor is not exported
    AuthTag (..),
    encryptAEAD,
    decryptAEAD,
    encryptAESNoPad,
    decryptAESNoPad,
    authTagSize,
    randomAesKey,
    randomGCMIV,
    ivSize,
    gcmIVSize,
    gcmIV,

    -- * NaCl crypto_box
    CbNonce (unCbNonce),
    pattern CbNonce,
    cbEncrypt,
    cbEncryptNoPad,
    cbEncryptMaxLenBS,
    cbDecrypt,
    cbDecryptNoPad,
    sbDecrypt_,
    sbEncrypt_,
    cbNonce,
    randomCbNonce,
    reverseNonce,

    -- * NaCl crypto_secretbox
    SbKey (unSbKey),
    pattern SbKey,
    sbEncrypt,
    sbDecrypt,
    sbKey,
    unsafeSbKey,
    randomSbKey,

    -- * secret_box chains
    SbChainKey,
<<<<<<< HEAD
=======
    SbKeyNonce,
>>>>>>> 2a120dfe
    sbcInit,
    sbcHkdf,

    -- * pseudo-random bytes
    randomBytes,

    -- * digests
    sha256Hash,
    sha512Hash,

    -- * Message padding / un-padding
    pad,
    unPad,

    -- * X509 Certificates
    SignedCertificate,
    Certificate,
    signCertificate,
    signX509,
    verifyX509,
    certificateFingerprint,
    signedFingerprint,
    SignatureAlgorithmX509 (..),
    SignedObject (..),
    encodeCertChain,
    certChainP,

    -- * Cryptography error type
    CryptoError (..),

    -- * Limited size ByteStrings
    MaxLenBS,
    pattern MaxLenBS,
    maxLenBS,
    unsafeMaxLenBS,
    appendMaxLenBS,
  )
where

import Control.Concurrent.STM
import Control.Exception (Exception)
import Control.Monad
import Control.Monad.Except
import Control.Monad.Trans.Except
import Crypto.Cipher.AES (AES256)
import qualified Crypto.Cipher.Types as AES
import qualified Crypto.Cipher.XSalsa as XSalsa
import qualified Crypto.Error as CE
import Crypto.Hash (Digest, SHA256 (..), SHA512 (..), hash, hashDigestSize)
import qualified Crypto.KDF.HKDF as H
import qualified Crypto.MAC.Poly1305 as Poly1305
import qualified Crypto.PubKey.Curve25519 as X25519
import qualified Crypto.PubKey.Curve448 as X448
import qualified Crypto.PubKey.Ed25519 as Ed25519
import qualified Crypto.PubKey.Ed448 as Ed448
import Crypto.Random (ChaChaDRG, MonadPseudoRandom, drgNew, randomBytesGenerate, withDRG)
import Data.ASN1.BinaryEncoding
import Data.ASN1.Encoding
import Data.ASN1.Types
import Data.Aeson (FromJSON (..), ToJSON (..))
import qualified Data.Attoparsec.ByteString.Char8 as A
import Data.Bifunctor (bimap, first)
import Data.ByteArray (ByteArrayAccess)
import qualified Data.ByteArray as BA
import Data.ByteString.Base64 (decode, encode)
import qualified Data.ByteString.Base64.URL as U
import Data.ByteString.Char8 (ByteString)
import qualified Data.ByteString.Char8 as B
import Data.ByteString.Lazy (fromStrict, toStrict)
import Data.Constraint (Dict (..))
import Data.Kind (Constraint, Type)
import qualified Data.List.NonEmpty as L
import Data.String
import Data.Type.Equality
import Data.Typeable (Proxy (Proxy), Typeable)
import Data.Word (Word32)
import Data.X509
import Data.X509.Validation (Fingerprint (..), getFingerprint)
import Database.SQLite.Simple.FromField (FromField (..))
import Database.SQLite.Simple.ToField (ToField (..))
import GHC.TypeLits (ErrorMessage (..), KnownNat, Nat, TypeError, natVal, type (+))
import Network.Transport.Internal (decodeWord16, encodeWord16)
import Simplex.Messaging.Encoding
import Simplex.Messaging.Encoding.String
import Simplex.Messaging.Parsers (blobFieldDecoder, parseAll, parseString)
import Simplex.Messaging.Util ((<$?>))

-- | Cryptographic algorithms.
data Algorithm = Ed25519 | Ed448 | X25519 | X448

-- | Singleton types for 'Algorithm'.
data SAlgorithm :: Algorithm -> Type where
  SEd25519 :: SAlgorithm Ed25519
  SEd448 :: SAlgorithm Ed448
  SX25519 :: SAlgorithm X25519
  SX448 :: SAlgorithm X448

deriving instance Show (SAlgorithm a)

data Alg = forall a. AlgorithmI a => Alg (SAlgorithm a)

data AuthAlg
  = forall a.
    (AlgorithmI a, AuthAlgorithm a) =>
    AuthAlg (SAlgorithm a)

data DhAlg
  = forall a.
    (AlgorithmI a, DhAlgorithm a) =>
    DhAlg (SAlgorithm a)

class AlgorithmI (a :: Algorithm) where sAlgorithm :: SAlgorithm a

instance AlgorithmI Ed25519 where sAlgorithm = SEd25519

instance AlgorithmI Ed448 where sAlgorithm = SEd448

instance AlgorithmI X25519 where sAlgorithm = SX25519

instance AlgorithmI X448 where sAlgorithm = SX448

checkAlgorithm :: forall t a a'. (AlgorithmI a, AlgorithmI a') => t a' -> Either String (t a)
checkAlgorithm x = case testEquality (sAlgorithm @a) (sAlgorithm @a') of
  Just Refl -> Right x
  Nothing -> Left "bad algorithm"

instance TestEquality SAlgorithm where
  testEquality SEd25519 SEd25519 = Just Refl
  testEquality SEd448 SEd448 = Just Refl
  testEquality SX25519 SX25519 = Just Refl
  testEquality SX448 SX448 = Just Refl
  testEquality _ _ = Nothing

-- | GADT for public keys.
data PublicKey (a :: Algorithm) where
  PublicKeyEd25519 :: Ed25519.PublicKey -> PublicKey Ed25519
  PublicKeyEd448 :: Ed448.PublicKey -> PublicKey Ed448
  PublicKeyX25519 :: X25519.PublicKey -> PublicKey X25519
  PublicKeyX448 :: X448.PublicKey -> PublicKey X448

deriving instance Eq (PublicKey a)

deriving instance Show (PublicKey a)

data APublicKey
  = forall a.
    AlgorithmI a =>
    APublicKey (SAlgorithm a) (PublicKey a)

instance Encoding APublicKey where
  smpEncode = smpEncode . encodePubKey
  {-# INLINE smpEncode #-}
  smpDecode = decodePubKey
  {-# INLINE smpDecode #-}

deriving instance Show APublicKey

type PublicKeyEd25519 = PublicKey Ed25519

type PublicKeyX25519 = PublicKey X25519

type PublicKeyX448 = PublicKey X448

-- | GADT for private keys.
data PrivateKey (a :: Algorithm) where
  PrivateKeyEd25519 :: Ed25519.SecretKey -> Ed25519.PublicKey -> PrivateKey Ed25519
  PrivateKeyEd448 :: Ed448.SecretKey -> Ed448.PublicKey -> PrivateKey Ed448
  PrivateKeyX25519 :: X25519.SecretKey -> X25519.PublicKey -> PrivateKey X25519
  PrivateKeyX448 :: X448.SecretKey -> X448.PublicKey -> PrivateKey X448

deriving instance Eq (PrivateKey a)

deriving instance Show (PrivateKey a)

-- Do not enable, to avoid leaking key data
-- instance StrEncoding (PrivateKey Ed25519) where

-- Used in notification store log
instance StrEncoding (PrivateKey X25519) where
  strEncode = strEncode . encodePrivKey
  {-# INLINE strEncode #-}
  strDecode = decodePrivKey
  {-# INLINE strDecode #-}

data APrivateKey
  = forall a.
    AlgorithmI a =>
    APrivateKey (SAlgorithm a) (PrivateKey a)

deriving instance Show APrivateKey

type PrivateKeyEd25519 = PrivateKey Ed25519

type PrivateKeyX25519 = PrivateKey X25519

type PrivateKeyX448 = PrivateKey X448

type family SignatureAlgorithm (a :: Algorithm) :: Constraint where
  SignatureAlgorithm Ed25519 = ()
  SignatureAlgorithm Ed448 = ()
  SignatureAlgorithm a =
    (Int ~ Bool, TypeError (Text "Algorithm " :<>: ShowType a :<>: Text " cannot be used to sign/verify"))

signatureAlgorithm :: SAlgorithm a -> Maybe (Dict (SignatureAlgorithm a))
signatureAlgorithm = \case
  SEd25519 -> Just Dict
  SEd448 -> Just Dict
  _ -> Nothing

data APrivateSignKey
  = forall a.
    (AlgorithmI a, SignatureAlgorithm a) =>
    APrivateSignKey (SAlgorithm a) (PrivateKey a)

deriving instance Show APrivateSignKey

instance Encoding APrivateSignKey where
  smpEncode = smpEncode . encodePrivKey
  {-# INLINE smpEncode #-}
  smpDecode = decodePrivKey
  {-# INLINE smpDecode #-}

instance StrEncoding APrivateSignKey where
  strEncode = strEncode . encodePrivKey
  {-# INLINE strEncode #-}
  strDecode = decodePrivKey
  {-# INLINE strDecode #-}

data APublicVerifyKey
  = forall a.
    (AlgorithmI a, SignatureAlgorithm a) =>
    APublicVerifyKey (SAlgorithm a) (PublicKey a)

deriving instance Show APublicVerifyKey

data APrivateDhKey
  = forall a.
    (AlgorithmI a, DhAlgorithm a) =>
    APrivateDhKey (SAlgorithm a) (PrivateKey a)

deriving instance Show APrivateDhKey

data APublicDhKey
  = forall a.
    (AlgorithmI a, DhAlgorithm a) =>
    APublicDhKey (SAlgorithm a) (PublicKey a)

deriving instance Show APublicDhKey

data DhSecret (a :: Algorithm) where
  DhSecretX25519 :: X25519.DhSecret -> DhSecret X25519
  DhSecretX448 :: X448.DhSecret -> DhSecret X448

deriving instance Eq (DhSecret a)

deriving instance Show (DhSecret a)

data ADhSecret
  = forall a.
    (AlgorithmI a, DhAlgorithm a) =>
    ADhSecret (SAlgorithm a) (DhSecret a)

type DhSecretX25519 = DhSecret X25519

type family DhAlgorithm (a :: Algorithm) :: Constraint where
  DhAlgorithm X25519 = ()
  DhAlgorithm X448 = ()
  DhAlgorithm a =
    (Int ~ Bool, TypeError (Text "Algorithm " :<>: ShowType a :<>: Text " cannot be used for DH exchange"))

dhAlgorithm :: SAlgorithm a -> Maybe (Dict (DhAlgorithm a))
dhAlgorithm = \case
  SX25519 -> Just Dict
  SX448 -> Just Dict
  _ -> Nothing

data APrivateAuthKey
  = forall a.
    (AlgorithmI a, AuthAlgorithm a) =>
    APrivateAuthKey (SAlgorithm a) (PrivateKey a)

instance Eq APrivateAuthKey where
  APrivateAuthKey a k == APrivateAuthKey a' k' = case testEquality a a' of
    Just Refl -> k == k'
    Nothing -> False

deriving instance Show APrivateAuthKey

instance Encoding APrivateAuthKey where
  smpEncode = smpEncode . encodePrivKey
  {-# INLINE smpEncode #-}
  smpDecode = decodePrivKey
  {-# INLINE smpDecode #-}

instance StrEncoding APrivateAuthKey where
  strEncode = strEncode . encodePrivKey
  {-# INLINE strEncode #-}
  strDecode = decodePrivKey
  {-# INLINE strDecode #-}

data APublicAuthKey
  = forall a.
    (AlgorithmI a, AuthAlgorithm a) =>
    APublicAuthKey (SAlgorithm a) (PublicKey a)

instance Eq APublicAuthKey where
  APublicAuthKey a k == APublicAuthKey a' k' = case testEquality a a' of
    Just Refl -> k == k'
    Nothing -> False

deriving instance Show APublicAuthKey

-- either X25519 or Ed algorithm that can be used to authorize commands to SMP server
type family AuthAlgorithm (a :: Algorithm) :: Constraint where
  AuthAlgorithm Ed25519 = ()
  AuthAlgorithm Ed448 = ()
  AuthAlgorithm X25519 = ()
  AuthAlgorithm a =
    (Int ~ Bool, TypeError (Text "Algorithm " :<>: ShowType a :<>: Text " cannot be used for authorization"))

authAlgorithm :: SAlgorithm a -> Maybe (Dict (AuthAlgorithm a))
authAlgorithm = \case
  SEd25519 -> Just Dict
  SEd448 -> Just Dict
  SX25519 -> Just Dict
  _ -> Nothing

dhBytes' :: DhSecret a -> ByteString
dhBytes' = \case
  DhSecretX25519 s -> BA.convert s
  DhSecretX448 s -> BA.convert s

instance AlgorithmI a => StrEncoding (DhSecret a) where
  strEncode = strEncode . dhBytes'
  strDecode = (\(ADhSecret _ s) -> checkAlgorithm s) <=< strDecode

instance StrEncoding ADhSecret where
  strEncode (ADhSecret _ s) = strEncode $ dhBytes' s
  strDecode = cryptoPassed . secret
    where
      secret bs
        | B.length bs == x25519_size = ADhSecret SX25519 . DhSecretX25519 <$> X25519.dhSecret bs
        | B.length bs == x448_size = ADhSecret SX448 . DhSecretX448 <$> X448.dhSecret bs
        | otherwise = CE.CryptoFailed CE.CryptoError_SharedSecretSizeInvalid
      cryptoPassed = \case
        CE.CryptoPassed s -> Right s
        CE.CryptoFailed e -> Left $ show e

instance AlgorithmI a => IsString (DhSecret a) where
  fromString = parseString strDecode

-- | Class for public key types
class CryptoPublicKey k where
  toPubKey :: (forall a. AlgorithmI a => PublicKey a -> b) -> k -> b
  pubKey :: APublicKey -> Either String k

instance CryptoPublicKey APublicKey where
  toPubKey f (APublicKey _ k) = f k
  pubKey = Right

instance CryptoPublicKey APublicVerifyKey where
  toPubKey f (APublicVerifyKey _ k) = f k
  pubKey (APublicKey a k) = case signatureAlgorithm a of
    Just Dict -> Right $ APublicVerifyKey a k
    _ -> Left "key does not support signature algorithms"

instance CryptoPublicKey APublicAuthKey where
  toPubKey f (APublicAuthKey _ k) = f k
  pubKey (APublicKey a k) = case authAlgorithm a of
    Just Dict -> Right $ APublicAuthKey a k
    _ -> Left "key does not support auth algorithms"

instance CryptoPublicKey APublicDhKey where
  toPubKey f (APublicDhKey _ k) = f k
  pubKey (APublicKey a k) = case dhAlgorithm a of
    Just Dict -> Right $ APublicDhKey a k
    _ -> Left "key does not support DH algorithms"

instance AlgorithmI a => CryptoPublicKey (PublicKey a) where
  toPubKey = id
  pubKey (APublicKey _ k) = checkAlgorithm k

instance Encoding APublicVerifyKey where
  smpEncode = smpEncode . encodePubKey
  {-# INLINE smpEncode #-}
  smpDecode = decodePubKey
  {-# INLINE smpDecode #-}

instance Encoding APublicAuthKey where
  smpEncode = smpEncode . encodePubKey
  {-# INLINE smpEncode #-}
  smpDecode = decodePubKey
  {-# INLINE smpDecode #-}

instance Encoding APublicDhKey where
  smpEncode = smpEncode . encodePubKey
  {-# INLINE smpEncode #-}
  smpDecode = decodePubKey
  {-# INLINE smpDecode #-}

instance AlgorithmI a => Encoding (PublicKey a) where
  smpEncode = smpEncode . encodePubKey
  {-# INLINE smpEncode #-}
  smpDecode = decodePubKey
  {-# INLINE smpDecode #-}

instance StrEncoding APublicVerifyKey where
  strEncode = strEncode . encodePubKey
  {-# INLINE strEncode #-}
  strDecode = decodePubKey
  {-# INLINE strDecode #-}

instance StrEncoding APublicAuthKey where
  strEncode = strEncode . encodePubKey
  {-# INLINE strEncode #-}
  strDecode = decodePubKey
  {-# INLINE strDecode #-}

instance StrEncoding APublicDhKey where
  strEncode = strEncode . encodePubKey
  {-# INLINE strEncode #-}
  strDecode = decodePubKey
  {-# INLINE strDecode #-}

instance AlgorithmI a => StrEncoding (PublicKey a) where
  strEncode = strEncode . encodePubKey
  {-# INLINE strEncode #-}
  strDecode = decodePubKey
  {-# INLINE strDecode #-}

instance AlgorithmI a => ToJSON (PublicKey a) where
  toJSON = strToJSON
  toEncoding = strToJEncoding

instance AlgorithmI a => FromJSON (PublicKey a) where
  parseJSON = strParseJSON "PublicKey"

encodePubKey :: CryptoPublicKey k => k -> ByteString
encodePubKey = toPubKey $ encodeASNObj . publicToX509
{-# INLINE encodePubKey #-}

pubKeyBytes :: PublicKey a -> ByteString
pubKeyBytes = \case
  PublicKeyEd25519 k -> BA.convert k
  PublicKeyEd448 k -> BA.convert k
  PublicKeyX25519 k -> BA.convert k
  PublicKeyX448 k -> BA.convert k

class CryptoPrivateKey pk where
  type PublicKeyType pk
  toPrivKey :: (forall a. AlgorithmI a => PrivateKey a -> b) -> pk -> b
  privKey :: APrivateKey -> Either String pk

instance CryptoPrivateKey APrivateKey where
  type PublicKeyType APrivateKey = APublicKey
  toPrivKey f (APrivateKey _ k) = f k
  privKey = Right

instance CryptoPrivateKey APrivateSignKey where
  type PublicKeyType APrivateSignKey = APublicVerifyKey
  toPrivKey f (APrivateSignKey _ k) = f k
  privKey (APrivateKey a k) = case signatureAlgorithm a of
    Just Dict -> Right $ APrivateSignKey a k
    _ -> Left "key does not support signature algorithms"

instance CryptoPrivateKey APrivateAuthKey where
  type PublicKeyType APrivateAuthKey = APublicAuthKey
  toPrivKey f (APrivateAuthKey _ k) = f k
  privKey (APrivateKey a k) = case authAlgorithm a of
    Just Dict -> Right $ APrivateAuthKey a k
    _ -> Left "key does not support auth algorithms"

instance CryptoPrivateKey APrivateDhKey where
  type PublicKeyType APrivateDhKey = APublicDhKey
  toPrivKey f (APrivateDhKey _ k) = f k
  privKey (APrivateKey a k) = case dhAlgorithm a of
    Just Dict -> Right $ APrivateDhKey a k
    _ -> Left "key does not support DH algorithm"

instance AlgorithmI a => CryptoPrivateKey (PrivateKey a) where
  type PublicKeyType (PrivateKey a) = PublicKey a
  toPrivKey = id
  privKey (APrivateKey _ k) = checkAlgorithm k

publicKey :: PrivateKey a -> PublicKey a
publicKey = \case
  PrivateKeyEd25519 _ k -> PublicKeyEd25519 k
  PrivateKeyEd448 _ k -> PublicKeyEd448 k
  PrivateKeyX25519 _ k -> PublicKeyX25519 k
  PrivateKeyX448 _ k -> PublicKeyX448 k

-- | Expand signature private key to a key pair.
signatureKeyPair :: APrivateSignKey -> ASignatureKeyPair
signatureKeyPair ak@(APrivateSignKey a k) = (APublicVerifyKey a (publicKey k), ak)

encodePrivKey :: CryptoPrivateKey pk => pk -> ByteString
encodePrivKey = toPrivKey $ encodeASNObj . privateToX509

instance AlgorithmI a => IsString (PrivateKey a) where
  fromString = parseString $ decode >=> decodePrivKey

instance AlgorithmI a => IsString (PublicKey a) where
  fromString = parseString $ decode >=> decodePubKey

instance AlgorithmI a => ToJSON (PrivateKey a) where
  toJSON = strToJSON . strEncode . encodePrivKey
  toEncoding = strToJEncoding . strEncode . encodePrivKey

instance AlgorithmI a => FromJSON (PrivateKey a) where
  parseJSON v = (decodePrivKey <=< U.decode) <$?> strParseJSON "PrivateKey" v

type KeyPairType pk = (PublicKeyType pk, pk)

type KeyPair a = KeyPairType (PrivateKey a)

type KeyPairX25519 = KeyPair X25519

-- TODO narrow key pair types to have the same algorithm in both keys
type AKeyPair = KeyPairType APrivateKey

type ASignatureKeyPair = KeyPairType APrivateSignKey

type ADhKeyPair = KeyPairType APrivateDhKey

type AAuthKeyPair = KeyPairType APrivateAuthKey

newRandom :: IO (TVar ChaChaDRG)
newRandom = newTVarIO =<< drgNew

newRandomDRG :: TVar ChaChaDRG -> STM (TVar ChaChaDRG)
newRandomDRG g = newTVar =<< stateTVar g (`withDRG` drgNew)

generateAKeyPair :: AlgorithmI a => SAlgorithm a -> TVar ChaChaDRG -> STM AKeyPair
generateAKeyPair a g = bimap (APublicKey a) (APrivateKey a) <$> generateKeyPair g

generateSignatureKeyPair :: (AlgorithmI a, SignatureAlgorithm a) => SAlgorithm a -> TVar ChaChaDRG -> STM ASignatureKeyPair
generateSignatureKeyPair a g = bimap (APublicVerifyKey a) (APrivateSignKey a) <$> generateKeyPair g

generateAuthKeyPair :: (AlgorithmI a, AuthAlgorithm a) => SAlgorithm a -> TVar ChaChaDRG -> STM AAuthKeyPair
generateAuthKeyPair a g = bimap (APublicAuthKey a) (APrivateAuthKey a) <$> generateKeyPair g

generateDhKeyPair :: (AlgorithmI a, DhAlgorithm a) => SAlgorithm a -> TVar ChaChaDRG -> STM ADhKeyPair
generateDhKeyPair a g = bimap (APublicDhKey a) (APrivateDhKey a) <$> generateKeyPair g

generateKeyPair :: forall a. AlgorithmI a => TVar ChaChaDRG -> STM (KeyPair a)
generateKeyPair g = stateTVar g (`withDRG` generateKeyPair_)

generateKeyPair_ :: forall a. AlgorithmI a => MonadPseudoRandom ChaChaDRG (KeyPair a)
generateKeyPair_ = case sAlgorithm @a of
  SEd25519 ->
    Ed25519.generateSecretKey >>= \pk ->
      let k = Ed25519.toPublic pk
       in pure (PublicKeyEd25519 k, PrivateKeyEd25519 pk k)
  SEd448 ->
    Ed448.generateSecretKey >>= \pk ->
      let k = Ed448.toPublic pk
       in pure (PublicKeyEd448 k, PrivateKeyEd448 pk k)
  SX25519 ->
    X25519.generateSecretKey >>= \pk ->
      let k = X25519.toPublic pk
       in pure (PublicKeyX25519 k, PrivateKeyX25519 pk k)
  SX448 ->
    X448.generateSecretKey >>= \pk ->
      let k = X448.toPublic pk
       in pure (PublicKeyX448 k, PrivateKeyX448 pk k)

instance ToField APrivateSignKey where toField = toField . encodePrivKey

instance ToField APublicVerifyKey where toField = toField . encodePubKey

instance ToField APrivateAuthKey where toField = toField . encodePrivKey

instance ToField APublicAuthKey where toField = toField . encodePubKey

instance ToField APrivateDhKey where toField = toField . encodePrivKey

instance ToField APublicDhKey where toField = toField . encodePubKey

instance AlgorithmI a => ToField (PrivateKey a) where toField = toField . encodePrivKey

instance AlgorithmI a => ToField (PublicKey a) where toField = toField . encodePubKey

instance ToField (DhSecret a) where toField = toField . dhBytes'

instance FromField APrivateSignKey where fromField = blobFieldDecoder decodePrivKey

instance FromField APublicVerifyKey where fromField = blobFieldDecoder decodePubKey

instance FromField APrivateAuthKey where fromField = blobFieldDecoder decodePrivKey

instance FromField APublicAuthKey where fromField = blobFieldDecoder decodePubKey

instance FromField APrivateDhKey where fromField = blobFieldDecoder decodePrivKey

instance FromField APublicDhKey where fromField = blobFieldDecoder decodePubKey

instance (Typeable a, AlgorithmI a) => FromField (PrivateKey a) where fromField = blobFieldDecoder decodePrivKey

instance (Typeable a, AlgorithmI a) => FromField (PublicKey a) where fromField = blobFieldDecoder decodePubKey

instance (Typeable a, AlgorithmI a) => FromField (DhSecret a) where fromField = blobFieldDecoder strDecode

instance IsString ASignature where
  fromString = parseString $ decode >=> decodeSignature

data Signature (a :: Algorithm) where
  SignatureEd25519 :: Ed25519.Signature -> Signature Ed25519
  SignatureEd448 :: Ed448.Signature -> Signature Ed448

deriving instance Eq (Signature a)

deriving instance Show (Signature a)

data ASignature
  = forall a.
    (AlgorithmI a, SignatureAlgorithm a) =>
    ASignature (SAlgorithm a) (Signature a)

deriving instance Show ASignature

class CryptoSignature s where
  serializeSignature :: s -> ByteString
  serializeSignature = encode . signatureBytes
  signatureBytes :: s -> ByteString
  decodeSignature :: ByteString -> Either String s

instance CryptoSignature (Signature s) => StrEncoding (Signature s) where
  strEncode = serializeSignature
  strDecode = decodeSignature

instance CryptoSignature ASignature where
  signatureBytes (ASignature _ sig) = signatureBytes sig
  decodeSignature s
    | B.length s == Ed25519.signatureSize =
        ASignature SEd25519 . SignatureEd25519 <$> ed Ed25519.signature s
    | B.length s == Ed448.signatureSize =
        ASignature SEd448 . SignatureEd448 <$> ed Ed448.signature s
    | otherwise = Left "bad signature size"
    where
      ed alg = first show . CE.eitherCryptoError . alg

instance CryptoSignature (Maybe ASignature) where
  signatureBytes = maybe "" signatureBytes
  decodeSignature s
    | B.null s = Right Nothing
    | otherwise = Just <$> decodeSignature s

instance AlgorithmI a => CryptoSignature (Signature a) where
  signatureBytes = \case
    SignatureEd25519 s -> BA.convert s
    SignatureEd448 s -> BA.convert s
  decodeSignature s = do
    ASignature _ sig <- decodeSignature s
    checkAlgorithm sig

class SignatureSize s where signatureSize :: s -> Int

instance SignatureSize (Signature a) where
  signatureSize = \case
    SignatureEd25519 _ -> Ed25519.signatureSize
    SignatureEd448 _ -> Ed448.signatureSize

instance SignatureSize ASignature where
  signatureSize (ASignature _ s) = signatureSize s

instance SignatureSize APrivateSignKey where
  signatureSize (APrivateSignKey _ k) = signatureSize k

instance SignatureSize APublicVerifyKey where
  signatureSize (APublicVerifyKey _ k) = signatureSize k

instance SignatureAlgorithm a => SignatureSize (PrivateKey a) where
  signatureSize = \case
    PrivateKeyEd25519 _ _ -> Ed25519.signatureSize
    PrivateKeyEd448 _ _ -> Ed448.signatureSize

instance SignatureAlgorithm a => SignatureSize (PublicKey a) where
  signatureSize = \case
    PublicKeyEd25519 _ -> Ed25519.signatureSize
    PublicKeyEd448 _ -> Ed448.signatureSize

-- | Various cryptographic or related errors.
data CryptoError
  = -- | AES initialization error
    AESCipherError CE.CryptoError
  | -- | IV generation error
    CryptoIVError
  | -- | AES decryption error
    AESDecryptError
  | -- CryptoBox decryption error
    CBDecryptError
  | -- Poly1305 initialization error
    CryptoPoly1305Error CE.CryptoError
  | -- | message is larger that allowed padded length minus 2 (to prepend message length)
    -- (or required un-padded length is larger than the message length)
    CryptoLargeMsgError
  | -- | padded message is shorter than 2 bytes
    CryptoInvalidMsgError
  | -- | failure parsing message header
    CryptoHeaderError String
  | -- | no sending chain key in ratchet state
    CERatchetState
  | -- | no decapsulation key in ratchet state
    CERatchetKEMState
  | -- | header decryption error (could indicate that another key should be tried)
    CERatchetHeader
  | -- | too many skipped messages
    CERatchetTooManySkipped Word32
  | -- | earlier message number (or, possibly, skipped message that failed to decrypt?)
    CERatchetEarlierMessage Word32
  | -- | duplicate message number
    CERatchetDuplicateMessage
  deriving (Eq, Show, Exception)

aesKeySize :: Int
aesKeySize = 256 `div` 8

authTagSize :: Int
authTagSize = 128 `div` 8

x25519_size :: Int
x25519_size = 32

x448_size :: Int
x448_size = 448 `quot` 8

validSignatureSize :: Int -> Bool
validSignatureSize n =
  n == Ed25519.signatureSize || n == Ed448.signatureSize

-- | AES key newtype.
newtype Key = Key {unKey :: ByteString}
  deriving (Eq, Ord, Show)

instance ToField Key where toField = toField . unKey

instance FromField Key where fromField f = Key <$> fromField f

instance ToJSON Key where
  toJSON = strToJSON . unKey
  toEncoding = strToJEncoding . unKey

instance FromJSON Key where
  parseJSON = fmap Key . strParseJSON "Key"

-- | IV bytes newtype.
newtype IV = IV {unIV :: ByteString}
  deriving (Eq, Show)

instance Encoding IV where
  smpEncode = unIV
  smpP = IV <$> A.take (ivSize @AES256)

instance ToJSON IV where
  toJSON = strToJSON . unIV
  toEncoding = strToJEncoding . unIV

instance FromJSON IV where
  parseJSON = fmap IV . strParseJSON "IV"

-- | GCMIV bytes newtype.
newtype GCMIV = GCMIV {unGCMIV :: ByteString}

gcmIV :: ByteString -> Either CryptoError GCMIV
gcmIV s
  | B.length s == gcmIVSize = Right $ GCMIV s
  | otherwise = Left CryptoIVError

newtype AuthTag = AuthTag {unAuthTag :: AES.AuthTag}

instance Encoding AuthTag where
  smpEncode = BA.convert . unAuthTag
  smpP = AuthTag . AES.AuthTag . BA.convert <$> A.take authTagSize

-- | Certificate fingerpint newtype.
--
-- Previously was used for server's public key hash in ad-hoc transport scheme, kept as is for compatibility.
newtype KeyHash = KeyHash {unKeyHash :: ByteString} deriving (Eq, Ord, Show)

instance Encoding KeyHash where
  smpEncode = smpEncode . unKeyHash
  smpP = KeyHash <$> smpP

instance StrEncoding KeyHash where
  strEncode = strEncode . unKeyHash
  strP = KeyHash <$> strP

instance ToJSON KeyHash where
  toEncoding = strToJEncoding
  toJSON = strToJSON

instance FromJSON KeyHash where
  parseJSON = strParseJSON "KeyHash"

instance IsString KeyHash where
  fromString = parseString $ parseAll strP

instance ToField KeyHash where toField = toField . strEncode

instance FromField KeyHash where fromField = blobFieldDecoder $ parseAll strP

-- | SHA256 digest.
sha256Hash :: ByteString -> ByteString
sha256Hash = BA.convert . (hash :: ByteString -> Digest SHA256)

-- | SHA512 digest.
sha512Hash :: ByteString -> ByteString
sha512Hash = BA.convert . (hash :: ByteString -> Digest SHA512)

-- | AEAD-GCM encryption with associated data.
--
-- Used as part of double ratchet encryption.
-- This function requires 16 bytes IV, it transforms IV in cryptonite_aes_gcm_init here:
-- https://github.com/haskell-crypto/cryptonite/blob/master/cbits/cryptonite_aes.c
encryptAEAD :: Key -> IV -> Int -> ByteString -> ByteString -> ExceptT CryptoError IO (AuthTag, ByteString)
encryptAEAD aesKey ivBytes paddedLen ad msg = do
  aead <- initAEAD @AES256 aesKey ivBytes
  msg' <- liftEither $ pad msg paddedLen
  pure . first AuthTag $ AES.aeadSimpleEncrypt aead ad msg' authTagSize

-- Used to encrypt WebRTC frames.
-- This function requires 12 bytes IV, it does not transform IV.
encryptAESNoPad :: Key -> GCMIV -> ByteString -> ExceptT CryptoError IO (AuthTag, ByteString)
encryptAESNoPad key iv = encryptAEADNoPad key iv ""

encryptAEADNoPad :: Key -> GCMIV -> ByteString -> ByteString -> ExceptT CryptoError IO (AuthTag, ByteString)
encryptAEADNoPad aesKey ivBytes ad msg = do
  aead <- initAEADGCM aesKey ivBytes
  pure . first AuthTag $ AES.aeadSimpleEncrypt aead ad msg authTagSize

-- | AEAD-GCM decryption with associated data.
--
-- Used as part of double ratchet encryption.
-- This function requires 16 bytes IV, it transforms IV in cryptonite_aes_gcm_init here:
-- https://github.com/haskell-crypto/cryptonite/blob/master/cbits/cryptonite_aes.c
-- To make it compatible with WebCrypto we will need to start using initAEADGCM.
decryptAEAD :: Key -> IV -> ByteString -> ByteString -> AuthTag -> ExceptT CryptoError IO ByteString
decryptAEAD aesKey ivBytes ad msg (AuthTag authTag) = do
  aead <- initAEAD @AES256 aesKey ivBytes
  liftEither . unPad =<< maybeError AESDecryptError (AES.aeadSimpleDecrypt aead ad msg authTag)

-- Used to decrypt WebRTC frames.
-- This function requires 12 bytes IV, it does not transform IV.
decryptAESNoPad :: Key -> GCMIV -> ByteString -> AuthTag -> ExceptT CryptoError IO ByteString
decryptAESNoPad key iv = decryptAEADNoPad key iv ""

decryptAEADNoPad :: Key -> GCMIV -> ByteString -> ByteString -> AuthTag -> ExceptT CryptoError IO ByteString
decryptAEADNoPad aesKey iv ad msg (AuthTag tag) = do
  aead <- initAEADGCM aesKey iv
  maybeError AESDecryptError (AES.aeadSimpleDecrypt aead ad msg tag)

maxMsgLen :: Int
maxMsgLen = 2 ^ (16 :: Int) - 3

pad :: ByteString -> Int -> Either CryptoError ByteString
pad msg paddedLen
  | len <= maxMsgLen && padLen >= 0 = Right $ encodeWord16 (fromIntegral len) <> msg <> B.replicate padLen '#'
  | otherwise = Left CryptoLargeMsgError
  where
    len = B.length msg
    padLen = paddedLen - len - 2

unPad :: ByteString -> Either CryptoError ByteString
unPad padded
  | B.length lenWrd == 2 && B.length rest >= len = Right $ B.take len rest
  | otherwise = Left CryptoInvalidMsgError
  where
    (lenWrd, rest) = B.splitAt 2 padded
    len = fromIntegral $ decodeWord16 lenWrd

newtype MaxLenBS (i :: Nat) = MLBS {unMaxLenBS :: ByteString}

pattern MaxLenBS :: ByteString -> MaxLenBS i
pattern MaxLenBS s <- MLBS s

{-# COMPLETE MaxLenBS #-}

instance KnownNat i => Encoding (MaxLenBS i) where
  smpEncode (MLBS s) = smpEncode s
  smpP = first show . maxLenBS <$?> smpP

instance KnownNat i => StrEncoding (MaxLenBS i) where
  strEncode (MLBS s) = strEncode s
  strP = first show . maxLenBS <$?> strP

maxLenBS :: forall i. KnownNat i => ByteString -> Either CryptoError (MaxLenBS i)
maxLenBS s
  | B.length s > maxLength @i = Left CryptoLargeMsgError
  | otherwise = Right $ MLBS s

unsafeMaxLenBS :: forall i. KnownNat i => ByteString -> MaxLenBS i
unsafeMaxLenBS = MLBS

padMaxLenBS :: forall i. KnownNat i => MaxLenBS i -> MaxLenBS (i + 2)
padMaxLenBS (MLBS msg) = MLBS $ encodeWord16 (fromIntegral len) <> msg <> B.replicate padLen '#'
  where
    len = B.length msg
    padLen = maxLength @i - len

appendMaxLenBS :: (KnownNat i, KnownNat j) => MaxLenBS i -> MaxLenBS j -> MaxLenBS (i + j)
appendMaxLenBS (MLBS s1) (MLBS s2) = MLBS $ s1 <> s2

maxLength :: forall i. KnownNat i => Int
maxLength = fromIntegral (natVal $ Proxy @i)

-- this function requires 16 bytes IV, it transforms IV in cryptonite_aes_gcm_init here:
-- https://github.com/haskell-crypto/cryptonite/blob/master/cbits/cryptonite_aes.c
-- This is used for double ratchet encryption, so to make it compatible with WebCrypto we will need to deprecate it and start using initAEADGCM
initAEAD :: forall c. AES.BlockCipher c => Key -> IV -> ExceptT CryptoError IO (AES.AEAD c)
initAEAD (Key aesKey) (IV ivBytes) = do
  iv <- makeIV @c ivBytes
  cryptoFailable $ do
    cipher <- AES.cipherInit aesKey
    AES.aeadInit AES.AEAD_GCM cipher iv

-- this function requires 12 bytes IV, it does not transforms IV.
initAEADGCM :: Key -> GCMIV -> ExceptT CryptoError IO (AES.AEAD AES256)
initAEADGCM (Key aesKey) (GCMIV ivBytes) = cryptoFailable $ do
  cipher <- AES.cipherInit aesKey
  AES.aeadInit AES.AEAD_GCM cipher ivBytes

-- | Random AES256 key.
randomAesKey :: TVar ChaChaDRG -> STM Key
randomAesKey = fmap Key . randomBytes aesKeySize

randomGCMIV :: TVar ChaChaDRG -> STM GCMIV
randomGCMIV = fmap GCMIV . randomBytes gcmIVSize

ivSize :: forall c. AES.BlockCipher c => Int
ivSize = AES.blockSize (undefined :: c)

gcmIVSize :: Int
gcmIVSize = 12

makeIV :: AES.BlockCipher c => ByteString -> ExceptT CryptoError IO (AES.IV c)
makeIV bs = maybeError CryptoIVError $ AES.makeIV bs

maybeError :: CryptoError -> Maybe a -> ExceptT CryptoError IO a
maybeError e = maybe (throwE e) return

cryptoFailable :: CE.CryptoFailable a -> ExceptT CryptoError IO a
cryptoFailable = liftEither . first AESCipherError . CE.eitherCryptoError

-- | Message signing.
--
-- Used by SMP clients to sign SMP commands and by SMP agents to sign messages.
sign' :: SignatureAlgorithm a => PrivateKey a -> ByteString -> Signature a
sign' (PrivateKeyEd25519 pk k) msg = SignatureEd25519 $ Ed25519.sign pk k msg
sign' (PrivateKeyEd448 pk k) msg = SignatureEd448 $ Ed448.sign pk k msg

sign :: APrivateSignKey -> ByteString -> ASignature
sign (APrivateSignKey a k) = ASignature a . sign' k

signCertificate :: APrivateSignKey -> Certificate -> SignedCertificate
signCertificate = signX509

signX509 :: (ASN1Object o, Eq o, Show o) => APrivateSignKey -> o -> SignedExact o
signX509 key = fst . objectToSignedExact f
  where
    f bytes =
      ( signatureBytes $ sign key bytes,
        signatureAlgorithmX509 key,
        ()
      )
{-# INLINE signX509 #-}

verifyX509 :: (ASN1Object o, Eq o, Show o) => APublicVerifyKey -> SignedExact o -> Either String o
verifyX509 key exact = do
  signature <- case signedAlg of
    SignatureALG_IntrinsicHash PubKeyALG_Ed25519 -> ASignature SEd25519 <$> decodeSignature signedSignature
    SignatureALG_IntrinsicHash PubKeyALG_Ed448 -> ASignature SEd448 <$> decodeSignature signedSignature
    _ -> Left "unknown x509 signature algorithm"
  if verify key signature $ getSignedData exact then Right signedObject else Left "bad signature"
  where
    Signed {signedObject, signedAlg, signedSignature} = getSigned exact
{-# INLINE verifyX509 #-}

certificateFingerprint :: SignedCertificate -> KeyHash
certificateFingerprint = signedFingerprint

signedFingerprint :: (ASN1Object o, Eq o, Show o) => SignedExact o -> KeyHash
signedFingerprint o = KeyHash fp
  where
    Fingerprint fp = getFingerprint o HashSHA256

class SignatureAlgorithmX509 a where
  signatureAlgorithmX509 :: a -> SignatureALG

instance SignatureAlgorithm a => SignatureAlgorithmX509 (SAlgorithm a) where
  signatureAlgorithmX509 = \case
    SEd25519 -> SignatureALG_IntrinsicHash PubKeyALG_Ed25519
    SEd448 -> SignatureALG_IntrinsicHash PubKeyALG_Ed448

instance SignatureAlgorithmX509 APrivateSignKey where
  signatureAlgorithmX509 (APrivateSignKey a _) = signatureAlgorithmX509 a

instance SignatureAlgorithmX509 APublicVerifyKey where
  signatureAlgorithmX509 (APublicVerifyKey a _) = signatureAlgorithmX509 a

-- | An instance for 'ASignatureKeyPair' / ('PublicKeyType' pk, pk), without touching its type family.
instance SignatureAlgorithmX509 pk => SignatureAlgorithmX509 (a, pk) where
  signatureAlgorithmX509 = signatureAlgorithmX509 . snd

-- | A wrapper to marshall signed ASN1 objects, like certificates.
newtype SignedObject a = SignedObject {getSignedExact :: SignedExact a}

instance (Typeable a, Eq a, Show a, ASN1Object a) => FromField (SignedObject a) where
  fromField = fmap SignedObject . blobFieldDecoder decodeSignedObject

instance (Eq a, Show a, ASN1Object a) => ToField (SignedObject a) where
  toField (SignedObject s) = toField $ encodeSignedObject s

instance (Eq a, Show a, ASN1Object a) => Encoding (SignedObject a) where
  smpEncode (SignedObject exact) = smpEncode . Large $ encodeSignedObject exact
  smpP = fmap SignedObject . decodeSignedObject . unLarge <$?> smpP

encodeCertChain :: CertificateChain -> L.NonEmpty Large
encodeCertChain cc = L.fromList $ map Large blobs
  where
    CertificateChainRaw blobs = encodeCertificateChain cc

certChainP :: A.Parser CertificateChain
certChainP = do
  rawChain <- CertificateChainRaw . map unLarge . L.toList <$> smpP
  either (fail . show) pure $ decodeCertificateChain rawChain

-- | Signature verification.
--
-- Used by SMP servers to authorize SMP commands and by SMP agents to verify messages.
verify' :: SignatureAlgorithm a => PublicKey a -> Signature a -> ByteString -> Bool
verify' (PublicKeyEd25519 k) (SignatureEd25519 sig) msg = Ed25519.verify k msg sig
verify' (PublicKeyEd448 k) (SignatureEd448 sig) msg = Ed448.verify k msg sig

verify :: APublicVerifyKey -> ASignature -> ByteString -> Bool
verify (APublicVerifyKey a k) (ASignature a' sig) msg = case testEquality a a' of
  Just Refl -> verify' k sig msg
  _ -> False

dh' :: DhAlgorithm a => PublicKey a -> PrivateKey a -> DhSecret a
dh' (PublicKeyX25519 k) (PrivateKeyX25519 pk _) = DhSecretX25519 $ X25519.dh k pk
dh' (PublicKeyX448 k) (PrivateKeyX448 pk _) = DhSecretX448 $ X448.dh k pk

-- | NaCl @crypto_box@ encrypt with padding with a shared DH secret and 192-bit nonce.
cbEncrypt :: DhSecret X25519 -> CbNonce -> ByteString -> Int -> Either CryptoError ByteString
cbEncrypt (DhSecretX25519 secret) = sbEncrypt_ secret

-- | NaCl @crypto_box@ encrypt with a shared DH secret and 192-bit nonce (without padding).
cbEncryptNoPad :: DhSecret X25519 -> CbNonce -> ByteString -> ByteString
cbEncryptNoPad (DhSecretX25519 secret) (CbNonce nonce) = cryptoBox secret nonce

-- | NaCl @secret_box@ encrypt with a symmetric 256-bit key and 192-bit nonce.
sbEncrypt :: SbKey -> CbNonce -> ByteString -> Int -> Either CryptoError ByteString
sbEncrypt (SbKey key) = sbEncrypt_ key

sbEncrypt_ :: ByteArrayAccess key => key -> CbNonce -> ByteString -> Int -> Either CryptoError ByteString
sbEncrypt_ secret (CbNonce nonce) msg paddedLen = cryptoBox secret nonce <$> pad msg paddedLen

-- | NaCl @crypto_box@ encrypt with a shared DH secret and 192-bit nonce.
cbEncryptMaxLenBS :: KnownNat i => DhSecret X25519 -> CbNonce -> MaxLenBS i -> ByteString
cbEncryptMaxLenBS (DhSecretX25519 secret) (CbNonce nonce) = cryptoBox secret nonce . unMaxLenBS . padMaxLenBS

cryptoBox :: ByteArrayAccess key => key -> ByteString -> ByteString -> ByteString
cryptoBox secret nonce s = BA.convert tag <> c
  where
    (rs, c) = xSalsa20 secret nonce s
    tag = Poly1305.auth rs c

-- | NaCl @crypto_box@ decrypt with a shared DH secret and 192-bit nonce.
cbDecrypt :: DhSecret X25519 -> CbNonce -> ByteString -> Either CryptoError ByteString
cbDecrypt (DhSecretX25519 secret) = sbDecrypt_ secret

-- | NaCl @crypto_box@ decrypt with a shared DH secret and 192-bit nonce (without unpadding).
cbDecryptNoPad :: DhSecret X25519 -> CbNonce -> ByteString -> Either CryptoError ByteString
cbDecryptNoPad (DhSecretX25519 secret) = sbDecryptNoPad_ secret

-- | NaCl @secret_box@ decrypt with a symmetric 256-bit key and 192-bit nonce.
sbDecrypt :: SbKey -> CbNonce -> ByteString -> Either CryptoError ByteString
sbDecrypt (SbKey key) = sbDecrypt_ key

-- | NaCl @crypto_box@ decrypt with a shared DH secret and 192-bit nonce.
sbDecrypt_ :: ByteArrayAccess key => key -> CbNonce -> ByteString -> Either CryptoError ByteString
sbDecrypt_ secret nonce = unPad <=< sbDecryptNoPad_ secret nonce

-- | NaCl @crypto_box@ decrypt with a shared DH secret and 192-bit nonce (without unpadding).
sbDecryptNoPad_ :: ByteArrayAccess key => key -> CbNonce -> ByteString -> Either CryptoError ByteString
sbDecryptNoPad_ secret (CbNonce nonce) packet
  | B.length packet < 16 = Left CBDecryptError
  | BA.constEq tag' tag = Right msg
  | otherwise = Left CBDecryptError
  where
    (tag', c) = B.splitAt 16 packet
    (rs, msg) = xSalsa20 secret nonce c
    tag = Poly1305.auth rs c

-- type for authentication scheme using NaCl @crypto_box@ over the sha512 digest of the message.
newtype CbAuthenticator = CbAuthenticator ByteString deriving (Eq, Show)

cbAuthenticatorSize :: Int
cbAuthenticatorSize = hashDigestSize SHA512 + authTagSize -- 64 + 16 = 80 bytes

-- create crypto_box authenticator for a message.
cbAuthenticate :: PublicKeyX25519 -> PrivateKeyX25519 -> CbNonce -> ByteString -> CbAuthenticator
cbAuthenticate k pk nonce msg = CbAuthenticator $ cbEncryptNoPad (dh' k pk) nonce (sha512Hash msg)

-- verify crypto_box authenticator for a message.
cbVerify :: PublicKeyX25519 -> PrivateKeyX25519 -> CbNonce -> CbAuthenticator -> ByteString -> Bool
cbVerify k pk nonce (CbAuthenticator s) authorized = cbDecryptNoPad (dh' k pk) nonce s == Right (sha512Hash authorized)

newtype CbNonce = CryptoBoxNonce {unCbNonce :: ByteString}
  deriving (Eq, Show)

pattern CbNonce :: ByteString -> CbNonce
pattern CbNonce s <- CryptoBoxNonce s

{-# COMPLETE CbNonce #-}

instance StrEncoding CbNonce where
  strEncode (CbNonce s) = strEncode s
  strP = cbNonce <$> strP

instance ToJSON CbNonce where
  toJSON = strToJSON
  toEncoding = strToJEncoding

instance FromJSON CbNonce where
  parseJSON = strParseJSON "CbNonce"

instance FromField CbNonce where fromField f = CryptoBoxNonce <$> fromField f

instance ToField CbNonce where toField (CryptoBoxNonce s) = toField s

cbNonce :: ByteString -> CbNonce
cbNonce s
  | len == 24 = CryptoBoxNonce s
  | len > 24 = CryptoBoxNonce . fst $ B.splitAt 24 s
  | otherwise = CryptoBoxNonce $ s <> B.replicate (24 - len) (toEnum 0)
  where
    len = B.length s

randomCbNonce :: TVar ChaChaDRG -> STM CbNonce
randomCbNonce = fmap CryptoBoxNonce . randomBytes 24

randomBytes :: Int -> TVar ChaChaDRG -> STM ByteString
randomBytes n gVar = stateTVar gVar $ randomBytesGenerate n

reverseNonce :: CbNonce -> CbNonce
reverseNonce (CryptoBoxNonce s) = CryptoBoxNonce (B.reverse s)

instance Encoding CbNonce where
  smpEncode = unCbNonce
  smpP = CryptoBoxNonce <$> A.take 24

newtype SbKey = SecretBoxKey {unSbKey :: ByteString}
  deriving (Eq, Show)

pattern SbKey :: ByteString -> SbKey
pattern SbKey s <- SecretBoxKey s

{-# COMPLETE SbKey #-}

instance StrEncoding SbKey where
  strEncode (SbKey s) = strEncode s
  strP = sbKey <$?> strP

instance ToJSON SbKey where
  toJSON = strToJSON
  toEncoding = strToJEncoding

instance FromJSON SbKey where
  parseJSON = strParseJSON "SbKey"

instance FromField SbKey where fromField f = SecretBoxKey <$> fromField f

instance ToField SbKey where toField (SecretBoxKey s) = toField s

sbKey :: ByteString -> Either String SbKey
sbKey s
  | B.length s == 32 = Right $ SecretBoxKey s
  | otherwise = Left "SbKey: invalid length"

unsafeSbKey :: ByteString -> SbKey
unsafeSbKey s = either error id $ sbKey s

randomSbKey :: TVar ChaChaDRG -> STM SbKey
randomSbKey gVar = SecretBoxKey <$> randomBytes 32 gVar

newtype SbChainKey = SecretBoxChainKey {unSbChainKey :: ByteString}
  deriving (Eq, Show)

<<<<<<< HEAD
sbcInit :: ByteString -> DhSecretX25519 -> (SbChainKey, SbChainKey)
sbcInit salt (DhSecretX25519 secret) = (SecretBoxChainKey ck1, SecretBoxChainKey ck2)
=======
sbcInit :: ByteArrayAccess secret => ByteString -> secret -> (SbChainKey, SbChainKey)
sbcInit salt secret = (SecretBoxChainKey ck1, SecretBoxChainKey ck2)
>>>>>>> 2a120dfe
  where
    prk = H.extract salt secret :: H.PRK SHA512
    out = H.expand prk ("SimpleXSbChainInit" :: ByteString) 64
    (ck1, ck2) = B.splitAt 32 out

<<<<<<< HEAD
sbcHkdf :: SbChainKey -> ((SbKey, CbNonce), SbChainKey)
=======
type SbKeyNonce = (SbKey, CbNonce)

sbcHkdf :: SbChainKey -> (SbKeyNonce, SbChainKey)
>>>>>>> 2a120dfe
sbcHkdf (SecretBoxChainKey ck) = ((SecretBoxKey sk, CryptoBoxNonce nonce), SecretBoxChainKey ck')
  where
    prk = H.extract B.empty ck :: H.PRK SHA512
    out = H.expand prk ("SimpleXSbChain" :: ByteString) 88 -- = 32 (new chain key) + 32 (secret_box key) + 24 (nonce)
    (ck', rest) = B.splitAt 32 out
    (sk, nonce) = B.splitAt 32 rest

xSalsa20 :: ByteArrayAccess key => key -> ByteString -> ByteString -> (ByteString, ByteString)
xSalsa20 secret nonce msg = (rs, msg')
  where
    zero = B.replicate 16 $ toEnum 0
    (iv0, iv1) = B.splitAt 8 nonce
    state0 = XSalsa.initialize 20 secret (zero `B.append` iv0)
    state1 = XSalsa.derive state0 iv1
    (rs, state2) = XSalsa.generate state1 32
    (msg', _) = XSalsa.combine state2 msg

publicToX509 :: PublicKey a -> PubKey
publicToX509 = \case
  PublicKeyEd25519 k -> PubKeyEd25519 k
  PublicKeyEd448 k -> PubKeyEd448 k
  PublicKeyX25519 k -> PubKeyX25519 k
  PublicKeyX448 k -> PubKeyX448 k

privateToX509 :: PrivateKey a -> PrivKey
privateToX509 = \case
  PrivateKeyEd25519 k _ -> PrivKeyEd25519 k
  PrivateKeyEd448 k _ -> PrivKeyEd448 k
  PrivateKeyX25519 k _ -> PrivKeyX25519 k
  PrivateKeyX448 k _ -> PrivKeyX448 k

encodeASNObj :: ASN1Object a => a -> ByteString
encodeASNObj k = toStrict . encodeASN1 DER $ toASN1 k []

-- Decoding of binary X509 'CryptoPublicKey'.
decodePubKey :: CryptoPublicKey k => ByteString -> Either String k
decodePubKey = decodeKey >=> x509ToPublic >=> pubKey

-- Decoding of binary PKCS8 'PrivateKey'.
decodePrivKey :: CryptoPrivateKey k => ByteString -> Either String k
decodePrivKey = decodeKey >=> x509ToPrivate >=> privKey

x509ToPublic :: (PubKey, [ASN1]) -> Either String APublicKey
x509ToPublic = \case
  (PubKeyEd25519 k, []) -> Right . APublicKey SEd25519 $ PublicKeyEd25519 k
  (PubKeyEd448 k, []) -> Right . APublicKey SEd448 $ PublicKeyEd448 k
  (PubKeyX25519 k, []) -> Right . APublicKey SX25519 $ PublicKeyX25519 k
  (PubKeyX448 k, []) -> Right . APublicKey SX448 $ PublicKeyX448 k
  r -> keyError r

x509ToPrivate :: (PrivKey, [ASN1]) -> Either String APrivateKey
x509ToPrivate = \case
  (PrivKeyEd25519 k, []) -> Right . APrivateKey SEd25519 . PrivateKeyEd25519 k $ Ed25519.toPublic k
  (PrivKeyEd448 k, []) -> Right . APrivateKey SEd448 . PrivateKeyEd448 k $ Ed448.toPublic k
  (PrivKeyX25519 k, []) -> Right . APrivateKey SX25519 . PrivateKeyX25519 k $ X25519.toPublic k
  (PrivKeyX448 k, []) -> Right . APrivateKey SX448 . PrivateKeyX448 k $ X448.toPublic k
  r -> keyError r

decodeKey :: ASN1Object a => ByteString -> Either String (a, [ASN1])
decodeKey = fromASN1 <=< first show . decodeASN1 DER . fromStrict

keyError :: (a, [ASN1]) -> Either String b
keyError = \case
  (_, []) -> Left "unknown key algorithm"
  _ -> Left "more than one key"<|MERGE_RESOLUTION|>--- conflicted
+++ resolved
@@ -154,10 +154,7 @@
 
     -- * secret_box chains
     SbChainKey,
-<<<<<<< HEAD
-=======
     SbKeyNonce,
->>>>>>> 2a120dfe
     sbcInit,
     sbcHkdf,
 
@@ -1347,25 +1344,16 @@
 newtype SbChainKey = SecretBoxChainKey {unSbChainKey :: ByteString}
   deriving (Eq, Show)
 
-<<<<<<< HEAD
-sbcInit :: ByteString -> DhSecretX25519 -> (SbChainKey, SbChainKey)
-sbcInit salt (DhSecretX25519 secret) = (SecretBoxChainKey ck1, SecretBoxChainKey ck2)
-=======
 sbcInit :: ByteArrayAccess secret => ByteString -> secret -> (SbChainKey, SbChainKey)
 sbcInit salt secret = (SecretBoxChainKey ck1, SecretBoxChainKey ck2)
->>>>>>> 2a120dfe
   where
     prk = H.extract salt secret :: H.PRK SHA512
     out = H.expand prk ("SimpleXSbChainInit" :: ByteString) 64
     (ck1, ck2) = B.splitAt 32 out
 
-<<<<<<< HEAD
-sbcHkdf :: SbChainKey -> ((SbKey, CbNonce), SbChainKey)
-=======
 type SbKeyNonce = (SbKey, CbNonce)
 
 sbcHkdf :: SbChainKey -> (SbKeyNonce, SbChainKey)
->>>>>>> 2a120dfe
 sbcHkdf (SecretBoxChainKey ck) = ((SecretBoxKey sk, CryptoBoxNonce nonce), SecretBoxChainKey ck')
   where
     prk = H.extract B.empty ck :: H.PRK SHA512

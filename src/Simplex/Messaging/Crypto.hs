{-# LANGUAGE AllowAmbiguousTypes #-}
{-# LANGUAGE ConstraintKinds #-}
{-# LANGUAGE DataKinds #-}
{-# LANGUAGE DeriveAnyClass #-}
{-# LANGUAGE DuplicateRecordFields #-}
{-# LANGUAGE FlexibleInstances #-}
{-# LANGUAGE GADTs #-}
{-# LANGUAGE LambdaCase #-}
{-# LANGUAGE MultiParamTypeClasses #-}
{-# LANGUAGE OverloadedStrings #-}
{-# LANGUAGE PatternSynonyms #-}
{-# LANGUAGE RankNTypes #-}
{-# LANGUAGE ScopedTypeVariables #-}
{-# LANGUAGE StandaloneDeriving #-}
{-# LANGUAGE TypeApplications #-}
{-# LANGUAGE TypeFamilies #-}
{-# LANGUAGE TypeOperators #-}
{-# LANGUAGE UndecidableInstances #-}
{-# OPTIONS_GHC -fno-warn-redundant-constraints #-}
{-# OPTIONS_GHC -fno-warn-unticked-promoted-constructors #-}

-- |
-- Module      : Simplex.Messaging.Crypto
-- Copyright   : (c) simplex.chat
-- License     : AGPL-3
--
-- Maintainer  : chat@simplex.chat
-- Stability   : experimental
-- Portability : non-portable
--
-- This module provides cryptography implementation for SMP protocols based on
-- <https://hackage.haskell.org/package/cryptonite cryptonite package>.
module Simplex.Messaging.Crypto
  ( -- * Cryptographic keys
    Algorithm (..),
    SAlgorithm (..),
    Alg (..),
    SignAlg (..),
    DhAlg (..),
    DhAlgorithm,
    PrivateKey (..),
    PublicKey (..),
    PrivateKeyX25519,
    PublicKeyX25519,
    PrivateKeyX448,
    PublicKeyX448,
    APrivateKey (..),
    APublicKey (..),
    APrivateSignKey (..),
    APublicVerifyKey (..),
    APrivateDhKey (..),
    APublicDhKey (..),
    CryptoPublicKey (..),
    CryptoPrivateKey (..),
    KeyPair,
    ASignatureKeyPair,
    DhSecret (..),
    DhSecretX25519,
    ADhSecret (..),
    KeyHash (..),
    generateKeyPair,
    generateKeyPair',
    generateSignatureKeyPair,
    generateDhKeyPair,
    privateToX509,
    publicKey,

    -- * key encoding/decoding
    encodePubKey,
    decodePubKey,
    encodePrivKey,
    decodePrivKey,
    pubKeyBytes,

    -- * sign/verify
    Signature (..),
    ASignature (..),
    CryptoSignature (..),
    SignatureSize (..),
    SignatureAlgorithm,
    AlgorithmI (..),
    sign,
    verify,
    verify',
    validSignatureSize,

    -- * DH derivation
    dh',
    dhBytes',

    -- * AES256 AEAD-GCM scheme
    Key (..),
    IV (..),
    GCMIV (unGCMIV), -- constructor is not exported
    AuthTag (..),
    encryptAEAD,
    decryptAEAD,
    encryptAESNoPad,
    decryptAESNoPad,
    authTagSize,
    randomAesKey,
    randomIV,
    randomGCMIV,
    ivSize,
    gcmIVSize,
    gcmIV,

    -- * NaCl crypto_box
    CbNonce (unCbNonce),
    pattern CbNonce,
    cbEncrypt,
    cbEncryptMaxLenBS,
    cbDecrypt,
    cbNonce,
    randomCbNonce,
    pseudoRandomCbNonce,

    -- * NaCl crypto_secretbox
    SbKey (unSbKey),
    pattern SbKey,
    sbEncrypt,
    sbDecrypt,
    sbKey,
    unsafeSbKey,
    randomSbKey,

    -- * pseudo-random bytes
    pseudoRandomBytes,

    -- * hash
    sha256Hash,

    -- * Message padding / un-padding
    pad,
    unPad,

    -- * Cryptography error type
    CryptoError (..),

    -- * Limited size ByteStrings
    MaxLenBS,
    pattern MaxLenBS,
    maxLenBS,
    unsafeMaxLenBS,
    appendMaxLenBS,
  )
where

import Control.Concurrent.STM
import Control.Exception (Exception)
import Control.Monad.Except
import Control.Monad.Trans.Except
import Crypto.Cipher.AES (AES256)
import qualified Crypto.Cipher.Types as AES
import qualified Crypto.Cipher.XSalsa as XSalsa
import qualified Crypto.Error as CE
import Crypto.Hash (Digest, SHA256, hash)
import qualified Crypto.MAC.Poly1305 as Poly1305
import qualified Crypto.PubKey.Curve25519 as X25519
import qualified Crypto.PubKey.Curve448 as X448
import qualified Crypto.PubKey.Ed25519 as Ed25519
import qualified Crypto.PubKey.Ed448 as Ed448
import Crypto.Random (ChaChaDRG, getRandomBytes, randomBytesGenerate)
import Data.ASN1.BinaryEncoding
import Data.ASN1.Encoding
import Data.ASN1.Types
import Data.Aeson (FromJSON (..), ToJSON (..))
import qualified Data.Attoparsec.ByteString.Char8 as A
import Data.Bifunctor (bimap, first)
import Data.ByteArray (ByteArrayAccess)
import qualified Data.ByteArray as BA
import Data.ByteString.Base64 (decode, encode)
import qualified Data.ByteString.Base64.URL as U
import Data.ByteString.Char8 (ByteString)
import qualified Data.ByteString.Char8 as B
import Data.ByteString.Lazy (fromStrict, toStrict)
import Data.Constraint (Dict (..))
import Data.Kind (Constraint, Type)
import Data.String
import Data.Type.Equality
import Data.Typeable (Proxy (Proxy), Typeable)
import Data.X509
import Database.SQLite.Simple.FromField (FromField (..))
import Database.SQLite.Simple.ToField (ToField (..))
import GHC.TypeLits (ErrorMessage (..), KnownNat, Nat, TypeError, natVal, type (+))
import Network.Transport.Internal (decodeWord16, encodeWord16)
import Simplex.Messaging.Encoding
import Simplex.Messaging.Encoding.String
import Simplex.Messaging.Parsers (blobFieldDecoder, parseAll, parseString)
import Simplex.Messaging.Util ((<$?>))

-- | Cryptographic algorithms.
data Algorithm = Ed25519 | Ed448 | X25519 | X448

-- | Singleton types for 'Algorithm'.
data SAlgorithm :: Algorithm -> Type where
  SEd25519 :: SAlgorithm Ed25519
  SEd448 :: SAlgorithm Ed448
  SX25519 :: SAlgorithm X25519
  SX448 :: SAlgorithm X448

deriving instance Eq (SAlgorithm a)

deriving instance Show (SAlgorithm a)

data Alg = forall a. AlgorithmI a => Alg (SAlgorithm a)

data SignAlg
  = forall a.
    (AlgorithmI a, SignatureAlgorithm a) =>
    SignAlg (SAlgorithm a)

data DhAlg
  = forall a.
    (AlgorithmI a, DhAlgorithm a) =>
    DhAlg (SAlgorithm a)

class AlgorithmI (a :: Algorithm) where sAlgorithm :: SAlgorithm a

instance AlgorithmI Ed25519 where sAlgorithm = SEd25519

instance AlgorithmI Ed448 where sAlgorithm = SEd448

instance AlgorithmI X25519 where sAlgorithm = SX25519

instance AlgorithmI X448 where sAlgorithm = SX448

checkAlgorithm :: forall t a a'. (AlgorithmI a, AlgorithmI a') => t a' -> Either String (t a)
checkAlgorithm x = case testEquality (sAlgorithm @a) (sAlgorithm @a') of
  Just Refl -> Right x
  Nothing -> Left "bad algorithm"

instance TestEquality SAlgorithm where
  testEquality SEd25519 SEd25519 = Just Refl
  testEquality SEd448 SEd448 = Just Refl
  testEquality SX25519 SX25519 = Just Refl
  testEquality SX448 SX448 = Just Refl
  testEquality _ _ = Nothing

-- | GADT for public keys.
data PublicKey (a :: Algorithm) where
  PublicKeyEd25519 :: Ed25519.PublicKey -> PublicKey Ed25519
  PublicKeyEd448 :: Ed448.PublicKey -> PublicKey Ed448
  PublicKeyX25519 :: X25519.PublicKey -> PublicKey X25519
  PublicKeyX448 :: X448.PublicKey -> PublicKey X448

deriving instance Eq (PublicKey a)

deriving instance Show (PublicKey a)

data APublicKey
  = forall a.
    AlgorithmI a =>
    APublicKey (SAlgorithm a) (PublicKey a)

instance Eq APublicKey where
  APublicKey a k == APublicKey a' k' = case testEquality a a' of
    Just Refl -> k == k'
    Nothing -> False

deriving instance Show APublicKey

type PublicKeyX25519 = PublicKey X25519

type PublicKeyX448 = PublicKey X448

-- | GADT for private keys.
data PrivateKey (a :: Algorithm) where
  PrivateKeyEd25519 :: Ed25519.SecretKey -> Ed25519.PublicKey -> PrivateKey Ed25519
  PrivateKeyEd448 :: Ed448.SecretKey -> Ed448.PublicKey -> PrivateKey Ed448
  PrivateKeyX25519 :: X25519.SecretKey -> X25519.PublicKey -> PrivateKey X25519
  PrivateKeyX448 :: X448.SecretKey -> X448.PublicKey -> PrivateKey X448

deriving instance Eq (PrivateKey a)

deriving instance Show (PrivateKey a)

instance StrEncoding (PrivateKey X25519) where
  strEncode = strEncode . encodePrivKey
  {-# INLINE strEncode #-}
  strDecode = decodePrivKey
  {-# INLINE strDecode #-}

data APrivateKey
  = forall a.
    AlgorithmI a =>
    APrivateKey (SAlgorithm a) (PrivateKey a)

instance Eq APrivateKey where
  APrivateKey a k == APrivateKey a' k' = case testEquality a a' of
    Just Refl -> k == k'
    Nothing -> False

deriving instance Show APrivateKey

type PrivateKeyX25519 = PrivateKey X25519

type PrivateKeyX448 = PrivateKey X448

type family SignatureAlgorithm (a :: Algorithm) :: Constraint where
  SignatureAlgorithm Ed25519 = ()
  SignatureAlgorithm Ed448 = ()
  SignatureAlgorithm a =
    (Int ~ Bool, TypeError (Text "Algorithm " :<>: ShowType a :<>: Text " cannot be used to sign/verify"))

signatureAlgorithm :: SAlgorithm a -> Maybe (Dict (SignatureAlgorithm a))
signatureAlgorithm = \case
  SEd25519 -> Just Dict
  SEd448 -> Just Dict
  _ -> Nothing

data APrivateSignKey
  = forall a.
    (AlgorithmI a, SignatureAlgorithm a) =>
    APrivateSignKey (SAlgorithm a) (PrivateKey a)

instance Eq APrivateSignKey where
  APrivateSignKey a k == APrivateSignKey a' k' = case testEquality a a' of
    Just Refl -> k == k'
    Nothing -> False

deriving instance Show APrivateSignKey

instance Encoding APrivateSignKey where
  smpEncode = smpEncode . encodePrivKey
  {-# INLINE smpEncode #-}
  smpDecode = decodePrivKey
  {-# INLINE smpDecode #-}

instance StrEncoding APrivateSignKey where
  strEncode = strEncode . encodePrivKey
  {-# INLINE strEncode #-}
  strDecode = decodePrivKey
  {-# INLINE strDecode #-}

data APublicVerifyKey
  = forall a.
    (AlgorithmI a, SignatureAlgorithm a) =>
    APublicVerifyKey (SAlgorithm a) (PublicKey a)

instance Eq APublicVerifyKey where
  APublicVerifyKey a k == APublicVerifyKey a' k' = case testEquality a a' of
    Just Refl -> k == k'
    Nothing -> False

deriving instance Show APublicVerifyKey

data APrivateDhKey
  = forall a.
    (AlgorithmI a, DhAlgorithm a) =>
    APrivateDhKey (SAlgorithm a) (PrivateKey a)

instance Eq APrivateDhKey where
  APrivateDhKey a k == APrivateDhKey a' k' = case testEquality a a' of
    Just Refl -> k == k'
    Nothing -> False

deriving instance Show APrivateDhKey

data APublicDhKey
  = forall a.
    (AlgorithmI a, DhAlgorithm a) =>
    APublicDhKey (SAlgorithm a) (PublicKey a)

instance Eq APublicDhKey where
  APublicDhKey a k == APublicDhKey a' k' = case testEquality a a' of
    Just Refl -> k == k'
    Nothing -> False

deriving instance Show APublicDhKey

data DhSecret (a :: Algorithm) where
  DhSecretX25519 :: X25519.DhSecret -> DhSecret X25519
  DhSecretX448 :: X448.DhSecret -> DhSecret X448

deriving instance Eq (DhSecret a)

deriving instance Show (DhSecret a)

data ADhSecret
  = forall a.
    (AlgorithmI a, DhAlgorithm a) =>
    ADhSecret (SAlgorithm a) (DhSecret a)

type DhSecretX25519 = DhSecret X25519

type family DhAlgorithm (a :: Algorithm) :: Constraint where
  DhAlgorithm X25519 = ()
  DhAlgorithm X448 = ()
  DhAlgorithm a =
    (Int ~ Bool, TypeError (Text "Algorithm " :<>: ShowType a :<>: Text " cannot be used for DH exchange"))

dhAlgorithm :: SAlgorithm a -> Maybe (Dict (DhAlgorithm a))
dhAlgorithm = \case
  SX25519 -> Just Dict
  SX448 -> Just Dict
  _ -> Nothing

dhBytes' :: DhSecret a -> ByteString
dhBytes' = \case
  DhSecretX25519 s -> BA.convert s
  DhSecretX448 s -> BA.convert s

instance AlgorithmI a => StrEncoding (DhSecret a) where
  strEncode = strEncode . dhBytes'
  strDecode = (\(ADhSecret _ s) -> checkAlgorithm s) <=< strDecode

instance StrEncoding ADhSecret where
  strEncode (ADhSecret _ s) = strEncode $ dhBytes' s
  strDecode = cryptoPassed . secret
    where
      secret bs
        | B.length bs == x25519_size = ADhSecret SX25519 . DhSecretX25519 <$> X25519.dhSecret bs
        | B.length bs == x448_size = ADhSecret SX448 . DhSecretX448 <$> X448.dhSecret bs
        | otherwise = CE.CryptoFailed CE.CryptoError_SharedSecretSizeInvalid
      cryptoPassed = \case
        CE.CryptoPassed s -> Right s
        CE.CryptoFailed e -> Left $ show e

instance AlgorithmI a => IsString (DhSecret a) where
  fromString = parseString strDecode

-- | Class for public key types
class CryptoPublicKey k where
  toPubKey :: (forall a. AlgorithmI a => PublicKey a -> b) -> k -> b
  pubKey :: APublicKey -> Either String k

instance CryptoPublicKey APublicKey where
  toPubKey f (APublicKey _ k) = f k
  pubKey = Right

instance CryptoPublicKey APublicVerifyKey where
  toPubKey f (APublicVerifyKey _ k) = f k
  pubKey (APublicKey a k) = case signatureAlgorithm a of
    Just Dict -> Right $ APublicVerifyKey a k
    _ -> Left "key does not support signature algorithms"

instance CryptoPublicKey APublicDhKey where
  toPubKey f (APublicDhKey _ k) = f k
  pubKey (APublicKey a k) = case dhAlgorithm a of
    Just Dict -> Right $ APublicDhKey a k
    _ -> Left "key does not support DH algorithms"

instance AlgorithmI a => CryptoPublicKey (PublicKey a) where
  toPubKey = id
  pubKey (APublicKey _ k) = checkAlgorithm k

instance Encoding APublicVerifyKey where
  smpEncode = smpEncode . encodePubKey
  {-# INLINE smpEncode #-}
  smpDecode = decodePubKey
  {-# INLINE smpDecode #-}

instance Encoding APublicDhKey where
  smpEncode = smpEncode . encodePubKey
  {-# INLINE smpEncode #-}
  smpDecode = decodePubKey
  {-# INLINE smpDecode #-}

instance AlgorithmI a => Encoding (PublicKey a) where
  smpEncode = smpEncode . encodePubKey
  {-# INLINE smpEncode #-}
  smpDecode = decodePubKey
  {-# INLINE smpDecode #-}

instance StrEncoding APublicVerifyKey where
  strEncode = strEncode . encodePubKey
  {-# INLINE strEncode #-}
  strDecode = decodePubKey
  {-# INLINE strDecode #-}

instance StrEncoding APublicDhKey where
  strEncode = strEncode . encodePubKey
  {-# INLINE strEncode #-}
  strDecode = decodePubKey
  {-# INLINE strDecode #-}

instance AlgorithmI a => StrEncoding (PublicKey a) where
  strEncode = strEncode . encodePubKey
  {-# INLINE strEncode #-}
  strDecode = decodePubKey
  {-# INLINE strDecode #-}

instance AlgorithmI a => ToJSON (PublicKey a) where
  toJSON = strToJSON
  toEncoding = strToJEncoding

instance AlgorithmI a => FromJSON (PublicKey a) where
  parseJSON = strParseJSON "PublicKey"

encodePubKey :: CryptoPublicKey k => k -> ByteString
encodePubKey = toPubKey $ encodeASNObj . publicToX509
{-# INLINE encodePubKey #-}

pubKeyBytes :: PublicKey a -> ByteString
pubKeyBytes = \case
  PublicKeyEd25519 k -> BA.convert k
  PublicKeyEd448 k -> BA.convert k
  PublicKeyX25519 k -> BA.convert k
  PublicKeyX448 k -> BA.convert k

class CryptoPrivateKey pk where
  type PublicKeyType pk
  toPrivKey :: (forall a. AlgorithmI a => PrivateKey a -> b) -> pk -> b
  privKey :: APrivateKey -> Either String pk

instance CryptoPrivateKey APrivateKey where
  type PublicKeyType APrivateKey = APublicKey
  toPrivKey f (APrivateKey _ k) = f k
  privKey = Right

instance CryptoPrivateKey APrivateSignKey where
  type PublicKeyType APrivateSignKey = APublicVerifyKey
  toPrivKey f (APrivateSignKey _ k) = f k
  privKey (APrivateKey a k) = case signatureAlgorithm a of
    Just Dict -> Right $ APrivateSignKey a k
    _ -> Left "key does not support signature algorithms"

instance CryptoPrivateKey APrivateDhKey where
  type PublicKeyType APrivateDhKey = APublicDhKey
  toPrivKey f (APrivateDhKey _ k) = f k
  privKey (APrivateKey a k) = case dhAlgorithm a of
    Just Dict -> Right $ APrivateDhKey a k
    _ -> Left "key does not support DH algorithm"

instance AlgorithmI a => CryptoPrivateKey (PrivateKey a) where
  type PublicKeyType (PrivateKey a) = PublicKey a
  toPrivKey = id
  privKey (APrivateKey _ k) = checkAlgorithm k

publicKey :: PrivateKey a -> PublicKey a
publicKey = \case
  PrivateKeyEd25519 _ k -> PublicKeyEd25519 k
  PrivateKeyEd448 _ k -> PublicKeyEd448 k
  PrivateKeyX25519 _ k -> PublicKeyX25519 k
  PrivateKeyX448 _ k -> PublicKeyX448 k

encodePrivKey :: CryptoPrivateKey pk => pk -> ByteString
encodePrivKey = toPrivKey $ encodeASNObj . privateToX509

instance AlgorithmI a => IsString (PrivateKey a) where
  fromString = parseString $ decode >=> decodePrivKey

instance AlgorithmI a => IsString (PublicKey a) where
  fromString = parseString $ decode >=> decodePubKey

instance AlgorithmI a => ToJSON (PrivateKey a) where
  toJSON = strToJSON . strEncode . encodePrivKey
  toEncoding = strToJEncoding . strEncode . encodePrivKey

instance AlgorithmI a => FromJSON (PrivateKey a) where
  parseJSON v = (decodePrivKey <=< U.decode) <$?> strParseJSON "PrivateKey" v

type KeyPairType pk = (PublicKeyType pk, pk)

type KeyPair a = KeyPairType (PrivateKey a)

type AKeyPair = KeyPairType APrivateKey

type ASignatureKeyPair = KeyPairType APrivateSignKey

type ADhKeyPair = KeyPairType APrivateDhKey

generateKeyPair :: AlgorithmI a => SAlgorithm a -> IO AKeyPair
generateKeyPair a = bimap (APublicKey a) (APrivateKey a) <$> generateKeyPair'

generateSignatureKeyPair :: (AlgorithmI a, SignatureAlgorithm a) => SAlgorithm a -> IO ASignatureKeyPair
generateSignatureKeyPair a = bimap (APublicVerifyKey a) (APrivateSignKey a) <$> generateKeyPair'

generateDhKeyPair :: (AlgorithmI a, DhAlgorithm a) => SAlgorithm a -> IO ADhKeyPair
generateDhKeyPair a = bimap (APublicDhKey a) (APrivateDhKey a) <$> generateKeyPair'

generateKeyPair' :: forall a. AlgorithmI a => IO (KeyPair a)
generateKeyPair' = case sAlgorithm @a of
  SEd25519 ->
    Ed25519.generateSecretKey >>= \pk ->
      let k = Ed25519.toPublic pk
       in pure (PublicKeyEd25519 k, PrivateKeyEd25519 pk k)
  SEd448 ->
    Ed448.generateSecretKey >>= \pk ->
      let k = Ed448.toPublic pk
       in pure (PublicKeyEd448 k, PrivateKeyEd448 pk k)
  SX25519 ->
    X25519.generateSecretKey >>= \pk ->
      let k = X25519.toPublic pk
       in pure (PublicKeyX25519 k, PrivateKeyX25519 pk k)
  SX448 ->
    X448.generateSecretKey >>= \pk ->
      let k = X448.toPublic pk
       in pure (PublicKeyX448 k, PrivateKeyX448 pk k)

instance ToField APrivateSignKey where toField = toField . encodePrivKey

instance ToField APublicVerifyKey where toField = toField . encodePubKey

instance ToField APrivateDhKey where toField = toField . encodePrivKey

instance ToField APublicDhKey where toField = toField . encodePubKey

instance AlgorithmI a => ToField (PrivateKey a) where toField = toField . encodePrivKey

instance AlgorithmI a => ToField (PublicKey a) where toField = toField . encodePubKey

instance ToField (DhSecret a) where toField = toField . dhBytes'

instance FromField APrivateSignKey where fromField = blobFieldDecoder decodePrivKey

instance FromField APublicVerifyKey where fromField = blobFieldDecoder decodePubKey

instance FromField APrivateDhKey where fromField = blobFieldDecoder decodePrivKey

instance FromField APublicDhKey where fromField = blobFieldDecoder decodePubKey

instance (Typeable a, AlgorithmI a) => FromField (PrivateKey a) where fromField = blobFieldDecoder decodePrivKey

instance (Typeable a, AlgorithmI a) => FromField (PublicKey a) where fromField = blobFieldDecoder decodePubKey

instance (Typeable a, AlgorithmI a) => FromField (DhSecret a) where fromField = blobFieldDecoder strDecode

instance IsString (Maybe ASignature) where
  fromString = parseString $ decode >=> decodeSignature

data Signature (a :: Algorithm) where
  SignatureEd25519 :: Ed25519.Signature -> Signature Ed25519
  SignatureEd448 :: Ed448.Signature -> Signature Ed448

deriving instance Eq (Signature a)

deriving instance Show (Signature a)

data ASignature
  = forall a.
    (AlgorithmI a, SignatureAlgorithm a) =>
    ASignature (SAlgorithm a) (Signature a)

instance Eq ASignature where
  ASignature a s == ASignature a' s' = case testEquality a a' of
    Just Refl -> s == s'
    _ -> False

deriving instance Show ASignature

class CryptoSignature s where
  serializeSignature :: s -> ByteString
  serializeSignature = encode . signatureBytes
  signatureBytes :: s -> ByteString
  decodeSignature :: ByteString -> Either String s

instance CryptoSignature ASignature where
  signatureBytes (ASignature _ sig) = signatureBytes sig
  decodeSignature s
    | B.length s == Ed25519.signatureSize =
      ASignature SEd25519 . SignatureEd25519 <$> ed Ed25519.signature s
    | B.length s == Ed448.signatureSize =
      ASignature SEd448 . SignatureEd448 <$> ed Ed448.signature s
    | otherwise = Left "bad signature size"
    where
      ed alg = first show . CE.eitherCryptoError . alg

instance CryptoSignature (Maybe ASignature) where
  signatureBytes = maybe "" signatureBytes
  decodeSignature s
    | B.null s = Right Nothing
    | otherwise = Just <$> decodeSignature s

instance AlgorithmI a => CryptoSignature (Signature a) where
  signatureBytes = \case
    SignatureEd25519 s -> BA.convert s
    SignatureEd448 s -> BA.convert s
  decodeSignature s = do
    ASignature _ sig <- decodeSignature s
    checkAlgorithm sig

class SignatureSize s where signatureSize :: s -> Int

instance SignatureSize (Signature a) where
  signatureSize = \case
    SignatureEd25519 _ -> Ed25519.signatureSize
    SignatureEd448 _ -> Ed448.signatureSize

instance SignatureSize APrivateSignKey where
  signatureSize (APrivateSignKey _ k) = signatureSize k

instance SignatureSize APublicVerifyKey where
  signatureSize (APublicVerifyKey _ k) = signatureSize k

instance SignatureAlgorithm a => SignatureSize (PrivateKey a) where
  signatureSize = \case
    PrivateKeyEd25519 _ _ -> Ed25519.signatureSize
    PrivateKeyEd448 _ _ -> Ed448.signatureSize

instance SignatureAlgorithm a => SignatureSize (PublicKey a) where
  signatureSize = \case
    PublicKeyEd25519 _ -> Ed25519.signatureSize
    PublicKeyEd448 _ -> Ed448.signatureSize

-- | Various cryptographic or related errors.
data CryptoError
  = -- | AES initialization error
    AESCipherError CE.CryptoError
  | -- | IV generation error
    CryptoIVError
  | -- | AES decryption error
    AESDecryptError
  | -- CryptoBox decryption error
    CBDecryptError
  | -- Poly1305 initialization error
    CryptoPoly1305Error CE.CryptoError
  | -- | message is larger that allowed padded length minus 2 (to prepend message length)
    -- (or required un-padded length is larger than the message length)
    CryptoLargeMsgError
  | -- | padded message is shorter than 2 bytes
    CryptoInvalidMsgError
  | -- | failure parsing message header
    CryptoHeaderError String
  | -- | no sending chain key in ratchet state
    CERatchetState
  | -- | header decryption error (could indicate that another key should be tried)
    CERatchetHeader
  | -- | too many skipped messages
    CERatchetTooManySkipped
  | -- | earlier message number (or, possibly, skipped message that failed to decrypt?)
    CERatchetEarlierMessage
  | -- | duplicate message number
    CERatchetDuplicateMessage
  deriving (Eq, Show, Exception)

aesKeySize :: Int
aesKeySize = 256 `div` 8

authTagSize :: Int
authTagSize = 128 `div` 8

x25519_size :: Int
x25519_size = 32

x448_size :: Int
x448_size = 448 `quot` 8

validSignatureSize :: Int -> Bool
validSignatureSize n =
  n == Ed25519.signatureSize || n == Ed448.signatureSize

-- | AES key newtype.
newtype Key = Key {unKey :: ByteString}
  deriving (Eq, Ord, Show)

instance ToField Key where toField = toField . unKey

instance FromField Key where fromField f = Key <$> fromField f

instance ToJSON Key where
  toJSON = strToJSON . unKey
  toEncoding = strToJEncoding . unKey

instance FromJSON Key where
  parseJSON = fmap Key . strParseJSON "Key"

-- | IV bytes newtype.
newtype IV = IV {unIV :: ByteString}
  deriving (Eq, Show)

instance Encoding IV where
  smpEncode = unIV
  smpP = IV <$> A.take (ivSize @AES256)

<<<<<<< HEAD
instance ToJSON IV where
  toJSON = strToJSON . unIV
  toEncoding = strToJEncoding . unIV

instance FromJSON IV where
  parseJSON = fmap IV . strParseJSON "IV"
=======
-- | GCMIV bytes newtype.
newtype GCMIV = GCMIV {unGCMIV :: ByteString}

gcmIV :: ByteString -> Either CryptoError GCMIV
gcmIV s
  | B.length s == gcmIVSize = Right $ GCMIV s
  | otherwise = Left CryptoIVError
>>>>>>> e4aad758

newtype AuthTag = AuthTag {unAuthTag :: AES.AuthTag}

instance Encoding AuthTag where
  smpEncode = BA.convert . unAuthTag
  smpP = AuthTag . AES.AuthTag . BA.convert <$> A.take authTagSize

-- | Certificate fingerpint newtype.
--
-- Previously was used for server's public key hash in ad-hoc transport scheme, kept as is for compatibility.
newtype KeyHash = KeyHash {unKeyHash :: ByteString} deriving (Eq, Ord, Show)

instance Encoding KeyHash where
  smpEncode = smpEncode . unKeyHash
  smpP = KeyHash <$> smpP

instance StrEncoding KeyHash where
  strEncode = strEncode . unKeyHash
  strP = KeyHash <$> strP

instance IsString KeyHash where
  fromString = parseString $ parseAll strP

instance ToField KeyHash where toField = toField . strEncode

instance FromField KeyHash where fromField = blobFieldDecoder $ parseAll strP

-- | SHA256 digest.
sha256Hash :: ByteString -> ByteString
sha256Hash = BA.convert . (hash :: ByteString -> Digest SHA256)

-- | AEAD-GCM encryption with associated data.
--
-- Used as part of double ratchet encryption.
-- This function requires 16 bytes IV, it transforms IV in cryptonite_aes_gcm_init here:
-- https://github.com/haskell-crypto/cryptonite/blob/master/cbits/cryptonite_aes.c
encryptAEAD :: Key -> IV -> Int -> ByteString -> ByteString -> ExceptT CryptoError IO (AuthTag, ByteString)
encryptAEAD aesKey ivBytes paddedLen ad msg = do
  aead <- initAEAD @AES256 aesKey ivBytes
  msg' <- liftEither $ pad msg paddedLen
  pure . first AuthTag $ AES.aeadSimpleEncrypt aead ad msg' authTagSize

-- Used to encrypt WebRTC frames.
-- This function requires 12 bytes IV, it does not transform IV.
encryptAESNoPad :: Key -> GCMIV -> ByteString -> ExceptT CryptoError IO (AuthTag, ByteString)
encryptAESNoPad key iv = encryptAEADNoPad key iv ""

encryptAEADNoPad :: Key -> GCMIV -> ByteString -> ByteString -> ExceptT CryptoError IO (AuthTag, ByteString)
encryptAEADNoPad aesKey ivBytes ad msg = do
  aead <- initAEADGCM aesKey ivBytes
  pure . first AuthTag $ AES.aeadSimpleEncrypt aead ad msg authTagSize

-- | AEAD-GCM decryption with associated data.
--
-- Used as part of double ratchet encryption.
-- This function requires 16 bytes IV, it transforms IV in cryptonite_aes_gcm_init here:
-- https://github.com/haskell-crypto/cryptonite/blob/master/cbits/cryptonite_aes.c
-- To make it compatible with WebCrypto we will need to start using initAEADGCM.
decryptAEAD :: Key -> IV -> ByteString -> ByteString -> AuthTag -> ExceptT CryptoError IO ByteString
decryptAEAD aesKey ivBytes ad msg (AuthTag authTag) = do
  aead <- initAEAD @AES256 aesKey ivBytes
  liftEither . unPad =<< maybeError AESDecryptError (AES.aeadSimpleDecrypt aead ad msg authTag)

-- Used to decrypt WebRTC frames.
-- This function requires 12 bytes IV, it does not transform IV.
decryptAESNoPad :: Key -> GCMIV -> ByteString -> AuthTag -> ExceptT CryptoError IO ByteString
decryptAESNoPad key iv = decryptAEADNoPad key iv ""

decryptAEADNoPad :: Key -> GCMIV -> ByteString -> ByteString -> AuthTag -> ExceptT CryptoError IO ByteString
decryptAEADNoPad aesKey iv ad msg (AuthTag tag) = do
  aead <- initAEADGCM aesKey iv
  maybeError AESDecryptError (AES.aeadSimpleDecrypt aead ad msg tag)

maxMsgLen :: Int
maxMsgLen = 2 ^ (16 :: Int) - 3

pad :: ByteString -> Int -> Either CryptoError ByteString
pad msg paddedLen
  | len <= maxMsgLen && padLen >= 0 = Right $ encodeWord16 (fromIntegral len) <> msg <> B.replicate padLen '#'
  | otherwise = Left CryptoLargeMsgError
  where
    len = B.length msg
    padLen = paddedLen - len - 2

unPad :: ByteString -> Either CryptoError ByteString
unPad padded
  | B.length lenWrd == 2 && B.length rest >= len = Right $ B.take len rest
  | otherwise = Left CryptoInvalidMsgError
  where
    (lenWrd, rest) = B.splitAt 2 padded
    len = fromIntegral $ decodeWord16 lenWrd

newtype MaxLenBS (i :: Nat) = MLBS {unMaxLenBS :: ByteString}

pattern MaxLenBS :: ByteString -> MaxLenBS i
pattern MaxLenBS s <- MLBS s

{-# COMPLETE MaxLenBS #-}

instance KnownNat i => Encoding (MaxLenBS i) where
  smpEncode (MLBS s) = smpEncode s
  smpP = first show . maxLenBS <$?> smpP

instance KnownNat i => StrEncoding (MaxLenBS i) where
  strEncode (MLBS s) = strEncode s
  strP = first show . maxLenBS <$?> strP

maxLenBS :: forall i. KnownNat i => ByteString -> Either CryptoError (MaxLenBS i)
maxLenBS s
  | B.length s > maxLength @i = Left CryptoLargeMsgError
  | otherwise = Right $ MLBS s

unsafeMaxLenBS :: forall i. KnownNat i => ByteString -> MaxLenBS i
unsafeMaxLenBS = MLBS

padMaxLenBS :: forall i. KnownNat i => MaxLenBS i -> MaxLenBS (i + 2)
padMaxLenBS (MLBS msg) = MLBS $ encodeWord16 (fromIntegral len) <> msg <> B.replicate padLen '#'
  where
    len = B.length msg
    padLen = maxLength @i - len

appendMaxLenBS :: (KnownNat i, KnownNat j) => MaxLenBS i -> MaxLenBS j -> MaxLenBS (i + j)
appendMaxLenBS (MLBS s1) (MLBS s2) = MLBS $ s1 <> s2

maxLength :: forall i. KnownNat i => Int
maxLength = fromIntegral (natVal $ Proxy @i)

-- this function requires 16 bytes IV, it transforms IV in cryptonite_aes_gcm_init here:
-- https://github.com/haskell-crypto/cryptonite/blob/master/cbits/cryptonite_aes.c
-- This is used for double ratchet encryption, so to make it compatible with WebCrypto we will need to deprecate it and start using initAEADGCM
initAEAD :: forall c. AES.BlockCipher c => Key -> IV -> ExceptT CryptoError IO (AES.AEAD c)
initAEAD (Key aesKey) (IV ivBytes) = do
  iv <- makeIV @c ivBytes
  cryptoFailable $ do
    cipher <- AES.cipherInit aesKey
    AES.aeadInit AES.AEAD_GCM cipher iv

-- this function requires 12 bytes IV, it does not transforms IV.
initAEADGCM :: Key -> GCMIV -> ExceptT CryptoError IO (AES.AEAD AES256)
initAEADGCM (Key aesKey) (GCMIV ivBytes) = cryptoFailable $ do
  cipher <- AES.cipherInit aesKey
  AES.aeadInit AES.AEAD_GCM cipher ivBytes

-- | Random AES256 key.
randomAesKey :: IO Key
randomAesKey = Key <$> getRandomBytes aesKeySize

-- | Random IV bytes for AES256 encryption.
randomIV :: IO IV
randomIV = IV <$> getRandomBytes (ivSize @AES256)

randomGCMIV :: IO GCMIV
randomGCMIV = GCMIV <$> getRandomBytes gcmIVSize

ivSize :: forall c. AES.BlockCipher c => Int
ivSize = AES.blockSize (undefined :: c)

gcmIVSize :: Int
gcmIVSize = 12

makeIV :: AES.BlockCipher c => ByteString -> ExceptT CryptoError IO (AES.IV c)
makeIV bs = maybeError CryptoIVError $ AES.makeIV bs

maybeError :: CryptoError -> Maybe a -> ExceptT CryptoError IO a
maybeError e = maybe (throwE e) return

cryptoFailable :: CE.CryptoFailable a -> ExceptT CryptoError IO a
cryptoFailable = liftEither . first AESCipherError . CE.eitherCryptoError

-- | Message signing.
--
-- Used by SMP clients to sign SMP commands and by SMP agents to sign messages.
sign' :: SignatureAlgorithm a => PrivateKey a -> ByteString -> Signature a
sign' (PrivateKeyEd25519 pk k) msg = SignatureEd25519 $ Ed25519.sign pk k msg
sign' (PrivateKeyEd448 pk k) msg = SignatureEd448 $ Ed448.sign pk k msg

sign :: APrivateSignKey -> ByteString -> ASignature
sign (APrivateSignKey a k) = ASignature a . sign' k

-- | Signature verification.
--
-- Used by SMP servers to authorize SMP commands and by SMP agents to verify messages.
verify' :: SignatureAlgorithm a => PublicKey a -> Signature a -> ByteString -> Bool
verify' (PublicKeyEd25519 k) (SignatureEd25519 sig) msg = Ed25519.verify k msg sig
verify' (PublicKeyEd448 k) (SignatureEd448 sig) msg = Ed448.verify k msg sig

verify :: APublicVerifyKey -> ASignature -> ByteString -> Bool
verify (APublicVerifyKey a k) (ASignature a' sig) msg = case testEquality a a' of
  Just Refl -> verify' k sig msg
  _ -> False

dh' :: DhAlgorithm a => PublicKey a -> PrivateKey a -> DhSecret a
dh' (PublicKeyX25519 k) (PrivateKeyX25519 pk _) = DhSecretX25519 $ X25519.dh k pk
dh' (PublicKeyX448 k) (PrivateKeyX448 pk _) = DhSecretX448 $ X448.dh k pk

-- | NaCl @crypto_box@ encrypt with a shared DH secret and 192-bit nonce.
cbEncrypt :: DhSecret X25519 -> CbNonce -> ByteString -> Int -> Either CryptoError ByteString
cbEncrypt (DhSecretX25519 secret) = sbEncrypt_ secret

-- | NaCl @secret_box@ encrypt with a symmetric 256-bit key and 192-bit nonce.
sbEncrypt :: SbKey -> CbNonce -> ByteString -> Int -> Either CryptoError ByteString
sbEncrypt (SbKey key) = sbEncrypt_ key

sbEncrypt_ :: ByteArrayAccess key => key -> CbNonce -> ByteString -> Int -> Either CryptoError ByteString
sbEncrypt_ secret (CbNonce nonce) msg paddedLen = cryptoBox secret nonce <$> pad msg paddedLen

-- | NaCl @crypto_box@ encrypt with a shared DH secret and 192-bit nonce.
cbEncryptMaxLenBS :: KnownNat i => DhSecret X25519 -> CbNonce -> MaxLenBS i -> ByteString
cbEncryptMaxLenBS (DhSecretX25519 secret) (CbNonce nonce) = cryptoBox secret nonce . unMaxLenBS . padMaxLenBS

cryptoBox :: ByteArrayAccess key => key -> ByteString -> ByteString -> ByteString
cryptoBox secret nonce s = BA.convert tag <> c
  where
    (rs, c) = xSalsa20 secret nonce s
    tag = Poly1305.auth rs c

-- | NaCl @crypto_box@ decrypt with a shared DH secret and 192-bit nonce.
cbDecrypt :: DhSecret X25519 -> CbNonce -> ByteString -> Either CryptoError ByteString
cbDecrypt (DhSecretX25519 secret) = sbDecrypt_ secret

-- | NaCl @secret_box@ decrypt with a symmetric 256-bit key and 192-bit nonce.
sbDecrypt :: SbKey -> CbNonce -> ByteString -> Either CryptoError ByteString
sbDecrypt (SbKey key) = sbDecrypt_ key

-- | NaCl @crypto_box@ decrypt with a shared DH secret and 192-bit nonce.
sbDecrypt_ :: ByteArrayAccess key => key -> CbNonce -> ByteString -> Either CryptoError ByteString
sbDecrypt_ secret (CbNonce nonce) packet
  | B.length packet < 16 = Left CBDecryptError
  | BA.constEq tag' tag = unPad msg
  | otherwise = Left CBDecryptError
  where
    (tag', c) = B.splitAt 16 packet
    (rs, msg) = xSalsa20 secret nonce c
    tag = Poly1305.auth rs c

newtype CbNonce = CryptoBoxNonce {unCbNonce :: ByteString}
  deriving (Eq, Show)

pattern CbNonce :: ByteString -> CbNonce
pattern CbNonce s <- CryptoBoxNonce s

{-# COMPLETE CbNonce #-}

instance StrEncoding CbNonce where
  strEncode (CbNonce s) = strEncode s
  strP = cbNonce <$> strP

instance ToJSON CbNonce where
  toJSON = strToJSON
  toEncoding = strToJEncoding

instance FromJSON CbNonce where
  parseJSON = strParseJSON "CbNonce"

cbNonce :: ByteString -> CbNonce
cbNonce s
  | len == 24 = CryptoBoxNonce s
  | len > 24 = CryptoBoxNonce . fst $ B.splitAt 24 s
  | otherwise = CryptoBoxNonce $ s <> B.replicate (24 - len) (toEnum 0)
  where
    len = B.length s

randomCbNonce :: IO CbNonce
randomCbNonce = CryptoBoxNonce <$> getRandomBytes 24

pseudoRandomCbNonce :: TVar ChaChaDRG -> STM CbNonce
pseudoRandomCbNonce gVar = CryptoBoxNonce <$> pseudoRandomBytes 24 gVar

pseudoRandomBytes :: Int -> TVar ChaChaDRG -> STM ByteString
pseudoRandomBytes n gVar = stateTVar gVar $ randomBytesGenerate n

instance Encoding CbNonce where
  smpEncode = unCbNonce
  smpP = CryptoBoxNonce <$> A.take 24

newtype SbKey = SecretBoxKey {unSbKey :: ByteString}
  deriving (Eq, Show)

pattern SbKey :: ByteString -> SbKey
pattern SbKey s <- SecretBoxKey s

{-# COMPLETE SbKey #-}

instance StrEncoding SbKey where
  strEncode (SbKey s) = strEncode s
  strP = sbKey <$?> strP

instance ToJSON SbKey where
  toJSON = strToJSON
  toEncoding = strToJEncoding

instance FromJSON SbKey where
  parseJSON = strParseJSON "SbKey"

sbKey :: ByteString -> Either String SbKey
sbKey s
  | B.length s == 32 = Right $ SecretBoxKey s
  | otherwise = Left "SbKey: invalid length"

unsafeSbKey :: ByteString -> SbKey
unsafeSbKey s = either error id $ sbKey s

randomSbKey :: IO SbKey
randomSbKey = SecretBoxKey <$> getRandomBytes 32

xSalsa20 :: ByteArrayAccess key => key -> ByteString -> ByteString -> (ByteString, ByteString)
xSalsa20 secret nonce msg = (rs, msg')
  where
    zero = B.replicate 16 $ toEnum 0
    (iv0, iv1) = B.splitAt 8 nonce
    state0 = XSalsa.initialize 20 secret (zero `B.append` iv0)
    state1 = XSalsa.derive state0 iv1
    (rs, state2) = XSalsa.generate state1 32
    (msg', _) = XSalsa.combine state2 msg

publicToX509 :: PublicKey a -> PubKey
publicToX509 = \case
  PublicKeyEd25519 k -> PubKeyEd25519 k
  PublicKeyEd448 k -> PubKeyEd448 k
  PublicKeyX25519 k -> PubKeyX25519 k
  PublicKeyX448 k -> PubKeyX448 k

privateToX509 :: PrivateKey a -> PrivKey
privateToX509 = \case
  PrivateKeyEd25519 k _ -> PrivKeyEd25519 k
  PrivateKeyEd448 k _ -> PrivKeyEd448 k
  PrivateKeyX25519 k _ -> PrivKeyX25519 k
  PrivateKeyX448 k _ -> PrivKeyX448 k

encodeASNObj :: ASN1Object a => a -> ByteString
encodeASNObj k = toStrict . encodeASN1 DER $ toASN1 k []

-- Decoding of binary X509 'CryptoPublicKey'.
decodePubKey :: CryptoPublicKey k => ByteString -> Either String k
decodePubKey = decodeKey >=> x509ToPublic >=> pubKey

-- Decoding of binary PKCS8 'PrivateKey'.
decodePrivKey :: CryptoPrivateKey k => ByteString -> Either String k
decodePrivKey = decodeKey >=> x509ToPrivate >=> privKey

x509ToPublic :: (PubKey, [ASN1]) -> Either String APublicKey
x509ToPublic = \case
  (PubKeyEd25519 k, []) -> Right . APublicKey SEd25519 $ PublicKeyEd25519 k
  (PubKeyEd448 k, []) -> Right . APublicKey SEd448 $ PublicKeyEd448 k
  (PubKeyX25519 k, []) -> Right . APublicKey SX25519 $ PublicKeyX25519 k
  (PubKeyX448 k, []) -> Right . APublicKey SX448 $ PublicKeyX448 k
  r -> keyError r

x509ToPrivate :: (PrivKey, [ASN1]) -> Either String APrivateKey
x509ToPrivate = \case
  (PrivKeyEd25519 k, []) -> Right . APrivateKey SEd25519 . PrivateKeyEd25519 k $ Ed25519.toPublic k
  (PrivKeyEd448 k, []) -> Right . APrivateKey SEd448 . PrivateKeyEd448 k $ Ed448.toPublic k
  (PrivKeyX25519 k, []) -> Right . APrivateKey SX25519 . PrivateKeyX25519 k $ X25519.toPublic k
  (PrivKeyX448 k, []) -> Right . APrivateKey SX448 . PrivateKeyX448 k $ X448.toPublic k
  r -> keyError r

decodeKey :: ASN1Object a => ByteString -> Either String (a, [ASN1])
decodeKey = fromASN1 <=< first show . decodeASN1 DER . fromStrict

keyError :: (a, [ASN1]) -> Either String b
keyError = \case
  (_, []) -> Left "unknown key algorithm"
  _ -> Left "more than one key"<|MERGE_RESOLUTION|>--- conflicted
+++ resolved
@@ -764,14 +764,13 @@
   smpEncode = unIV
   smpP = IV <$> A.take (ivSize @AES256)
 
-<<<<<<< HEAD
 instance ToJSON IV where
   toJSON = strToJSON . unIV
   toEncoding = strToJEncoding . unIV
 
 instance FromJSON IV where
   parseJSON = fmap IV . strParseJSON "IV"
-=======
+
 -- | GCMIV bytes newtype.
 newtype GCMIV = GCMIV {unGCMIV :: ByteString}
 
@@ -779,7 +778,6 @@
 gcmIV s
   | B.length s == gcmIVSize = Right $ GCMIV s
   | otherwise = Left CryptoIVError
->>>>>>> e4aad758
 
 newtype AuthTag = AuthTag {unAuthTag :: AES.AuthTag}
 

--- conflicted
+++ resolved
@@ -121,13 +121,6 @@
   { action :: Maybe (Async ()),
     thParams :: THandleParams,
     sessionTs :: UTCTime,
-<<<<<<< HEAD
-    timeoutPerBlock :: Int,
-=======
-    thVersion :: Version,
-    blockSize :: Int,
-    batch :: Bool,
->>>>>>> 04cd2aa4
     client_ :: PClient err msg
   }
 
@@ -165,13 +158,6 @@
               batch = True
             },
         sessionTs = undefined,
-<<<<<<< HEAD
-        timeoutPerBlock = undefined,
-=======
-        thVersion = 5,
-        blockSize = smpBlockSize,
-        batch = undefined,
->>>>>>> 04cd2aa4
         client_ =
           PClient
             { connected,
@@ -387,12 +373,7 @@
         Left e -> atomically . putTMVar cVar . Left $ PCETransportError e
         Right th@THandle {params} -> do
           sessionTs <- getCurrentTime
-<<<<<<< HEAD
-          let timeoutPerBlock = (blockSize params * tcpTimeoutPerKb) `div` 1024
-              c' = ProtocolClient {action = Nothing, client_ = c, thParams = params, sessionTs, timeoutPerBlock}
-=======
-          let c' = ProtocolClient {action = Nothing, client_ = c, sessionId, thVersion, sessionTs, blockSize, batch}
->>>>>>> 04cd2aa4
+          let c' = ProtocolClient {action = Nothing, client_ = c, thParams = params, sessionTs}
           atomically $ do
             writeTVar (connected c) True
             putTMVar cVar $ Right c'

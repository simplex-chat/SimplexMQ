--- conflicted
+++ resolved
@@ -128,11 +128,7 @@
 import Simplex.Messaging.Transport.Client (SocksProxy, TransportClientConfig (..), TransportHost (..), defaultTcpConnectTimeout, runTransportClient)
 import Simplex.Messaging.Transport.KeepAlive
 import Simplex.Messaging.Transport.WebSockets (WS)
-<<<<<<< HEAD
-import Simplex.Messaging.Util (bshow, diffToMicroseconds, liftEitherWith, raceAny_, threadDelay', whenM)
-=======
-import Simplex.Messaging.Util (bshow, diffToMicroseconds, ifM, raceAny_, threadDelay', tshow, whenM)
->>>>>>> 969951d9
+import Simplex.Messaging.Util (bshow, diffToMicroseconds, ifM, liftEitherWith, raceAny_, threadDelay', tshow, whenM)
 import Simplex.Messaging.Version
 import System.Timeout (timeout)
 
@@ -954,36 +950,20 @@
       pure [Response entityId $ Left $ PCETransportError e]
     TBTransmissions s n rs
       | n > 0 -> do
-<<<<<<< HEAD
-          active <- newTVarIO True
-          atomically $ writeTBQueue sndQ (active, s)
-          mapConcurrently (getResponse c Nothing active) rs
-      | otherwise -> pure []
-    TBTransmission s r -> do
-      active <- newTVarIO True
-      atomically $ writeTBQueue sndQ (active, s)
-      (: []) <$> getResponse c Nothing active r
-
--- | Send Protocol command
-sendProtocolCommand :: forall v err msg. ProtocolEncoding v err (ProtoCommand msg) => ProtocolClient v err msg -> Maybe C.APrivateAuthKey -> EntityId -> ProtoCommand msg -> ExceptT (ProtocolClientError err) IO msg
-sendProtocolCommand c = sendProtocolCommand_ c Nothing Nothing
-
-sendProtocolCommand_ :: forall v err msg. ProtocolEncoding v err (ProtoCommand msg) => ProtocolClient v err msg -> Maybe C.CbNonce -> Maybe Int -> Maybe C.APrivateAuthKey -> EntityId -> ProtoCommand msg -> ExceptT (ProtocolClientError err) IO msg
-sendProtocolCommand_ c@ProtocolClient {client_ = PClient {sndQ}, thParams = THandleParams {batch, blockSize}} nonce_ tOut pKey entId cmd =
-  ExceptT $ uncurry sendRecv =<< mkTransmission_ c nonce_ (pKey, entId, cmd)
-=======
           atomically $ writeTBQueue sndQ s
-          mapConcurrently (getResponse c) rs
+          mapConcurrently (getResponse c Nothing) rs
       | otherwise -> pure []
     TBTransmission s r -> do
       atomically $ writeTBQueue sndQ s
-      (: []) <$> getResponse c r
+      (: []) <$> getResponse c Nothing r
 
 -- | Send Protocol command
 sendProtocolCommand :: forall v err msg. Protocol v err msg => ProtocolClient v err msg -> Maybe C.APrivateAuthKey -> EntityId -> ProtoCommand msg -> ExceptT (ProtocolClientError err) IO msg
-sendProtocolCommand c@ProtocolClient {client_ = PClient {sndQ}, thParams = THandleParams {batch, blockSize}} pKey entId cmd =
-  ExceptT $ uncurry sendRecv =<< mkTransmission c (pKey, entId, cmd)
->>>>>>> 969951d9
+sendProtocolCommand c = sendProtocolCommand_ c Nothing Nothing
+
+sendProtocolCommand_ :: forall v err msg. Protocol v err msg => ProtocolClient v err msg -> Maybe C.CbNonce -> Maybe Int -> Maybe C.APrivateAuthKey -> EntityId -> ProtoCommand msg -> ExceptT (ProtocolClientError err) IO msg
+sendProtocolCommand_ c@ProtocolClient {client_ = PClient {sndQ}, thParams = THandleParams {batch, blockSize}} nonce_ tOut pKey entId cmd =
+  ExceptT $ uncurry sendRecv =<< mkTransmission_ c nonce_ (pKey, entId, cmd)
   where
     -- two separate "atomically" needed to avoid blocking
     sendRecv :: Either TransportError SentRawTransmission -> Request err msg -> IO (Either (ProtocolClientError err) msg)
@@ -992,45 +972,16 @@
       Right t
         | B.length s > blockSize - 2 -> pure . Left $ PCETransportError TELargeMsg
         | otherwise -> do
-<<<<<<< HEAD
-            active <- newTVarIO True
-            atomically (writeTBQueue sndQ (active, s))
-            response <$> getResponse c tOut active r
-=======
             atomically $ writeTBQueue sndQ s
-            response <$> getResponse c r
->>>>>>> 969951d9
+            response <$> getResponse c tOut r
         where
           s
             | batch = tEncodeBatch1 t
             | otherwise = tEncode t
 
-<<<<<<< HEAD
--- TODO switch to timeout or TimeManager that supports Int64
-getResponse :: ProtocolClient v err msg -> Maybe Int -> TVar Bool -> Request err msg -> IO (Response err msg)
-getResponse ProtocolClient {client_ = PClient {tcpTimeout, timeoutErrorCount, sentCommands}} tOut active Request {corrId, entityId, responseVar} = do
-  response <-
-    fromMaybe tcpTimeout tOut `timeout` atomically (takeTMVar responseVar) >>= \case
-      Just r -> atomically (writeTVar timeoutErrorCount 0) $> r
-      Nothing -> do
-        atomically (writeTVar active False >> TM.delete corrId sentCommands)
-        atomically $ modifyTVar' timeoutErrorCount (+ 1)
-        pure $ Left PCEResponseTimeout
-  pure Response {entityId, response}
-
-mkTransmission :: ProtocolEncoding v err (ProtoCommand msg) => ProtocolClient v err msg -> ClientCommand msg -> IO (PCTransmission err msg)
-mkTransmission c = mkTransmission_ c Nothing
-
-mkTransmission_ :: forall v err msg. ProtocolEncoding v err (ProtoCommand msg) => ProtocolClient v err msg -> Maybe C.CbNonce -> ClientCommand msg -> IO (PCTransmission err msg)
-mkTransmission_ ProtocolClient {thParams, client_ = PClient {clientCorrId, sentCommands}} nonce_ (pKey_, entId, cmd) = do
-  nonce@(C.CbNonce corrId) <- maybe (atomically $ C.randomCbNonce clientCorrId) pure nonce_
-  let TransmissionForAuth {tForAuth, tToSend} = encodeTransmissionForAuth thParams (CorrId corrId, entId, cmd)
-      auth = authTransmission (thAuth thParams) pKey_ nonce tForAuth
-  r <- atomically $ mkRequest (CorrId corrId)
-=======
-getResponse :: ProtocolClient v err msg -> Request err msg -> IO (Response err msg)
-getResponse ProtocolClient {client_ = PClient {tcpTimeout, timeoutErrorCount}} Request {entityId, pending, responseVar} = do
-  r <- tcpTimeout `timeout` atomically (takeTMVar responseVar)
+getResponse :: ProtocolClient v err msg -> Maybe Int -> Request err msg -> IO (Response err msg)
+getResponse ProtocolClient {client_ = PClient {tcpTimeout, timeoutErrorCount}} tOut Request {entityId, pending, responseVar} = do
+  r <- fromMaybe tcpTimeout tOut `timeout` atomically (takeTMVar responseVar)
   response <- atomically $ do
     writeTVar pending False
     -- Try to read response again in case it arrived after timeout expired
@@ -1041,13 +992,15 @@
       Nothing -> modifyTVar' timeoutErrorCount (+ 1) $> Left PCEResponseTimeout
   pure Response {entityId, response}
 
-mkTransmission :: forall v err msg. Protocol v err msg => ProtocolClient v err msg -> ClientCommand msg -> IO (PCTransmission err msg)
-mkTransmission ProtocolClient {thParams, client_ = PClient {clientCorrId, sentCommands}} (pKey_, entityId, command) = do
-  corrId <- atomically getNextCorrId
-  let TransmissionForAuth {tForAuth, tToSend} = encodeTransmissionForAuth thParams (corrId, entityId, command)
-      auth = authTransmission (thAuth thParams) pKey_ corrId tForAuth
-  r <- atomically $ mkRequest corrId
->>>>>>> 969951d9
+mkTransmission :: Protocol v err msg => ProtocolClient v err msg -> ClientCommand msg -> IO (PCTransmission err msg)
+mkTransmission c = mkTransmission_ c Nothing
+
+mkTransmission_ :: forall v err msg. Protocol v err msg => ProtocolClient v err msg -> Maybe C.CbNonce -> ClientCommand msg -> IO (PCTransmission err msg)
+mkTransmission_ ProtocolClient {thParams, client_ = PClient {clientCorrId, sentCommands}} nonce_ (pKey_, entityId, command) = do
+  nonce@(C.CbNonce corrId) <- maybe (atomically $ C.randomCbNonce clientCorrId) pure nonce_
+  let TransmissionForAuth {tForAuth, tToSend} = encodeTransmissionForAuth thParams (CorrId corrId, entityId, command)
+      auth = authTransmission (thAuth thParams) pKey_ nonce tForAuth
+  r <- atomically $ mkRequest (CorrId corrId)
   pure ((,tToSend) <$> auth, r)
   where
     mkRequest :: CorrId -> STM (Request err msg)

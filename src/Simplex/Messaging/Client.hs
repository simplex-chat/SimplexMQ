{-# LANGUAGE DataKinds #-}
{-# LANGUAGE DeriveAnyClass #-}
{-# LANGUAGE DuplicateRecordFields #-}
{-# LANGUAGE FlexibleContexts #-}
{-# LANGUAGE GADTs #-}
{-# LANGUAGE LambdaCase #-}
{-# LANGUAGE NamedFieldPuns #-}
{-# LANGUAGE NumericUnderscores #-}
{-# LANGUAGE OverloadedLists #-}
{-# LANGUAGE OverloadedStrings #-}
{-# LANGUAGE ScopedTypeVariables #-}
{-# LANGUAGE TemplateHaskell #-}
{-# LANGUAGE TupleSections #-}
{-# LANGUAGE TypeApplications #-}

-- |
-- Module      : Simplex.Messaging.Client
-- Copyright   : (c) simplex.chat
-- License     : AGPL-3
--
-- Maintainer  : chat@simplex.chat
-- Stability   : experimental
-- Portability : non-portable
--
-- This module provides a functional client API for SMP protocol.
--
-- See https://github.com/simplex-chat/simplexmq/blob/master/protocol/simplex-messaging.md
module Simplex.Messaging.Client
  ( -- * Connect (disconnect) client to (from) SMP server
    TransportSession,
    ProtocolClient (thParams, sessionTs),
    SMPClient,
    ProxiedRelay (..),
    getProtocolClient,
    closeProtocolClient,
    protocolClientServer,
    protocolClientServer',
    transportHost',
    transportSession',

    -- * SMP protocol command functions
    createSMPQueue,
    subscribeSMPQueue,
    subscribeSMPQueues,
    streamSubscribeSMPQueues,
    getSMPMessage,
    subscribeSMPQueueNotifications,
    subscribeSMPQueuesNtfs,
    secureSMPQueue,
    enableSMPQueueNotifications,
    disableSMPQueueNotifications,
    enableSMPQueuesNtfs,
    disableSMPQueuesNtfs,
    sendSMPMessage,
    ackSMPMessage,
    suspendSMPQueue,
    deleteSMPQueue,
    deleteSMPQueues,
    connectSMPProxiedRelay,
    proxySMPMessage,
    forwardSMPMessage,
    sendProtocolCommand,

    -- * Supporting types and client configuration
    ProtocolClientError (..),
    SMPClientError,
    ProtocolClientConfig (..),
    NetworkConfig (..),
    TransportSessionMode (..),
    HostMode (..),
    SMPProxyMode (..),
    defaultClientConfig,
    defaultSMPClientConfig,
    defaultNetworkConfig,
    transportClientConfig,
    chooseTransportHost,
    proxyUsername,
    temporaryClientError,
    smpProxyError,
    ServerTransmission,
    ClientCommand,

    -- * For testing
    PCTransmission,
    mkTransmission,
    authTransmission,
    smpClientStub,
  )
where

import Control.Concurrent.Async
import Control.Concurrent.STM
import Control.Exception
import Control.Monad
import Control.Monad.Except
import Control.Monad.IO.Class (liftIO)
import Control.Monad.Trans.Except
import Crypto.Random (ChaChaDRG)
import qualified Data.Aeson.TH as J
import Data.ByteString.Char8 (ByteString)
import qualified Data.ByteString.Char8 as B
import Data.Functor (($>))
import Data.Int (Int64)
import Data.List (find)
import Data.List.NonEmpty (NonEmpty (..))
import qualified Data.List.NonEmpty as L
import Data.Maybe (fromMaybe)
<<<<<<< HEAD
import Data.Time.Clock (UTCTime (..), getCurrentTime)
import qualified Data.X509 as X
import qualified Data.X509.Validation as XV
=======
import Data.Time.Clock (UTCTime (..), diffUTCTime, getCurrentTime)
>>>>>>> 0d2c1d3c
import Network.Socket (ServiceName)
import Numeric.Natural
import qualified Simplex.Messaging.Crypto as C
import Simplex.Messaging.Encoding
import Simplex.Messaging.Encoding.String
import Simplex.Messaging.Parsers (defaultJSON, dropPrefix, enumJSON)
import Simplex.Messaging.Protocol
import Simplex.Messaging.TMap (TMap)
import qualified Simplex.Messaging.TMap as TM
import Simplex.Messaging.Transport
import Simplex.Messaging.Transport.Client (SocksProxy, TransportClientConfig (..), TransportHost (..), defaultTcpConnectTimeout, runTransportClient)
import Simplex.Messaging.Transport.KeepAlive
import Simplex.Messaging.Transport.WebSockets (WS)
<<<<<<< HEAD
import Simplex.Messaging.Util (bshow, liftEitherWith, raceAny_, threadDelay')
=======
import Simplex.Messaging.Util (bshow, diffToMicroseconds, raceAny_, threadDelay', whenM)
>>>>>>> 0d2c1d3c
import Simplex.Messaging.Version
import System.Timeout (timeout)
import UnliftIO (pooledMapConcurrentlyN)

-- | 'SMPClient' is a handle used to send commands to a specific SMP server.
--
-- Use 'getSMPClient' to connect to an SMP server and create a client handle.
data ProtocolClient v err msg = ProtocolClient
  { action :: Maybe (Async ()),
    thParams :: THandleParams v 'TClient,
    sessionTs :: UTCTime,
    client_ :: PClient v err msg
  }

data PClient v err msg = PClient
  { connected :: TVar Bool,
    transportSession :: TransportSession msg,
    transportHost :: TransportHost,
    tcpTimeout :: Int,
    rcvConcurrency :: Int,
    sendPings :: TVar Bool,
    lastReceived :: TVar UTCTime,
    timeoutErrorCount :: TVar Int,
    clientCorrId :: TVar ChaChaDRG,
    sentCommands :: TMap CorrId (Request err msg),
    sndQ :: TBQueue (TVar Bool, ByteString),
    rcvQ :: TBQueue (NonEmpty (SignedTransmission err msg)),
    msgQ :: Maybe (TBQueue (ServerTransmission v msg))
  }

smpClientStub :: TVar ChaChaDRG -> ByteString -> VersionSMP -> Maybe (THandleAuth 'TClient) -> STM SMPClient
smpClientStub g sessionId thVersion thAuth = do
  let ts = UTCTime (read "2024-03-31") 0
  connected <- newTVar False
  clientCorrId <- C.newRandomDRG g
  sentCommands <- TM.empty
  sendPings <- newTVar False
  lastReceived <- newTVar ts
  timeoutErrorCount <- newTVar 0
  sndQ <- newTBQueue 100
  rcvQ <- newTBQueue 100
  return
    ProtocolClient
      { action = Nothing,
        thParams =
          THandleParams
            { sessionId,
              thVersion,
              thAuth,
              blockSize = smpBlockSize,
              implySessId = thVersion >= authCmdsSMPVersion,
              batch = True
            },
        sessionTs = ts,
        client_ =
          PClient
            { connected,
              transportSession = (1, "smp://LcJUMfVhwD8yxjAiSaDzzGF3-kLG4Uh0Fl_ZIjrRwjI=@localhost:5001", Nothing),
              transportHost = "localhost",
              tcpTimeout = 15_000_000,
              rcvConcurrency = 8,
              sendPings,
              lastReceived,
              timeoutErrorCount,
              clientCorrId,
              sentCommands,
              sndQ,
              rcvQ,
              msgQ = Nothing
            }
      }

type SMPClient = ProtocolClient SMPVersion ErrorType BrokerMsg

-- | Type for client command data
type ClientCommand msg = (Maybe C.APrivateAuthKey, EntityId, ProtoCommand msg)

-- | Type synonym for transmission from some SPM server queue.
type ServerTransmission v msg = (TransportSession msg, Version v, SessionId, Bool, EntityId, msg)

data HostMode
  = -- | prefer (or require) onion hosts when connecting via SOCKS proxy
    HMOnionViaSocks
  | -- | prefer (or require) onion hosts
    HMOnion
  | -- | prefer (or require) public hosts
    HMPublic
  deriving (Eq, Show)

-- | network configuration for the client
data NetworkConfig = NetworkConfig
  { -- | use SOCKS5 proxy
    socksProxy :: Maybe SocksProxy,
    -- | determines critera which host is chosen from the list
    hostMode :: HostMode,
    -- | if above criteria is not met, if the below setting is True return error, otherwise use the first host
    requiredHostMode :: Bool,
    -- | transport sessions are created per user or per entity
    sessionMode :: TransportSessionMode,
    -- | SMP proxy mode
    smpProxyMode :: SMPProxyMode,
    -- | timeout for the initial client TCP/TLS connection (microseconds)
    tcpConnectTimeout :: Int,
    -- | timeout of protocol commands (microseconds)
    tcpTimeout :: Int,
    -- | additional timeout per kilobyte (1024 bytes) to be sent
    tcpTimeoutPerKb :: Int64,
    -- | break response timeouts into groups, so later responses get later deadlines
    rcvConcurrency :: Int,
    -- | TCP keep-alive options, Nothing to skip enabling keep-alive
    tcpKeepAlive :: Maybe KeepAliveOpts,
    -- | period for SMP ping commands (microseconds, 0 to disable)
    smpPingInterval :: Int64,
    -- | the count of timeout errors after which SMP client terminates (and will be reconnected), 0 to disable
    smpPingCount :: Int,
    logTLSErrors :: Bool
  }
  deriving (Eq, Show)

data TransportSessionMode = TSMUser | TSMEntity
  deriving (Eq, Show)

-- SMP proxy mode for sending messages
data SMPProxyMode
  = SPMAlways
  | SPMUnknown -- use with unknown relays
  | SPMUnprotected -- use with unknown relays when IP address is not protected (i.e., when neither SOCKS proxy nor .onion address is used)
  | SPMNever
  deriving (Eq, Show)

defaultNetworkConfig :: NetworkConfig
defaultNetworkConfig =
  NetworkConfig
    { socksProxy = Nothing,
      hostMode = HMOnionViaSocks,
      requiredHostMode = False,
      sessionMode = TSMUser,
<<<<<<< HEAD
      smpProxyMode = SPMNever,
      tcpConnectTimeout = 20_000_000,
=======
      tcpConnectTimeout = defaultTcpConnectTimeout,
>>>>>>> 0d2c1d3c
      tcpTimeout = 15_000_000,
      tcpTimeoutPerKb = 5_000,
      rcvConcurrency = 8,
      tcpKeepAlive = Just defaultKeepAliveOpts,
      smpPingInterval = 600_000_000, -- 10min
      smpPingCount = 3,
      logTLSErrors = False
    }

transportClientConfig :: NetworkConfig -> TransportClientConfig
transportClientConfig NetworkConfig {socksProxy, tcpConnectTimeout, tcpKeepAlive, logTLSErrors} =
  TransportClientConfig {socksProxy, tcpConnectTimeout, tcpKeepAlive, logTLSErrors, clientCredentials = Nothing, alpn = Nothing}
{-# INLINE transportClientConfig #-}

-- | protocol client configuration.
data ProtocolClientConfig v = ProtocolClientConfig
  { -- | size of TBQueue to use for server commands and responses
    qSize :: Natural,
    -- | default server port if port is not specified in ProtocolServer
    defaultTransport :: (ServiceName, ATransport),
    -- | network configuration
    networkConfig :: NetworkConfig,
    -- | client-server protocol version range
    serverVRange :: VersionRange v,
    -- | agree shared session secret (used in SMP proxy)
    agreeSecret :: Bool
  }

-- | Default protocol client configuration.
defaultClientConfig :: VersionRange v -> ProtocolClientConfig v
defaultClientConfig serverVRange =
  ProtocolClientConfig
    { qSize = 64,
      defaultTransport = ("443", transport @TLS),
      networkConfig = defaultNetworkConfig,
      serverVRange,
      agreeSecret = False
    }
{-# INLINE defaultClientConfig #-}

defaultSMPClientConfig :: ProtocolClientConfig SMPVersion
defaultSMPClientConfig = defaultClientConfig supportedClientSMPRelayVRange
{-# INLINE defaultSMPClientConfig #-}

data Request err msg = Request
  { corrId :: CorrId,
    entityId :: EntityId,
    responseVar :: TMVar (Either (ProtocolClientError err) msg)
  }

data Response err msg = Response
  { entityId :: EntityId,
    response :: Either (ProtocolClientError err) msg
  }

chooseTransportHost :: NetworkConfig -> NonEmpty TransportHost -> Either (ProtocolClientError err) TransportHost
chooseTransportHost NetworkConfig {socksProxy, hostMode, requiredHostMode} hosts =
  firstOrError $ case hostMode of
    HMOnionViaSocks -> maybe publicHost (const onionHost) socksProxy
    HMOnion -> onionHost
    HMPublic -> publicHost
  where
    firstOrError
      | requiredHostMode = maybe (Left PCEIncompatibleHost) Right
      | otherwise = Right . fromMaybe (L.head hosts)
    isOnionHost = \case THOnionHost _ -> True; _ -> False
    onionHost = find isOnionHost hosts
    publicHost = find (not . isOnionHost) hosts

protocolClientServer :: ProtocolTypeI (ProtoType msg) => ProtocolClient v err msg -> String
protocolClientServer = B.unpack . strEncode . protocolClientServer'
{-# INLINE protocolClientServer #-}

protocolClientServer' :: ProtocolClient v err msg -> ProtoServer msg
protocolClientServer' = snd3 . transportSession . client_
  where
    snd3 (_, s, _) = s
{-# INLINE protocolClientServer' #-}

transportHost' :: ProtocolClient v err msg -> TransportHost
transportHost' = transportHost . client_
{-# INLINE transportHost' #-}

transportSession' :: ProtocolClient v err msg -> TransportSession msg
transportSession' = transportSession . client_
{-# INLINE transportSession' #-}

type UserId = Int64

-- | Transport session key - includes entity ID if `sessionMode = TSMEntity`.
type TransportSession msg = (UserId, ProtoServer msg, Maybe EntityId)

-- | Connects to 'ProtocolServer' using passed client configuration
-- and queue for messages and notifications.
--
-- A single queue can be used for multiple 'SMPClient' instances,
-- as 'SMPServerTransmission' includes server information.
getProtocolClient :: forall v err msg. Protocol v err msg => TVar ChaChaDRG -> TransportSession msg -> ProtocolClientConfig v -> Maybe (TBQueue (ServerTransmission v msg)) -> (ProtocolClient v err msg -> IO ()) -> IO (Either (ProtocolClientError err) (ProtocolClient v err msg))
getProtocolClient g transportSession@(_, srv, _) cfg@ProtocolClientConfig {qSize, networkConfig, serverVRange, agreeSecret} msgQ disconnected = do
  case chooseTransportHost networkConfig (host srv) of
    Right useHost ->
      (getCurrentTime >>= atomically . mkProtocolClient useHost >>= runClient useTransport useHost)
        `catch` \(e :: IOException) -> pure . Left $ PCEIOError e
    Left e -> pure $ Left e
  where
    NetworkConfig {tcpConnectTimeout, tcpTimeout, rcvConcurrency, smpPingInterval} = networkConfig
    mkProtocolClient :: TransportHost -> UTCTime -> STM (PClient v err msg)
    mkProtocolClient transportHost ts = do
      connected <- newTVar False
      sendPings <- newTVar False
      lastReceived <- newTVar ts
      timeoutErrorCount <- newTVar 0
      clientCorrId <- C.newRandomDRG g
      sentCommands <- TM.empty
      sndQ <- newTBQueue qSize
      rcvQ <- newTBQueue qSize
      return
        PClient
          { connected,
            transportSession,
            transportHost,
            tcpTimeout,
            sendPings,
            lastReceived,
            timeoutErrorCount,
            clientCorrId,
            sentCommands,
            rcvConcurrency,
            sndQ,
            rcvQ,
            msgQ
          }

    runClient :: (ServiceName, ATransport) -> TransportHost -> PClient v err msg -> IO (Either (ProtocolClientError err) (ProtocolClient v err msg))
    runClient (port', ATransport t) useHost c = do
      cVar <- newEmptyTMVarIO
      let tcConfig = transportClientConfig networkConfig
          username = proxyUsername transportSession
      action <-
        async $
          runTransportClient tcConfig (Just username) useHost port' (Just $ keyHash srv) (client t c cVar)
            `finally` atomically (tryPutTMVar cVar $ Left PCENetworkError)
      c_ <- tcpConnectTimeout `timeout` atomically (takeTMVar cVar)
      case c_ of
        Just (Right c') -> pure $ Right c' {action = Just action}
        Just (Left e) -> pure $ Left e
        Nothing -> cancel action $> Left PCENetworkError

    useTransport :: (ServiceName, ATransport)
    useTransport = case port srv of
      "" -> defaultTransport cfg
      "80" -> ("80", transport @WS)
      p -> (p, transport @TLS)

    client :: forall c. Transport c => TProxy c -> PClient v err msg -> TMVar (Either (ProtocolClientError err) (ProtocolClient v err msg)) -> c -> IO ()
    client _ c cVar h = do
      ks <- if agreeSecret then Just <$> atomically (C.generateKeyPair g) else pure Nothing
      runExceptT (protocolClientHandshake @v @err @msg h ks (keyHash srv) serverVRange) >>= \case
        Left e -> atomically . putTMVar cVar . Left $ PCETransportError e
        Right th@THandle {params} -> do
          sessionTs <- getCurrentTime
          let c' = ProtocolClient {action = Nothing, client_ = c, thParams = params, sessionTs}
          atomically $ writeTVar (lastReceived c) sessionTs
          atomically $ do
            writeTVar (connected c) True
            putTMVar cVar $ Right c'
          raceAny_ ([send c' th, process c', receive c' th] <> [ping c' | smpPingInterval > 0])
            `finally` disconnected c'

    send :: Transport c => ProtocolClient v err msg -> THandle v c 'TClient -> IO ()
    send ProtocolClient {client_ = PClient {sndQ}} h = forever $ atomically (readTBQueue sndQ) >>= \(active, s) -> whenM (readTVarIO active) (void $ tPutLog h s)

    receive :: Transport c => ProtocolClient v err msg -> THandle v c 'TClient -> IO ()
    receive ProtocolClient {client_ = PClient {rcvQ, lastReceived, timeoutErrorCount}} h = forever $ do
      tGet h >>= atomically . writeTBQueue rcvQ
      getCurrentTime >>= atomically . writeTVar lastReceived
      atomically $ writeTVar timeoutErrorCount 0

    ping :: ProtocolClient v err msg -> IO ()
    ping c@ProtocolClient {client_ = PClient {sendPings, lastReceived, timeoutErrorCount}} = loop smpPingInterval
      where
        loop :: Int64 -> IO ()
        loop delay = do
          threadDelay' delay
          diff <- diffUTCTime <$> getCurrentTime <*> readTVarIO lastReceived
          let idle = diffToMicroseconds diff
              remaining = smpPingInterval - idle
          if remaining > 1_000_000 -- delay pings only for significant time
            then loop remaining
            else do
              whenM (readTVarIO sendPings) $ void . runExceptT $ sendProtocolCommand c Nothing "" (protocolPing @v @err @msg)
              -- sendProtocolCommand/getResponse updates counter for each command
              cnt <- readTVarIO timeoutErrorCount
              -- drop client when maxCnt of commands have timed out in sequence, but only after some time has passed after last received response
              when (maxCnt == 0 || cnt < maxCnt || diff < recoverWindow) $ loop smpPingInterval
        recoverWindow = 15 * 60 -- seconds
        maxCnt = smpPingCount networkConfig

    process :: ProtocolClient v err msg -> IO ()
    process c = forever $ atomically (readTBQueue $ rcvQ $ client_ c) >>= mapM_ (processMsg c)

    processMsg :: ProtocolClient v err msg -> SignedTransmission err msg -> IO ()
    processMsg c@ProtocolClient {client_ = PClient {sentCommands}} (_, _, (corrId, entId, respOrErr))
      | isResponse =
          atomically (TM.lookup corrId sentCommands) >>= \case
            Nothing -> sendMsg respOrErr
            Just Request {entityId, responseVar} -> atomically $ do
              TM.delete corrId sentCommands
              putTMVar responseVar $ response entityId
      | otherwise = sendMsg respOrErr
      where
        isResponse = not $ B.null $ bs corrId
        response entityId
          | entityId == entId =
              case respOrErr of
                Left e -> Left $ PCEResponseError e
                Right r -> case protocolError r of
                  Just e -> Left $ PCEProtocolError e
                  _ -> Right r
          | otherwise = Left . PCEUnexpectedResponse $ bshow respOrErr
        sendMsg :: Either err msg -> IO ()
        sendMsg = \case
          Right msg -> atomically $ mapM_ (`writeTBQueue` serverTransmission c isResponse entId msg) msgQ
          Left e -> putStrLn $ "SMP client error: " <> show e

proxyUsername :: TransportSession msg -> ByteString
proxyUsername (userId, _, entityId_) = C.sha256Hash $ bshow userId <> maybe "" (":" <>) entityId_
{-# INLINE proxyUsername #-}

-- | Disconnects client from the server and terminates client threads.
closeProtocolClient :: ProtocolClient v err msg -> IO ()
closeProtocolClient = mapM_ uninterruptibleCancel . action
{-# INLINE closeProtocolClient #-}

-- | SMP client error type.
data ProtocolClientError err
  = -- | Correctly parsed SMP server ERR response.
    -- This error is forwarded to the agent client as `ERR SMP err`.
    PCEProtocolError err
  | -- | Invalid server response that failed to parse.
    -- Forwarded to the agent client as `ERR BROKER RESPONSE`.
    PCEResponseError err
  | -- | Different response from what is expected to a certain SMP command,
    -- e.g. server should respond `IDS` or `ERR` to `NEW` command,
    -- other responses would result in this error.
    -- Forwarded to the agent client as `ERR BROKER UNEXPECTED`.
    PCEUnexpectedResponse ByteString
  | -- | Used for TCP connection and command response timeouts.
    -- Forwarded to the agent client as `ERR BROKER TIMEOUT`.
    PCEResponseTimeout
  | -- | Failure to establish TCP connection.
    -- Forwarded to the agent client as `ERR BROKER NETWORK`.
    PCENetworkError
  | -- | No host compatible with network configuration
    PCEIncompatibleHost
  | -- | TCP transport handshake or some other transport error.
    -- Forwarded to the agent client as `ERR BROKER TRANSPORT e`.
    PCETransportError TransportError
  | -- | Error when cryptographically "signing" the command or when initializing crypto_box.
    PCECryptoError C.CryptoError
  | -- | IO Error
    PCEIOError IOException
  deriving (Eq, Show, Exception)

type SMPClientError = ProtocolClientError ErrorType

temporaryClientError :: ProtocolClientError err -> Bool
temporaryClientError = \case
  PCENetworkError -> True
  PCEResponseTimeout -> True
  PCEIOError _ -> True
  _ -> False
{-# INLINE temporaryClientError #-}

smpProxyError :: SMPClientError -> ErrorType
smpProxyError = \case
  PCEProtocolError et -> PROXY (PROTOCOL et)
  PCEResponseError et -> PROXY (RESPONSE et)
  PCEUnexpectedResponse bs -> PROXY (UNEXPECTED $ B.unpack $ B.take 32 bs)
  PCEResponseTimeout -> PROXY TIMEOUT
  PCENetworkError -> PROXY NETWORK
  PCEIncompatibleHost -> PROXY BAD_HOST
  PCETransportError t -> PROXY (TRANSPORT t)
  PCECryptoError _ -> INTERNAL
  PCEIOError _ -> INTERNAL

-- | Create a new SMP queue.
--
-- https://github.com/simplex-chat/simplexmq/blob/master/protocol/simplex-messaging.md#create-queue-command
createSMPQueue ::
  SMPClient ->
  C.AAuthKeyPair -> -- SMP v6 - signature key pair, SMP v7 - DH key pair
  RcvPublicDhKey ->
  Maybe BasicAuth ->
  SubscriptionMode ->
  ExceptT SMPClientError IO QueueIdsKeys
createSMPQueue c (rKey, rpKey) dhKey auth subMode =
  sendSMPCommand c (Just rpKey) "" (NEW rKey dhKey auth subMode) >>= \case
    IDS qik -> pure qik
    r -> throwE . PCEUnexpectedResponse $ bshow r

-- | Subscribe to the SMP queue.
--
-- https://github.com/simplex-chat/simplexmq/blob/master/protocol/simplex-messaging.md#subscribe-to-queue
subscribeSMPQueue :: SMPClient -> RcvPrivateAuthKey -> RecipientId -> ExceptT SMPClientError IO ()
subscribeSMPQueue c@ProtocolClient {client_ = PClient {sendPings}} rpKey rId = do
  liftIO . atomically $ writeTVar sendPings True
  sendSMPCommand c (Just rpKey) rId SUB >>= \case
    OK -> pure ()
    cmd@MSG {} -> liftIO $ writeSMPMessage c rId cmd
    r -> throwE . PCEUnexpectedResponse $ bshow r

-- | Subscribe to multiple SMP queues batching commands if supported.
subscribeSMPQueues :: SMPClient -> NonEmpty (RcvPrivateAuthKey, RecipientId) -> IO (NonEmpty (Either SMPClientError ()))
subscribeSMPQueues c@ProtocolClient {client_ = PClient {sendPings}} qs = do
  atomically $ writeTVar sendPings True
  sendProtocolCommands c cs >>= mapM (processSUBResponse c)
  where
    cs = L.map (\(rpKey, rId) -> (Just rpKey, rId, Cmd SRecipient SUB)) qs

streamSubscribeSMPQueues :: SMPClient -> NonEmpty (RcvPrivateAuthKey, RecipientId) -> ([(RecipientId, Either SMPClientError ())] -> IO ()) -> IO ()
streamSubscribeSMPQueues c qs cb = streamProtocolCommands c cs $ mapM process >=> cb
  where
    cs = L.map (\(rpKey, rId) -> (Just rpKey, rId, Cmd SRecipient SUB)) qs
    process r@(Response rId _) = (rId,) <$> processSUBResponse c r

processSUBResponse :: SMPClient -> Response ErrorType BrokerMsg -> IO (Either SMPClientError ())
processSUBResponse c (Response rId r) = case r of
  Right OK -> pure $ Right ()
  Right cmd@MSG {} -> writeSMPMessage c rId cmd $> Right ()
  Right r' -> pure . Left . PCEUnexpectedResponse $ bshow r'
  Left e -> pure $ Left e

writeSMPMessage :: SMPClient -> RecipientId -> BrokerMsg -> IO ()
writeSMPMessage c rId msg = atomically $ mapM_ (`writeTBQueue` serverTransmission c False rId msg) (msgQ $ client_ c)

serverTransmission :: ProtocolClient v err msg -> Bool -> RecipientId -> msg -> ServerTransmission v msg
serverTransmission ProtocolClient {thParams = THandleParams {thVersion, sessionId}, client_ = PClient {transportSession}} isResponse entityId message =
  (transportSession, thVersion, sessionId, isResponse, entityId, message)

-- | Get message from SMP queue. The server returns ERR PROHIBITED if a client uses SUB and GET via the same transport connection for the same queue
--
-- https://github.covm/simplex-chat/simplexmq/blob/master/protocol/simplex-messaging.md#receive-a-message-from-the-queue
getSMPMessage :: SMPClient -> RcvPrivateAuthKey -> RecipientId -> ExceptT SMPClientError IO (Maybe RcvMessage)
getSMPMessage c rpKey rId =
  sendSMPCommand c (Just rpKey) rId GET >>= \case
    OK -> pure Nothing
    cmd@(MSG msg) -> liftIO (writeSMPMessage c rId cmd) $> Just msg
    r -> throwE . PCEUnexpectedResponse $ bshow r

-- | Subscribe to the SMP queue notifications.
--
-- https://github.com/simplex-chat/simplexmq/blob/master/protocol/simplex-messaging.md#subscribe-to-queue-notifications
subscribeSMPQueueNotifications :: SMPClient -> NtfPrivateAuthKey -> NotifierId -> ExceptT SMPClientError IO ()
subscribeSMPQueueNotifications = okSMPCommand NSUB
{-# INLINE subscribeSMPQueueNotifications #-}

-- | Subscribe to multiple SMP queues notifications batching commands if supported.
subscribeSMPQueuesNtfs :: SMPClient -> NonEmpty (NtfPrivateAuthKey, NotifierId) -> IO (NonEmpty (Either SMPClientError ()))
subscribeSMPQueuesNtfs = okSMPCommands NSUB
{-# INLINE subscribeSMPQueuesNtfs #-}

-- | Secure the SMP queue by adding a sender public key.
--
-- https://github.com/simplex-chat/simplexmq/blob/master/protocol/simplex-messaging.md#secure-queue-command
secureSMPQueue :: SMPClient -> RcvPrivateAuthKey -> RecipientId -> SndPublicAuthKey -> ExceptT SMPClientError IO ()
secureSMPQueue c rpKey rId senderKey = okSMPCommand (KEY senderKey) c rpKey rId
{-# INLINE secureSMPQueue #-}

-- | Enable notifications for the queue for push notifications server.
--
-- https://github.com/simplex-chat/simplexmq/blob/master/protocol/simplex-messaging.md#enable-notifications-command
enableSMPQueueNotifications :: SMPClient -> RcvPrivateAuthKey -> RecipientId -> NtfPublicAuthKey -> RcvNtfPublicDhKey -> ExceptT SMPClientError IO (NotifierId, RcvNtfPublicDhKey)
enableSMPQueueNotifications c rpKey rId notifierKey rcvNtfPublicDhKey =
  sendSMPCommand c (Just rpKey) rId (NKEY notifierKey rcvNtfPublicDhKey) >>= \case
    NID nId rcvNtfSrvPublicDhKey -> pure (nId, rcvNtfSrvPublicDhKey)
    r -> throwE . PCEUnexpectedResponse $ bshow r

-- | Enable notifications for the multiple queues for push notifications server.
enableSMPQueuesNtfs :: SMPClient -> NonEmpty (RcvPrivateAuthKey, RecipientId, NtfPublicAuthKey, RcvNtfPublicDhKey) -> IO (NonEmpty (Either SMPClientError (NotifierId, RcvNtfPublicDhKey)))
enableSMPQueuesNtfs c qs = L.map process <$> sendProtocolCommands c cs
  where
    cs = L.map (\(rpKey, rId, notifierKey, rcvNtfPublicDhKey) -> (Just rpKey, rId, Cmd SRecipient $ NKEY notifierKey rcvNtfPublicDhKey)) qs
    process (Response _ r) = case r of
      Right (NID nId rcvNtfSrvPublicDhKey) -> Right (nId, rcvNtfSrvPublicDhKey)
      Right r' -> Left . PCEUnexpectedResponse $ bshow r'
      Left e -> Left e

-- | Disable notifications for the queue for push notifications server.
--
-- https://github.com/simplex-chat/simplexmq/blob/master/protocol/simplex-messaging.md#disable-notifications-command
disableSMPQueueNotifications :: SMPClient -> RcvPrivateAuthKey -> RecipientId -> ExceptT SMPClientError IO ()
disableSMPQueueNotifications = okSMPCommand NDEL
{-# INLINE disableSMPQueueNotifications #-}

-- | Disable notifications for multiple queues for push notifications server.
disableSMPQueuesNtfs :: SMPClient -> NonEmpty (RcvPrivateAuthKey, RecipientId) -> IO (NonEmpty (Either SMPClientError ()))
disableSMPQueuesNtfs = okSMPCommands NDEL
{-# INLINE disableSMPQueuesNtfs #-}

-- | Send SMP message.
--
-- https://github.com/simplex-chat/simplexmq/blob/master/protocol/simplex-messaging.md#send-message
sendSMPMessage :: SMPClient -> Maybe SndPrivateAuthKey -> SenderId -> MsgFlags -> MsgBody -> ExceptT SMPClientError IO ()
sendSMPMessage c spKey sId flags msg =
  sendSMPCommand c spKey sId (SEND flags msg) >>= \case
    OK -> pure ()
    r -> throwE . PCEUnexpectedResponse $ bshow r

-- | Acknowledge message delivery (server deletes the message).
--
-- https://github.com/simplex-chat/simplexmq/blob/master/protocol/simplex-messaging.md#acknowledge-message-delivery
ackSMPMessage :: SMPClient -> RcvPrivateAuthKey -> QueueId -> MsgId -> ExceptT SMPClientError IO ()
ackSMPMessage c rpKey rId msgId =
  sendSMPCommand c (Just rpKey) rId (ACK msgId) >>= \case
    OK -> return ()
    cmd@MSG {} -> liftIO $ writeSMPMessage c rId cmd
    r -> throwE . PCEUnexpectedResponse $ bshow r

-- | Irreversibly suspend SMP queue.
-- The existing messages from the queue will still be delivered.
--
-- https://github.com/simplex-chat/simplexmq/blob/master/protocol/simplex-messaging.md#suspend-queue
suspendSMPQueue :: SMPClient -> RcvPrivateAuthKey -> QueueId -> ExceptT SMPClientError IO ()
suspendSMPQueue = okSMPCommand OFF
{-# INLINE suspendSMPQueue #-}

-- | Irreversibly delete SMP queue and all messages in it.
--
-- https://github.com/simplex-chat/simplexmq/blob/master/protocol/simplex-messaging.md#delete-queue
deleteSMPQueue :: SMPClient -> RcvPrivateAuthKey -> RecipientId -> ExceptT SMPClientError IO ()
deleteSMPQueue = okSMPCommand DEL
{-# INLINE deleteSMPQueue #-}

-- | Delete multiple SMP queues batching commands if supported.
deleteSMPQueues :: SMPClient -> NonEmpty (RcvPrivateAuthKey, RecipientId) -> IO (NonEmpty (Either SMPClientError ()))
deleteSMPQueues = okSMPCommands DEL
{-# INLINE deleteSMPQueues #-}

-- TODO picture

-- send PRXY :: SMPServer -> Maybe BasicAuth -> Command Sender
-- receives PKEY :: SessionId -> X.CertificateChain -> X.SignedExact X.PubKey -> BrokerMsg
connectSMPProxiedRelay :: SMPClient -> SMPServer -> Maybe BasicAuth -> ExceptT SMPClientError IO ProxiedRelay
connectSMPProxiedRelay c relayServ@ProtocolServer {keyHash = C.KeyHash kh} proxyAuth =
  sendSMPCommand c Nothing "" (PRXY relayServ proxyAuth) >>= \case
    PKEY sId vr (chain, key) -> do
      case supportedClientSMPRelayVRange `compatibleVersion` vr of
        Nothing -> throwE PCEIncompatibleHost -- TODO different error
        Just (Compatible v) -> liftEitherWith x509Error $ ProxiedRelay sId v <$> validateRelay chain key
    r -> throwE . PCEUnexpectedResponse $ bshow r
  where
    x509Error :: String -> SMPClientError
    x509Error _msg = PCEResponseError $ error "TODO: x509 error" -- TODO different error
    validateRelay :: X.CertificateChain -> X.SignedExact X.PubKey -> Either String C.PublicKeyX25519
    validateRelay (X.CertificateChain cert) exact = do
      serverKey <- case cert of
        [leaf, ca]
          | XV.Fingerprint kh == XV.getFingerprint ca X.HashSHA256 ->
              C.x509ToPublic (X.certPubKey . X.signedObject $ X.getSigned leaf, []) >>= C.pubKey
        _ -> throwError "bad certificate"
      pubKey <- C.verifyX509 serverKey exact
      C.x509ToPublic (pubKey, []) >>= C.pubKey

data ProxiedRelay = ProxiedRelay
  { prSessionId :: SessionId,
    prVersion :: VersionSMP,
    prServerKey :: C.PublicKeyX25519
  }

-- consider how to process slow responses - is it handled somehow locally or delegated to the caller
-- this method is used in the client
-- sends PFWD :: C.PublicKeyX25519 -> EncTransmission -> Command Sender
-- receives PRES :: EncResponse -> BrokerMsg -- proxy to client
proxySMPMessage ::
  SMPClient ->
  -- proxy session from PKEY
  ProxiedRelay ->
  -- message to deliver
  Maybe SndPrivateAuthKey ->
  SenderId ->
  MsgFlags ->
  MsgBody ->
  ExceptT SMPClientError IO ()
-- TODO use version
proxySMPMessage c@ProtocolClient {thParams = proxyThParams, client_ = PClient {clientCorrId = g}} (ProxiedRelay sessionId _v serverKey) spKey sId flags msg = do
  -- prepare params
  let serverThAuth = (\ta -> ta {serverPeerPubKey = serverKey}) <$> thAuth proxyThParams
      serverThParams = proxyThParams {sessionId, thAuth = serverThAuth}
  (cmdPubKey, cmdPrivKey) <- liftIO . atomically $ C.generateKeyPair @'C.X25519 g
  let cmdSecret = C.dh' serverKey cmdPrivKey
  nonce@(C.CbNonce corrId) <- liftIO . atomically $ C.randomCbNonce g
  -- encode
  let TransmissionForAuth {tForAuth, tToSend} = encodeTransmissionForAuth serverThParams (CorrId corrId, sId, Cmd SSender $ SEND flags msg)
  auth <- liftEitherWith PCETransportError $ authTransmission serverThAuth spKey nonce tForAuth
  b <- case batchTransmissions (batch serverThParams) (blockSize serverThParams) [Right (auth, tToSend)] of
    [] -> throwE $ PCETransportError TELargeMsg -- some other error. Internal?
    TBError e _ : _ -> throwE $ PCETransportError e -- large message error?
    TBTransmission s _ : _ -> pure s
    TBTransmissions s _ _ : _ -> pure s
  et <- liftEitherWith PCECryptoError $ EncTransmission <$> C.cbEncrypt cmdSecret nonce b paddedProxiedMsgLength
  sendProtocolCommand_ c (Just nonce) Nothing sessionId (Cmd SProxiedClient (PFWD cmdPubKey et)) >>= \case
    -- TODO support PKEY + resend?
    PRES (EncResponse er) -> do
      t' <- liftEitherWith PCECryptoError $ C.cbDecrypt cmdSecret (C.reverseNonce nonce) er
      case tParse proxyThParams t' of
        t'' :| [] -> case tDecodeParseValidate proxyThParams t'' of
          (_auth, _signed, (_c, _e, r)) -> case r of -- TODO: verify
            Left e -> throwE $ PCEResponseError e
            Right OK -> pure ()
            Right (ERR e) -> throwE $ PCEProtocolError e
            Right u -> throwE . PCEUnexpectedResponse $ bshow u -- possibly differentiate unexpected response from server/proxy
        _ -> throwE $ PCETransportError TEBadBlock
    r -> throwE . PCEUnexpectedResponse $ bshow r -- from proxy

-- this method is used in the proxy
-- sends RFWD :: EncFwdTransmission -> Command Sender
-- receives RRES :: EncFwdResponse -> BrokerMsg
-- proxy should send PRES to the client with EncResponse
forwardSMPMessage :: SMPClient -> CorrId -> C.PublicKeyX25519 -> EncTransmission -> ExceptT SMPClientError IO EncResponse
forwardSMPMessage c@ProtocolClient {thParams, client_ = PClient {clientCorrId = g}} fwdCorrId fwdKey fwdTransmission = do
  -- prepare params
  sessSecret <- case thAuth thParams of
    Nothing -> throwError $ PCEProtocolError INTERNAL -- different error - proxy didn't pass key?
    Just THAuthClient {sessSecret} -> maybe (throwError $ PCEProtocolError INTERNAL) pure sessSecret
  nonce <- liftIO . atomically $ C.randomCbNonce g
  -- wrap
  let fwdT = FwdTransmission {fwdCorrId, fwdKey, fwdTransmission}
      eft = EncFwdTransmission $ C.cbEncryptNoPad sessSecret nonce (smpEncode fwdT)
  -- send
  sendProtocolCommand_ c (Just nonce) Nothing "" (Cmd SSender (RFWD eft)) >>= \case
    RRES (EncFwdResponse efr) -> do
      -- unwrap
      r' <- liftEitherWith PCECryptoError $ C.cbDecryptNoPad sessSecret (C.reverseNonce nonce) efr
      FwdResponse {fwdCorrId = _, fwdResponse} <- liftEitherWith (const $ PCEResponseError BLOCK) $ smpDecode r'
      pure fwdResponse
    r -> throwE . PCEUnexpectedResponse $ bshow r

okSMPCommand :: PartyI p => Command p -> SMPClient -> C.APrivateAuthKey -> QueueId -> ExceptT SMPClientError IO ()
okSMPCommand cmd c pKey qId =
  sendSMPCommand c (Just pKey) qId cmd >>= \case
    OK -> return ()
    r -> throwE . PCEUnexpectedResponse $ bshow r

okSMPCommands :: PartyI p => Command p -> SMPClient -> NonEmpty (C.APrivateAuthKey, QueueId) -> IO (NonEmpty (Either SMPClientError ()))
okSMPCommands cmd c qs = L.map process <$> sendProtocolCommands c cs
  where
    aCmd = Cmd sParty cmd
    cs = L.map (\(pKey, qId) -> (Just pKey, qId, aCmd)) qs
    process (Response _ r) = case r of
      Right OK -> Right ()
      Right r' -> Left . PCEUnexpectedResponse $ bshow r'
      Left e -> Left e

-- | Send SMP command
sendSMPCommand :: PartyI p => SMPClient -> Maybe C.APrivateAuthKey -> QueueId -> Command p -> ExceptT SMPClientError IO BrokerMsg
sendSMPCommand c pKey qId cmd = sendProtocolCommand c pKey qId (Cmd sParty cmd)
{-# INLINE sendSMPCommand #-}

type PCTransmission err msg = (Either TransportError SentRawTransmission, Request err msg)

-- | Send multiple commands with batching and collect responses
sendProtocolCommands :: forall v err msg. ProtocolEncoding v err (ProtoCommand msg) => ProtocolClient v err msg -> NonEmpty (ClientCommand msg) -> IO (NonEmpty (Response err msg))
sendProtocolCommands c@ProtocolClient {thParams = THandleParams {batch, blockSize}} cs = do
  bs <- batchTransmissions' batch blockSize <$> mapM (mkTransmission c) cs
  validate . concat =<< mapM (sendBatch c) bs
  where
    validate :: [Response err msg] -> IO (NonEmpty (Response err msg))
    validate rs
      | diff == 0 = pure $ L.fromList rs
      | diff > 0 = do
          putStrLn "send error: fewer responses than expected"
          pure $ L.fromList $ rs <> replicate diff (Response "" $ Left $ PCETransportError TEBadBlock)
      | otherwise = do
          putStrLn "send error: more responses than expected"
          pure $ L.fromList $ take (L.length cs) rs
      where
        diff = L.length cs - length rs

streamProtocolCommands :: forall v err msg. ProtocolEncoding v err (ProtoCommand msg) => ProtocolClient v err msg -> NonEmpty (ClientCommand msg) -> ([Response err msg] -> IO ()) -> IO ()
streamProtocolCommands c@ProtocolClient {thParams = THandleParams {batch, blockSize}} cs cb = do
  bs <- batchTransmissions' batch blockSize <$> mapM (mkTransmission c) cs
  mapM_ (cb <=< sendBatch c) bs

sendBatch :: ProtocolClient v err msg -> TransportBatch (Request err msg) -> IO [Response err msg]
sendBatch c@ProtocolClient {client_ = PClient {rcvConcurrency, sndQ}} b = do
  case b of
    TBError e Request {entityId} -> do
      putStrLn "send error: large message"
      pure [Response entityId $ Left $ PCETransportError e]
    TBTransmissions s n rs
      | n > 0 -> do
          active <- newTVarIO True
          atomically $ writeTBQueue sndQ (active, s)
          pooledMapConcurrentlyN rcvConcurrency (getResponse c active) rs
      | otherwise -> pure []
    TBTransmission s r -> do
      active <- newTVarIO True
      atomically $ writeTBQueue sndQ (active, s)
      (: []) <$> getResponse c active r

-- | Send Protocol command
sendProtocolCommand :: forall v err msg. ProtocolEncoding v err (ProtoCommand msg) => ProtocolClient v err msg -> Maybe C.APrivateAuthKey -> EntityId -> ProtoCommand msg -> ExceptT (ProtocolClientError err) IO msg
sendProtocolCommand c = sendProtocolCommand_ c Nothing

sendProtocolCommand_ :: forall v err msg. ProtocolEncoding v err (ProtoCommand msg) => ProtocolClient v err msg -> Maybe C.CbNonce -> Maybe C.APrivateAuthKey -> EntityId -> ProtoCommand msg -> ExceptT (ProtocolClientError err) IO msg
sendProtocolCommand_ c@ProtocolClient {client_ = PClient {sndQ}, thParams = THandleParams {batch, blockSize}} nonce_ pKey entId cmd =
  ExceptT $ uncurry sendRecv =<< mkTransmission_ c nonce_ (pKey, entId, cmd)
  where
    -- two separate "atomically" needed to avoid blocking
    sendRecv :: Either TransportError SentRawTransmission -> Request err msg -> IO (Either (ProtocolClientError err) msg)
    sendRecv t_ r = case t_ of
      Left e -> pure . Left $ PCETransportError e
      Right t
        | B.length s > blockSize - 2 -> pure . Left $ PCETransportError TELargeMsg
        | otherwise -> do
            active <- newTVarIO True
            atomically (writeTBQueue sndQ (active, s))
            response <$> getResponse c active r
        where
          s
            | batch = tEncodeBatch1 t
            | otherwise = tEncode t

-- TODO switch to timeout or TimeManager that supports Int64
getResponse :: ProtocolClient v err msg -> TVar Bool -> Request err msg -> IO (Response err msg)
getResponse ProtocolClient {client_ = PClient {tcpTimeout, timeoutErrorCount, sentCommands}} active Request {corrId, entityId, responseVar} = do
  response <-
    timeout tcpTimeout (atomically (takeTMVar responseVar)) >>= \case
<<<<<<< HEAD
      -- BTW: another registerDelay candidate. Also, crashes caller with BlockedIndef.
      Just r -> atomically (writeTVar pingErrorCount 0) $> r
      Nothing -> pure $ Left PCEResponseTimeout
=======
      Just r -> atomically (writeTVar timeoutErrorCount 0) $> r
      Nothing -> do
        atomically (writeTVar active False >> TM.delete corrId sentCommands)
        atomically $ modifyTVar' timeoutErrorCount (+ 1)
        pure $ Left PCEResponseTimeout
>>>>>>> 0d2c1d3c
  pure Response {entityId, response}

mkTransmission :: ProtocolEncoding v err (ProtoCommand msg) => ProtocolClient v err msg -> ClientCommand msg -> IO (PCTransmission err msg)
mkTransmission c = mkTransmission_ c Nothing

mkTransmission_ :: forall v err msg. ProtocolEncoding v err (ProtoCommand msg) => ProtocolClient v err msg -> Maybe C.CbNonce -> ClientCommand msg -> IO (PCTransmission err msg)
mkTransmission_ ProtocolClient {thParams, client_ = PClient {clientCorrId, sentCommands}} nonce_ (pKey_, entId, cmd) = do
  nonce@(C.CbNonce corrId) <- maybe (atomically $ C.randomCbNonce clientCorrId) pure nonce_
  let TransmissionForAuth {tForAuth, tToSend} = encodeTransmissionForAuth thParams (CorrId corrId, entId, cmd)
      auth = authTransmission (thAuth thParams) pKey_ nonce tForAuth
  r <- atomically $ mkRequest (CorrId corrId)
  pure ((,tToSend) <$> auth, r)
  where
    mkRequest :: CorrId -> STM (Request err msg)
    mkRequest corrId = do
      r <- Request corrId entId <$> newEmptyTMVar
      TM.insert corrId r sentCommands
      pure r

authTransmission :: Maybe (THandleAuth 'TClient) -> Maybe C.APrivateAuthKey -> C.CbNonce -> ByteString -> Either TransportError (Maybe TransmissionAuth)
authTransmission thAuth pKey_ nonce t = traverse authenticate pKey_
  where
    authenticate :: C.APrivateAuthKey -> Either TransportError TransmissionAuth
    authenticate (C.APrivateAuthKey a pk) = case a of
      C.SX25519 -> case thAuth of
        Just THAuthClient {serverPeerPubKey = k} -> Right $ TAAuthenticator $ C.cbAuthenticate k pk nonce t
        Nothing -> Left TENoServerAuth
      C.SEd25519 -> sign pk
      C.SEd448 -> sign pk
    sign :: forall a. (C.AlgorithmI a, C.SignatureAlgorithm a) => C.PrivateKey a -> Either TransportError TransmissionAuth
    sign pk = Right $ TASignature $ C.ASignature (C.sAlgorithm @a) (C.sign' pk t)

$(J.deriveJSON (enumJSON $ dropPrefix "HM") ''HostMode)

$(J.deriveJSON (enumJSON $ dropPrefix "TSM") ''TransportSessionMode)

$(J.deriveJSON (enumJSON $ dropPrefix "SPM") ''SMPProxyMode)

$(J.deriveJSON defaultJSON ''NetworkConfig)<|MERGE_RESOLUTION|>--- conflicted
+++ resolved
@@ -105,13 +105,9 @@
 import Data.List.NonEmpty (NonEmpty (..))
 import qualified Data.List.NonEmpty as L
 import Data.Maybe (fromMaybe)
-<<<<<<< HEAD
-import Data.Time.Clock (UTCTime (..), getCurrentTime)
+import Data.Time.Clock (UTCTime (..), diffUTCTime, getCurrentTime)
 import qualified Data.X509 as X
 import qualified Data.X509.Validation as XV
-=======
-import Data.Time.Clock (UTCTime (..), diffUTCTime, getCurrentTime)
->>>>>>> 0d2c1d3c
 import Network.Socket (ServiceName)
 import Numeric.Natural
 import qualified Simplex.Messaging.Crypto as C
@@ -125,11 +121,7 @@
 import Simplex.Messaging.Transport.Client (SocksProxy, TransportClientConfig (..), TransportHost (..), defaultTcpConnectTimeout, runTransportClient)
 import Simplex.Messaging.Transport.KeepAlive
 import Simplex.Messaging.Transport.WebSockets (WS)
-<<<<<<< HEAD
-import Simplex.Messaging.Util (bshow, liftEitherWith, raceAny_, threadDelay')
-=======
-import Simplex.Messaging.Util (bshow, diffToMicroseconds, raceAny_, threadDelay', whenM)
->>>>>>> 0d2c1d3c
+import Simplex.Messaging.Util (bshow, diffToMicroseconds, liftEitherWith, raceAny_, threadDelay', whenM)
 import Simplex.Messaging.Version
 import System.Timeout (timeout)
 import UnliftIO (pooledMapConcurrentlyN)
@@ -267,12 +259,8 @@
       hostMode = HMOnionViaSocks,
       requiredHostMode = False,
       sessionMode = TSMUser,
-<<<<<<< HEAD
       smpProxyMode = SPMNever,
-      tcpConnectTimeout = 20_000_000,
-=======
       tcpConnectTimeout = defaultTcpConnectTimeout,
->>>>>>> 0d2c1d3c
       tcpTimeout = 15_000_000,
       tcpTimeoutPerKb = 5_000,
       rcvConcurrency = 8,
@@ -902,17 +890,11 @@
 getResponse ProtocolClient {client_ = PClient {tcpTimeout, timeoutErrorCount, sentCommands}} active Request {corrId, entityId, responseVar} = do
   response <-
     timeout tcpTimeout (atomically (takeTMVar responseVar)) >>= \case
-<<<<<<< HEAD
-      -- BTW: another registerDelay candidate. Also, crashes caller with BlockedIndef.
-      Just r -> atomically (writeTVar pingErrorCount 0) $> r
-      Nothing -> pure $ Left PCEResponseTimeout
-=======
       Just r -> atomically (writeTVar timeoutErrorCount 0) $> r
       Nothing -> do
         atomically (writeTVar active False >> TM.delete corrId sentCommands)
         atomically $ modifyTVar' timeoutErrorCount (+ 1)
         pure $ Left PCEResponseTimeout
->>>>>>> 0d2c1d3c
   pure Response {entityId, response}
 
 mkTransmission :: ProtocolEncoding v err (ProtoCommand msg) => ProtocolClient v err msg -> ClientCommand msg -> IO (PCTransmission err msg)

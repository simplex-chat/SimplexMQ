--- conflicted
+++ resolved
@@ -506,14 +506,9 @@
           atomically $ do
             writeTVar (connected c) True
             putTMVar cVar $ Right c'
-<<<<<<< HEAD
-          raceAny_ ([send c' th, process c', receive c' th] <> [ping c' | smpPingInterval > 0]) `finally` do
+          raceAny_ ([send c' th, process c', receive c' th] <> [monitor c' | smpPingInterval > 0]) `finally` do
             atomically $ writeTVar (connected c) False
             disconnected c'
-=======
-          raceAny_ ([send c' th, process c', receive c' th] <> [monitor c' | smpPingInterval > 0])
-            `finally` disconnected c'
->>>>>>> 1bdfc8ae
 
     send :: Transport c => ProtocolClient v err msg -> THandle v c 'TClient -> IO ()
     send ProtocolClient {client_ = PClient {sndQ}} h = forever $ atomically (readTBQueue sndQ) >>= sendPending

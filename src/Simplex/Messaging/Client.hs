--- conflicted
+++ resolved
@@ -137,16 +137,10 @@
 --
 -- A single queue can be used for multiple 'SMPClient' instances,
 -- as 'SMPServerTransmission' includes server information.
-<<<<<<< HEAD
 getProtocolClient :: forall msg. Protocol msg => ProtocolServer -> ProtocolClientConfig -> Maybe (TBQueue (ServerTransmission msg)) -> IO () -> IO (Either ProtocolClientError (ProtocolClient msg))
-getProtocolClient protocolServer cfg@ProtocolClientConfig {qSize, tcpTimeout, tcpKeepAlive, smpPing} msgQ disconnected =
+getProtocolClient protocolServer cfg@ProtocolClientConfig {qSize, tcpTimeout, smpPingTimeout, tcpKeepAlive, smpPing, smpPingFailLimit} msgQ disconnected =
   (atomically mkProtocolClient >>= runClient useTransport)
     `catch` \(e :: IOException) -> pure . Left $ PCEIOError e
-=======
-getSMPClient :: SMPServer -> SMPClientConfig -> TBQueue SMPServerTransmission -> IO () -> IO (Either SMPClientError SMPClient)
-getSMPClient smpServer cfg@SMPClientConfig {qSize, tcpTimeout, smpPingTimeout, tcpKeepAlive, smpPing, smpPingFailLimit} msgQ disconnected =
-  atomically mkSMPClient >>= runClient useTransport
->>>>>>> 6382367e
   where
     mkProtocolClient :: STM (ProtocolClient msg)
     mkProtocolClient = do
@@ -209,21 +203,14 @@
     receive :: Transport c => ProtocolClient msg -> THandle c -> IO ()
     receive ProtocolClient {rcvQ} h = forever $ tGet h >>= atomically . writeTBQueue rcvQ
 
-<<<<<<< HEAD
     ping :: ProtocolClient msg -> IO ()
-    ping c = forever $ do
+    ping c@ProtocolClient {smpPingFailures} = forever $ do
       threadDelay smpPing
-      void . either throwIO pure =<< runExceptT (sendProtocolCommand c Nothing "" protocolPing)
-=======
-    ping :: SMPClient -> IO ()
-    ping c@SMPClient {smpPingFailures} = forever $ do
-      threadDelay smpPing
-      runExceptT (sendSMPCommand c Nothing "" PING $ Just smpPingTimeout) >>= \case
+      runExceptT (sendProtocolCommand c Nothing "" protocolPing $ Just smpPingTimeout) >>= \case
         Right _ -> atomically $ writeTVar smpPingFailures smpPingFailLimit
         Left e -> do
           n <- atomically $ stateTVar smpPingFailures $ \n -> (n - 1, n - 1)
           when (n == 0) $ throwIO e
->>>>>>> 6382367e
 
     process :: ProtocolClient msg -> IO ()
     process ProtocolClient {rcvQ, sentCommands} = forever $ do
@@ -292,22 +279,16 @@
   RcvPublicDhKey ->
   ExceptT ProtocolClientError IO QueueIdsKeys
 createSMPQueue c rpKey rKey dhKey =
-  sendSMPCommand c (Just rpKey) "" (NEW rKey dhKey) Nothing >>= \case
+  sendSMPCommand c (Just rpKey) "" (NEW rKey dhKey) >>= \case
     IDS qik -> pure qik
     _ -> throwE PCEUnexpectedResponse
 
 -- | Subscribe to the SMP queue.
 --
 -- https://github.com/simplex-chat/simplexmq/blob/master/protocol/simplex-messaging.md#subscribe-to-queue
-<<<<<<< HEAD
 subscribeSMPQueue :: SMPClient -> RcvPrivateSignKey -> RecipientId -> ExceptT ProtocolClientError IO ()
 subscribeSMPQueue c@ProtocolClient {protocolServer, msgQ} rpKey rId =
   sendSMPCommand c (Just rpKey) rId SUB >>= \case
-=======
-subscribeSMPQueue :: SMPClient -> RcvPrivateSignKey -> RecipientId -> ExceptT SMPClientError IO ()
-subscribeSMPQueue c@SMPClient {smpServer, msgQ} rpKey rId =
-  sendSMPCommand c (Just rpKey) rId SUB Nothing >>= \case
->>>>>>> 6382367e
     OK -> return ()
     cmd@MSG {} ->
       lift . atomically $ mapM_ (`writeTBQueue` (protocolServer, rId, cmd)) msgQ
@@ -330,7 +311,7 @@
 -- https://github.com/simplex-chat/simplexmq/blob/master/protocol/simplex-messaging.md#enable-notifications-command
 enableSMPQueueNotifications :: SMPClient -> RcvPrivateSignKey -> RecipientId -> NtfPublicVerifyKey -> ExceptT ProtocolClientError IO NotifierId
 enableSMPQueueNotifications c rpKey rId notifierKey =
-  sendSMPCommand c (Just rpKey) rId (NKEY notifierKey) Nothing >>= \case
+  sendSMPCommand c (Just rpKey) rId (NKEY notifierKey) >>= \case
     NID nId -> pure nId
     _ -> throwE PCEUnexpectedResponse
 
@@ -339,22 +320,16 @@
 -- https://github.com/simplex-chat/simplexmq/blob/master/protocol/simplex-messaging.md#send-message
 sendSMPMessage :: SMPClient -> Maybe SndPrivateSignKey -> SenderId -> MsgBody -> ExceptT ProtocolClientError IO ()
 sendSMPMessage c spKey sId msg =
-  sendSMPCommand c spKey sId (SEND msg) Nothing >>= \case
+  sendSMPCommand c spKey sId (SEND msg) >>= \case
     OK -> pure ()
     _ -> throwE PCEUnexpectedResponse
 
 -- | Acknowledge message delivery (server deletes the message).
 --
 -- https://github.com/simplex-chat/simplexmq/blob/master/protocol/simplex-messaging.md#acknowledge-message-delivery
-<<<<<<< HEAD
 ackSMPMessage :: SMPClient -> RcvPrivateSignKey -> QueueId -> ExceptT ProtocolClientError IO ()
 ackSMPMessage c@ProtocolClient {protocolServer, msgQ} rpKey rId =
   sendSMPCommand c (Just rpKey) rId ACK >>= \case
-=======
-ackSMPMessage :: SMPClient -> RcvPrivateSignKey -> QueueId -> ExceptT SMPClientError IO ()
-ackSMPMessage c@SMPClient {smpServer, msgQ} rpKey rId =
-  sendSMPCommand c (Just rpKey) rId ACK Nothing >>= \case
->>>>>>> 6382367e
     OK -> return ()
     cmd@MSG {} ->
       lift . atomically $ mapM_ (`writeTBQueue` (protocolServer, rId, cmd)) msgQ
@@ -375,23 +350,17 @@
 
 okSMPCommand :: PartyI p => Command p -> SMPClient -> C.APrivateSignKey -> QueueId -> ExceptT ProtocolClientError IO ()
 okSMPCommand cmd c pKey qId =
-  sendSMPCommand c (Just pKey) qId cmd Nothing >>= \case
+  sendSMPCommand c (Just pKey) qId cmd >>= \case
     OK -> return ()
     _ -> throwE PCEUnexpectedResponse
 
 -- | Send SMP command
-<<<<<<< HEAD
 sendSMPCommand :: PartyI p => SMPClient -> Maybe C.APrivateSignKey -> QueueId -> Command p -> ExceptT ProtocolClientError IO BrokerMsg
-sendSMPCommand c pKey qId = sendProtocolCommand c pKey qId . Cmd sParty
+sendSMPCommand c pKey qId cmd = sendProtocolCommand c pKey qId (Cmd sParty cmd) Nothing
 
 -- | Send Protocol command
-sendProtocolCommand :: forall msg. ProtocolEncoding (ProtocolCommand msg) => ProtocolClient msg -> Maybe C.APrivateSignKey -> QueueId -> ProtocolCommand msg -> ExceptT ProtocolClientError IO msg
-sendProtocolCommand ProtocolClient {sndQ, sentCommands, clientCorrId, sessionId, tcpTimeout} pKey qId cmd = do
-=======
--- TODO sign all requests (SEND of SMP confirmation would be signed with the same key that is passed to the recipient)
-sendSMPCommand :: PartyI p => SMPClient -> Maybe C.APrivateSignKey -> QueueId -> Command p -> Maybe Int -> ExceptT SMPClientError IO BrokerMsg
-sendSMPCommand SMPClient {sndQ, sentCommands, clientCorrId, sessionId, tcpTimeout} pKey qId cmd cmdTimeout_ = do
->>>>>>> 6382367e
+sendProtocolCommand :: forall msg. ProtocolEncoding (ProtocolCommand msg) => ProtocolClient msg -> Maybe C.APrivateSignKey -> QueueId -> ProtocolCommand msg -> Maybe Int -> ExceptT ProtocolClientError IO msg
+sendProtocolCommand ProtocolClient {sndQ, sentCommands, clientCorrId, sessionId, tcpTimeout} pKey qId cmd cmdTimeout_ = do
   corrId <- lift_ getNextCorrId
   t <- signTransmission $ encodeTransmission sessionId (corrId, qId, cmd)
   ExceptT $ sendRecv corrId t
@@ -415,11 +384,7 @@
     sendRecv :: CorrId -> SentRawTransmission -> IO (Response msg)
     sendRecv corrId t = atomically (send corrId t) >>= withTimeout . atomically . takeTMVar
       where
-<<<<<<< HEAD
-        withTimeout a = fromMaybe (Left PCEResponseTimeout) <$> timeout tcpTimeout a
-=======
-        withTimeout a = fromMaybe (Left SMPResponseTimeout) <$> timeout (fromMaybe tcpTimeout cmdTimeout_) a
->>>>>>> 6382367e
+        withTimeout a = fromMaybe (Left PCEResponseTimeout) <$> timeout (fromMaybe tcpTimeout cmdTimeout_) a
 
     send :: CorrId -> SentRawTransmission -> STM (TMVar (Response msg))
     send corrId t = do

{-# LANGUAGE DataKinds #-}
{-# LANGUAGE DeriveAnyClass #-}
{-# LANGUAGE DuplicateRecordFields #-}
{-# LANGUAGE FlexibleContexts #-}
{-# LANGUAGE GADTs #-}
{-# LANGUAGE LambdaCase #-}
{-# LANGUAGE NamedFieldPuns #-}
{-# LANGUAGE NumericUnderscores #-}
{-# LANGUAGE OverloadedLists #-}
{-# LANGUAGE OverloadedStrings #-}
{-# LANGUAGE ScopedTypeVariables #-}
{-# LANGUAGE TemplateHaskell #-}
{-# LANGUAGE TupleSections #-}
{-# LANGUAGE TypeApplications #-}

-- |
-- Module      : Simplex.Messaging.Client
-- Copyright   : (c) simplex.chat
-- License     : AGPL-3
--
-- Maintainer  : chat@simplex.chat
-- Stability   : experimental
-- Portability : non-portable
--
-- This module provides a functional client API for SMP protocol.
--
-- See https://github.com/simplex-chat/simplexmq/blob/master/protocol/simplex-messaging.md
module Simplex.Messaging.Client
  ( -- * Connect (disconnect) client to (from) SMP server
    TransportSession,
    ProtocolClient (thParams, sessionTs),
    SMPClient,
    getProtocolClient,
    closeProtocolClient,
    protocolClientServer,
    transportHost',
    transportSession',

    -- * SMP protocol command functions
    createSMPQueue,
    subscribeSMPQueue,
    subscribeSMPQueues,
    streamSubscribeSMPQueues,
    getSMPMessage,
    subscribeSMPQueueNotifications,
    subscribeSMPQueuesNtfs,
    secureSMPQueue,
    enableSMPQueueNotifications,
    disableSMPQueueNotifications,
    enableSMPQueuesNtfs,
    disableSMPQueuesNtfs,
    sendSMPMessage,
    ackSMPMessage,
    suspendSMPQueue,
    deleteSMPQueue,
    deleteSMPQueues,
    sendProtocolCommand,

    -- * Supporting types and client configuration
    ProtocolClientError (..),
    SMPClientError,
    ProtocolClientConfig (..),
    NetworkConfig (..),
    TransportSessionMode (..),
    defaultClientConfig,
    defaultSMPClientConfig,
    defaultNetworkConfig,
    transportClientConfig,
    chooseTransportHost,
    proxyUsername,
    temporaryClientError,
    ServerTransmission,
    ClientCommand,

    -- * For testing
    PCTransmission,
    mkTransmission,
    authTransmission,
    clientStub,
  )
where

import Control.Concurrent.Async
import Control.Concurrent.STM
import Control.Exception
import Control.Monad
import Control.Monad.IO.Class (liftIO)
import Control.Monad.Except
import Control.Monad.Trans.Except
import Crypto.Random (ChaChaDRG)
import qualified Data.Aeson.TH as J
import Data.ByteString.Char8 (ByteString)
import qualified Data.ByteString.Char8 as B
import Data.Functor (($>))
import Data.Int (Int64)
import Data.List (find)
import Data.List.NonEmpty (NonEmpty (..))
import qualified Data.List.NonEmpty as L
import Data.Maybe (fromMaybe)
import Data.Time.Clock (UTCTime, getCurrentTime)
import Data.X509 (CertificateChain)
import Network.Socket (ServiceName)
import Numeric.Natural
import qualified Simplex.Messaging.Crypto as C
import Simplex.Messaging.Encoding.String
import Simplex.Messaging.Parsers (defaultJSON, dropPrefix, enumJSON)
import Simplex.Messaging.Protocol
import Simplex.Messaging.TMap (TMap)
import qualified Simplex.Messaging.TMap as TM
import Simplex.Messaging.Transport
import Simplex.Messaging.Transport.Client (SocksProxy, TransportClientConfig (..), TransportHost (..), runTransportClient)
import Simplex.Messaging.Transport.KeepAlive
import Simplex.Messaging.Transport.WebSockets (WS)
import Simplex.Messaging.Util (bshow, raceAny_, threadDelay')
import Simplex.Messaging.Version
import System.Timeout (timeout)

-- | 'SMPClient' is a handle used to send commands to a specific SMP server.
--
-- Use 'getSMPClient' to connect to an SMP server and create a client handle.
data ProtocolClient err msg = ProtocolClient
  { action :: Maybe (Async ()),
    thParams :: THandleParams,
    sessionTs :: UTCTime,
    timeoutPerBlock :: Int,
    client_ :: PClient err msg
  }

data PClient err msg = PClient
  { connected :: TVar Bool,
    transportSession :: TransportSession msg,
    transportHost :: TransportHost,
    tcpTimeout :: Int,
    batchDelay :: Maybe Int,
    pingErrorCount :: TVar Int,
    clientCorrId :: TVar ChaChaDRG,
    sentCommands :: TMap CorrId (Request err msg),
    sndQ :: TBQueue ByteString,
    rcvQ :: TBQueue (NonEmpty (SignedTransmission err msg)),
    msgQ :: Maybe (TBQueue (ServerTransmission msg))
  }

<<<<<<< HEAD
clientStub :: ByteString -> Version -> Maybe CertificateChain -> Maybe THandleAuth -> STM (ProtocolClient err msg)
clientStub sessionId thVersion thServerCerts thAuth = do
=======
clientStub :: TVar ChaChaDRG -> ByteString -> Version -> Maybe THandleAuth -> STM (ProtocolClient err msg)
clientStub g sessionId thVersion thAuth = do
>>>>>>> 6aec0b13
  connected <- newTVar False
  clientCorrId <- C.newRandomDRG g
  sentCommands <- TM.empty
  sndQ <- newTBQueue 100
  rcvQ <- newTBQueue 100
  return
    ProtocolClient
      { action = Nothing,
        thParams =
          THandleParams
            { sessionId,
              thVersion,
              thServerCerts,
              thAuth,
              blockSize = smpBlockSize,
              encrypt = thVersion >= dontSendSessionIdSMPVersion,
              batch = True
            },
        sessionTs = undefined,
        timeoutPerBlock = undefined,
        client_ =
          PClient
            { connected,
              transportSession = undefined,
              transportHost = undefined,
              tcpTimeout = undefined,
              batchDelay = Nothing,
              pingErrorCount = undefined,
              clientCorrId,
              sentCommands,
              sndQ,
              rcvQ,
              msgQ = Nothing
            }
      }

type SMPClient = ProtocolClient ErrorType BrokerMsg

-- | Type for client command data
type ClientCommand msg = (Maybe C.APrivateAuthKey, EntityId, ProtoCommand msg)

-- | Type synonym for transmission from some SPM server queue.
type ServerTransmission msg = (TransportSession msg, Version, SessionId, EntityId, msg)

data HostMode
  = -- | prefer (or require) onion hosts when connecting via SOCKS proxy
    HMOnionViaSocks
  | -- | prefer (or require) onion hosts
    HMOnion
  | -- | prefer (or require) public hosts
    HMPublic
  deriving (Eq, Show)

-- | network configuration for the client
data NetworkConfig = NetworkConfig
  { -- | use SOCKS5 proxy
    socksProxy :: Maybe SocksProxy,
    -- | determines critera which host is chosen from the list
    hostMode :: HostMode,
    -- | if above criteria is not met, if the below setting is True return error, otherwise use the first host
    requiredHostMode :: Bool,
    -- | transport sessions are created per user or per entity
    sessionMode :: TransportSessionMode,
    -- | timeout for the initial client TCP/TLS connection (microseconds)
    tcpConnectTimeout :: Int,
    -- | timeout of protocol commands (microseconds)
    tcpTimeout :: Int,
    -- | additional timeout per kilobyte (1024 bytes) to be sent
    tcpTimeoutPerKb :: Int,
    -- | TCP keep-alive options, Nothing to skip enabling keep-alive
    tcpKeepAlive :: Maybe KeepAliveOpts,
    -- | period for SMP ping commands (microseconds, 0 to disable)
    smpPingInterval :: Int64,
    -- | the count of PING errors after which SMP client terminates (and will be reconnected), 0 to disable
    smpPingCount :: Int,
    logTLSErrors :: Bool
  }
  deriving (Eq, Show)

data TransportSessionMode = TSMUser | TSMEntity
  deriving (Eq, Show)

defaultNetworkConfig :: NetworkConfig
defaultNetworkConfig =
  NetworkConfig
    { socksProxy = Nothing,
      hostMode = HMOnionViaSocks,
      requiredHostMode = False,
      sessionMode = TSMUser,
      tcpConnectTimeout = 20_000_000,
      tcpTimeout = 15_000_000,
      tcpTimeoutPerKb = 45_000, -- 45ms, should be less than 130ms to avoid Int overflow on 32 bit systems
      tcpKeepAlive = Just defaultKeepAliveOpts,
      smpPingInterval = 600_000_000, -- 10min
      smpPingCount = 3,
      logTLSErrors = False
    }

transportClientConfig :: NetworkConfig -> TransportClientConfig
transportClientConfig NetworkConfig {socksProxy, tcpKeepAlive, logTLSErrors} =
  TransportClientConfig {socksProxy, tcpKeepAlive, logTLSErrors, clientCredentials = Nothing}

-- | protocol client configuration.
data ProtocolClientConfig = ProtocolClientConfig
  { -- | size of TBQueue to use for server commands and responses
    qSize :: Natural,
    -- | default server port if port is not specified in ProtocolServer
    defaultTransport :: (ServiceName, ATransport),
    -- | network configuration
    networkConfig :: NetworkConfig,
    -- | client-server protocol version range
    serverVRange :: VersionRange,
    -- | delay between sending batches of commands (microseconds)
    batchDelay :: Maybe Int
  }

-- | Default protocol client configuration.
defaultClientConfig :: VersionRange -> ProtocolClientConfig
defaultClientConfig serverVRange =
  ProtocolClientConfig
    { qSize = 64,
      defaultTransport = ("443", transport @TLS),
      networkConfig = defaultNetworkConfig,
      serverVRange,
      batchDelay = Nothing
    }

defaultSMPClientConfig :: ProtocolClientConfig
defaultSMPClientConfig = defaultClientConfig supportedClientSMPRelayVRange

data Request err msg = Request
  { entityId :: EntityId,
    responseVar :: TMVar (Either (ProtocolClientError err) msg)
  }

data Response err msg = Response
  { entityId :: EntityId,
    response :: Either (ProtocolClientError err) msg
  }

chooseTransportHost :: NetworkConfig -> NonEmpty TransportHost -> Either (ProtocolClientError err) TransportHost
chooseTransportHost NetworkConfig {socksProxy, hostMode, requiredHostMode} hosts =
  firstOrError $ case hostMode of
    HMOnionViaSocks -> maybe publicHost (const onionHost) socksProxy
    HMOnion -> onionHost
    HMPublic -> publicHost
  where
    firstOrError
      | requiredHostMode = maybe (Left PCEIncompatibleHost) Right
      | otherwise = Right . fromMaybe (L.head hosts)
    isOnionHost = \case THOnionHost _ -> True; _ -> False
    onionHost = find isOnionHost hosts
    publicHost = find (not . isOnionHost) hosts

protocolClientServer :: ProtocolTypeI (ProtoType msg) => ProtocolClient err msg -> String
protocolClientServer = B.unpack . strEncode . snd3 . transportSession . client_
  where
    snd3 (_, s, _) = s

transportHost' :: ProtocolClient err msg -> TransportHost
transportHost' = transportHost . client_

transportSession' :: ProtocolClient err msg -> TransportSession msg
transportSession' = transportSession . client_

type UserId = Int64

-- | Transport session key - includes entity ID if `sessionMode = TSMEntity`.
type TransportSession msg = (UserId, ProtoServer msg, Maybe EntityId)

-- | Connects to 'ProtocolServer' using passed client configuration
-- and queue for messages and notifications.
--
-- A single queue can be used for multiple 'SMPClient' instances,
-- as 'SMPServerTransmission' includes server information.
getProtocolClient :: forall err msg. Protocol err msg => TVar ChaChaDRG -> TransportSession msg -> ProtocolClientConfig -> Maybe (TBQueue (ServerTransmission msg)) -> (ProtocolClient err msg -> IO ()) -> IO (Either (ProtocolClientError err) (ProtocolClient err msg))
getProtocolClient g transportSession@(_, srv, _) cfg@ProtocolClientConfig {qSize, networkConfig, serverVRange, batchDelay} msgQ disconnected = do
  case chooseTransportHost networkConfig (host srv) of
    Right useHost ->
      (atomically (mkProtocolClient useHost) >>= runClient useTransport useHost)
        `catch` \(e :: IOException) -> pure . Left $ PCEIOError e
    Left e -> pure $ Left e
  where
    NetworkConfig {tcpConnectTimeout, tcpTimeout, tcpTimeoutPerKb, smpPingInterval} = networkConfig
    mkProtocolClient :: TransportHost -> STM (PClient err msg)
    mkProtocolClient transportHost = do
      connected <- newTVar False
      pingErrorCount <- newTVar 0
      clientCorrId <- C.newRandomDRG g
      sentCommands <- TM.empty
      sndQ <- newTBQueue qSize
      rcvQ <- newTBQueue qSize
      return
        PClient
          { connected,
            transportSession,
            transportHost,
            tcpTimeout,
            batchDelay,
            pingErrorCount,
            clientCorrId,
            sentCommands,
            sndQ,
            rcvQ,
            msgQ
          }

    runClient :: (ServiceName, ATransport) -> TransportHost -> PClient err msg -> IO (Either (ProtocolClientError err) (ProtocolClient err msg))
    runClient (port', ATransport t) useHost c = do
      cVar <- newEmptyTMVarIO
      let tcConfig = transportClientConfig networkConfig
          username = proxyUsername transportSession
      action <-
        async $
          runTransportClient tcConfig (Just username) useHost port' (Just $ keyHash srv) (client t c cVar)
            `finally` atomically (tryPutTMVar cVar $ Left PCENetworkError)
      c_ <- tcpConnectTimeout `timeout` atomically (takeTMVar cVar)
      case c_ of
        Just (Right c') -> pure $ Right c' {action = Just action}
        Just (Left e) -> pure $ Left e
        Nothing -> cancel action $> Left PCENetworkError

    useTransport :: (ServiceName, ATransport)
    useTransport = case port srv of
      "" -> defaultTransport cfg
      "80" -> ("80", transport @WS)
      p -> (p, transport @TLS)

    client :: forall c. Transport c => TProxy c -> PClient err msg -> TMVar (Either (ProtocolClientError err) (ProtocolClient err msg)) -> c -> IO ()
    client _ c cVar h = do
      ks <- atomically $ C.generateKeyPair g
      runExceptT (protocolClientHandshake @err @msg h ks (keyHash srv) serverVRange) >>= \case
        Left e -> atomically . putTMVar cVar . Left $ PCETransportError e
        Right th@THandle {params} -> do
          sessionTs <- getCurrentTime
          let timeoutPerBlock = (blockSize params * tcpTimeoutPerKb) `div` 1024
              c' = ProtocolClient {action = Nothing, client_ = c, thParams = params, sessionTs, timeoutPerBlock}
          atomically $ do
            writeTVar (connected c) True
            putTMVar cVar $ Right c'
          raceAny_ ([send c' th, process c', receive c' th] <> [ping c' | smpPingInterval > 0])
            `finally` disconnected c'

    send :: Transport c => ProtocolClient err msg -> THandle c -> IO ()
    send ProtocolClient {client_ = PClient {sndQ}} h = forever $ atomically (readTBQueue sndQ) >>= tPutLog h

    receive :: Transport c => ProtocolClient err msg -> THandle c -> IO ()
    receive ProtocolClient {client_ = PClient {rcvQ}} h = forever $ tGet h >>= atomically . writeTBQueue rcvQ

    ping :: ProtocolClient err msg -> IO ()
    ping c@ProtocolClient {client_ = PClient {pingErrorCount}} = do
      threadDelay' smpPingInterval
      runExceptT (sendProtocolCommand c Nothing "" $ protocolPing @err @msg) >>= \case
        Left PCEResponseTimeout -> do
          cnt <- atomically $ stateTVar pingErrorCount $ \cnt -> (cnt + 1, cnt + 1)
          when (maxCnt == 0 || cnt < maxCnt) $ ping c
        _ -> ping c -- sendProtocolCommand resets pingErrorCount
      where
        maxCnt = smpPingCount networkConfig

    process :: ProtocolClient err msg -> IO ()
    process c = forever $ atomically (readTBQueue $ rcvQ $ client_ c) >>= mapM_ (processMsg c)

    processMsg :: ProtocolClient err msg -> SignedTransmission err msg -> IO ()
    processMsg c@ProtocolClient {client_ = PClient {sentCommands}} (_, _, (corrId, entId, respOrErr)) =
      if B.null $ bs corrId
        then sendMsg respOrErr
        else do
          atomically (TM.lookup corrId sentCommands) >>= \case
            Nothing -> sendMsg respOrErr
            Just Request {entityId, responseVar} -> atomically $ do
              TM.delete corrId sentCommands
              putTMVar responseVar $ response entityId
      where
        response entityId
          | entityId == entId =
              case respOrErr of
                Left e -> Left $ PCEResponseError e
                Right r -> case protocolError r of
                  Just e -> Left $ PCEProtocolError e
                  _ -> Right r
          | otherwise = Left . PCEUnexpectedResponse $ bshow respOrErr
        sendMsg :: Either err msg -> IO ()
        sendMsg = \case
          Right msg -> atomically $ mapM_ (`writeTBQueue` serverTransmission c entId msg) msgQ
          Left e -> putStrLn $ "SMP client error: " <> show e

proxyUsername :: TransportSession msg -> ByteString
proxyUsername (userId, _, entityId_) = C.sha256Hash $ bshow userId <> maybe "" (":" <>) entityId_

-- | Disconnects client from the server and terminates client threads.
closeProtocolClient :: ProtocolClient err msg -> IO ()
closeProtocolClient = mapM_ uninterruptibleCancel . action

-- | SMP client error type.
data ProtocolClientError err
  = -- | Correctly parsed SMP server ERR response.
    -- This error is forwarded to the agent client as `ERR SMP err`.
    PCEProtocolError err
  | -- | Invalid server response that failed to parse.
    -- Forwarded to the agent client as `ERR BROKER RESPONSE`.
    PCEResponseError err
  | -- | Different response from what is expected to a certain SMP command,
    -- e.g. server should respond `IDS` or `ERR` to `NEW` command,
    -- other responses would result in this error.
    -- Forwarded to the agent client as `ERR BROKER UNEXPECTED`.
    PCEUnexpectedResponse ByteString
  | -- | Used for TCP connection and command response timeouts.
    -- Forwarded to the agent client as `ERR BROKER TIMEOUT`.
    PCEResponseTimeout
  | -- | Failure to establish TCP connection.
    -- Forwarded to the agent client as `ERR BROKER NETWORK`.
    PCENetworkError
  | -- | No host compatible with network configuration
    PCEIncompatibleHost
  | -- | TCP transport handshake or some other transport error.
    -- Forwarded to the agent client as `ERR BROKER TRANSPORT e`.
    PCETransportError TransportError
  | -- | Error when cryptographically "signing" the command or when initializing crypto_box.
    PCECryptoError C.CryptoError
  | -- | IO Error
    PCEIOError IOException
  deriving (Eq, Show, Exception)

type SMPClientError = ProtocolClientError ErrorType

temporaryClientError :: ProtocolClientError err -> Bool
temporaryClientError = \case
  PCENetworkError -> True
  PCEResponseTimeout -> True
  PCEIOError _ -> True
  _ -> False

-- | Create a new SMP queue.
--
-- https://github.com/simplex-chat/simplexmq/blob/master/protocol/simplex-messaging.md#create-queue-command
createSMPQueue ::
  SMPClient ->
  C.AAuthKeyPair -> -- SMP v6 - signature key pair, SMP v7 - DH key pair
  RcvPublicDhKey ->
  Maybe BasicAuth ->
  SubscriptionMode ->
  ExceptT SMPClientError IO QueueIdsKeys
createSMPQueue c (rKey, rpKey) dhKey auth subMode =
  sendSMPCommand c (Just rpKey) "" (NEW rKey dhKey auth subMode) >>= \case
    IDS qik -> pure qik
    r -> throwE . PCEUnexpectedResponse $ bshow r

-- | Subscribe to the SMP queue.
--
-- https://github.com/simplex-chat/simplexmq/blob/master/protocol/simplex-messaging.md#subscribe-to-queue
subscribeSMPQueue :: SMPClient -> RcvPrivateAuthKey -> RecipientId -> ExceptT SMPClientError IO ()
subscribeSMPQueue c rpKey rId =
  sendSMPCommand c (Just rpKey) rId SUB >>= \case
    OK -> return ()
    cmd@MSG {} -> liftIO $ writeSMPMessage c rId cmd
    r -> throwE . PCEUnexpectedResponse $ bshow r

-- | Subscribe to multiple SMP queues batching commands if supported.
subscribeSMPQueues :: SMPClient -> NonEmpty (RcvPrivateAuthKey, RecipientId) -> IO (NonEmpty (Either SMPClientError ()))
subscribeSMPQueues c qs = sendProtocolCommands c cs >>= mapM (processSUBResponse c)
  where
    cs = L.map (\(rpKey, rId) -> (Just rpKey, rId, Cmd SRecipient SUB)) qs

streamSubscribeSMPQueues :: SMPClient -> NonEmpty (RcvPrivateAuthKey, RecipientId) -> ([(RecipientId, Either SMPClientError ())] -> IO ()) -> IO ()
streamSubscribeSMPQueues c qs cb = streamProtocolCommands c cs $ mapM process >=> cb
  where
    cs = L.map (\(rpKey, rId) -> (Just rpKey, rId, Cmd SRecipient SUB)) qs
    process r@(Response rId _) = (rId,) <$> processSUBResponse c r

processSUBResponse :: SMPClient -> Response ErrorType BrokerMsg -> IO (Either SMPClientError ())
processSUBResponse c (Response rId r) = case r of
  Right OK -> pure $ Right ()
  Right cmd@MSG {} -> writeSMPMessage c rId cmd $> Right ()
  Right r' -> pure . Left . PCEUnexpectedResponse $ bshow r'
  Left e -> pure $ Left e

writeSMPMessage :: SMPClient -> RecipientId -> BrokerMsg -> IO ()
writeSMPMessage c rId msg = atomically $ mapM_ (`writeTBQueue` serverTransmission c rId msg) (msgQ $ client_ c)

serverTransmission :: ProtocolClient err msg -> RecipientId -> msg -> ServerTransmission msg
serverTransmission ProtocolClient {thParams = THandleParams {thVersion, sessionId}, client_ = PClient {transportSession}} entityId message =
  (transportSession, thVersion, sessionId, entityId, message)

-- | Get message from SMP queue. The server returns ERR PROHIBITED if a client uses SUB and GET via the same transport connection for the same queue
--
-- https://github.covm/simplex-chat/simplexmq/blob/master/protocol/simplex-messaging.md#receive-a-message-from-the-queue
getSMPMessage :: SMPClient -> RcvPrivateAuthKey -> RecipientId -> ExceptT SMPClientError IO (Maybe RcvMessage)
getSMPMessage c rpKey rId =
  sendSMPCommand c (Just rpKey) rId GET >>= \case
    OK -> pure Nothing
    cmd@(MSG msg) -> liftIO (writeSMPMessage c rId cmd) $> Just msg
    r -> throwE . PCEUnexpectedResponse $ bshow r

-- | Subscribe to the SMP queue notifications.
--
-- https://github.com/simplex-chat/simplexmq/blob/master/protocol/simplex-messaging.md#subscribe-to-queue-notifications
subscribeSMPQueueNotifications :: SMPClient -> NtfPrivateAuthKey -> NotifierId -> ExceptT SMPClientError IO ()
subscribeSMPQueueNotifications = okSMPCommand NSUB

-- | Subscribe to multiple SMP queues notifications batching commands if supported.
subscribeSMPQueuesNtfs :: SMPClient -> NonEmpty (NtfPrivateAuthKey, NotifierId) -> IO (NonEmpty (Either SMPClientError ()))
subscribeSMPQueuesNtfs = okSMPCommands NSUB

-- | Secure the SMP queue by adding a sender public key.
--
-- https://github.com/simplex-chat/simplexmq/blob/master/protocol/simplex-messaging.md#secure-queue-command
secureSMPQueue :: SMPClient -> RcvPrivateAuthKey -> RecipientId -> SndPublicAuthKey -> ExceptT SMPClientError IO ()
secureSMPQueue c rpKey rId senderKey = okSMPCommand (KEY senderKey) c rpKey rId

-- | Enable notifications for the queue for push notifications server.
--
-- https://github.com/simplex-chat/simplexmq/blob/master/protocol/simplex-messaging.md#enable-notifications-command
enableSMPQueueNotifications :: SMPClient -> RcvPrivateAuthKey -> RecipientId -> NtfPublicAuthKey -> RcvNtfPublicDhKey -> ExceptT SMPClientError IO (NotifierId, RcvNtfPublicDhKey)
enableSMPQueueNotifications c rpKey rId notifierKey rcvNtfPublicDhKey =
  sendSMPCommand c (Just rpKey) rId (NKEY notifierKey rcvNtfPublicDhKey) >>= \case
    NID nId rcvNtfSrvPublicDhKey -> pure (nId, rcvNtfSrvPublicDhKey)
    r -> throwE . PCEUnexpectedResponse $ bshow r

-- | Enable notifications for the multiple queues for push notifications server.
enableSMPQueuesNtfs :: SMPClient -> NonEmpty (RcvPrivateAuthKey, RecipientId, NtfPublicAuthKey, RcvNtfPublicDhKey) -> IO (NonEmpty (Either SMPClientError (NotifierId, RcvNtfPublicDhKey)))
enableSMPQueuesNtfs c qs = L.map process <$> sendProtocolCommands c cs
  where
    cs = L.map (\(rpKey, rId, notifierKey, rcvNtfPublicDhKey) -> (Just rpKey, rId, Cmd SRecipient $ NKEY notifierKey rcvNtfPublicDhKey)) qs
    process (Response _ r) = case r of
      Right (NID nId rcvNtfSrvPublicDhKey) -> Right (nId, rcvNtfSrvPublicDhKey)
      Right r' -> Left . PCEUnexpectedResponse $ bshow r'
      Left e -> Left e

-- | Disable notifications for the queue for push notifications server.
--
-- https://github.com/simplex-chat/simplexmq/blob/master/protocol/simplex-messaging.md#disable-notifications-command
disableSMPQueueNotifications :: SMPClient -> RcvPrivateAuthKey -> RecipientId -> ExceptT SMPClientError IO ()
disableSMPQueueNotifications = okSMPCommand NDEL

-- | Disable notifications for multiple queues for push notifications server.
disableSMPQueuesNtfs :: SMPClient -> NonEmpty (RcvPrivateAuthKey, RecipientId) -> IO (NonEmpty (Either SMPClientError ()))
disableSMPQueuesNtfs = okSMPCommands NDEL

-- | Send SMP message.
--
-- https://github.com/simplex-chat/simplexmq/blob/master/protocol/simplex-messaging.md#send-message
sendSMPMessage :: SMPClient -> Maybe SndPrivateAuthKey -> SenderId -> MsgFlags -> MsgBody -> ExceptT SMPClientError IO ()
sendSMPMessage c spKey sId flags msg =
  sendSMPCommand c spKey sId (SEND flags msg) >>= \case
    OK -> pure ()
    r -> throwE . PCEUnexpectedResponse $ bshow r

-- | Acknowledge message delivery (server deletes the message).
--
-- https://github.com/simplex-chat/simplexmq/blob/master/protocol/simplex-messaging.md#acknowledge-message-delivery
ackSMPMessage :: SMPClient -> RcvPrivateAuthKey -> QueueId -> MsgId -> ExceptT SMPClientError IO ()
ackSMPMessage c rpKey rId msgId =
  sendSMPCommand c (Just rpKey) rId (ACK msgId) >>= \case
    OK -> return ()
    cmd@MSG {} -> liftIO $ writeSMPMessage c rId cmd
    r -> throwE . PCEUnexpectedResponse $ bshow r

-- | Irreversibly suspend SMP queue.
-- The existing messages from the queue will still be delivered.
--
-- https://github.com/simplex-chat/simplexmq/blob/master/protocol/simplex-messaging.md#suspend-queue
suspendSMPQueue :: SMPClient -> RcvPrivateAuthKey -> QueueId -> ExceptT SMPClientError IO ()
suspendSMPQueue = okSMPCommand OFF

-- | Irreversibly delete SMP queue and all messages in it.
--
-- https://github.com/simplex-chat/simplexmq/blob/master/protocol/simplex-messaging.md#delete-queue
deleteSMPQueue :: SMPClient -> RcvPrivateAuthKey -> RecipientId -> ExceptT SMPClientError IO ()
deleteSMPQueue = okSMPCommand DEL

-- | Delete multiple SMP queues batching commands if supported.
deleteSMPQueues :: SMPClient -> NonEmpty (RcvPrivateAuthKey, RecipientId) -> IO (NonEmpty (Either SMPClientError ()))
deleteSMPQueues = okSMPCommands DEL

okSMPCommand :: PartyI p => Command p -> SMPClient -> C.APrivateAuthKey -> QueueId -> ExceptT SMPClientError IO ()
okSMPCommand cmd c pKey qId =
  sendSMPCommand c (Just pKey) qId cmd >>= \case
    OK -> return ()
    r -> throwE . PCEUnexpectedResponse $ bshow r

okSMPCommands :: PartyI p => Command p -> SMPClient -> NonEmpty (C.APrivateAuthKey, QueueId) -> IO (NonEmpty (Either SMPClientError ()))
okSMPCommands cmd c qs = L.map process <$> sendProtocolCommands c cs
  where
    aCmd = Cmd sParty cmd
    cs = L.map (\(pKey, qId) -> (Just pKey, qId, aCmd)) qs
    process (Response _ r) = case r of
      Right OK -> Right ()
      Right r' -> Left . PCEUnexpectedResponse $ bshow r'
      Left e -> Left e

-- | Send SMP command
sendSMPCommand :: PartyI p => SMPClient -> Maybe C.APrivateAuthKey -> QueueId -> Command p -> ExceptT SMPClientError IO BrokerMsg
sendSMPCommand c pKey qId cmd = sendProtocolCommand c pKey qId (Cmd sParty cmd)

type PCTransmission err msg = (Either TransportError SentRawTransmission, Request err msg)

-- | Send multiple commands with batching and collect responses
sendProtocolCommands :: forall err msg. ProtocolEncoding err (ProtoCommand msg) => ProtocolClient err msg -> NonEmpty (ClientCommand msg) -> IO (NonEmpty (Response err msg))
sendProtocolCommands c@ProtocolClient {thParams = THandleParams {batch, blockSize}} cs = do
  bs <- batchTransmissions' batch blockSize <$> mapM (mkTransmission c) cs
  validate . concat =<< mapM (sendBatch c) bs
  where
    validate :: [Response err msg] -> IO (NonEmpty (Response err msg))
    validate rs
      | diff == 0 = pure $ L.fromList rs
      | diff > 0 = do
          putStrLn "send error: fewer responses than expected"
          pure $ L.fromList $ rs <> replicate diff (Response "" $ Left $ PCETransportError TEBadBlock)
      | otherwise = do
          putStrLn "send error: more responses than expected"
          pure $ L.fromList $ take (L.length cs) rs
      where
        diff = L.length cs - length rs

streamProtocolCommands :: forall err msg. ProtocolEncoding err (ProtoCommand msg) => ProtocolClient err msg -> NonEmpty (ClientCommand msg) -> ([Response err msg] -> IO ()) -> IO ()
streamProtocolCommands c@ProtocolClient {thParams = THandleParams {batch, blockSize}} cs cb = do
  bs <- batchTransmissions' batch blockSize <$> mapM (mkTransmission c) cs
  mapM_ (cb <=< sendBatch c) bs

sendBatch :: ProtocolClient err msg -> TransportBatch (Request err msg) -> IO [Response err msg]
sendBatch c@ProtocolClient {client_ = PClient {sndQ}} b = do
  case b of
    TBError e Request {entityId} -> do
      putStrLn "send error: large message"
      pure [Response entityId $ Left $ PCETransportError e]
    TBTransmissions s n rs
      | n > 0 -> do
          atomically $ writeTBQueue sndQ s
          mapConcurrently (getResponse c) rs
      | otherwise -> pure []
    TBTransmission s r -> do
      atomically $ writeTBQueue sndQ s
      (: []) <$> getResponse c r

-- | Send Protocol command
sendProtocolCommand :: forall err msg. ProtocolEncoding err (ProtoCommand msg) => ProtocolClient err msg -> Maybe C.APrivateAuthKey -> EntityId -> ProtoCommand msg -> ExceptT (ProtocolClientError err) IO msg
sendProtocolCommand c@ProtocolClient {client_ = PClient {sndQ}, thParams = THandleParams {batch, blockSize}} pKey entId cmd =
  ExceptT $ uncurry sendRecv =<< mkTransmission c (pKey, entId, cmd)
  where
    -- two separate "atomically" needed to avoid blocking
    sendRecv :: Either TransportError SentRawTransmission -> Request err msg -> IO (Either (ProtocolClientError err) msg)
    sendRecv t_ r = case t_ of
      Left e -> pure . Left $ PCETransportError e
      Right t
        | B.length s > blockSize - 2 -> pure . Left $ PCETransportError TELargeMsg
        | otherwise -> atomically (writeTBQueue sndQ s) >> response <$> getResponse c r
        where
          s
            | batch = tEncodeBatch1 t
            | otherwise = tEncode t

-- TODO switch to timeout or TimeManager that supports Int64
getResponse :: ProtocolClient err msg -> Request err msg -> IO (Response err msg)
getResponse ProtocolClient {client_ = PClient {tcpTimeout, pingErrorCount}} Request {entityId, responseVar} = do
  response <-
    timeout tcpTimeout (atomically (takeTMVar responseVar)) >>= \case
      Just r -> atomically (writeTVar pingErrorCount 0) $> r
      Nothing -> pure $ Left PCEResponseTimeout
  pure Response {entityId, response}

mkTransmission :: forall err msg. ProtocolEncoding err (ProtoCommand msg) => ProtocolClient err msg -> ClientCommand msg -> IO (PCTransmission err msg)
mkTransmission ProtocolClient {thParams, client_ = PClient {clientCorrId, sentCommands}} (pKey_, entId, cmd) = do
  corrId <- atomically getNextCorrId
  let ClntTransmission {tForAuth, tToSend} = encodeClntTransmission thParams (corrId, entId, cmd)
      auth = authTransmission (thAuth thParams) pKey_ corrId tForAuth
  r <- atomically $ mkRequest corrId
  pure ((,tToSend) <$> auth, r)
  where
    getNextCorrId :: STM CorrId
    getNextCorrId = CorrId <$> C.randomBytes 24 clientCorrId -- also used as nonce
    mkRequest :: CorrId -> STM (Request err msg)
    mkRequest corrId = do
      r <- Request entId <$> newEmptyTMVar
      TM.insert corrId r sentCommands
      pure r

authTransmission :: Maybe THandleAuth -> Maybe C.APrivateAuthKey -> CorrId -> ByteString -> Either TransportError (Maybe TransmissionAuth)
authTransmission thAuth pKey_ (CorrId corrId) t = traverse authenticate pKey_
  where
    authenticate :: C.APrivateAuthKey -> Either TransportError TransmissionAuth
    authenticate (C.APrivateAuthKey a pk) = case a of
      C.SX25519 -> case thAuth of
        Just THandleAuth {peerPubKey} -> Right $ TAAuthenticator $ C.cbAuthenticate peerPubKey pk (C.cbNonce corrId) t
        Nothing -> Left TENoServerAuth
      C.SEd25519 -> sign pk
      C.SEd448 -> sign pk
    sign :: forall a. (C.AlgorithmI a, C.SignatureAlgorithm a) => C.PrivateKey a -> Either TransportError TransmissionAuth
    sign pk = Right $ TASignature $ C.ASignature (C.sAlgorithm @a) (C.sign' pk t)

$(J.deriveJSON (enumJSON $ dropPrefix "HM") ''HostMode)

$(J.deriveJSON (enumJSON $ dropPrefix "TSM") ''TransportSessionMode)

$(J.deriveJSON defaultJSON ''NetworkConfig)<|MERGE_RESOLUTION|>--- conflicted
+++ resolved
@@ -140,13 +140,8 @@
     msgQ :: Maybe (TBQueue (ServerTransmission msg))
   }
 
-<<<<<<< HEAD
-clientStub :: ByteString -> Version -> Maybe CertificateChain -> Maybe THandleAuth -> STM (ProtocolClient err msg)
-clientStub sessionId thVersion thServerCerts thAuth = do
-=======
-clientStub :: TVar ChaChaDRG -> ByteString -> Version -> Maybe THandleAuth -> STM (ProtocolClient err msg)
-clientStub g sessionId thVersion thAuth = do
->>>>>>> 6aec0b13
+clientStub :: TVar ChaChaDRG -> ByteString -> Version -> Maybe CertificateChain -> Maybe THandleAuth -> STM (ProtocolClient err msg)
+clientStub g sessionId thVersion thServerCerts thAuth = do
   connected <- newTVar False
   clientCorrId <- C.newRandomDRG g
   sentCommands <- TM.empty

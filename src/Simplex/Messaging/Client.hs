--- conflicted
+++ resolved
@@ -61,24 +61,16 @@
 import Numeric.Natural
 import qualified Simplex.Messaging.Crypto as C
 import Simplex.Messaging.Protocol
-<<<<<<< HEAD
+import Simplex.Messaging.TMap (TMap)
+import qualified Simplex.Messaging.TMap as TM
 import Simplex.Messaging.Transport (ATransport (..), THandle (..), TLS, TProxy, Transport (..), TransportError)
 import Simplex.Messaging.Transport.Client (runTransportClient, smpClientHandshake)
-=======
-import Simplex.Messaging.TMap (TMap)
-import qualified Simplex.Messaging.TMap as TM
-import Simplex.Messaging.Transport (ATransport (..), THandle (..), TLS, TProxy, Transport (..), TransportError, clientHandshake)
-import Simplex.Messaging.Transport.Client (runTransportClient)
->>>>>>> c380431b
 import Simplex.Messaging.Transport.KeepAlive
 import Simplex.Messaging.Transport.WebSockets (WS)
 import Simplex.Messaging.Util (bshow, liftError, raceAny_)
 import System.Timeout (timeout)
 
 -- | 'SMPClient' is a handle used to send commands to a specific SMP server.
---
--- The only exported selector is blockSize that is negotiated
--- with the server during the TCP transport handshake.
 --
 -- Use 'getSMPClient' to connect to an SMP server and create a client handle.
 data SMPClient = SMPClient

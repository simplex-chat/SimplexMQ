--- conflicted
+++ resolved
@@ -1240,13 +1240,8 @@
 eitherList = either (\e -> [Left e])
 
 -- | Receive client and server transmissions (determined by `cmd` type).
-<<<<<<< HEAD
-tGet :: forall cmd c m. (ProtocolEncoding cmd, Transport c, MonadIO m) => THandle c -> m (NonEmpty (SignedTransmission cmd))
-tGet th@THandle {sessionId, thVersion = v} = liftIO $ L.map (tDecodeParseValidate sessionId v) <$> tGetParse th
-=======
 tGet :: forall cmd c. (ProtocolEncoding cmd, Transport c) => THandle c -> IO (NonEmpty (SignedTransmission cmd))
 tGet th@THandle {sessionId, thVersion = v} = L.map (tDecodeParseValidate sessionId v) <$> tGetParse th
->>>>>>> 4d333a90
 
 tDecodeParseValidate :: forall cmd. ProtocolEncoding cmd => SessionId -> Version -> Either TransportError RawTransmission -> SignedTransmission cmd
 tDecodeParseValidate sessionId v = \case

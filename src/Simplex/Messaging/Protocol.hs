{-# LANGUAGE AllowAmbiguousTypes #-}
{-# LANGUAGE BangPatterns #-}
{-# LANGUAGE DataKinds #-}
{-# LANGUAGE DeriveAnyClass #-}
{-# LANGUAGE DerivingStrategies #-}
{-# LANGUAGE DuplicateRecordFields #-}
{-# LANGUAGE FlexibleContexts #-}
{-# LANGUAGE FlexibleInstances #-}
{-# LANGUAGE FunctionalDependencies #-}
{-# LANGUAGE GADTs #-}
{-# LANGUAGE GeneralizedNewtypeDeriving #-}
{-# LANGUAGE LambdaCase #-}
{-# LANGUAGE NamedFieldPuns #-}
{-# LANGUAGE OverloadedLists #-}
{-# LANGUAGE OverloadedStrings #-}
{-# LANGUAGE PatternSynonyms #-}
{-# LANGUAGE PolyKinds #-}
{-# LANGUAGE RankNTypes #-}
{-# LANGUAGE ScopedTypeVariables #-}
{-# LANGUAGE StandaloneDeriving #-}
{-# LANGUAGE StrictData #-}
{-# LANGUAGE TemplateHaskell #-}
{-# LANGUAGE TupleSections #-}
{-# LANGUAGE TypeApplications #-}
{-# LANGUAGE TypeFamilyDependencies #-}
{-# LANGUAGE TypeOperators #-}
{-# LANGUAGE UndecidableInstances #-}
{-# HLINT ignore "Use newtype instead of data" #-}
{-# OPTIONS_GHC -Wno-unrecognised-pragmas #-}
{-# OPTIONS_GHC -fno-warn-unticked-promoted-constructors #-}

-- |
-- Module      : Simplex.Messaging.ProtocolEncoding
-- Copyright   : (c) simplex.chat
-- License     : AGPL-3
--
-- Maintainer  : chat@simplex.chat
-- Stability   : experimental
-- Portability : non-portable
--
-- Types, parsers, serializers and functions to send and receive SMP protocol commands and responses.
--
-- See https://github.com/simplex-chat/simplexmq/blob/master/protocol/simplex-messaging.md
module Simplex.Messaging.Protocol
  ( -- * SMP protocol parameters
    supportedSMPClientVRange,
    maxMessageLength,
    paddedProxiedTLength,
    e2eEncConfirmationLength,
    e2eEncMessageLength,

    -- * SMP protocol types
    SMPClientVersion,
    VersionSMPC,
    VersionRangeSMPC,
    pattern VersionSMPC,
    ProtocolEncoding (..),
    Command (..),
    SubscriptionMode (..),
    SenderCanSecure,
    Party (..),
    Cmd (..),
    DirectParty,
    BrokerMsg (..),
    SParty (..),
    PartyI (..),
    QueueIdsKeys (..),
    ProtocolErrorType (..),
    ErrorType (..),
    CommandError (..),
    ProxyError (..),
    BrokerErrorType (..),
    Transmission,
    TransmissionAuth (..),
    SignedTransmission,
    SentRawTransmission,
    SignedRawTransmission,
    ClientMsgEnvelope (..),
    PubHeader (..),
    ClientMessage (..),
    PrivHeader (..),
    Protocol (..),
    ProtocolType (..),
    SProtocolType (..),
    AProtocolType (..),
    ProtocolTypeI (..),
    UserProtocol,
    ProtocolServer (..),
    ProtoServer,
    SMPServer,
    pattern SMPServer,
    SMPServerWithAuth,
    NtfServer,
    pattern NtfServer,
    NtfServerWithAuth,
    XFTPServer,
    pattern XFTPServer,
    XFTPServerWithAuth,
    ProtoServerWithAuth (..),
    AProtoServerWithAuth (..),
    BasicAuth (..),
    SrvLoc (..),
    CorrId (..),
    EntityId (..),
    pattern NoEntity,
    QueueId,
    BlobId,
    RecipientId,
    SenderId,
    NotifierId,
    RcvPrivateAuthKey,
    RcvPublicAuthKey,
    RcvPublicDhKey,
    RcvDhSecret,
    SndPrivateAuthKey,
    SndPublicAuthKey,
    NtfPrivateAuthKey,
    NtfPublicAuthKey,
    RcvNtfPublicDhKey,
    RcvNtfDhSecret,
    DataPrivateAuthKey,
    DataPublicAuthKey,
    Message (..),
    RcvMessage (..),
    MsgId,
    MsgBody,
    MaxMessageLen,
    MaxRcvMessageLen,
    EncRcvMsgBody (..),
    RcvMsgBody (..),
    ClientRcvMsgBody (..),
    EncNMsgMeta,
    SMPMsgMeta (..),
    NMsgMeta (..),
    EncFwdResponse (..),
    EncFwdTransmission (..),
    EncResponse (..),
    EncTransmission (..),
    FwdResponse (..),
    FwdTransmission (..),
    MsgFlags (..),
    DataBlob (..),
    EncDataBlob,
    initialSMPClientVersion,
    currentSMPClientVersion,
    userProtocol,
    rcvMessageMeta,
    noMsgFlags,
    messageId,
    messageTs,

    -- * Parse and serialize
    ProtocolMsgTag (..),
    messageTagP,
    TransmissionForAuth (..),
    encodeTransmissionForAuth,
    encodeTransmission,
    transmissionP,
    _smpP,
    encodeRcvMsgBody,
    clientRcvMsgBodyP,
    legacyEncodeServer,
    legacyServerP,
    legacyStrEncodeServer,
    srvHostnamesSMPClientVersion,
    sndAuthKeySMPClientVersion,
    sameSrvAddr,
    sameSrvAddr',
    noAuthSrv,
    toMsgInfo,

    -- * TCP transport functions
    TransportBatch (..),
    tPut,
    tPutLog,
    tGet,
    tParse,
    tDecodeParseValidate,
    tEncode,
    tEncodeBatch1,
    batchTransmissions,
    batchTransmissions',
    batchTransmissions_,

    -- * exports for tests
    CommandTag (..),
    BrokerMsgTag (..),
  )
where

import Control.Applicative (optional, (<|>))
import Control.Exception (Exception)
import Control.Monad
import Control.Monad.Except
import Data.Aeson (FromJSON (..), ToJSON (..))
import qualified Data.Aeson.TH as J
import Data.Attoparsec.ByteString.Char8 (Parser, (<?>))
import qualified Data.Attoparsec.ByteString.Char8 as A
import Data.Bifunctor (first)
import qualified Data.ByteString.Base64 as B64
import Data.ByteString.Char8 (ByteString)
import qualified Data.ByteString.Char8 as B
import Data.Char (isPrint, isSpace)
import Data.Constraint (Dict (..))
import Data.Functor (($>))
import Data.Kind
import Data.List.NonEmpty (NonEmpty (..))
import qualified Data.List.NonEmpty as L
import Data.Maybe (isJust, isNothing)
import Data.String
import qualified Data.Text as T
import Data.Text.Encoding (decodeLatin1, encodeUtf8)
import Data.Time.Clock.System (SystemTime (..), systemToUTCTime)
import Data.Type.Equality
import Data.Word (Word16)
import qualified Data.X509 as X
import GHC.TypeLits (ErrorMessage (..), TypeError, type (+))
import qualified GHC.TypeLits as TE
import qualified GHC.TypeLits as Type
import Network.Socket (ServiceName)
import qualified Simplex.Messaging.Crypto as C
import Simplex.Messaging.Encoding
import Simplex.Messaging.Encoding.String
import Simplex.Messaging.Parsers
import Simplex.Messaging.Server.QueueStore.QueueInfo
import Simplex.Messaging.ServiceScheme
import Simplex.Messaging.Transport
import Simplex.Messaging.Transport.Client (TransportHost, TransportHosts (..))
import Simplex.Messaging.Util (bshow, eitherToMaybe, safeDecodeUtf8, (<$?>))
import Simplex.Messaging.Version
import Simplex.Messaging.Version.Internal

-- SMP client protocol version history:
-- 1 - binary protocol encoding (1/1/2022)
-- 2 - multiple server hostnames and versioned queue addresses (8/12/2022)

data SMPClientVersion

instance VersionScope SMPClientVersion

type VersionSMPC = Version SMPClientVersion

type VersionRangeSMPC = VersionRange SMPClientVersion

pattern VersionSMPC :: Word16 -> VersionSMPC
pattern VersionSMPC v = Version v

initialSMPClientVersion :: VersionSMPC
initialSMPClientVersion = VersionSMPC 1

srvHostnamesSMPClientVersion :: VersionSMPC
srvHostnamesSMPClientVersion = VersionSMPC 2

sndAuthKeySMPClientVersion :: VersionSMPC
sndAuthKeySMPClientVersion = VersionSMPC 3

currentSMPClientVersion :: VersionSMPC
currentSMPClientVersion = VersionSMPC 3

supportedSMPClientVRange :: VersionRangeSMPC
supportedSMPClientVRange = mkVersionRange initialSMPClientVersion currentSMPClientVersion

-- TODO v6.0 remove dependency on version
maxMessageLength :: VersionSMP -> Int
maxMessageLength v
  | v >= sendingProxySMPVersion = 16064 -- max 16067
  | otherwise = 16088 -- 16064 - always use this size to determine allowed ranges

paddedProxiedTLength :: Int
paddedProxiedTLength = 16242 -- 16241 .. 16243

-- TODO v6.0 change to 16064
type MaxMessageLen = 16088

-- 16 extra bytes: 8 for timestamp and 8 for flags (7 flags and the space, only 1 flag is currently used)
type MaxRcvMessageLen = MaxMessageLen + 16 -- 16104, the padded size is 16106

-- it is shorter to allow per-queue e2e encryption DH key in the "public" header
e2eEncConfirmationLength :: Int
e2eEncConfirmationLength = 15920 -- 15881 .. 15976

e2eEncMessageLength :: Int
e2eEncMessageLength = 16016 -- 16004 .. 16021

-- | SMP protocol clients
data Party = Recipient | Sender | Notifier | ProxiedClient
  deriving (Show)

-- | Singleton types for SMP protocol clients
data SParty :: Party -> Type where
  SRecipient :: SParty Recipient
  SSender :: SParty Sender
  SNotifier :: SParty Notifier
  SProxiedClient :: SParty ProxiedClient

instance TestEquality SParty where
  testEquality SRecipient SRecipient = Just Refl
  testEquality SSender SSender = Just Refl
  testEquality SNotifier SNotifier = Just Refl
  testEquality SProxiedClient SProxiedClient = Just Refl
  testEquality _ _ = Nothing

deriving instance Show (SParty p)

class PartyI (p :: Party) where sParty :: SParty p

instance PartyI Recipient where sParty = SRecipient

instance PartyI Sender where sParty = SSender

instance PartyI Notifier where sParty = SNotifier

instance PartyI ProxiedClient where sParty = SProxiedClient

type family DirectParty (p :: Party) :: Constraint where
  DirectParty Recipient = ()
  DirectParty Sender = ()
  DirectParty Notifier = ()
  DirectParty p =
    (Int ~ Bool, TypeError (Type.Text "Party " :<>: ShowType p :<>: Type.Text " is not direct"))

-- | Type for client command of any participant.
data Cmd = forall p. PartyI p => Cmd (SParty p) (Command p)

deriving instance Show Cmd

-- | Parsed SMP transmission without signature, size and session ID.
type Transmission c = (CorrId, EntityId, c)

-- | signed parsed transmission, with original raw bytes and parsing error.
type SignedTransmission e c = (Maybe TransmissionAuth, Signed, Transmission (Either e c))

type Signed = ByteString

-- | unparsed SMP transmission with signature.
data RawTransmission = RawTransmission
  { authenticator :: ByteString, -- signature or encrypted transmission hash
    authorized :: ByteString, -- authorized transmission
    sessId :: SessionId,
    corrId :: CorrId,
    entityId :: EntityId,
    command :: ByteString
  }
  deriving (Show)

data TransmissionAuth
  = TASignature C.ASignature
  | TAAuthenticator C.CbAuthenticator
  deriving (Show)

-- this encoding is backwards compatible with v6 that used Maybe C.ASignature instead of TAuthorization
tAuthBytes :: Maybe TransmissionAuth -> ByteString
tAuthBytes = \case
  Nothing -> ""
  Just (TASignature s) -> C.signatureBytes s
  Just (TAAuthenticator (C.CbAuthenticator s)) -> s

decodeTAuthBytes :: ByteString -> Either String (Maybe TransmissionAuth)
decodeTAuthBytes s
  | B.null s = Right Nothing
  | B.length s == C.cbAuthenticatorSize = Right . Just . TAAuthenticator $ C.CbAuthenticator s
  | otherwise = Just . TASignature <$> C.decodeSignature s

instance IsString (Maybe TransmissionAuth) where
  fromString = parseString $ B64.decode >=> C.decodeSignature >=> pure . fmap TASignature

-- | unparsed sent SMP transmission with signature, without session ID.
type SignedRawTransmission = (Maybe TransmissionAuth, CorrId, EntityId, ByteString)

-- | unparsed sent SMP transmission with signature.
type SentRawTransmission = (Maybe TransmissionAuth, ByteString)

-- | SMP queue ID for the recipient.
type RecipientId = QueueId

-- | SMP queue ID for the sender.
type SenderId = QueueId

-- | SMP queue ID for notifications.
type NotifierId = QueueId

-- | SMP queue ID on the server.
type QueueId = EntityId

<<<<<<< HEAD
type BlobId = EntityId

type EntityId = ByteString
=======
-- this type is used for server entities only
newtype EntityId = EntityId {unEntityId :: ByteString}
  deriving (Eq, Ord, Show)
  deriving newtype (Encoding, StrEncoding)

pattern NoEntity :: EntityId
pattern NoEntity = EntityId ""
>>>>>>> a9e8d025

-- | Parameterized type for SMP protocol commands from all clients.
data Command (p :: Party) where
  -- SMP recipient commands
  -- RcvPublicAuthKey is the key used for command authorization:
  -- v6 of SMP servers only support signature algorithm for command authorization.
  -- v7 of SMP servers additionally support additional layer of authenticated encryption.
  -- RcvPublicAuthKey is defined as C.APublicKey - it can be either signature or DH public keys.
  NEW :: RcvPublicAuthKey -> RcvPublicDhKey -> Maybe BasicAuth -> SubscriptionMode -> SenderCanSecure -> Command Recipient
  SUB :: Command Recipient
  KEY :: SndPublicAuthKey -> Command Recipient
  NKEY :: NtfPublicAuthKey -> RcvNtfPublicDhKey -> Command Recipient
  NDEL :: Command Recipient
  GET :: Command Recipient
  -- ACK v1 has to be supported for encoding/decoding
  -- ACK :: Command Recipient
  ACK :: MsgId -> Command Recipient
  OFF :: Command Recipient
  DEL :: Command Recipient
  QUE :: Command Recipient
  -- Data storage commands
  WRT :: DataPublicAuthKey -> DataBlob -> Command Recipient
  CLR :: Command Recipient
  READ :: Command Sender
  -- SMP sender commands
  SKEY :: SndPublicAuthKey -> Command Sender
  -- SEND v1 has to be supported for encoding/decoding
  -- SEND :: MsgBody -> Command Sender
  SEND :: MsgFlags -> MsgBody -> Command Sender
  PING :: Command Sender
  -- SMP notification subscriber commands
  NSUB :: Command Notifier
  -- Proxy commands
  PRXY :: SMPServer -> Maybe BasicAuth -> Command ProxiedClient -- request a relay server connection by URI
  -- Transmission to proxy:
  -- - entity ID: ID of the session with relay returned in PKEY (response to PRXY)
  -- - corrId: also used as a nonce to encrypt transmission to relay, corrId + 1 - from relay
  -- - key (1st param in the command) is used to agree DH secret for this particular transmission and its response
  -- Encrypted transmission should include session ID (tlsunique) from proxy-relay connection.
  PFWD :: VersionSMP -> C.PublicKeyX25519 -> EncTransmission -> Command ProxiedClient -- use CorrId as CbNonce, client to proxy
  -- Transmission forwarded to relay:
  -- - entity ID: empty
  -- - corrId: unique correlation ID between proxy and relay, also used as a nonce to encrypt forwarded transmission
  RFWD :: EncFwdTransmission -> Command Sender -- use CorrId as CbNonce, proxy to relay

deriving instance Show (Command p)

data SubscriptionMode = SMSubscribe | SMOnlyCreate
  deriving (Eq, Show)

instance StrEncoding SubscriptionMode where
  strEncode = \case
    SMSubscribe -> "subscribe"
    SMOnlyCreate -> "only-create"
  strP =
    (A.string "subscribe" $> SMSubscribe)
      <|> (A.string "only-create" $> SMOnlyCreate)
        <?> "SubscriptionMode"

instance Encoding SubscriptionMode where
  smpEncode = \case
    SMSubscribe -> "S"
    SMOnlyCreate -> "C"
  smpP =
    A.anyChar >>= \case
      'S' -> pure SMSubscribe
      'C' -> pure SMOnlyCreate
      _ -> fail "bad SubscriptionMode"

type SenderCanSecure = Bool

newtype EncTransmission = EncTransmission ByteString
  deriving (Show)

data FwdTransmission = FwdTransmission
  { fwdCorrId :: CorrId,
    fwdVersion :: VersionSMP,
    fwdKey :: C.PublicKeyX25519,
    fwdTransmission :: EncTransmission
  }

instance Encoding FwdTransmission where
  smpEncode FwdTransmission {fwdCorrId = CorrId corrId, fwdVersion, fwdKey, fwdTransmission = EncTransmission t} =
    smpEncode (corrId, fwdVersion, fwdKey, Tail t)
  smpP = do
    (corrId, fwdVersion, fwdKey, Tail t) <- smpP
    pure FwdTransmission {fwdCorrId = CorrId corrId, fwdVersion, fwdKey, fwdTransmission = EncTransmission t}

newtype EncFwdTransmission = EncFwdTransmission ByteString
  deriving (Show)

data BrokerMsg where
  -- SMP broker messages (responses, client messages, notifications)
  IDS :: QueueIdsKeys -> BrokerMsg
  -- MSG v1/2 has to be supported for encoding/decoding
  -- v1: MSG :: MsgId -> SystemTime -> MsgBody -> BrokerMsg
  -- v2: MsgId -> SystemTime -> MsgFlags -> MsgBody -> BrokerMsg
  MSG :: RcvMessage -> BrokerMsg
  NID :: NotifierId -> RcvNtfPublicDhKey -> BrokerMsg
  NMSG :: C.CbNonce -> EncNMsgMeta -> BrokerMsg
  -- Should include certificate chain
  PKEY :: SessionId -> VersionRangeSMP -> (X.CertificateChain, X.SignedExact X.PubKey) -> BrokerMsg -- TLS-signed server key for proxy shared secret and initial sender key
  RRES :: EncFwdResponse -> BrokerMsg -- relay to proxy
  PRES :: EncResponse -> BrokerMsg -- proxy to client
  END :: BrokerMsg
  INFO :: QueueInfo -> BrokerMsg
  DATA :: EncDataBlob -> BrokerMsg
  OK :: BrokerMsg
  ERR :: ErrorType -> BrokerMsg
  PONG :: BrokerMsg
  deriving (Eq, Show)

data RcvMessage = RcvMessage
  { msgId :: MsgId,
    msgBody :: EncRcvMsgBody -- e2e encrypted, with extra encryption for recipient
  }
  deriving (Eq, Show)

newtype EncFwdResponse = EncFwdResponse ByteString
  deriving (Eq, Show)

data FwdResponse = FwdResponse
  { fwdCorrId :: CorrId,
    fwdResponse :: EncResponse
  }

instance Encoding FwdResponse where
  smpEncode FwdResponse {fwdCorrId = CorrId corrId, fwdResponse = EncResponse t} =
    smpEncode (corrId, Tail t)
  smpP = do
    (corrId, Tail t) <- smpP
    pure FwdResponse {fwdCorrId = CorrId corrId, fwdResponse = EncResponse t}

newtype EncResponse = EncResponse ByteString
  deriving (Eq, Show)

-- | received message without server/recipient encryption
data Message
  = Message
      { msgId :: MsgId,
        msgTs :: SystemTime,
        msgFlags :: MsgFlags,
        msgBody :: C.MaxLenBS MaxMessageLen
      }
  | MessageQuota
      { msgId :: MsgId,
        msgTs :: SystemTime
      }

toMsgInfo :: Message -> MsgInfo
toMsgInfo = \case
  Message {msgId, msgTs} -> msgInfo msgId msgTs MTMessage
  MessageQuota {msgId, msgTs} -> msgInfo msgId msgTs MTQuota
  where
    msgInfo msgId msgTs msgType = MsgInfo {msgId = decodeLatin1 $ B64.encode msgId, msgTs = systemToUTCTime msgTs, msgType}

messageId :: Message -> MsgId
messageId = \case
  Message {msgId} -> msgId
  MessageQuota {msgId} -> msgId

messageTs :: Message -> SystemTime
messageTs = \case
  Message {msgTs} -> msgTs
  MessageQuota {msgTs} -> msgTs

newtype EncRcvMsgBody = EncRcvMsgBody ByteString
  deriving (Eq, Show)

data RcvMsgBody
  = RcvMsgBody
      { msgTs :: SystemTime,
        msgFlags :: MsgFlags,
        msgBody :: C.MaxLenBS MaxMessageLen
      }
  | RcvMsgQuota
      { msgTs :: SystemTime
      }

msgQuotaTag :: ByteString
msgQuotaTag = "QUOTA"

encodeRcvMsgBody :: RcvMsgBody -> C.MaxLenBS MaxRcvMessageLen
encodeRcvMsgBody = \case
  RcvMsgBody {msgTs, msgFlags, msgBody} ->
    let rcvMeta :: C.MaxLenBS 16 = C.unsafeMaxLenBS $ smpEncode (msgTs, msgFlags, ' ')
     in C.appendMaxLenBS rcvMeta msgBody
  RcvMsgQuota {msgTs} ->
    C.unsafeMaxLenBS $ msgQuotaTag <> " " <> smpEncode msgTs

data ClientRcvMsgBody
  = ClientRcvMsgBody
      { msgTs :: SystemTime,
        msgFlags :: MsgFlags,
        msgBody :: ByteString
      }
  | ClientRcvMsgQuota
      { msgTs :: SystemTime
      }

clientRcvMsgBodyP :: Parser ClientRcvMsgBody
clientRcvMsgBodyP = msgQuotaP <|> msgBodyP
  where
    msgQuotaP = A.string msgQuotaTag *> (ClientRcvMsgQuota <$> _smpP)
    msgBodyP = do
      msgTs <- smpP
      msgFlags <- smpP
      Tail msgBody <- _smpP
      pure ClientRcvMsgBody {msgTs, msgFlags, msgBody}

instance StrEncoding Message where
  strEncode = \case
    Message {msgId, msgTs, msgFlags, msgBody} ->
      B.unwords
        [ strEncode msgId,
          strEncode msgTs,
          "flags=" <> strEncode msgFlags,
          strEncode msgBody
        ]
    MessageQuota {msgId, msgTs} ->
      B.unwords
        [ strEncode msgId,
          strEncode msgTs,
          "quota"
        ]
  strP = do
    msgId <- strP_
    msgTs <- strP_
    msgQuotaP msgId msgTs <|> msgP msgId msgTs
    where
      msgQuotaP msgId msgTs = "quota" $> MessageQuota {msgId, msgTs}
      msgP msgId msgTs = do
        msgFlags <- ("flags=" *> strP_) <|> pure noMsgFlags
        msgBody <- strP
        pure Message {msgId, msgTs, msgFlags, msgBody}

type EncNMsgMeta = ByteString

data SMPMsgMeta = SMPMsgMeta
  { msgId :: MsgId,
    msgTs :: SystemTime,
    msgFlags :: MsgFlags
  }
  deriving (Eq, Show)

instance StrEncoding SMPMsgMeta where
  strEncode SMPMsgMeta {msgId, msgTs, msgFlags} =
    strEncode (msgId, msgTs, msgFlags)
  strP = do
    (msgId, msgTs, msgFlags) <- strP
    pure SMPMsgMeta {msgId, msgTs, msgFlags}

rcvMessageMeta :: MsgId -> ClientRcvMsgBody -> SMPMsgMeta
rcvMessageMeta msgId = \case
  ClientRcvMsgBody {msgTs, msgFlags} -> SMPMsgMeta {msgId, msgTs, msgFlags}
  ClientRcvMsgQuota {msgTs} -> SMPMsgMeta {msgId, msgTs, msgFlags = noMsgFlags}

data NMsgMeta = NMsgMeta
  { msgId :: MsgId,
    msgTs :: SystemTime
  }
  deriving (Show)

instance Encoding NMsgMeta where
  smpEncode NMsgMeta {msgId, msgTs} =
    smpEncode (msgId, msgTs)
  smpP = do
    -- Tail here is to allow extension in the future clients/servers
    (msgId, msgTs, Tail _) <- smpP
    pure NMsgMeta {msgId, msgTs}

-- it must be data for correct JSON encoding
data MsgFlags = MsgFlags {notification :: Bool}
  deriving (Eq, Show)

-- this encoding should not become bigger than 7 bytes (currently it is 1 byte)
instance Encoding MsgFlags where
  smpEncode MsgFlags {notification} = smpEncode notification
  smpP = do
    notification <- smpP <* A.takeTill (== ' ')
    pure MsgFlags {notification}

instance StrEncoding MsgFlags where
  strEncode = smpEncode
  {-# INLINE strEncode #-}
  strP = smpP
  {-# INLINE strP #-}

noMsgFlags :: MsgFlags
noMsgFlags = MsgFlags {notification = False}

-- * SMP command tags

data CommandTag (p :: Party) where
  NEW_ :: CommandTag Recipient
  SUB_ :: CommandTag Recipient
  KEY_ :: CommandTag Recipient
  NKEY_ :: CommandTag Recipient
  NDEL_ :: CommandTag Recipient
  GET_ :: CommandTag Recipient
  ACK_ :: CommandTag Recipient
  OFF_ :: CommandTag Recipient
  DEL_ :: CommandTag Recipient
  QUE_ :: CommandTag Recipient
  WRT_ :: CommandTag Recipient
  CLR_ :: CommandTag Recipient
  READ_ :: CommandTag Sender
  SKEY_ :: CommandTag Sender
  SEND_ :: CommandTag Sender
  PING_ :: CommandTag Sender
  PRXY_ :: CommandTag ProxiedClient
  PFWD_ :: CommandTag ProxiedClient
  RFWD_ :: CommandTag Sender
  NSUB_ :: CommandTag Notifier

data CmdTag = forall p. PartyI p => CT (SParty p) (CommandTag p)

deriving instance Show (CommandTag p)

deriving instance Show CmdTag

data BrokerMsgTag
  = IDS_
  | MSG_
  | NID_
  | NMSG_
  | PKEY_
  | RRES_
  | PRES_
  | END_
  | INFO_
  | DATA_
  | OK_
  | ERR_
  | PONG_
  deriving (Show)

class ProtocolMsgTag t where
  decodeTag :: ByteString -> Maybe t

messageTagP :: ProtocolMsgTag t => Parser t
messageTagP =
  maybe (fail "bad message") pure . decodeTag
    =<< (A.takeTill (== ' ') <* optional A.space)

instance PartyI p => Encoding (CommandTag p) where
  smpEncode = \case
    NEW_ -> "NEW"
    SUB_ -> "SUB"
    KEY_ -> "KEY"
    NKEY_ -> "NKEY"
    NDEL_ -> "NDEL"
    GET_ -> "GET"
    ACK_ -> "ACK"
    OFF_ -> "OFF"
    DEL_ -> "DEL"
    QUE_ -> "QUE"
    WRT_ -> "WRT"
    CLR_ -> "CLR"
    READ_ -> "READ"
    SKEY_ -> "SKEY"
    SEND_ -> "SEND"
    PING_ -> "PING"
    PRXY_ -> "PRXY"
    PFWD_ -> "PFWD"
    RFWD_ -> "RFWD"
    NSUB_ -> "NSUB"
  smpP = messageTagP

instance ProtocolMsgTag CmdTag where
  decodeTag = \case
    "NEW" -> Just $ CT SRecipient NEW_
    "SUB" -> Just $ CT SRecipient SUB_
    "KEY" -> Just $ CT SRecipient KEY_
    "NKEY" -> Just $ CT SRecipient NKEY_
    "NDEL" -> Just $ CT SRecipient NDEL_
    "GET" -> Just $ CT SRecipient GET_
    "ACK" -> Just $ CT SRecipient ACK_
    "OFF" -> Just $ CT SRecipient OFF_
    "DEL" -> Just $ CT SRecipient DEL_
    "QUE" -> Just $ CT SRecipient QUE_
    "WRT" -> Just $ CT SRecipient WRT_
    "CLR" -> Just $ CT SRecipient CLR_
    "READ" -> Just $ CT SSender READ_
    "SKEY" -> Just $ CT SSender SKEY_
    "SEND" -> Just $ CT SSender SEND_
    "PING" -> Just $ CT SSender PING_
    "PRXY" -> Just $ CT SProxiedClient PRXY_
    "PFWD" -> Just $ CT SProxiedClient PFWD_
    "RFWD" -> Just $ CT SSender RFWD_
    "NSUB" -> Just $ CT SNotifier NSUB_
    _ -> Nothing

instance Encoding CmdTag where
  smpEncode (CT _ t) = smpEncode t
  smpP = messageTagP

instance PartyI p => ProtocolMsgTag (CommandTag p) where
  decodeTag s = decodeTag s >>= (\(CT _ t) -> checkParty' t)

instance Encoding BrokerMsgTag where
  smpEncode = \case
    IDS_ -> "IDS"
    MSG_ -> "MSG"
    NID_ -> "NID"
    NMSG_ -> "NMSG"
    PKEY_ -> "PKEY"
    RRES_ -> "RRES"
    PRES_ -> "PRES"
    END_ -> "END"
    INFO_ -> "INFO"
    DATA_ -> "DATA"
    OK_ -> "OK"
    ERR_ -> "ERR"
    PONG_ -> "PONG"
  smpP = messageTagP

instance ProtocolMsgTag BrokerMsgTag where
  decodeTag = \case
    "IDS" -> Just IDS_
    "MSG" -> Just MSG_
    "NID" -> Just NID_
    "NMSG" -> Just NMSG_
    "PKEY" -> Just PKEY_
    "RRES" -> Just RRES_
    "PRES" -> Just PRES_
    "END" -> Just END_
    "INFO" -> Just INFO_
    "DATA" -> Just DATA_
    "OK" -> Just OK_
    "ERR" -> Just ERR_
    "PONG" -> Just PONG_
    _ -> Nothing

-- | SMP message body format
data ClientMsgEnvelope = ClientMsgEnvelope
  { cmHeader :: PubHeader,
    cmNonce :: C.CbNonce,
    cmEncBody :: ByteString
  }
  deriving (Show)

data PubHeader = PubHeader
  { phVersion :: VersionSMPC,
    phE2ePubDhKey :: Maybe C.PublicKeyX25519
  }
  deriving (Show)

instance Encoding PubHeader where
  smpEncode (PubHeader v k) = smpEncode (v, k)
  smpP = PubHeader <$> smpP <*> smpP

instance Encoding ClientMsgEnvelope where
  smpEncode ClientMsgEnvelope {cmHeader, cmNonce, cmEncBody} =
    smpEncode (cmHeader, cmNonce, Tail cmEncBody)
  smpP = do
    (cmHeader, cmNonce, Tail cmEncBody) <- smpP
    pure ClientMsgEnvelope {cmHeader, cmNonce, cmEncBody}

data ClientMessage = ClientMessage PrivHeader ByteString

data PrivHeader
  = PHConfirmation C.APublicAuthKey
  | PHEmpty
  deriving (Show)

instance Encoding PrivHeader where
  smpEncode = \case
    PHConfirmation k -> "K" <> smpEncode k
    PHEmpty -> "_"
  smpP =
    A.anyChar >>= \case
      'K' -> PHConfirmation <$> smpP
      '_' -> pure PHEmpty
      _ -> fail "invalid PrivHeader"

instance Encoding ClientMessage where
  smpEncode (ClientMessage h msg) = smpEncode h <> msg
  smpP = ClientMessage <$> smpP <*> A.takeByteString

type SMPServer = ProtocolServer 'PSMP

pattern SMPServer :: NonEmpty TransportHost -> ServiceName -> C.KeyHash -> ProtocolServer 'PSMP
pattern SMPServer host port keyHash = ProtocolServer SPSMP host port keyHash

{-# COMPLETE SMPServer #-}

type SMPServerWithAuth = ProtoServerWithAuth 'PSMP

type NtfServer = ProtocolServer 'PNTF

pattern NtfServer :: NonEmpty TransportHost -> ServiceName -> C.KeyHash -> ProtocolServer 'PNTF
pattern NtfServer host port keyHash = ProtocolServer SPNTF host port keyHash

{-# COMPLETE NtfServer #-}

type NtfServerWithAuth = ProtoServerWithAuth 'PNTF

type XFTPServer = ProtocolServer 'PXFTP

pattern XFTPServer :: NonEmpty TransportHost -> ServiceName -> C.KeyHash -> ProtocolServer 'PXFTP
pattern XFTPServer host port keyHash = ProtocolServer SPXFTP host port keyHash

{-# COMPLETE XFTPServer #-}

type XFTPServerWithAuth = ProtoServerWithAuth 'PXFTP

sameSrvAddr' :: ProtoServerWithAuth p -> ProtoServerWithAuth p -> Bool
sameSrvAddr' (ProtoServerWithAuth srv _) (ProtoServerWithAuth srv' _) = sameSrvAddr srv srv'
{-# INLINE sameSrvAddr' #-}

sameSrvAddr :: ProtocolServer p -> ProtocolServer p -> Bool
sameSrvAddr ProtocolServer {host, port} ProtocolServer {host = h', port = p'} = host == h' && port == p'
{-# INLINE sameSrvAddr #-}

data ProtocolType = PSMP | PNTF | PXFTP
  deriving (Eq, Ord, Show)

instance StrEncoding ProtocolType where
  strEncode = \case
    PSMP -> "smp"
    PNTF -> "ntf"
    PXFTP -> "xftp"
  strP =
    A.takeTill (\c -> c == ':' || c == ' ') >>= \case
      "smp" -> pure PSMP
      "ntf" -> pure PNTF
      "xftp" -> pure PXFTP
      _ -> fail "bad ProtocolType"

data SProtocolType (p :: ProtocolType) where
  SPSMP :: SProtocolType 'PSMP
  SPNTF :: SProtocolType 'PNTF
  SPXFTP :: SProtocolType 'PXFTP

deriving instance Eq (SProtocolType p)

deriving instance Ord (SProtocolType p)

deriving instance Show (SProtocolType p)

data AProtocolType = forall p. ProtocolTypeI p => AProtocolType (SProtocolType p)

instance Eq AProtocolType where
  AProtocolType p == AProtocolType p' = isJust $ testEquality p p'

deriving instance Show AProtocolType

instance TestEquality SProtocolType where
  testEquality SPSMP SPSMP = Just Refl
  testEquality SPNTF SPNTF = Just Refl
  testEquality SPXFTP SPXFTP = Just Refl
  testEquality _ _ = Nothing

protocolType :: SProtocolType p -> ProtocolType
protocolType = \case
  SPSMP -> PSMP
  SPNTF -> PNTF
  SPXFTP -> PXFTP

aProtocolType :: ProtocolType -> AProtocolType
aProtocolType = \case
  PSMP -> AProtocolType SPSMP
  PNTF -> AProtocolType SPNTF
  PXFTP -> AProtocolType SPXFTP

instance ProtocolTypeI p => StrEncoding (SProtocolType p) where
  strEncode = strEncode . protocolType
  strP = (\(AProtocolType p) -> checkProtocolType p) <$?> strP

instance StrEncoding AProtocolType where
  strEncode (AProtocolType p) = strEncode p
  strP = aProtocolType <$> strP

instance ProtocolTypeI p => ToJSON (SProtocolType p) where
  toEncoding = strToJEncoding
  toJSON = strToJSON

instance ProtocolTypeI p => FromJSON (SProtocolType p) where
  parseJSON = strParseJSON "SProtocolType"

instance ToJSON AProtocolType where
  toEncoding = strToJEncoding
  toJSON = strToJSON

instance FromJSON AProtocolType where
  parseJSON = strParseJSON "AProtocolType"

checkProtocolType :: forall t p p'. (ProtocolTypeI p, ProtocolTypeI p') => t p' -> Either String (t p)
checkProtocolType p = case testEquality (protocolTypeI @p) (protocolTypeI @p') of
  Just Refl -> Right p
  Nothing -> Left "bad ProtocolType"

class ProtocolTypeI (p :: ProtocolType) where
  protocolTypeI :: SProtocolType p

instance ProtocolTypeI 'PSMP where protocolTypeI = SPSMP

instance ProtocolTypeI 'PNTF where protocolTypeI = SPNTF

instance ProtocolTypeI 'PXFTP where protocolTypeI = SPXFTP

type family UserProtocol (p :: ProtocolType) :: Constraint where
  UserProtocol PSMP = ()
  UserProtocol PXFTP = ()
  UserProtocol a =
    (Int ~ Bool, TypeError (TE.Text "Servers for protocol " :<>: ShowType a :<>: TE.Text " cannot be configured by the users"))

userProtocol :: SProtocolType p -> Maybe (Dict (UserProtocol p))
userProtocol = \case
  SPSMP -> Just Dict
  SPXFTP -> Just Dict
  _ -> Nothing

-- | server location and transport key digest (hash).
data ProtocolServer p = ProtocolServer
  { scheme :: SProtocolType p,
    host :: NonEmpty TransportHost,
    port :: ServiceName,
    keyHash :: C.KeyHash
  }
  deriving (Eq, Ord, Show)

data AProtocolServer = forall p. ProtocolTypeI p => AProtocolServer (SProtocolType p) (ProtocolServer p)

instance ProtocolTypeI p => IsString (ProtocolServer p) where
  fromString = parseString strDecode

instance ProtocolTypeI p => Encoding (ProtocolServer p) where
  smpEncode ProtocolServer {host, port, keyHash} =
    smpEncode (host, port, keyHash)
  smpP = do
    (host, port, keyHash) <- smpP
    pure ProtocolServer {scheme = protocolTypeI @p, host, port, keyHash}

instance ProtocolTypeI p => StrEncoding (ProtocolServer p) where
  strEncode ProtocolServer {scheme, host, port, keyHash} =
    strEncodeServer scheme (strEncode host) port keyHash Nothing
  strP =
    serverStrP >>= \case
      (AProtocolServer _ srv, Nothing) -> either fail pure $ checkProtocolType srv
      _ -> fail "ProtocolServer with basic auth not allowed"

instance ProtocolTypeI p => ToJSON (ProtocolServer p) where
  toJSON = strToJSON
  toEncoding = strToJEncoding

instance ProtocolTypeI p => FromJSON (ProtocolServer p) where
  parseJSON = strParseJSON "ProtocolServer"

newtype BasicAuth = BasicAuth {unBasicAuth :: ByteString}
  deriving (Eq, Ord, Show)

instance IsString BasicAuth where fromString = BasicAuth . B.pack

instance Encoding BasicAuth where
  smpEncode (BasicAuth s) = smpEncode s
  smpP = basicAuth <$?> smpP

instance StrEncoding BasicAuth where
  strEncode (BasicAuth s) = s
  strP = basicAuth <$?> A.takeWhile1 (/= '@')

basicAuth :: ByteString -> Either String BasicAuth
basicAuth s
  | B.all valid s = Right $ BasicAuth s
  | otherwise = Left "invalid character in BasicAuth"
  where
    valid c = isPrint c && not (isSpace c) && c /= '@' && c /= ':' && c /= '/'

data ProtoServerWithAuth p = ProtoServerWithAuth {protoServer :: ProtocolServer p, serverBasicAuth :: Maybe BasicAuth}
  deriving (Eq, Ord, Show)

instance ProtocolTypeI p => IsString (ProtoServerWithAuth p) where
  fromString = parseString strDecode

data AProtoServerWithAuth = forall p. ProtocolTypeI p => AProtoServerWithAuth (SProtocolType p) (ProtoServerWithAuth p)

deriving instance Show AProtoServerWithAuth

instance ProtocolTypeI p => StrEncoding (ProtoServerWithAuth p) where
  strEncode (ProtoServerWithAuth ProtocolServer {scheme, host, port, keyHash} auth_) =
    strEncodeServer scheme (strEncode host) port keyHash auth_
  strP = (\(AProtoServerWithAuth _ srv) -> checkProtocolType srv) <$?> strP

instance StrEncoding AProtoServerWithAuth where
  strEncode (AProtoServerWithAuth _ srv) = strEncode srv
  strP =
    serverStrP >>= \(AProtocolServer p srv, auth) ->
      pure $ AProtoServerWithAuth p (ProtoServerWithAuth srv auth)

instance ProtocolTypeI p => ToJSON (ProtoServerWithAuth p) where
  toJSON = strToJSON
  toEncoding = strToJEncoding

instance ProtocolTypeI p => FromJSON (ProtoServerWithAuth p) where
  parseJSON = strParseJSON "ProtoServerWithAuth"

instance ToJSON AProtoServerWithAuth where
  toJSON = strToJSON
  toEncoding = strToJEncoding

instance FromJSON AProtoServerWithAuth where
  parseJSON = strParseJSON "AProtoServerWithAuth"

noAuthSrv :: ProtocolServer p -> ProtoServerWithAuth p
noAuthSrv srv = ProtoServerWithAuth srv Nothing

legacyEncodeServer :: ProtocolServer p -> ByteString
legacyEncodeServer ProtocolServer {host, port, keyHash} =
  smpEncode (L.head host, port, keyHash)

legacyServerP :: forall p. ProtocolTypeI p => Parser (ProtocolServer p)
legacyServerP = do
  (h, port, keyHash) <- smpP
  pure ProtocolServer {scheme = protocolTypeI @p, host = [h], port, keyHash}

legacyStrEncodeServer :: ProtocolTypeI p => ProtocolServer p -> ByteString
legacyStrEncodeServer ProtocolServer {scheme, host, port, keyHash} =
  strEncodeServer scheme (strEncode $ L.head host) port keyHash Nothing

strEncodeServer :: ProtocolTypeI p => SProtocolType p -> ByteString -> ServiceName -> C.KeyHash -> Maybe BasicAuth -> ByteString
strEncodeServer scheme host port keyHash auth_ =
  strEncode scheme <> "://" <> strEncode keyHash <> maybe "" ((":" <>) . strEncode) auth_ <> "@" <> host <> portStr
  where
    portStr = B.pack $ if null port then "" else ':' : port

serverStrP :: Parser (AProtocolServer, Maybe BasicAuth)
serverStrP = do
  scheme <- strP <* "://"
  keyHash <- strP
  auth_ <- optional $ A.char ':' *> strP
  TransportHosts host <- A.char '@' *> strP
  port <- portP <|> pure ""
  pure $ case scheme of
    AProtocolType s -> (AProtocolServer s $ ProtocolServer {scheme = s, host, port, keyHash}, auth_)
  where
    portP = show <$> (A.char ':' *> (A.decimal :: Parser Int))

-- | Transmission correlation ID.
newtype CorrId = CorrId {bs :: ByteString}
  deriving (Eq, Ord, Show)
  deriving newtype (Encoding)

instance IsString CorrId where
  fromString = CorrId . fromString
  {-# INLINE fromString #-}

instance StrEncoding CorrId where
  strEncode (CorrId cId) = strEncode cId
  strDecode s = CorrId <$> strDecode s
  strP = CorrId <$> strP

instance ToJSON CorrId where
  toJSON = strToJSON
  toEncoding = strToJEncoding

instance FromJSON CorrId where
  parseJSON = strParseJSON "CorrId"

-- | Queue IDs and keys
data QueueIdsKeys = QIK
  { rcvId :: RecipientId,
    sndId :: SenderId,
    rcvPublicDhKey :: RcvPublicDhKey,
    sndSecure :: SenderCanSecure
  }
  deriving (Eq, Show)

-- | Recipient's private key used by the recipient to authorize (v6: sign, v7: encrypt hash) SMP commands.
--
-- Only used by SMP agent, kept here so its definition is close to respective public key.
type RcvPrivateAuthKey = C.APrivateAuthKey

-- | Recipient's public key used by SMP server to verify authorization of SMP commands.
type RcvPublicAuthKey = C.APublicAuthKey

-- | Public key used for DH exchange to encrypt message bodies from server to recipient
type RcvPublicDhKey = C.PublicKeyX25519

-- | DH Secret used to encrypt message bodies from server to recipient
type RcvDhSecret = C.DhSecretX25519

-- | Sender's private key used by the recipient to authorize (v6: sign, v7: encrypt hash) SMP commands.
--
-- Only used by SMP agent, kept here so its definition is close to respective public key.
type SndPrivateAuthKey = C.APrivateAuthKey

-- | Sender's public key used by SMP server to verify authorization of SMP commands.
type SndPublicAuthKey = C.APublicAuthKey

-- | Private key used by push notifications server to authorize (sign or encrypt hash) NSUB command.
type NtfPrivateAuthKey = C.APrivateAuthKey

-- | Public key used by SMP server to verify authorization of NSUB command sent by push notifications server.
type NtfPublicAuthKey = C.APublicAuthKey

-- | Public key used for DH exchange to encrypt notification metadata from server to recipient
type RcvNtfPublicDhKey = C.PublicKeyX25519

-- | DH Secret used to encrypt notification metadata from server to recipient
type RcvNtfDhSecret = C.DhSecretX25519

-- | private key to authorize owner access to data blobs
type DataPrivateAuthKey = C.APrivateAuthKey

-- | public key to authorize owner access to data blobs
type DataPublicAuthKey = C.APublicAuthKey

-- | SMP message server ID.
type MsgId = ByteString

-- | SMP message body.
type MsgBody = ByteString

data DataBlob = DataBlob
  { dataNonce :: C.CbNonce,
    dataBody :: ByteString
  }
  deriving (Eq, Show)

instance Encoding DataBlob where
  smpEncode DataBlob {dataNonce, dataBody} = smpEncode (dataNonce, Tail dataBody)
  smpP = do
    (dataNonce, Tail dataBody) <- smpP
    pure DataBlob {dataNonce, dataBody}

instance StrEncoding DataBlob where
  strEncode DataBlob {dataNonce, dataBody} = strEncode (dataNonce, dataBody)
  strP = do
    (dataNonce, dataBody) <- strP
    pure DataBlob {dataNonce, dataBody}

type EncDataBlob = ByteString

data ProtocolErrorType = PECmdSyntax | PECmdUnknown | PESession | PEBlock

-- | Type for protocol errors.
data ErrorType
  = -- | incorrect block format, encoding or signature size
    BLOCK
  | -- | incorrect SMP session ID (TLS Finished message / tls-unique binding RFC5929)
    SESSION
  | -- | SMP command is unknown or has invalid syntax
    CMD {cmdErr :: CommandError}
  | -- | error from proxied relay
    PROXY {proxyErr :: ProxyError}
  | -- | command authorization error - bad signature or non-existing SMP queue
    AUTH
  | -- | encryption/decryption error in proxy protocol
    CRYPTO
  | -- | SMP queue capacity is exceeded on the server
    QUOTA
  | -- | ACK command is sent without message to be acknowledged
    NO_MSG
  | -- | sent message is too large (> maxMessageLength = 16088 bytes)
    LARGE_MSG
  | -- | relay public key is expired
    EXPIRED
  | -- | internal server error
    INTERNAL
  | -- | used internally, never returned by the server (to be removed)
    DUPLICATE_ -- not part of SMP protocol, used internally
  deriving (Eq, Read, Show)

instance StrEncoding ErrorType where
  strEncode = \case
    CMD e -> "CMD " <> bshow e
    PROXY e -> "PROXY " <> strEncode e
    e -> bshow e
  strP =
    "CMD " *> (CMD <$> parseRead1)
      <|> "PROXY " *> (PROXY <$> strP)
      <|> parseRead1

-- | SMP command error type.
data CommandError
  = -- | unknown command
    UNKNOWN
  | -- | error parsing command
    SYNTAX
  | -- | command is not allowed (SUB/GET cannot be used with the same queue in the same TCP connection)
    PROHIBITED
  | -- | transmission has no required credentials (signature or queue ID)
    NO_AUTH
  | -- | transmission has credentials that are not allowed for this command
    HAS_AUTH
  | -- | transmission has no required entity ID (e.g. SMP queue)
    NO_ENTITY
  deriving (Eq, Read, Show)

data ProxyError
  = -- | Correctly parsed SMP server ERR response.
    -- This error is forwarded to the agent client as AgentErrorType `ERR PROXY PROTOCOL err`.
    PROTOCOL {protocolErr :: ErrorType}
  | -- | destination server error
    BROKER {brokerErr :: BrokerErrorType}
  | -- | basic auth provided to proxy is invalid
    BASIC_AUTH
  | -- no destination server error
    NO_SESSION
  deriving (Eq, Read, Show)

-- | SMP server errors.
data BrokerErrorType
  = -- | invalid server response (failed to parse)
    RESPONSE {respErr :: String}
  | -- | unexpected response
    UNEXPECTED {respErr :: String}
  | -- | network error
    NETWORK
  | -- | no compatible server host (e.g. onion when public is required, or vice versa)
    HOST
  | -- | handshake or other transport error
    TRANSPORT {transportErr :: TransportError}
  | -- | command response timeout
    TIMEOUT
  deriving (Eq, Read, Show, Exception)

-- | SMP transmission parser.
transmissionP :: THandleParams v p -> Parser RawTransmission
transmissionP THandleParams {sessionId, implySessId} = do
  authenticator <- smpP
  authorized <- A.takeByteString
  either fail pure $ parseAll (trn authenticator authorized) authorized
  where
    trn authenticator authorized = do
      sessId <- if implySessId then pure "" else smpP
      let authorized' = if implySessId then smpEncode sessionId <> authorized else authorized
      corrId <- smpP
      entityId <- smpP
      command <- A.takeByteString
      pure RawTransmission {authenticator, authorized = authorized', sessId, corrId, entityId, command}

class (ProtocolEncoding v err msg, ProtocolEncoding v err (ProtoCommand msg), Show err, Show msg) => Protocol v err msg | msg -> v, msg -> err where
  type ProtoCommand msg = cmd | cmd -> msg
  type ProtoType msg = (sch :: ProtocolType) | sch -> msg
  protocolClientHandshake :: forall c. Transport c => c -> Maybe C.KeyPairX25519 -> C.KeyHash -> VersionRange v -> ExceptT TransportError IO (THandle v c 'TClient)
  protocolPing :: ProtoCommand msg
  protocolError :: msg -> Maybe err

type ProtoServer msg = ProtocolServer (ProtoType msg)

instance Protocol SMPVersion ErrorType BrokerMsg where
  type ProtoCommand BrokerMsg = Cmd
  type ProtoType BrokerMsg = 'PSMP
  protocolClientHandshake = smpClientHandshake
  protocolPing = Cmd SSender PING
  protocolError = \case
    ERR e -> Just e
    _ -> Nothing

class ProtocolMsgTag (Tag msg) => ProtocolEncoding v err msg | msg -> err, msg -> v where
  type Tag msg
  encodeProtocol :: Version v -> msg -> ByteString
  protocolP :: Version v -> Tag msg -> Parser msg
  fromProtocolError :: ProtocolErrorType -> err
  checkCredentials :: SignedRawTransmission -> msg -> Either err msg

instance PartyI p => ProtocolEncoding SMPVersion ErrorType (Command p) where
  type Tag (Command p) = CommandTag p
  encodeProtocol v = \case
    NEW rKey dhKey auth_ subMode sndSecure
      | v >= sndAuthKeySMPVersion -> new <> e (auth_, subMode, sndSecure)
      | v >= subModeSMPVersion -> new <> auth <> e subMode
      | v == basicAuthSMPVersion -> new <> auth
      | otherwise -> new
      where
        new = e (NEW_, ' ', rKey, dhKey)
        auth = maybe "" (e . ('A',)) auth_
    SUB -> e SUB_
    KEY k -> e (KEY_, ' ', k)
    NKEY k dhKey -> e (NKEY_, ' ', k, dhKey)
    NDEL -> e NDEL_
    GET -> e GET_
    ACK msgId -> e (ACK_, ' ', msgId)
    OFF -> e OFF_
    DEL -> e DEL_
    QUE -> e QUE_
    WRT k blob -> e (WRT_, ' ', k, blob)
    CLR -> e CLR_
    READ -> e READ_
    SKEY k -> e (SKEY_, ' ', k)
    SEND flags msg -> e (SEND_, ' ', flags, ' ', Tail msg)
    PING -> e PING_
    NSUB -> e NSUB_
    PRXY host auth_ -> e (PRXY_, ' ', host, auth_)
    PFWD fwdV pubKey (EncTransmission s) -> e (PFWD_, ' ', fwdV, pubKey, Tail s)
    RFWD (EncFwdTransmission s) -> e (RFWD_, ' ', Tail s)
    where
      e :: Encoding a => a -> ByteString
      e = smpEncode

  protocolP v tag = (\(Cmd _ c) -> checkParty c) <$?> protocolP v (CT (sParty @p) tag)

  fromProtocolError = fromProtocolError @SMPVersion @ErrorType @BrokerMsg
  {-# INLINE fromProtocolError #-}

  checkCredentials (auth, _, EntityId entId, _) cmd = case cmd of
    -- NEW must have signature but NOT queue ID
    NEW {}
      | isNothing auth -> Left $ CMD NO_AUTH
      | not (B.null entId) -> Left $ CMD HAS_AUTH
      | otherwise -> Right cmd
    -- SEND must have queue ID, signature is not always required
    SEND {}
      | B.null entId -> Left $ CMD NO_ENTITY
      | otherwise -> Right cmd
    SKEY _
      | isNothing auth || B.null entId -> Left $ CMD NO_AUTH
      | otherwise -> Right cmd
    READ -> entityNoAuthCmd
    PING -> noAuthCmd
    PRXY {} -> noAuthCmd
    PFWD {} -> entityNoAuthCmd
    RFWD _ -> noAuthCmd
    -- other client commands must have both signature and entity ID
    _
      | isNothing auth || B.null entId -> Left $ CMD NO_AUTH
      | otherwise -> Right cmd
    where
      -- command must not have entity ID (queue or session ID) or signature
      noAuthCmd :: Either ErrorType (Command p)
      noAuthCmd
        | isNothing auth && B.null entId = Right cmd
        | otherwise = Left $ CMD HAS_AUTH
      entityNoAuthCmd :: Either ErrorType (Command p)
      entityNoAuthCmd
        | B.null entId = Left $ CMD NO_ENTITY
        | isJust auth = Left $ CMD HAS_AUTH
        | otherwise = Right cmd

instance ProtocolEncoding SMPVersion ErrorType Cmd where
  type Tag Cmd = CmdTag
  encodeProtocol v (Cmd _ c) = encodeProtocol v c

  protocolP v = \case
    CT SRecipient tag ->
      Cmd SRecipient <$> case tag of
        NEW_
          | v >= sndAuthKeySMPVersion -> new <*> smpP <*> smpP <*> smpP
          | v >= subModeSMPVersion -> new <*> auth <*> smpP <*> pure False
          | v == basicAuthSMPVersion -> new <*> auth <*> pure SMSubscribe <*> pure False
          | otherwise -> new <*> pure Nothing <*> pure SMSubscribe <*> pure False
          where
            new = NEW <$> _smpP <*> smpP
            auth = optional (A.char 'A' *> smpP)
        SUB_ -> pure SUB
        KEY_ -> KEY <$> _smpP
        NKEY_ -> NKEY <$> _smpP <*> smpP
        NDEL_ -> pure NDEL
        GET_ -> pure GET
        ACK_ -> ACK <$> _smpP
        OFF_ -> pure OFF
        DEL_ -> pure DEL
        QUE_ -> pure QUE
        WRT_ -> WRT <$> _smpP <*> smpP
        CLR_ -> pure CLR
    CT SSender tag ->
      Cmd SSender <$> case tag of
        SKEY_ -> SKEY <$> _smpP
        SEND_ -> SEND <$> _smpP <*> (unTail <$> _smpP)
        READ_ -> pure READ
        PING_ -> pure PING
        RFWD_ -> RFWD <$> (EncFwdTransmission . unTail <$> _smpP)
    CT SProxiedClient tag ->
      Cmd SProxiedClient <$> case tag of
        PFWD_ -> PFWD <$> _smpP <*> smpP <*> (EncTransmission . unTail <$> smpP)
        PRXY_ -> PRXY <$> _smpP <*> smpP
    CT SNotifier NSUB_ -> pure $ Cmd SNotifier NSUB

  fromProtocolError = fromProtocolError @SMPVersion @ErrorType @BrokerMsg
  {-# INLINE fromProtocolError #-}

  checkCredentials t (Cmd p c) = Cmd p <$> checkCredentials t c

instance ProtocolEncoding SMPVersion ErrorType BrokerMsg where
  type Tag BrokerMsg = BrokerMsgTag
  encodeProtocol v = \case
    IDS (QIK rcvId sndId srvDh sndSecure)
      | v >= sndAuthKeySMPVersion -> ids <> e sndSecure
      | otherwise -> ids
      where
        ids = e (IDS_, ' ', rcvId, sndId, srvDh)
    MSG RcvMessage {msgId, msgBody = EncRcvMsgBody body} ->
      e (MSG_, ' ', msgId, Tail body)
    NID nId srvNtfDh -> e (NID_, ' ', nId, srvNtfDh)
    NMSG nmsgNonce encNMsgMeta -> e (NMSG_, ' ', nmsgNonce, encNMsgMeta)
    PKEY sid vr (cert, key) -> e (PKEY_, ' ', sid, vr, C.encodeCertChain cert, C.SignedObject key)
    RRES (EncFwdResponse encBlock) -> e (RRES_, ' ', Tail encBlock)
    PRES (EncResponse encBlock) -> e (PRES_, ' ', Tail encBlock)
    END -> e END_
    INFO info -> e (INFO_, ' ', info)
    DATA body -> e (DATA_, ' ', Tail body)
    OK -> e OK_
    ERR err -> e (ERR_, ' ', err)
    PONG -> e PONG_
    where
      e :: Encoding a => a -> ByteString
      e = smpEncode

  protocolP v = \case
    MSG_ -> do
      msgId <- _smpP
      MSG . RcvMessage msgId <$> bodyP
      where
        bodyP = EncRcvMsgBody . unTail <$> smpP
    IDS_
      | v >= sndAuthKeySMPVersion -> ids smpP
      | otherwise -> ids $ pure False
      where
        ids p = IDS <$> (QIK <$> _smpP <*> smpP <*> smpP <*> p)
    NID_ -> NID <$> _smpP <*> smpP
    NMSG_ -> NMSG <$> _smpP <*> smpP
    PKEY_ -> PKEY <$> _smpP <*> smpP <*> ((,) <$> C.certChainP <*> (C.getSignedExact <$> smpP))
    RRES_ -> RRES <$> (EncFwdResponse . unTail <$> _smpP)
    PRES_ -> PRES <$> (EncResponse . unTail <$> _smpP)
    END_ -> pure END
    INFO_ -> INFO <$> _smpP
    DATA_ -> DATA . unTail <$> _smpP
    OK_ -> pure OK
    ERR_ -> ERR <$> _smpP
    PONG_ -> pure PONG

  fromProtocolError = \case
    PECmdSyntax -> CMD SYNTAX
    PECmdUnknown -> CMD UNKNOWN
    PESession -> SESSION
    PEBlock -> BLOCK
  {-# INLINE fromProtocolError #-}

  checkCredentials (_, _, EntityId entId, _) cmd = case cmd of
    -- IDS response should not have queue ID
    IDS _ -> Right cmd
    -- ERR response does not always have queue ID
    ERR _ -> Right cmd
    -- PONG response must not have queue ID
    PONG -> noEntityMsg
    PKEY {} -> noEntityMsg
    RRES _ -> noEntityMsg
    -- other broker responses must have queue ID
    _
      | B.null entId -> Left $ CMD NO_ENTITY
      | otherwise -> Right cmd
    where
      noEntityMsg :: Either ErrorType BrokerMsg
      noEntityMsg
        | B.null entId = Right cmd
        | otherwise = Left $ CMD HAS_AUTH

-- | Parse SMP protocol commands and broker messages
parseProtocol :: forall v err msg. ProtocolEncoding v err msg => Version v -> ByteString -> Either err msg
parseProtocol v s =
  let (tag, params) = B.break (== ' ') s
   in case decodeTag tag of
        Just cmd -> parse (protocolP v cmd) (fromProtocolError @v @err @msg $ PECmdSyntax) params
        Nothing -> Left $ fromProtocolError @v @err @msg $ PECmdUnknown

checkParty :: forall t p p'. (PartyI p, PartyI p') => t p' -> Either String (t p)
checkParty c = case testEquality (sParty @p) (sParty @p') of
  Just Refl -> Right c
  Nothing -> Left "bad command party"

checkParty' :: forall t p p'. (PartyI p, PartyI p') => t p' -> Maybe (t p)
checkParty' = eitherToMaybe . checkParty

instance Encoding ErrorType where
  smpEncode = \case
    BLOCK -> "BLOCK"
    SESSION -> "SESSION"
    CMD err -> "CMD " <> smpEncode err
    PROXY err -> "PROXY " <> smpEncode err
    AUTH -> "AUTH"
    CRYPTO -> "CRYPTO"
    QUOTA -> "QUOTA"
    EXPIRED -> "EXPIRED"
    NO_MSG -> "NO_MSG"
    LARGE_MSG -> "LARGE_MSG"
    INTERNAL -> "INTERNAL"
    DUPLICATE_ -> "DUPLICATE_"

  smpP =
    A.takeTill (== ' ') >>= \case
      "BLOCK" -> pure BLOCK
      "SESSION" -> pure SESSION
      "CMD" -> CMD <$> _smpP
      "PROXY" -> PROXY <$> _smpP
      "AUTH" -> pure AUTH
      "CRYPTO" -> pure CRYPTO
      "QUOTA" -> pure QUOTA
      "EXPIRED" -> pure EXPIRED
      "NO_MSG" -> pure NO_MSG
      "LARGE_MSG" -> pure LARGE_MSG
      "INTERNAL" -> pure INTERNAL
      "DUPLICATE_" -> pure DUPLICATE_
      _ -> fail "bad ErrorType"

instance Encoding CommandError where
  smpEncode e = case e of
    UNKNOWN -> "UNKNOWN"
    SYNTAX -> "SYNTAX"
    PROHIBITED -> "PROHIBITED"
    NO_AUTH -> "NO_AUTH"
    HAS_AUTH -> "HAS_AUTH"
    NO_ENTITY -> "NO_ENTITY"
  smpP =
    A.takeTill (== ' ') >>= \case
      "UNKNOWN" -> pure UNKNOWN
      "SYNTAX" -> pure SYNTAX
      "PROHIBITED" -> pure PROHIBITED
      "NO_AUTH" -> pure NO_AUTH
      "HAS_AUTH" -> pure HAS_AUTH
      "NO_ENTITY" -> pure NO_ENTITY
      "NO_QUEUE" -> pure NO_ENTITY -- for backward compatibility
      _ -> fail "bad CommandError"

instance Encoding ProxyError where
  smpEncode = \case
    PROTOCOL e -> "PROTOCOL " <> smpEncode e
    BROKER e -> "BROKER " <> smpEncode e
    BASIC_AUTH -> "BASIC_AUTH"
    NO_SESSION -> "NO_SESSION"
  smpP =
    A.takeTill (== ' ') >>= \case
      "PROTOCOL" -> PROTOCOL <$> _smpP
      "BROKER" -> BROKER <$> _smpP
      "BASIC_AUTH" -> pure BASIC_AUTH
      "NO_SESSION" -> pure NO_SESSION
      _ -> fail "bad ProxyError"

instance StrEncoding ProxyError where
  strEncode = \case
    PROTOCOL e -> "PROTOCOL " <> strEncode e
    BROKER e -> "BROKER " <> strEncode e
    BASIC_AUTH -> "BASIC_AUTH"
    NO_SESSION -> "NO_SESSION"
  strP =
    A.takeTill (== ' ') >>= \case
      "PROTOCOL" -> PROTOCOL <$> _strP
      "BROKER" -> BROKER <$> _strP
      "BASIC_AUTH" -> pure BASIC_AUTH
      "NO_SESSION" -> pure NO_SESSION
      _ -> fail "bad ProxyError"

instance Encoding BrokerErrorType where
  smpEncode = \case
    RESPONSE e -> "RESPONSE " <> smpEncode e
    UNEXPECTED e -> "UNEXPECTED " <> smpEncode e
    TRANSPORT e -> "TRANSPORT " <> smpEncode e
    NETWORK -> "NETWORK"
    TIMEOUT -> "TIMEOUT"
    HOST -> "HOST"
  smpP =
    A.takeTill (== ' ') >>= \case
      "RESPONSE" -> RESPONSE <$> _smpP
      "UNEXPECTED" -> UNEXPECTED <$> _smpP
      "TRANSPORT" -> TRANSPORT <$> _smpP
      "NETWORK" -> pure NETWORK
      "TIMEOUT" -> pure TIMEOUT
      "HOST" -> pure HOST
      _ -> fail "bad BrokerErrorType"

instance StrEncoding BrokerErrorType where
  strEncode = \case
    RESPONSE e -> "RESPONSE " <> encodeUtf8 (T.pack e)
    UNEXPECTED e -> "UNEXPECTED " <> encodeUtf8 (T.pack e)
    TRANSPORT e -> "TRANSPORT " <> smpEncode e
    NETWORK -> "NETWORK"
    TIMEOUT -> "TIMEOUT"
    HOST -> "HOST"
  strP =
    A.takeTill (== ' ') >>= \case
      "RESPONSE" -> RESPONSE <$> _textP
      "UNEXPECTED" -> UNEXPECTED <$> _textP
      "TRANSPORT" -> TRANSPORT <$> _smpP
      "NETWORK" -> pure NETWORK
      "TIMEOUT" -> pure TIMEOUT
      "HOST" -> pure HOST
      _ -> fail "bad BrokerErrorType"
    where
      _textP = A.space *> (T.unpack . safeDecodeUtf8 <$> A.takeByteString)

-- | Send signed SMP transmission to TCP transport.
tPut :: Transport c => THandle v c p -> NonEmpty (Either TransportError SentRawTransmission) -> IO [Either TransportError ()]
tPut th@THandle {params} = fmap concat . mapM tPutBatch . batchTransmissions (batch params) (blockSize params)
  where
    tPutBatch :: TransportBatch () -> IO [Either TransportError ()]
    tPutBatch = \case
      TBError e _ -> [Left e] <$ putStrLn "tPut error: large message"
      TBTransmissions s n _ -> replicate n <$> tPutLog th s
      TBTransmission s _ -> (: []) <$> tPutLog th s

tPutLog :: Transport c => THandle v c p -> ByteString -> IO (Either TransportError ())
tPutLog th s = do
  r <- tPutBlock th s
  case r of
    Left e -> putStrLn ("tPut error: " <> show e)
    _ -> pure ()
  pure r

-- ByteString in TBTransmissions includes byte with transmissions count
data TransportBatch r = TBTransmissions ByteString Int [r] | TBTransmission ByteString r | TBError TransportError r

batchTransmissions :: Bool -> Int -> NonEmpty (Either TransportError SentRawTransmission) -> [TransportBatch ()]
batchTransmissions batch bSize = batchTransmissions' batch bSize . L.map (,())

-- | encodes and batches transmissions into blocks
batchTransmissions' :: forall r. Bool -> Int -> NonEmpty (Either TransportError SentRawTransmission, r) -> [TransportBatch r]
batchTransmissions' batch bSize ts
  | batch = batchTransmissions_ bSize $ L.map (first $ fmap tEncodeForBatch) ts
  | otherwise = map mkBatch1 $ L.toList ts
  where
    mkBatch1 :: (Either TransportError SentRawTransmission, r) -> TransportBatch r
    mkBatch1 (t_, r) = case t_ of
      Left e -> TBError e r
      Right t
        -- 2 bytes are reserved for pad size
        | B.length s <= bSize - 2 -> TBTransmission s r
        | otherwise -> TBError TELargeMsg r
        where
          s = tEncode t

-- | Pack encoded transmissions into batches
batchTransmissions_ :: Int -> NonEmpty (Either TransportError ByteString, r) -> [TransportBatch r]
batchTransmissions_ bSize = addBatch . foldr addTransmission ([], 0, 0, [], [])
  where
    -- 3 = 2 bytes reserved for pad size + 1 for transmission count
    bSize' = bSize - 3
    addTransmission :: (Either TransportError ByteString, r) -> ([TransportBatch r], Int, Int, [ByteString], [r]) -> ([TransportBatch r], Int, Int, [ByteString], [r])
    addTransmission (t_, r) acc@(bs, !len, !n, ss, rs) = case t_ of
      Left e -> (TBError e r : addBatch acc, 0, 0, [], [])
      Right s
        | len' <= bSize' && n < 255 -> (bs, len', 1 + n, s : ss, r : rs)
        | sLen <= bSize' -> (addBatch acc, sLen, 1, [s], [r])
        | otherwise -> (TBError TELargeMsg r : addBatch acc, 0, 0, [], [])
        where
          sLen = B.length s
          len' = len + sLen
    addBatch :: ([TransportBatch r], Int, Int, [ByteString], [r]) -> [TransportBatch r]
    addBatch (bs, _len, n, ss, rs) = if n == 0 then bs else TBTransmissions b n rs : bs
      where
        b = B.concat $ B.singleton (lenEncode n) : ss

tEncode :: SentRawTransmission -> ByteString
tEncode (auth, t) = smpEncode (tAuthBytes auth) <> t
{-# INLINE tEncode #-}

tEncodeForBatch :: SentRawTransmission -> ByteString
tEncodeForBatch = smpEncode . Large . tEncode
{-# INLINE tEncodeForBatch #-}

tEncodeBatch1 :: SentRawTransmission -> ByteString
tEncodeBatch1 t = lenEncode 1 `B.cons` tEncodeForBatch t
{-# INLINE tEncodeBatch1 #-}

-- tForAuth is lazy to avoid computing it when there is no key to sign
data TransmissionForAuth = TransmissionForAuth {tForAuth :: ~ByteString, tToSend :: ByteString}

encodeTransmissionForAuth :: ProtocolEncoding v e c => THandleParams v p -> Transmission c -> TransmissionForAuth
encodeTransmissionForAuth THandleParams {thVersion = v, sessionId, implySessId} t =
  TransmissionForAuth {tForAuth, tToSend = if implySessId then t' else tForAuth}
  where
    tForAuth = smpEncode sessionId <> t'
    t' = encodeTransmission_ v t
{-# INLINE encodeTransmissionForAuth #-}

encodeTransmission :: ProtocolEncoding v e c => THandleParams v p -> Transmission c -> ByteString
encodeTransmission THandleParams {thVersion = v, sessionId, implySessId} t =
  if implySessId then t' else smpEncode sessionId <> t'
  where
    t' = encodeTransmission_ v t
{-# INLINE encodeTransmission #-}

encodeTransmission_ :: ProtocolEncoding v e c => Version v -> Transmission c -> ByteString
encodeTransmission_ v (CorrId corrId, queueId, command) =
  smpEncode (corrId, queueId) <> encodeProtocol v command
{-# INLINE encodeTransmission_ #-}

-- | Receive and parse transmission from the TCP transport (ignoring any trailing padding).
tGetParse :: Transport c => THandle v c p -> IO (NonEmpty (Either TransportError RawTransmission))
tGetParse th@THandle {params} = eitherList (tParse params) <$> tGetBlock th
{-# INLINE tGetParse #-}

tParse :: THandleParams v p -> ByteString -> NonEmpty (Either TransportError RawTransmission)
tParse thParams@THandleParams {batch} s
  | batch = eitherList (L.map (\(Large t) -> tParse1 t)) ts
  | otherwise = [tParse1 s]
  where
    tParse1 = parse (transmissionP thParams) TEBadBlock
    ts = parse smpP TEBadBlock s

eitherList :: (a -> NonEmpty (Either e b)) -> Either e a -> NonEmpty (Either e b)
eitherList = either (\e -> [Left e])

-- | Receive client and server transmissions (determined by `cmd` type).
tGet :: forall v err cmd c p. (ProtocolEncoding v err cmd, Transport c) => THandle v c p -> IO (NonEmpty (SignedTransmission err cmd))
tGet th@THandle {params} = L.map (tDecodeParseValidate params) <$> tGetParse th

tDecodeParseValidate :: forall v p err cmd. ProtocolEncoding v err cmd => THandleParams v p -> Either TransportError RawTransmission -> SignedTransmission err cmd
tDecodeParseValidate THandleParams {sessionId, thVersion = v, implySessId} = \case
  Right RawTransmission {authenticator, authorized, sessId, corrId, entityId, command}
    | implySessId || sessId == sessionId ->
        let decodedTransmission = (,corrId,entityId,command) <$> decodeTAuthBytes authenticator
         in either (const $ tError corrId) (tParseValidate authorized) decodedTransmission
    | otherwise -> (Nothing, "", (corrId, NoEntity, Left $ fromProtocolError @v @err @cmd PESession))
  Left _ -> tError ""
  where
    tError :: CorrId -> SignedTransmission err cmd
    tError corrId = (Nothing, "", (corrId, NoEntity, Left $ fromProtocolError @v @err @cmd PEBlock))

    tParseValidate :: ByteString -> SignedRawTransmission -> SignedTransmission err cmd
    tParseValidate signed t@(sig, corrId, entityId, command) =
      let cmd = parseProtocol @v @err @cmd v command >>= checkCredentials t
       in (sig, signed, (corrId, entityId, cmd))

$(J.deriveJSON defaultJSON ''MsgFlags)

$(J.deriveJSON (sumTypeJSON id) ''CommandError)

$(J.deriveJSON (sumTypeJSON id) ''BrokerErrorType)

-- run deriveJSON in one TH splice to allow mutual instance
$(concat <$> mapM @[] (J.deriveJSON (sumTypeJSON id)) [''ProxyError, ''ErrorType])<|MERGE_RESOLUTION|>--- conflicted
+++ resolved
@@ -382,11 +382,8 @@
 -- | SMP queue ID on the server.
 type QueueId = EntityId
 
-<<<<<<< HEAD
 type BlobId = EntityId
 
-type EntityId = ByteString
-=======
 -- this type is used for server entities only
 newtype EntityId = EntityId {unEntityId :: ByteString}
   deriving (Eq, Ord, Show)
@@ -394,7 +391,6 @@
 
 pattern NoEntity :: EntityId
 pattern NoEntity = EntityId ""
->>>>>>> a9e8d025
 
 -- | Parameterized type for SMP protocol commands from all clients.
 data Command (p :: Party) where

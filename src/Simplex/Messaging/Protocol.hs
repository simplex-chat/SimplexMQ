{-# LANGUAGE AllowAmbiguousTypes #-}
{-# LANGUAGE BangPatterns #-}
{-# LANGUAGE DataKinds #-}
{-# LANGUAGE DeriveAnyClass #-}
{-# LANGUAGE DuplicateRecordFields #-}
{-# LANGUAGE FlexibleContexts #-}
{-# LANGUAGE FlexibleInstances #-}
{-# LANGUAGE FunctionalDependencies #-}
{-# LANGUAGE GADTs #-}
{-# LANGUAGE LambdaCase #-}
{-# LANGUAGE NamedFieldPuns #-}
{-# LANGUAGE OverloadedLists #-}
{-# LANGUAGE OverloadedStrings #-}
{-# LANGUAGE PatternSynonyms #-}
{-# LANGUAGE PolyKinds #-}
{-# LANGUAGE RankNTypes #-}
{-# LANGUAGE ScopedTypeVariables #-}
{-# LANGUAGE StandaloneDeriving #-}
{-# LANGUAGE StrictData #-}
{-# LANGUAGE TemplateHaskell #-}
{-# LANGUAGE TupleSections #-}
{-# LANGUAGE TypeApplications #-}
{-# LANGUAGE TypeFamilyDependencies #-}
{-# LANGUAGE TypeOperators #-}
{-# LANGUAGE UndecidableInstances #-}
{-# HLINT ignore "Use newtype instead of data" #-}
{-# OPTIONS_GHC -Wno-unrecognised-pragmas #-}
{-# OPTIONS_GHC -fno-warn-unticked-promoted-constructors #-}

-- |
-- Module      : Simplex.Messaging.ProtocolEncoding
-- Copyright   : (c) simplex.chat
-- License     : AGPL-3
--
-- Maintainer  : chat@simplex.chat
-- Stability   : experimental
-- Portability : non-portable
--
-- Types, parsers, serializers and functions to send and receive SMP protocol commands and responses.
--
-- See https://github.com/simplex-chat/simplexmq/blob/master/protocol/simplex-messaging.md
module Simplex.Messaging.Protocol
  ( -- * SMP protocol parameters
    supportedSMPClientVRange,
    maxMessageLength,
    paddedProxiedTLength,
    e2eEncConfirmationLength,
    e2eEncMessageLength,

    -- * SMP protocol types
    SMPClientVersion,
    VersionSMPC,
    VersionRangeSMPC,
    pattern VersionSMPC,
    ProtocolEncoding (..),
    Command (..),
    SubscriptionMode (..),
    SenderCanSecure,
    Party (..),
    Cmd (..),
    DirectParty,
    BrokerMsg (..),
    SParty (..),
    PartyI (..),
    QueueIdsKeys (..),
    ProtocolErrorType (..),
    ErrorType (..),
    CommandError (..),
    ProxyError (..),
    BrokerErrorType (..),
    Transmission,
    TransmissionAuth (..),
    SignedTransmission,
    SentRawTransmission,
    SignedRawTransmission,
    ClientMsgEnvelope (..),
    PubHeader (..),
    ClientMessage (..),
    PrivHeader (..),
    Protocol (..),
    ProtocolType (..),
    SProtocolType (..),
    AProtocolType (..),
    ProtocolTypeI (..),
    UserProtocol,
    ProtocolServer (..),
    ProtoServer,
    SMPServer,
    pattern SMPServer,
    SMPServerWithAuth,
    NtfServer,
    pattern NtfServer,
    NtfServerWithAuth,
    XFTPServer,
    pattern XFTPServer,
    XFTPServerWithAuth,
    ProtoServerWithAuth (..),
    AProtoServerWithAuth (..),
    BasicAuth (..),
    SrvLoc (..),
    CorrId (..),
    EntityId,
    QueueId,
    BlobId,
    RecipientId,
    SenderId,
    NotifierId,
    RcvPrivateAuthKey,
    RcvPublicAuthKey,
    RcvPublicDhKey,
    RcvDhSecret,
    SndPrivateAuthKey,
    SndPublicAuthKey,
    NtfPrivateAuthKey,
    NtfPublicAuthKey,
    RcvNtfPublicDhKey,
    RcvNtfDhSecret,
    DataPublicAuthKey,
    Message (..),
    RcvMessage (..),
    MsgId,
    MsgBody,
    MaxMessageLen,
    MaxRcvMessageLen,
    EncRcvMsgBody (..),
    RcvMsgBody (..),
    ClientRcvMsgBody (..),
    EncNMsgMeta,
    SMPMsgMeta (..),
    NMsgMeta (..),
    EncFwdResponse (..),
    EncFwdTransmission (..),
    EncResponse (..),
    EncTransmission (..),
    FwdResponse (..),
    FwdTransmission (..),
    MsgFlags (..),
    initialSMPClientVersion,
    currentSMPClientVersion,
    userProtocol,
    rcvMessageMeta,
    noMsgFlags,
    messageId,
    messageTs,

    -- * Parse and serialize
    ProtocolMsgTag (..),
    messageTagP,
    TransmissionForAuth (..),
    encodeTransmissionForAuth,
    encodeTransmission,
    transmissionP,
    _smpP,
    encodeRcvMsgBody,
    clientRcvMsgBodyP,
    legacyEncodeServer,
    legacyServerP,
    legacyStrEncodeServer,
    srvHostnamesSMPClientVersion,
    sndAuthKeySMPClientVersion,
    sameSrvAddr,
    sameSrvAddr',
    noAuthSrv,
    toMsgInfo,

    -- * TCP transport functions
    TransportBatch (..),
    tPut,
    tPutLog,
    tGet,
    tParse,
    tDecodeParseValidate,
    tEncode,
    tEncodeBatch1,
    batchTransmissions,
    batchTransmissions',
    batchTransmissions_,

    -- * exports for tests
    CommandTag (..),
    BrokerMsgTag (..),
  )
where

import Control.Applicative (optional, (<|>))
import Control.Exception (Exception)
import Control.Monad
import Control.Monad.Except
import Data.Aeson (FromJSON (..), ToJSON (..))
import qualified Data.Aeson.TH as J
import Data.Attoparsec.ByteString.Char8 (Parser, (<?>))
import qualified Data.Attoparsec.ByteString.Char8 as A
import Data.Bifunctor (first)
import qualified Data.ByteString.Base64 as B64
import Data.ByteString.Char8 (ByteString)
import qualified Data.ByteString.Char8 as B
import Data.Char (isPrint, isSpace)
import Data.Constraint (Dict (..))
import Data.Functor (($>))
import Data.Kind
import Data.List.NonEmpty (NonEmpty (..))
import qualified Data.List.NonEmpty as L
import Data.Maybe (isJust, isNothing)
import Data.String
import qualified Data.Text as T
import Data.Text.Encoding (decodeLatin1, encodeUtf8)
import Data.Time.Clock.System (SystemTime (..), systemToUTCTime)
import Data.Type.Equality
import Data.Word (Word16)
import qualified Data.X509 as X
import GHC.TypeLits (ErrorMessage (..), TypeError, type (+))
import qualified GHC.TypeLits as TE
import qualified GHC.TypeLits as Type
import Network.Socket (ServiceName)
import qualified Simplex.Messaging.Crypto as C
import Simplex.Messaging.Encoding
import Simplex.Messaging.Encoding.String
import Simplex.Messaging.Parsers
import Simplex.Messaging.Server.QueueStore.QueueInfo
import Simplex.Messaging.ServiceScheme
import Simplex.Messaging.Transport
import Simplex.Messaging.Transport.Client (TransportHost, TransportHosts (..))
import Simplex.Messaging.Util (bshow, eitherToMaybe, safeDecodeUtf8, (<$?>))
import Simplex.Messaging.Version
import Simplex.Messaging.Version.Internal

-- SMP client protocol version history:
-- 1 - binary protocol encoding (1/1/2022)
-- 2 - multiple server hostnames and versioned queue addresses (8/12/2022)

data SMPClientVersion

instance VersionScope SMPClientVersion

type VersionSMPC = Version SMPClientVersion

type VersionRangeSMPC = VersionRange SMPClientVersion

pattern VersionSMPC :: Word16 -> VersionSMPC
pattern VersionSMPC v = Version v

initialSMPClientVersion :: VersionSMPC
initialSMPClientVersion = VersionSMPC 1

srvHostnamesSMPClientVersion :: VersionSMPC
srvHostnamesSMPClientVersion = VersionSMPC 2

sndAuthKeySMPClientVersion :: VersionSMPC
sndAuthKeySMPClientVersion = VersionSMPC 3

currentSMPClientVersion :: VersionSMPC
currentSMPClientVersion = VersionSMPC 3

supportedSMPClientVRange :: VersionRangeSMPC
supportedSMPClientVRange = mkVersionRange initialSMPClientVersion currentSMPClientVersion

-- TODO v6.0 remove dependency on version
maxMessageLength :: VersionSMP -> Int
maxMessageLength v
  | v >= sendingProxySMPVersion = 16064 -- max 16067
  | otherwise = 16088 -- 16064 - always use this size to determine allowed ranges

paddedProxiedTLength :: Int
paddedProxiedTLength = 16242 -- 16241 .. 16243

-- TODO v6.0 change to 16064
type MaxMessageLen = 16088

-- 16 extra bytes: 8 for timestamp and 8 for flags (7 flags and the space, only 1 flag is currently used)
type MaxRcvMessageLen = MaxMessageLen + 16 -- 16104, the padded size is 16106

-- it is shorter to allow per-queue e2e encryption DH key in the "public" header
e2eEncConfirmationLength :: Int
e2eEncConfirmationLength = 15920 -- 15881 .. 15976

e2eEncMessageLength :: Int
e2eEncMessageLength = 16016 -- 16004 .. 16021

-- | SMP protocol clients
data Party = Recipient | Sender | Notifier | ProxiedClient
  deriving (Show)

-- | Singleton types for SMP protocol clients
data SParty :: Party -> Type where
  SRecipient :: SParty Recipient
  SSender :: SParty Sender
  SNotifier :: SParty Notifier
  SProxiedClient :: SParty ProxiedClient

instance TestEquality SParty where
  testEquality SRecipient SRecipient = Just Refl
  testEquality SSender SSender = Just Refl
  testEquality SNotifier SNotifier = Just Refl
  testEquality SProxiedClient SProxiedClient = Just Refl
  testEquality _ _ = Nothing

deriving instance Show (SParty p)

class PartyI (p :: Party) where sParty :: SParty p

instance PartyI Recipient where sParty = SRecipient

instance PartyI Sender where sParty = SSender

instance PartyI Notifier where sParty = SNotifier

instance PartyI ProxiedClient where sParty = SProxiedClient

type family DirectParty (p :: Party) :: Constraint where
  DirectParty Recipient = ()
  DirectParty Sender = ()
  DirectParty Notifier = ()
  DirectParty p =
    (Int ~ Bool, TypeError (Type.Text "Party " :<>: ShowType p :<>: Type.Text " is not direct"))

-- | Type for client command of any participant.
data Cmd = forall p. PartyI p => Cmd (SParty p) (Command p)

deriving instance Show Cmd

-- | Parsed SMP transmission without signature, size and session ID.
type Transmission c = (CorrId, EntityId, c)

-- | signed parsed transmission, with original raw bytes and parsing error.
type SignedTransmission e c = (Maybe TransmissionAuth, Signed, Transmission (Either e c))

type Signed = ByteString

-- | unparsed SMP transmission with signature.
data RawTransmission = RawTransmission
  { authenticator :: ByteString, -- signature or encrypted transmission hash
    authorized :: ByteString, -- authorized transmission
    sessId :: SessionId,
    corrId :: ByteString,
    entityId :: ByteString,
    command :: ByteString
  }
  deriving (Show)

data TransmissionAuth
  = TASignature C.ASignature
  | TAAuthenticator C.CbAuthenticator
  deriving (Show)

-- this encoding is backwards compatible with v6 that used Maybe C.ASignature instead of TAuthorization
tAuthBytes :: Maybe TransmissionAuth -> ByteString
tAuthBytes = \case
  Nothing -> ""
  Just (TASignature s) -> C.signatureBytes s
  Just (TAAuthenticator (C.CbAuthenticator s)) -> s

decodeTAuthBytes :: ByteString -> Either String (Maybe TransmissionAuth)
decodeTAuthBytes s
  | B.null s = Right Nothing
  | B.length s == C.cbAuthenticatorSize = Right . Just . TAAuthenticator $ C.CbAuthenticator s
  | otherwise = Just . TASignature <$> C.decodeSignature s

instance IsString (Maybe TransmissionAuth) where
  fromString = parseString $ B64.decode >=> C.decodeSignature >=> pure . fmap TASignature

-- | unparsed sent SMP transmission with signature, without session ID.
type SignedRawTransmission = (Maybe TransmissionAuth, SessionId, ByteString, ByteString)

-- | unparsed sent SMP transmission with signature.
type SentRawTransmission = (Maybe TransmissionAuth, ByteString)

-- | SMP queue ID for the recipient.
type RecipientId = QueueId

-- | SMP queue ID for the sender.
type SenderId = QueueId

-- | SMP queue ID for notifications.
type NotifierId = QueueId

-- | SMP queue ID on the server.
type QueueId = EntityId

type BlobId = EntityId

type EntityId = ByteString

-- | Parameterized type for SMP protocol commands from all clients.
data Command (p :: Party) where
  -- SMP recipient commands
  -- RcvPublicAuthKey is the key used for command authorization:
  -- v6 of SMP servers only support signature algorithm for command authorization.
  -- v7 of SMP servers additionally support additional layer of authenticated encryption.
  -- RcvPublicAuthKey is defined as C.APublicKey - it can be either signature or DH public keys.
  NEW :: RcvPublicAuthKey -> RcvPublicDhKey -> Maybe BasicAuth -> SubscriptionMode -> SenderCanSecure -> Command Recipient
  SUB :: Command Recipient
  KEY :: SndPublicAuthKey -> Command Recipient
  NKEY :: NtfPublicAuthKey -> RcvNtfPublicDhKey -> Command Recipient
  NDEL :: Command Recipient
  GET :: Command Recipient
  -- ACK v1 has to be supported for encoding/decoding
  -- ACK :: Command Recipient
  ACK :: MsgId -> Command Recipient
  OFF :: Command Recipient
  DEL :: Command Recipient
  QUE :: Command Recipient
  -- Data storage commands
  WRT :: DataPublicAuthKey -> DataBody -> Command Recipient
  CLR :: Command Recipient
  READ :: Command Sender
  -- SMP sender commands
  SKEY :: SndPublicAuthKey -> Command Sender
  -- SEND v1 has to be supported for encoding/decoding
  -- SEND :: MsgBody -> Command Sender
  SEND :: MsgFlags -> MsgBody -> Command Sender
  PING :: Command Sender
  -- SMP notification subscriber commands
  NSUB :: Command Notifier
  -- Proxy commands
  PRXY :: SMPServer -> Maybe BasicAuth -> Command ProxiedClient -- request a relay server connection by URI
  -- Transmission to proxy:
  -- - entity ID: ID of the session with relay returned in PKEY (response to PRXY)
  -- - corrId: also used as a nonce to encrypt transmission to relay, corrId + 1 - from relay
  -- - key (1st param in the command) is used to agree DH secret for this particular transmission and its response
  -- Encrypted transmission should include session ID (tlsunique) from proxy-relay connection.
  PFWD :: VersionSMP -> C.PublicKeyX25519 -> EncTransmission -> Command ProxiedClient -- use CorrId as CbNonce, client to proxy
  -- Transmission forwarded to relay:
  -- - entity ID: empty
  -- - corrId: unique correlation ID between proxy and relay, also used as a nonce to encrypt forwarded transmission
  RFWD :: EncFwdTransmission -> Command Sender -- use CorrId as CbNonce, proxy to relay

deriving instance Show (Command p)

data SubscriptionMode = SMSubscribe | SMOnlyCreate
  deriving (Eq, Show)

instance StrEncoding SubscriptionMode where
  strEncode = \case
    SMSubscribe -> "subscribe"
    SMOnlyCreate -> "only-create"
  strP =
    (A.string "subscribe" $> SMSubscribe)
      <|> (A.string "only-create" $> SMOnlyCreate)
        <?> "SubscriptionMode"

instance Encoding SubscriptionMode where
  smpEncode = \case
    SMSubscribe -> "S"
    SMOnlyCreate -> "C"
  smpP =
    A.anyChar >>= \case
      'S' -> pure SMSubscribe
      'C' -> pure SMOnlyCreate
      _ -> fail "bad SubscriptionMode"

type SenderCanSecure = Bool

newtype EncTransmission = EncTransmission ByteString
  deriving (Show)

data FwdTransmission = FwdTransmission
  { fwdCorrId :: CorrId,
    fwdVersion :: VersionSMP,
    fwdKey :: C.PublicKeyX25519,
    fwdTransmission :: EncTransmission
  }

instance Encoding FwdTransmission where
  smpEncode FwdTransmission {fwdCorrId = CorrId corrId, fwdVersion, fwdKey, fwdTransmission = EncTransmission t} =
    smpEncode (corrId, fwdVersion, fwdKey, Tail t)
  smpP = do
    (corrId, fwdVersion, fwdKey, Tail t) <- smpP
    pure FwdTransmission {fwdCorrId = CorrId corrId, fwdVersion, fwdKey, fwdTransmission = EncTransmission t}

newtype EncFwdTransmission = EncFwdTransmission ByteString
  deriving (Show)

data BrokerMsg where
  -- SMP broker messages (responses, client messages, notifications)
  IDS :: QueueIdsKeys -> BrokerMsg
  -- MSG v1/2 has to be supported for encoding/decoding
  -- v1: MSG :: MsgId -> SystemTime -> MsgBody -> BrokerMsg
  -- v2: MsgId -> SystemTime -> MsgFlags -> MsgBody -> BrokerMsg
  MSG :: RcvMessage -> BrokerMsg
  NID :: NotifierId -> RcvNtfPublicDhKey -> BrokerMsg
  NMSG :: C.CbNonce -> EncNMsgMeta -> BrokerMsg
  -- Should include certificate chain
  PKEY :: SessionId -> VersionRangeSMP -> (X.CertificateChain, X.SignedExact X.PubKey) -> BrokerMsg -- TLS-signed server key for proxy shared secret and initial sender key
  RRES :: EncFwdResponse -> BrokerMsg -- relay to proxy
  PRES :: EncResponse -> BrokerMsg -- proxy to client
  END :: BrokerMsg
  INFO :: QueueInfo -> BrokerMsg
  DATA :: EncryptedDataBody -> BrokerMsg
  OK :: BrokerMsg
  ERR :: ErrorType -> BrokerMsg
  PONG :: BrokerMsg
  deriving (Eq, Show)

data RcvMessage = RcvMessage
  { msgId :: MsgId,
    msgBody :: EncRcvMsgBody -- e2e encrypted, with extra encryption for recipient
  }
  deriving (Eq, Show)

newtype EncFwdResponse = EncFwdResponse ByteString
  deriving (Eq, Show)

data FwdResponse = FwdResponse
  { fwdCorrId :: CorrId,
    fwdResponse :: EncResponse
  }

instance Encoding FwdResponse where
  smpEncode FwdResponse {fwdCorrId = CorrId corrId, fwdResponse = EncResponse t} =
    smpEncode (corrId, Tail t)
  smpP = do
    (corrId, Tail t) <- smpP
    pure FwdResponse {fwdCorrId = CorrId corrId, fwdResponse = EncResponse t}

newtype EncResponse = EncResponse ByteString
  deriving (Eq, Show)

-- | received message without server/recipient encryption
data Message
  = Message
      { msgId :: MsgId,
        msgTs :: SystemTime,
        msgFlags :: MsgFlags,
        msgBody :: C.MaxLenBS MaxMessageLen
      }
  | MessageQuota
      { msgId :: MsgId,
        msgTs :: SystemTime
      }

toMsgInfo :: Message -> MsgInfo
toMsgInfo = \case
  Message {msgId, msgTs} -> msgInfo msgId msgTs MTMessage
  MessageQuota {msgId, msgTs} -> msgInfo msgId msgTs MTQuota
  where
    msgInfo msgId msgTs msgType = MsgInfo {msgId = decodeLatin1 $ B64.encode msgId, msgTs = systemToUTCTime msgTs, msgType}

messageId :: Message -> MsgId
messageId = \case
  Message {msgId} -> msgId
  MessageQuota {msgId} -> msgId

messageTs :: Message -> SystemTime
messageTs = \case
  Message {msgTs} -> msgTs
  MessageQuota {msgTs} -> msgTs

newtype EncRcvMsgBody = EncRcvMsgBody ByteString
  deriving (Eq, Show)

data RcvMsgBody
  = RcvMsgBody
      { msgTs :: SystemTime,
        msgFlags :: MsgFlags,
        msgBody :: C.MaxLenBS MaxMessageLen
      }
  | RcvMsgQuota
      { msgTs :: SystemTime
      }

msgQuotaTag :: ByteString
msgQuotaTag = "QUOTA"

encodeRcvMsgBody :: RcvMsgBody -> C.MaxLenBS MaxRcvMessageLen
encodeRcvMsgBody = \case
  RcvMsgBody {msgTs, msgFlags, msgBody} ->
    let rcvMeta :: C.MaxLenBS 16 = C.unsafeMaxLenBS $ smpEncode (msgTs, msgFlags, ' ')
     in C.appendMaxLenBS rcvMeta msgBody
  RcvMsgQuota {msgTs} ->
    C.unsafeMaxLenBS $ msgQuotaTag <> " " <> smpEncode msgTs

data ClientRcvMsgBody
  = ClientRcvMsgBody
      { msgTs :: SystemTime,
        msgFlags :: MsgFlags,
        msgBody :: ByteString
      }
  | ClientRcvMsgQuota
      { msgTs :: SystemTime
      }

clientRcvMsgBodyP :: Parser ClientRcvMsgBody
clientRcvMsgBodyP = msgQuotaP <|> msgBodyP
  where
    msgQuotaP = A.string msgQuotaTag *> (ClientRcvMsgQuota <$> _smpP)
    msgBodyP = do
      msgTs <- smpP
      msgFlags <- smpP
      Tail msgBody <- _smpP
      pure ClientRcvMsgBody {msgTs, msgFlags, msgBody}

instance StrEncoding Message where
  strEncode = \case
    Message {msgId, msgTs, msgFlags, msgBody} ->
      B.unwords
        [ strEncode msgId,
          strEncode msgTs,
          "flags=" <> strEncode msgFlags,
          strEncode msgBody
        ]
    MessageQuota {msgId, msgTs} ->
      B.unwords
        [ strEncode msgId,
          strEncode msgTs,
          "quota"
        ]
  strP = do
    msgId <- strP_
    msgTs <- strP_
    msgQuotaP msgId msgTs <|> msgP msgId msgTs
    where
      msgQuotaP msgId msgTs = "quota" $> MessageQuota {msgId, msgTs}
      msgP msgId msgTs = do
        msgFlags <- ("flags=" *> strP_) <|> pure noMsgFlags
        msgBody <- strP
        pure Message {msgId, msgTs, msgFlags, msgBody}

type EncNMsgMeta = ByteString

data SMPMsgMeta = SMPMsgMeta
  { msgId :: MsgId,
    msgTs :: SystemTime,
    msgFlags :: MsgFlags
  }
  deriving (Eq, Show)

instance StrEncoding SMPMsgMeta where
  strEncode SMPMsgMeta {msgId, msgTs, msgFlags} =
    strEncode (msgId, msgTs, msgFlags)
  strP = do
    (msgId, msgTs, msgFlags) <- strP
    pure SMPMsgMeta {msgId, msgTs, msgFlags}

rcvMessageMeta :: MsgId -> ClientRcvMsgBody -> SMPMsgMeta
rcvMessageMeta msgId = \case
  ClientRcvMsgBody {msgTs, msgFlags} -> SMPMsgMeta {msgId, msgTs, msgFlags}
  ClientRcvMsgQuota {msgTs} -> SMPMsgMeta {msgId, msgTs, msgFlags = noMsgFlags}

data NMsgMeta = NMsgMeta
  { msgId :: MsgId,
    msgTs :: SystemTime
  }
  deriving (Show)

instance Encoding NMsgMeta where
  smpEncode NMsgMeta {msgId, msgTs} =
    smpEncode (msgId, msgTs)
  smpP = do
    -- Tail here is to allow extension in the future clients/servers
    (msgId, msgTs, Tail _) <- smpP
    pure NMsgMeta {msgId, msgTs}

-- it must be data for correct JSON encoding
data MsgFlags = MsgFlags {notification :: Bool}
  deriving (Eq, Show)

-- this encoding should not become bigger than 7 bytes (currently it is 1 byte)
instance Encoding MsgFlags where
  smpEncode MsgFlags {notification} = smpEncode notification
  smpP = do
    notification <- smpP <* A.takeTill (== ' ')
    pure MsgFlags {notification}

instance StrEncoding MsgFlags where
  strEncode = smpEncode
  {-# INLINE strEncode #-}
  strP = smpP
  {-# INLINE strP #-}

noMsgFlags :: MsgFlags
noMsgFlags = MsgFlags {notification = False}

-- * SMP command tags

data CommandTag (p :: Party) where
  NEW_ :: CommandTag Recipient
  SUB_ :: CommandTag Recipient
  KEY_ :: CommandTag Recipient
  NKEY_ :: CommandTag Recipient
  NDEL_ :: CommandTag Recipient
  GET_ :: CommandTag Recipient
  ACK_ :: CommandTag Recipient
  OFF_ :: CommandTag Recipient
  DEL_ :: CommandTag Recipient
  QUE_ :: CommandTag Recipient
<<<<<<< HEAD
  WRT_ :: CommandTag Recipient
  CLR_ :: CommandTag Recipient
  READ_ :: CommandTag Sender
=======
  SKEY_ :: CommandTag Sender
>>>>>>> c6051563
  SEND_ :: CommandTag Sender
  PING_ :: CommandTag Sender
  PRXY_ :: CommandTag ProxiedClient
  PFWD_ :: CommandTag ProxiedClient
  RFWD_ :: CommandTag Sender
  NSUB_ :: CommandTag Notifier

data CmdTag = forall p. PartyI p => CT (SParty p) (CommandTag p)

deriving instance Show (CommandTag p)

deriving instance Show CmdTag

data BrokerMsgTag
  = IDS_
  | MSG_
  | NID_
  | NMSG_
  | PKEY_
  | RRES_
  | PRES_
  | END_
  | INFO_
  | DATA_
  | OK_
  | ERR_
  | PONG_
  deriving (Show)

class ProtocolMsgTag t where
  decodeTag :: ByteString -> Maybe t

messageTagP :: ProtocolMsgTag t => Parser t
messageTagP =
  maybe (fail "bad message") pure . decodeTag
    =<< (A.takeTill (== ' ') <* optional A.space)

instance PartyI p => Encoding (CommandTag p) where
  smpEncode = \case
    NEW_ -> "NEW"
    SUB_ -> "SUB"
    KEY_ -> "KEY"
    NKEY_ -> "NKEY"
    NDEL_ -> "NDEL"
    GET_ -> "GET"
    ACK_ -> "ACK"
    OFF_ -> "OFF"
    DEL_ -> "DEL"
    QUE_ -> "QUE"
<<<<<<< HEAD
    WRT_ -> "WRT"
    CLR_ -> "CLR"
    READ_ -> "READ"
=======
    SKEY_ -> "SKEY"
>>>>>>> c6051563
    SEND_ -> "SEND"
    PING_ -> "PING"
    PRXY_ -> "PRXY"
    PFWD_ -> "PFWD"
    RFWD_ -> "RFWD"
    NSUB_ -> "NSUB"
  smpP = messageTagP

instance ProtocolMsgTag CmdTag where
  decodeTag = \case
    "NEW" -> Just $ CT SRecipient NEW_
    "SUB" -> Just $ CT SRecipient SUB_
    "KEY" -> Just $ CT SRecipient KEY_
    "NKEY" -> Just $ CT SRecipient NKEY_
    "NDEL" -> Just $ CT SRecipient NDEL_
    "GET" -> Just $ CT SRecipient GET_
    "ACK" -> Just $ CT SRecipient ACK_
    "OFF" -> Just $ CT SRecipient OFF_
    "DEL" -> Just $ CT SRecipient DEL_
    "QUE" -> Just $ CT SRecipient QUE_
<<<<<<< HEAD
    "WRT" -> Just $ CT SRecipient WRT_
    "CLR" -> Just $ CT SRecipient CLR_
    "READ" -> Just $ CT SSender READ_
=======
    "SKEY" -> Just $ CT SSender SKEY_
>>>>>>> c6051563
    "SEND" -> Just $ CT SSender SEND_
    "PING" -> Just $ CT SSender PING_
    "PRXY" -> Just $ CT SProxiedClient PRXY_
    "PFWD" -> Just $ CT SProxiedClient PFWD_
    "RFWD" -> Just $ CT SSender RFWD_
    "NSUB" -> Just $ CT SNotifier NSUB_
    _ -> Nothing

instance Encoding CmdTag where
  smpEncode (CT _ t) = smpEncode t
  smpP = messageTagP

instance PartyI p => ProtocolMsgTag (CommandTag p) where
  decodeTag s = decodeTag s >>= (\(CT _ t) -> checkParty' t)

instance Encoding BrokerMsgTag where
  smpEncode = \case
    IDS_ -> "IDS"
    MSG_ -> "MSG"
    NID_ -> "NID"
    NMSG_ -> "NMSG"
    PKEY_ -> "PKEY"
    RRES_ -> "RRES"
    PRES_ -> "PRES"
    END_ -> "END"
    INFO_ -> "INFO"
    DATA_ -> "DATA"
    OK_ -> "OK"
    ERR_ -> "ERR"
    PONG_ -> "PONG"
  smpP = messageTagP

instance ProtocolMsgTag BrokerMsgTag where
  decodeTag = \case
    "IDS" -> Just IDS_
    "MSG" -> Just MSG_
    "NID" -> Just NID_
    "NMSG" -> Just NMSG_
    "PKEY" -> Just PKEY_
    "RRES" -> Just RRES_
    "PRES" -> Just PRES_
    "END" -> Just END_
    "INFO" -> Just INFO_
    "DATA" -> Just DATA_
    "OK" -> Just OK_
    "ERR" -> Just ERR_
    "PONG" -> Just PONG_
    _ -> Nothing

-- | SMP message body format
data ClientMsgEnvelope = ClientMsgEnvelope
  { cmHeader :: PubHeader,
    cmNonce :: C.CbNonce,
    cmEncBody :: ByteString
  }
  deriving (Show)

data PubHeader = PubHeader
  { phVersion :: VersionSMPC,
    phE2ePubDhKey :: Maybe C.PublicKeyX25519
  }
  deriving (Show)

instance Encoding PubHeader where
  smpEncode (PubHeader v k) = smpEncode (v, k)
  smpP = PubHeader <$> smpP <*> smpP

instance Encoding ClientMsgEnvelope where
  smpEncode ClientMsgEnvelope {cmHeader, cmNonce, cmEncBody} =
    smpEncode (cmHeader, cmNonce, Tail cmEncBody)
  smpP = do
    (cmHeader, cmNonce, Tail cmEncBody) <- smpP
    pure ClientMsgEnvelope {cmHeader, cmNonce, cmEncBody}

data ClientMessage = ClientMessage PrivHeader ByteString

data PrivHeader
  = PHConfirmation C.APublicAuthKey
  | PHEmpty
  deriving (Show)

instance Encoding PrivHeader where
  smpEncode = \case
    PHConfirmation k -> "K" <> smpEncode k
    PHEmpty -> "_"
  smpP =
    A.anyChar >>= \case
      'K' -> PHConfirmation <$> smpP
      '_' -> pure PHEmpty
      _ -> fail "invalid PrivHeader"

instance Encoding ClientMessage where
  smpEncode (ClientMessage h msg) = smpEncode h <> msg
  smpP = ClientMessage <$> smpP <*> A.takeByteString

type SMPServer = ProtocolServer 'PSMP

pattern SMPServer :: NonEmpty TransportHost -> ServiceName -> C.KeyHash -> ProtocolServer 'PSMP
pattern SMPServer host port keyHash = ProtocolServer SPSMP host port keyHash

{-# COMPLETE SMPServer #-}

type SMPServerWithAuth = ProtoServerWithAuth 'PSMP

type NtfServer = ProtocolServer 'PNTF

pattern NtfServer :: NonEmpty TransportHost -> ServiceName -> C.KeyHash -> ProtocolServer 'PNTF
pattern NtfServer host port keyHash = ProtocolServer SPNTF host port keyHash

{-# COMPLETE NtfServer #-}

type NtfServerWithAuth = ProtoServerWithAuth 'PNTF

type XFTPServer = ProtocolServer 'PXFTP

pattern XFTPServer :: NonEmpty TransportHost -> ServiceName -> C.KeyHash -> ProtocolServer 'PXFTP
pattern XFTPServer host port keyHash = ProtocolServer SPXFTP host port keyHash

{-# COMPLETE XFTPServer #-}

type XFTPServerWithAuth = ProtoServerWithAuth 'PXFTP

sameSrvAddr' :: ProtoServerWithAuth p -> ProtoServerWithAuth p -> Bool
sameSrvAddr' (ProtoServerWithAuth srv _) (ProtoServerWithAuth srv' _) = sameSrvAddr srv srv'
{-# INLINE sameSrvAddr' #-}

sameSrvAddr :: ProtocolServer p -> ProtocolServer p -> Bool
sameSrvAddr ProtocolServer {host, port} ProtocolServer {host = h', port = p'} = host == h' && port == p'
{-# INLINE sameSrvAddr #-}

data ProtocolType = PSMP | PNTF | PXFTP
  deriving (Eq, Ord, Show)

instance StrEncoding ProtocolType where
  strEncode = \case
    PSMP -> "smp"
    PNTF -> "ntf"
    PXFTP -> "xftp"
  strP =
    A.takeTill (\c -> c == ':' || c == ' ') >>= \case
      "smp" -> pure PSMP
      "ntf" -> pure PNTF
      "xftp" -> pure PXFTP
      _ -> fail "bad ProtocolType"

data SProtocolType (p :: ProtocolType) where
  SPSMP :: SProtocolType 'PSMP
  SPNTF :: SProtocolType 'PNTF
  SPXFTP :: SProtocolType 'PXFTP

deriving instance Eq (SProtocolType p)

deriving instance Ord (SProtocolType p)

deriving instance Show (SProtocolType p)

data AProtocolType = forall p. ProtocolTypeI p => AProtocolType (SProtocolType p)

instance Eq AProtocolType where
  AProtocolType p == AProtocolType p' = isJust $ testEquality p p'

deriving instance Show AProtocolType

instance TestEquality SProtocolType where
  testEquality SPSMP SPSMP = Just Refl
  testEquality SPNTF SPNTF = Just Refl
  testEquality SPXFTP SPXFTP = Just Refl
  testEquality _ _ = Nothing

protocolType :: SProtocolType p -> ProtocolType
protocolType = \case
  SPSMP -> PSMP
  SPNTF -> PNTF
  SPXFTP -> PXFTP

aProtocolType :: ProtocolType -> AProtocolType
aProtocolType = \case
  PSMP -> AProtocolType SPSMP
  PNTF -> AProtocolType SPNTF
  PXFTP -> AProtocolType SPXFTP

instance ProtocolTypeI p => StrEncoding (SProtocolType p) where
  strEncode = strEncode . protocolType
  strP = (\(AProtocolType p) -> checkProtocolType p) <$?> strP

instance StrEncoding AProtocolType where
  strEncode (AProtocolType p) = strEncode p
  strP = aProtocolType <$> strP

instance ProtocolTypeI p => ToJSON (SProtocolType p) where
  toEncoding = strToJEncoding
  toJSON = strToJSON

instance ProtocolTypeI p => FromJSON (SProtocolType p) where
  parseJSON = strParseJSON "SProtocolType"

instance ToJSON AProtocolType where
  toEncoding = strToJEncoding
  toJSON = strToJSON

instance FromJSON AProtocolType where
  parseJSON = strParseJSON "AProtocolType"

checkProtocolType :: forall t p p'. (ProtocolTypeI p, ProtocolTypeI p') => t p' -> Either String (t p)
checkProtocolType p = case testEquality (protocolTypeI @p) (protocolTypeI @p') of
  Just Refl -> Right p
  Nothing -> Left "bad ProtocolType"

class ProtocolTypeI (p :: ProtocolType) where
  protocolTypeI :: SProtocolType p

instance ProtocolTypeI 'PSMP where protocolTypeI = SPSMP

instance ProtocolTypeI 'PNTF where protocolTypeI = SPNTF

instance ProtocolTypeI 'PXFTP where protocolTypeI = SPXFTP

type family UserProtocol (p :: ProtocolType) :: Constraint where
  UserProtocol PSMP = ()
  UserProtocol PXFTP = ()
  UserProtocol a =
    (Int ~ Bool, TypeError (TE.Text "Servers for protocol " :<>: ShowType a :<>: TE.Text " cannot be configured by the users"))

userProtocol :: SProtocolType p -> Maybe (Dict (UserProtocol p))
userProtocol = \case
  SPSMP -> Just Dict
  SPXFTP -> Just Dict
  _ -> Nothing

-- | server location and transport key digest (hash).
data ProtocolServer p = ProtocolServer
  { scheme :: SProtocolType p,
    host :: NonEmpty TransportHost,
    port :: ServiceName,
    keyHash :: C.KeyHash
  }
  deriving (Eq, Ord, Show)

data AProtocolServer = forall p. ProtocolTypeI p => AProtocolServer (SProtocolType p) (ProtocolServer p)

instance ProtocolTypeI p => IsString (ProtocolServer p) where
  fromString = parseString strDecode

instance ProtocolTypeI p => Encoding (ProtocolServer p) where
  smpEncode ProtocolServer {host, port, keyHash} =
    smpEncode (host, port, keyHash)
  smpP = do
    (host, port, keyHash) <- smpP
    pure ProtocolServer {scheme = protocolTypeI @p, host, port, keyHash}

instance ProtocolTypeI p => StrEncoding (ProtocolServer p) where
  strEncode ProtocolServer {scheme, host, port, keyHash} =
    strEncodeServer scheme (strEncode host) port keyHash Nothing
  strP =
    serverStrP >>= \case
      (AProtocolServer _ srv, Nothing) -> either fail pure $ checkProtocolType srv
      _ -> fail "ProtocolServer with basic auth not allowed"

instance ProtocolTypeI p => ToJSON (ProtocolServer p) where
  toJSON = strToJSON
  toEncoding = strToJEncoding

instance ProtocolTypeI p => FromJSON (ProtocolServer p) where
  parseJSON = strParseJSON "ProtocolServer"

newtype BasicAuth = BasicAuth {unBasicAuth :: ByteString}
  deriving (Eq, Ord, Show)

instance IsString BasicAuth where fromString = BasicAuth . B.pack

instance Encoding BasicAuth where
  smpEncode (BasicAuth s) = smpEncode s
  smpP = basicAuth <$?> smpP

instance StrEncoding BasicAuth where
  strEncode (BasicAuth s) = s
  strP = basicAuth <$?> A.takeWhile1 (/= '@')

basicAuth :: ByteString -> Either String BasicAuth
basicAuth s
  | B.all valid s = Right $ BasicAuth s
  | otherwise = Left "invalid character in BasicAuth"
  where
    valid c = isPrint c && not (isSpace c) && c /= '@' && c /= ':' && c /= '/'

data ProtoServerWithAuth p = ProtoServerWithAuth {protoServer :: ProtocolServer p, serverBasicAuth :: Maybe BasicAuth}
  deriving (Eq, Ord, Show)

instance ProtocolTypeI p => IsString (ProtoServerWithAuth p) where
  fromString = parseString strDecode

data AProtoServerWithAuth = forall p. ProtocolTypeI p => AProtoServerWithAuth (SProtocolType p) (ProtoServerWithAuth p)

deriving instance Show AProtoServerWithAuth

instance ProtocolTypeI p => StrEncoding (ProtoServerWithAuth p) where
  strEncode (ProtoServerWithAuth ProtocolServer {scheme, host, port, keyHash} auth_) =
    strEncodeServer scheme (strEncode host) port keyHash auth_
  strP = (\(AProtoServerWithAuth _ srv) -> checkProtocolType srv) <$?> strP

instance StrEncoding AProtoServerWithAuth where
  strEncode (AProtoServerWithAuth _ srv) = strEncode srv
  strP =
    serverStrP >>= \(AProtocolServer p srv, auth) ->
      pure $ AProtoServerWithAuth p (ProtoServerWithAuth srv auth)

instance ProtocolTypeI p => ToJSON (ProtoServerWithAuth p) where
  toJSON = strToJSON
  toEncoding = strToJEncoding

instance ProtocolTypeI p => FromJSON (ProtoServerWithAuth p) where
  parseJSON = strParseJSON "ProtoServerWithAuth"

instance ToJSON AProtoServerWithAuth where
  toJSON = strToJSON
  toEncoding = strToJEncoding

instance FromJSON AProtoServerWithAuth where
  parseJSON = strParseJSON "AProtoServerWithAuth"

noAuthSrv :: ProtocolServer p -> ProtoServerWithAuth p
noAuthSrv srv = ProtoServerWithAuth srv Nothing

legacyEncodeServer :: ProtocolServer p -> ByteString
legacyEncodeServer ProtocolServer {host, port, keyHash} =
  smpEncode (L.head host, port, keyHash)

legacyServerP :: forall p. ProtocolTypeI p => Parser (ProtocolServer p)
legacyServerP = do
  (h, port, keyHash) <- smpP
  pure ProtocolServer {scheme = protocolTypeI @p, host = [h], port, keyHash}

legacyStrEncodeServer :: ProtocolTypeI p => ProtocolServer p -> ByteString
legacyStrEncodeServer ProtocolServer {scheme, host, port, keyHash} =
  strEncodeServer scheme (strEncode $ L.head host) port keyHash Nothing

strEncodeServer :: ProtocolTypeI p => SProtocolType p -> ByteString -> ServiceName -> C.KeyHash -> Maybe BasicAuth -> ByteString
strEncodeServer scheme host port keyHash auth_ =
  strEncode scheme <> "://" <> strEncode keyHash <> maybe "" ((":" <>) . strEncode) auth_ <> "@" <> host <> portStr
  where
    portStr = B.pack $ if null port then "" else ':' : port

serverStrP :: Parser (AProtocolServer, Maybe BasicAuth)
serverStrP = do
  scheme <- strP <* "://"
  keyHash <- strP
  auth_ <- optional $ A.char ':' *> strP
  TransportHosts host <- A.char '@' *> strP
  port <- portP <|> pure ""
  pure $ case scheme of
    AProtocolType s -> (AProtocolServer s $ ProtocolServer {scheme = s, host, port, keyHash}, auth_)
  where
    portP = show <$> (A.char ':' *> (A.decimal :: Parser Int))

-- | Transmission correlation ID.
newtype CorrId = CorrId {bs :: ByteString} deriving (Eq, Ord, Show)

instance IsString CorrId where
  fromString = CorrId . fromString

instance StrEncoding CorrId where
  strEncode (CorrId cId) = strEncode cId
  strDecode s = CorrId <$> strDecode s
  strP = CorrId <$> strP

instance ToJSON CorrId where
  toJSON = strToJSON
  toEncoding = strToJEncoding

instance FromJSON CorrId where
  parseJSON = strParseJSON "CorrId"

-- | Queue IDs and keys
data QueueIdsKeys = QIK
  { rcvId :: RecipientId,
    sndId :: SenderId,
    rcvPublicDhKey :: RcvPublicDhKey,
    sndSecure :: SenderCanSecure
  }
  deriving (Eq, Show)

-- | Recipient's private key used by the recipient to authorize (v6: sign, v7: encrypt hash) SMP commands.
--
-- Only used by SMP agent, kept here so its definition is close to respective public key.
type RcvPrivateAuthKey = C.APrivateAuthKey

-- | Recipient's public key used by SMP server to verify authorization of SMP commands.
type RcvPublicAuthKey = C.APublicAuthKey

-- | Public key used for DH exchange to encrypt message bodies from server to recipient
type RcvPublicDhKey = C.PublicKeyX25519

-- | DH Secret used to encrypt message bodies from server to recipient
type RcvDhSecret = C.DhSecretX25519

-- | Sender's private key used by the recipient to authorize (v6: sign, v7: encrypt hash) SMP commands.
--
-- Only used by SMP agent, kept here so its definition is close to respective public key.
type SndPrivateAuthKey = C.APrivateAuthKey

-- | Sender's public key used by SMP server to verify authorization of SMP commands.
type SndPublicAuthKey = C.APublicAuthKey

-- | Private key used by push notifications server to authorize (sign or encrypt hash) NSUB command.
type NtfPrivateAuthKey = C.APrivateAuthKey

-- | Public key used by SMP server to verify authorization of NSUB command sent by push notifications server.
type NtfPublicAuthKey = C.APublicAuthKey

-- | Public key used for DH exchange to encrypt notification metadata from server to recipient
type RcvNtfPublicDhKey = C.PublicKeyX25519

-- | DH Secret used to encrypt notification metadata from server to recipient
type RcvNtfDhSecret = C.DhSecretX25519

-- | public key to authorize owner access to data blobs
type DataPublicAuthKey = C.APublicAuthKey

-- | SMP message server ID.
type MsgId = ByteString

-- | SMP message body.
type MsgBody = ByteString

type DataBody = ByteString

type EncryptedDataBody = ByteString

data ProtocolErrorType = PECmdSyntax | PECmdUnknown | PESession | PEBlock

-- | Type for protocol errors.
data ErrorType
  = -- | incorrect block format, encoding or signature size
    BLOCK
  | -- | incorrect SMP session ID (TLS Finished message / tls-unique binding RFC5929)
    SESSION
  | -- | SMP command is unknown or has invalid syntax
    CMD {cmdErr :: CommandError}
  | -- | error from proxied relay
    PROXY {proxyErr :: ProxyError}
  | -- | command authorization error - bad signature or non-existing SMP queue
    AUTH
  | -- | encryption/decryption error in proxy protocol
    CRYPTO
  | -- | SMP queue capacity is exceeded on the server
    QUOTA
  | -- | ACK command is sent without message to be acknowledged
    NO_MSG
  | -- | sent message is too large (> maxMessageLength = 16088 bytes)
    LARGE_MSG
  | -- | relay public key is expired
    EXPIRED
  | -- | internal server error
    INTERNAL
  | -- | used internally, never returned by the server (to be removed)
    DUPLICATE_ -- not part of SMP protocol, used internally
  deriving (Eq, Read, Show)

instance StrEncoding ErrorType where
  strEncode = \case
    CMD e -> "CMD " <> bshow e
    PROXY e -> "PROXY " <> strEncode e
    e -> bshow e
  strP =
    "CMD " *> (CMD <$> parseRead1)
      <|> "PROXY " *> (PROXY <$> strP)
      <|> parseRead1

-- | SMP command error type.
data CommandError
  = -- | unknown command
    UNKNOWN
  | -- | error parsing command
    SYNTAX
  | -- | command is not allowed (SUB/GET cannot be used with the same queue in the same TCP connection)
    PROHIBITED
  | -- | transmission has no required credentials (signature or queue ID)
    NO_AUTH
  | -- | transmission has credentials that are not allowed for this command
    HAS_AUTH
  | -- | transmission has no required entity ID (e.g. SMP queue)
    NO_ENTITY
  deriving (Eq, Read, Show)

data ProxyError
  = -- | Correctly parsed SMP server ERR response.
    -- This error is forwarded to the agent client as AgentErrorType `ERR PROXY PROTOCOL err`.
    PROTOCOL {protocolErr :: ErrorType}
  | -- | destination server error
    BROKER {brokerErr :: BrokerErrorType}
  | -- | basic auth provided to proxy is invalid
    BASIC_AUTH
  | -- no destination server error
    NO_SESSION
  deriving (Eq, Read, Show)

-- | SMP server errors.
data BrokerErrorType
  = -- | invalid server response (failed to parse)
    RESPONSE {respErr :: String}
  | -- | unexpected response
    UNEXPECTED {respErr :: String}
  | -- | network error
    NETWORK
  | -- | no compatible server host (e.g. onion when public is required, or vice versa)
    HOST
  | -- | handshake or other transport error
    TRANSPORT {transportErr :: TransportError}
  | -- | command response timeout
    TIMEOUT
  deriving (Eq, Read, Show, Exception)

-- | SMP transmission parser.
transmissionP :: THandleParams v p -> Parser RawTransmission
transmissionP THandleParams {sessionId, implySessId} = do
  authenticator <- smpP
  authorized <- A.takeByteString
  either fail pure $ parseAll (trn authenticator authorized) authorized
  where
    trn authenticator authorized = do
      sessId <- if implySessId then pure "" else smpP
      let authorized' = if implySessId then smpEncode sessionId <> authorized else authorized
      corrId <- smpP
      entityId <- smpP
      command <- A.takeByteString
      pure RawTransmission {authenticator, authorized = authorized', sessId, corrId, entityId, command}

class (ProtocolEncoding v err msg, ProtocolEncoding v err (ProtoCommand msg), Show err, Show msg) => Protocol v err msg | msg -> v, msg -> err where
  type ProtoCommand msg = cmd | cmd -> msg
  type ProtoType msg = (sch :: ProtocolType) | sch -> msg
  protocolClientHandshake :: forall c. Transport c => c -> Maybe C.KeyPairX25519 -> C.KeyHash -> VersionRange v -> ExceptT TransportError IO (THandle v c 'TClient)
  protocolPing :: ProtoCommand msg
  protocolError :: msg -> Maybe err

type ProtoServer msg = ProtocolServer (ProtoType msg)

instance Protocol SMPVersion ErrorType BrokerMsg where
  type ProtoCommand BrokerMsg = Cmd
  type ProtoType BrokerMsg = 'PSMP
  protocolClientHandshake = smpClientHandshake
  protocolPing = Cmd SSender PING
  protocolError = \case
    ERR e -> Just e
    _ -> Nothing

class ProtocolMsgTag (Tag msg) => ProtocolEncoding v err msg | msg -> err, msg -> v where
  type Tag msg
  encodeProtocol :: Version v -> msg -> ByteString
  protocolP :: Version v -> Tag msg -> Parser msg
  fromProtocolError :: ProtocolErrorType -> err
  checkCredentials :: SignedRawTransmission -> msg -> Either err msg

instance PartyI p => ProtocolEncoding SMPVersion ErrorType (Command p) where
  type Tag (Command p) = CommandTag p
  encodeProtocol v = \case
    NEW rKey dhKey auth_ subMode sndSecure
      | v >= sndAuthKeySMPVersion -> new <> e (auth_, subMode, sndSecure)
      | v >= subModeSMPVersion -> new <> auth <> e subMode
      | v == basicAuthSMPVersion -> new <> auth
      | otherwise -> new
      where
        new = e (NEW_, ' ', rKey, dhKey)
        auth = maybe "" (e . ('A',)) auth_
    SUB -> e SUB_
    KEY k -> e (KEY_, ' ', k)
    NKEY k dhKey -> e (NKEY_, ' ', k, dhKey)
    NDEL -> e NDEL_
    GET -> e GET_
    ACK msgId -> e (ACK_, ' ', msgId)
    OFF -> e OFF_
    DEL -> e DEL_
    QUE -> e QUE_
<<<<<<< HEAD
    WRT k blob -> e (WRT_, ' ', k, Tail blob)
    CLR -> e CLR_
    READ -> e READ_
=======
    SKEY k -> e (SKEY_, ' ', k)
>>>>>>> c6051563
    SEND flags msg -> e (SEND_, ' ', flags, ' ', Tail msg)
    PING -> e PING_
    NSUB -> e NSUB_
    PRXY host auth_ -> e (PRXY_, ' ', host, auth_)
    PFWD fwdV pubKey (EncTransmission s) -> e (PFWD_, ' ', fwdV, pubKey, Tail s)
    RFWD (EncFwdTransmission s) -> e (RFWD_, ' ', Tail s)
    where
      e :: Encoding a => a -> ByteString
      e = smpEncode

  protocolP v tag = (\(Cmd _ c) -> checkParty c) <$?> protocolP v (CT (sParty @p) tag)

  fromProtocolError = fromProtocolError @SMPVersion @ErrorType @BrokerMsg
  {-# INLINE fromProtocolError #-}

  checkCredentials (auth, _, entId, _) cmd = case cmd of
    -- NEW must have signature but NOT queue ID
    NEW {}
      | isNothing auth -> Left $ CMD NO_AUTH
      | not (B.null entId) -> Left $ CMD HAS_AUTH
      | otherwise -> Right cmd
    -- SEND must have queue ID, signature is not always required
    SEND {}
      | B.null entId -> Left $ CMD NO_ENTITY
      | otherwise -> Right cmd
    SKEY _
      | isNothing auth || B.null entId -> Left $ CMD NO_AUTH
      | otherwise -> Right cmd
    PING -> noAuthCmd
    PRXY {} -> noAuthCmd
    PFWD {}
      | B.null entId -> Left $ CMD NO_ENTITY
      | isNothing auth -> Right cmd
      | otherwise -> Left $ CMD HAS_AUTH
    RFWD _ -> noAuthCmd
    -- other client commands must have both signature and queue ID
    _
      | isNothing auth || B.null entId -> Left $ CMD NO_AUTH
      | otherwise -> Right cmd
    where
      -- command must not have entity ID (queue or session ID) or signature
      noAuthCmd :: Either ErrorType (Command p)
      noAuthCmd
        | isNothing auth && B.null entId = Right cmd
        | otherwise = Left $ CMD HAS_AUTH

instance ProtocolEncoding SMPVersion ErrorType Cmd where
  type Tag Cmd = CmdTag
  encodeProtocol v (Cmd _ c) = encodeProtocol v c

  protocolP v = \case
    CT SRecipient tag ->
      Cmd SRecipient <$> case tag of
        NEW_
          | v >= sndAuthKeySMPVersion -> new <*> smpP <*> smpP <*> smpP
          | v >= subModeSMPVersion -> new <*> auth <*> smpP <*> pure False
          | v == basicAuthSMPVersion -> new <*> auth <*> pure SMSubscribe <*> pure False
          | otherwise -> new <*> pure Nothing <*> pure SMSubscribe <*> pure False
          where
            new = NEW <$> _smpP <*> smpP
            auth = optional (A.char 'A' *> smpP)
        SUB_ -> pure SUB
        KEY_ -> KEY <$> _smpP
        NKEY_ -> NKEY <$> _smpP <*> smpP
        NDEL_ -> pure NDEL
        GET_ -> pure GET
        ACK_ -> ACK <$> _smpP
        OFF_ -> pure OFF
        DEL_ -> pure DEL
        QUE_ -> pure QUE
        WRT_ -> WRT <$> _smpP <*> (unTail <$> smpP)
        CLR_ -> pure CLR
    CT SSender tag ->
      Cmd SSender <$> case tag of
        SKEY_ -> SKEY <$> _smpP
        SEND_ -> SEND <$> _smpP <*> (unTail <$> _smpP)
        READ_ -> pure READ
        PING_ -> pure PING
        RFWD_ -> RFWD <$> (EncFwdTransmission . unTail <$> _smpP)
    CT SProxiedClient tag ->
      Cmd SProxiedClient <$> case tag of
        PFWD_ -> PFWD <$> _smpP <*> smpP <*> (EncTransmission . unTail <$> smpP)
        PRXY_ -> PRXY <$> _smpP <*> smpP
    CT SNotifier NSUB_ -> pure $ Cmd SNotifier NSUB

  fromProtocolError = fromProtocolError @SMPVersion @ErrorType @BrokerMsg
  {-# INLINE fromProtocolError #-}

  checkCredentials t (Cmd p c) = Cmd p <$> checkCredentials t c

instance ProtocolEncoding SMPVersion ErrorType BrokerMsg where
  type Tag BrokerMsg = BrokerMsgTag
  encodeProtocol v = \case
    IDS (QIK rcvId sndId srvDh sndSecure)
      | v >= sndAuthKeySMPVersion -> ids <> e sndSecure
      | otherwise -> ids
      where
        ids = e (IDS_, ' ', rcvId, sndId, srvDh)
    MSG RcvMessage {msgId, msgBody = EncRcvMsgBody body} ->
      e (MSG_, ' ', msgId, Tail body)
    NID nId srvNtfDh -> e (NID_, ' ', nId, srvNtfDh)
    NMSG nmsgNonce encNMsgMeta -> e (NMSG_, ' ', nmsgNonce, encNMsgMeta)
    PKEY sid vr (cert, key) -> e (PKEY_, ' ', sid, vr, C.encodeCertChain cert, C.SignedObject key)
    RRES (EncFwdResponse encBlock) -> e (RRES_, ' ', Tail encBlock)
    PRES (EncResponse encBlock) -> e (PRES_, ' ', Tail encBlock)
    END -> e END_
    INFO info -> e (INFO_, ' ', info)
    DATA body -> e (DATA_, ' ', Tail body)
    OK -> e OK_
    ERR err -> e (ERR_, ' ', err)
    PONG -> e PONG_
    where
      e :: Encoding a => a -> ByteString
      e = smpEncode

  protocolP v = \case
    MSG_ -> do
      msgId <- _smpP
      MSG . RcvMessage msgId <$> bodyP
      where
        bodyP = EncRcvMsgBody . unTail <$> smpP
    IDS_
      | v >= sndAuthKeySMPVersion -> ids smpP
      | otherwise -> ids $ pure False
      where
        ids p = IDS <$> (QIK <$> _smpP <*> smpP <*> smpP <*> p)
    NID_ -> NID <$> _smpP <*> smpP
    NMSG_ -> NMSG <$> _smpP <*> smpP
    PKEY_ -> PKEY <$> _smpP <*> smpP <*> ((,) <$> C.certChainP <*> (C.getSignedExact <$> smpP))
    RRES_ -> RRES <$> (EncFwdResponse . unTail <$> _smpP)
    PRES_ -> PRES <$> (EncResponse . unTail <$> _smpP)
    END_ -> pure END
    INFO_ -> INFO <$> _smpP
    DATA_ -> DATA . unTail <$> _smpP
    OK_ -> pure OK
    ERR_ -> ERR <$> _smpP
    PONG_ -> pure PONG

  fromProtocolError = \case
    PECmdSyntax -> CMD SYNTAX
    PECmdUnknown -> CMD UNKNOWN
    PESession -> SESSION
    PEBlock -> BLOCK
  {-# INLINE fromProtocolError #-}

  checkCredentials (_, _, entId, _) cmd = case cmd of
    -- IDS response should not have queue ID
    IDS _ -> Right cmd
    -- ERR response does not always have queue ID
    ERR _ -> Right cmd
    -- PONG response must not have queue ID
    PONG -> noEntityMsg
    PKEY {} -> noEntityMsg
    RRES _ -> noEntityMsg
    -- other broker responses must have queue ID
    _
      | B.null entId -> Left $ CMD NO_ENTITY
      | otherwise -> Right cmd
    where
      noEntityMsg :: Either ErrorType BrokerMsg
      noEntityMsg
        | B.null entId = Right cmd
        | otherwise = Left $ CMD HAS_AUTH

-- | Parse SMP protocol commands and broker messages
parseProtocol :: forall v err msg. ProtocolEncoding v err msg => Version v -> ByteString -> Either err msg
parseProtocol v s =
  let (tag, params) = B.break (== ' ') s
   in case decodeTag tag of
        Just cmd -> parse (protocolP v cmd) (fromProtocolError @v @err @msg $ PECmdSyntax) params
        Nothing -> Left $ fromProtocolError @v @err @msg $ PECmdUnknown

checkParty :: forall t p p'. (PartyI p, PartyI p') => t p' -> Either String (t p)
checkParty c = case testEquality (sParty @p) (sParty @p') of
  Just Refl -> Right c
  Nothing -> Left "bad command party"

checkParty' :: forall t p p'. (PartyI p, PartyI p') => t p' -> Maybe (t p)
checkParty' = eitherToMaybe . checkParty

instance Encoding ErrorType where
  smpEncode = \case
    BLOCK -> "BLOCK"
    SESSION -> "SESSION"
    CMD err -> "CMD " <> smpEncode err
    PROXY err -> "PROXY " <> smpEncode err
    AUTH -> "AUTH"
    CRYPTO -> "CRYPTO"
    QUOTA -> "QUOTA"
    EXPIRED -> "EXPIRED"
    NO_MSG -> "NO_MSG"
    LARGE_MSG -> "LARGE_MSG"
    INTERNAL -> "INTERNAL"
    DUPLICATE_ -> "DUPLICATE_"

  smpP =
    A.takeTill (== ' ') >>= \case
      "BLOCK" -> pure BLOCK
      "SESSION" -> pure SESSION
      "CMD" -> CMD <$> _smpP
      "PROXY" -> PROXY <$> _smpP
      "AUTH" -> pure AUTH
      "CRYPTO" -> pure CRYPTO
      "QUOTA" -> pure QUOTA
      "EXPIRED" -> pure EXPIRED
      "NO_MSG" -> pure NO_MSG
      "LARGE_MSG" -> pure LARGE_MSG
      "INTERNAL" -> pure INTERNAL
      "DUPLICATE_" -> pure DUPLICATE_
      _ -> fail "bad ErrorType"

instance Encoding CommandError where
  smpEncode e = case e of
    UNKNOWN -> "UNKNOWN"
    SYNTAX -> "SYNTAX"
    PROHIBITED -> "PROHIBITED"
    NO_AUTH -> "NO_AUTH"
    HAS_AUTH -> "HAS_AUTH"
    NO_ENTITY -> "NO_ENTITY"
  smpP =
    A.takeTill (== ' ') >>= \case
      "UNKNOWN" -> pure UNKNOWN
      "SYNTAX" -> pure SYNTAX
      "PROHIBITED" -> pure PROHIBITED
      "NO_AUTH" -> pure NO_AUTH
      "HAS_AUTH" -> pure HAS_AUTH
      "NO_ENTITY" -> pure NO_ENTITY
      "NO_QUEUE" -> pure NO_ENTITY -- for backward compatibility
      _ -> fail "bad CommandError"

instance Encoding ProxyError where
  smpEncode = \case
    PROTOCOL e -> "PROTOCOL " <> smpEncode e
    BROKER e -> "BROKER " <> smpEncode e
    BASIC_AUTH -> "BASIC_AUTH"
    NO_SESSION -> "NO_SESSION"
  smpP =
    A.takeTill (== ' ') >>= \case
      "PROTOCOL" -> PROTOCOL <$> _smpP
      "BROKER" -> BROKER <$> _smpP
      "BASIC_AUTH" -> pure BASIC_AUTH
      "NO_SESSION" -> pure NO_SESSION
      _ -> fail "bad ProxyError"

instance StrEncoding ProxyError where
  strEncode = \case
    PROTOCOL e -> "PROTOCOL " <> strEncode e
    BROKER e -> "BROKER " <> strEncode e
    BASIC_AUTH -> "BASIC_AUTH"
    NO_SESSION -> "NO_SESSION"
  strP =
    A.takeTill (== ' ') >>= \case
      "PROTOCOL" -> PROTOCOL <$> _strP
      "BROKER" -> BROKER <$> _strP
      "BASIC_AUTH" -> pure BASIC_AUTH
      "NO_SESSION" -> pure NO_SESSION
      _ -> fail "bad ProxyError"

instance Encoding BrokerErrorType where
  smpEncode = \case
    RESPONSE e -> "RESPONSE " <> smpEncode e
    UNEXPECTED e -> "UNEXPECTED " <> smpEncode e
    TRANSPORT e -> "TRANSPORT " <> smpEncode e
    NETWORK -> "NETWORK"
    TIMEOUT -> "TIMEOUT"
    HOST -> "HOST"
  smpP =
    A.takeTill (== ' ') >>= \case
      "RESPONSE" -> RESPONSE <$> _smpP
      "UNEXPECTED" -> UNEXPECTED <$> _smpP
      "TRANSPORT" -> TRANSPORT <$> _smpP
      "NETWORK" -> pure NETWORK
      "TIMEOUT" -> pure TIMEOUT
      "HOST" -> pure HOST
      _ -> fail "bad BrokerErrorType"

instance StrEncoding BrokerErrorType where
  strEncode = \case
    RESPONSE e -> "RESPONSE " <> encodeUtf8 (T.pack e)
    UNEXPECTED e -> "UNEXPECTED " <> encodeUtf8 (T.pack e)
    TRANSPORT e -> "TRANSPORT " <> smpEncode e
    NETWORK -> "NETWORK"
    TIMEOUT -> "TIMEOUT"
    HOST -> "HOST"
  strP =
    A.takeTill (== ' ') >>= \case
      "RESPONSE" -> RESPONSE <$> _textP
      "UNEXPECTED" -> UNEXPECTED <$> _textP
      "TRANSPORT" -> TRANSPORT <$> _smpP
      "NETWORK" -> pure NETWORK
      "TIMEOUT" -> pure TIMEOUT
      "HOST" -> pure HOST
      _ -> fail "bad BrokerErrorType"
    where
      _textP = A.space *> (T.unpack . safeDecodeUtf8 <$> A.takeByteString)

-- | Send signed SMP transmission to TCP transport.
tPut :: Transport c => THandle v c p -> NonEmpty (Either TransportError SentRawTransmission) -> IO [Either TransportError ()]
tPut th@THandle {params} = fmap concat . mapM tPutBatch . batchTransmissions (batch params) (blockSize params)
  where
    tPutBatch :: TransportBatch () -> IO [Either TransportError ()]
    tPutBatch = \case
      TBError e _ -> [Left e] <$ putStrLn "tPut error: large message"
      TBTransmissions s n _ -> replicate n <$> tPutLog th s
      TBTransmission s _ -> (: []) <$> tPutLog th s

tPutLog :: Transport c => THandle v c p -> ByteString -> IO (Either TransportError ())
tPutLog th s = do
  r <- tPutBlock th s
  case r of
    Left e -> putStrLn ("tPut error: " <> show e)
    _ -> pure ()
  pure r

-- ByteString in TBTransmissions includes byte with transmissions count
data TransportBatch r = TBTransmissions ByteString Int [r] | TBTransmission ByteString r | TBError TransportError r

batchTransmissions :: Bool -> Int -> NonEmpty (Either TransportError SentRawTransmission) -> [TransportBatch ()]
batchTransmissions batch bSize = batchTransmissions' batch bSize . L.map (,())

-- | encodes and batches transmissions into blocks
batchTransmissions' :: forall r. Bool -> Int -> NonEmpty (Either TransportError SentRawTransmission, r) -> [TransportBatch r]
batchTransmissions' batch bSize ts
  | batch = batchTransmissions_ bSize $ L.map (first $ fmap tEncodeForBatch) ts
  | otherwise = map mkBatch1 $ L.toList ts
  where
    mkBatch1 :: (Either TransportError SentRawTransmission, r) -> TransportBatch r
    mkBatch1 (t_, r) = case t_ of
      Left e -> TBError e r
      Right t
        -- 2 bytes are reserved for pad size
        | B.length s <= bSize - 2 -> TBTransmission s r
        | otherwise -> TBError TELargeMsg r
        where
          s = tEncode t

-- | Pack encoded transmissions into batches
batchTransmissions_ :: Int -> NonEmpty (Either TransportError ByteString, r) -> [TransportBatch r]
batchTransmissions_ bSize = addBatch . foldr addTransmission ([], 0, 0, [], [])
  where
    -- 3 = 2 bytes reserved for pad size + 1 for transmission count
    bSize' = bSize - 3
    addTransmission :: (Either TransportError ByteString, r) -> ([TransportBatch r], Int, Int, [ByteString], [r]) -> ([TransportBatch r], Int, Int, [ByteString], [r])
    addTransmission (t_, r) acc@(bs, !len, !n, ss, rs) = case t_ of
      Left e -> (TBError e r : addBatch acc, 0, 0, [], [])
      Right s
        | len' <= bSize' && n < 255 -> (bs, len', 1 + n, s : ss, r : rs)
        | sLen <= bSize' -> (addBatch acc, sLen, 1, [s], [r])
        | otherwise -> (TBError TELargeMsg r : addBatch acc, 0, 0, [], [])
        where
          sLen = B.length s
          len' = len + sLen
    addBatch :: ([TransportBatch r], Int, Int, [ByteString], [r]) -> [TransportBatch r]
    addBatch (bs, _len, n, ss, rs) = if n == 0 then bs else TBTransmissions b n rs : bs
      where
        b = B.concat $ B.singleton (lenEncode n) : ss

tEncode :: SentRawTransmission -> ByteString
tEncode (auth, t) = smpEncode (tAuthBytes auth) <> t
{-# INLINE tEncode #-}

tEncodeForBatch :: SentRawTransmission -> ByteString
tEncodeForBatch = smpEncode . Large . tEncode
{-# INLINE tEncodeForBatch #-}

tEncodeBatch1 :: SentRawTransmission -> ByteString
tEncodeBatch1 t = lenEncode 1 `B.cons` tEncodeForBatch t
{-# INLINE tEncodeBatch1 #-}

-- tForAuth is lazy to avoid computing it when there is no key to sign
data TransmissionForAuth = TransmissionForAuth {tForAuth :: ~ByteString, tToSend :: ByteString}

encodeTransmissionForAuth :: ProtocolEncoding v e c => THandleParams v p -> Transmission c -> TransmissionForAuth
encodeTransmissionForAuth THandleParams {thVersion = v, sessionId, implySessId} t =
  TransmissionForAuth {tForAuth, tToSend = if implySessId then t' else tForAuth}
  where
    tForAuth = smpEncode sessionId <> t'
    t' = encodeTransmission_ v t
{-# INLINE encodeTransmissionForAuth #-}

encodeTransmission :: ProtocolEncoding v e c => THandleParams v p -> Transmission c -> ByteString
encodeTransmission THandleParams {thVersion = v, sessionId, implySessId} t =
  if implySessId then t' else smpEncode sessionId <> t'
  where
    t' = encodeTransmission_ v t
{-# INLINE encodeTransmission #-}

encodeTransmission_ :: ProtocolEncoding v e c => Version v -> Transmission c -> ByteString
encodeTransmission_ v (CorrId corrId, queueId, command) =
  smpEncode (corrId, queueId) <> encodeProtocol v command
{-# INLINE encodeTransmission_ #-}

-- | Receive and parse transmission from the TCP transport (ignoring any trailing padding).
tGetParse :: Transport c => THandle v c p -> IO (NonEmpty (Either TransportError RawTransmission))
tGetParse th@THandle {params} = eitherList (tParse params) <$> tGetBlock th
{-# INLINE tGetParse #-}

tParse :: THandleParams v p -> ByteString -> NonEmpty (Either TransportError RawTransmission)
tParse thParams@THandleParams {batch} s
  | batch = eitherList (L.map (\(Large t) -> tParse1 t)) ts
  | otherwise = [tParse1 s]
  where
    tParse1 = parse (transmissionP thParams) TEBadBlock
    ts = parse smpP TEBadBlock s

eitherList :: (a -> NonEmpty (Either e b)) -> Either e a -> NonEmpty (Either e b)
eitherList = either (\e -> [Left e])

-- | Receive client and server transmissions (determined by `cmd` type).
tGet :: forall v err cmd c p. (ProtocolEncoding v err cmd, Transport c) => THandle v c p -> IO (NonEmpty (SignedTransmission err cmd))
tGet th@THandle {params} = L.map (tDecodeParseValidate params) <$> tGetParse th

tDecodeParseValidate :: forall v p err cmd. ProtocolEncoding v err cmd => THandleParams v p -> Either TransportError RawTransmission -> SignedTransmission err cmd
tDecodeParseValidate THandleParams {sessionId, thVersion = v, implySessId} = \case
  Right RawTransmission {authenticator, authorized, sessId, corrId, entityId, command}
    | implySessId || sessId == sessionId ->
        let decodedTransmission = (,corrId,entityId,command) <$> decodeTAuthBytes authenticator
         in either (const $ tError corrId) (tParseValidate authorized) decodedTransmission
    | otherwise -> (Nothing, "", (CorrId corrId, "", Left $ fromProtocolError @v @err @cmd PESession))
  Left _ -> tError ""
  where
    tError :: ByteString -> SignedTransmission err cmd
    tError corrId = (Nothing, "", (CorrId corrId, "", Left $ fromProtocolError @v @err @cmd PEBlock))

    tParseValidate :: ByteString -> SignedRawTransmission -> SignedTransmission err cmd
    tParseValidate signed t@(sig, corrId, entityId, command) =
      let cmd = parseProtocol @v @err @cmd v command >>= checkCredentials t
       in (sig, signed, (CorrId corrId, entityId, cmd))

$(J.deriveJSON defaultJSON ''MsgFlags)

$(J.deriveJSON (sumTypeJSON id) ''CommandError)

$(J.deriveJSON (sumTypeJSON id) ''BrokerErrorType)

-- run deriveJSON in one TH splice to allow mutual instance
$(concat <$> mapM @[] (J.deriveJSON (sumTypeJSON id)) [''ProxyError, ''ErrorType])<|MERGE_RESOLUTION|>--- conflicted
+++ resolved
@@ -683,13 +683,10 @@
   OFF_ :: CommandTag Recipient
   DEL_ :: CommandTag Recipient
   QUE_ :: CommandTag Recipient
-<<<<<<< HEAD
   WRT_ :: CommandTag Recipient
   CLR_ :: CommandTag Recipient
   READ_ :: CommandTag Sender
-=======
   SKEY_ :: CommandTag Sender
->>>>>>> c6051563
   SEND_ :: CommandTag Sender
   PING_ :: CommandTag Sender
   PRXY_ :: CommandTag ProxiedClient
@@ -739,13 +736,10 @@
     OFF_ -> "OFF"
     DEL_ -> "DEL"
     QUE_ -> "QUE"
-<<<<<<< HEAD
     WRT_ -> "WRT"
     CLR_ -> "CLR"
     READ_ -> "READ"
-=======
     SKEY_ -> "SKEY"
->>>>>>> c6051563
     SEND_ -> "SEND"
     PING_ -> "PING"
     PRXY_ -> "PRXY"
@@ -766,13 +760,10 @@
     "OFF" -> Just $ CT SRecipient OFF_
     "DEL" -> Just $ CT SRecipient DEL_
     "QUE" -> Just $ CT SRecipient QUE_
-<<<<<<< HEAD
     "WRT" -> Just $ CT SRecipient WRT_
     "CLR" -> Just $ CT SRecipient CLR_
     "READ" -> Just $ CT SSender READ_
-=======
     "SKEY" -> Just $ CT SSender SKEY_
->>>>>>> c6051563
     "SEND" -> Just $ CT SSender SEND_
     "PING" -> Just $ CT SSender PING_
     "PRXY" -> Just $ CT SProxiedClient PRXY_
@@ -1345,13 +1336,10 @@
     OFF -> e OFF_
     DEL -> e DEL_
     QUE -> e QUE_
-<<<<<<< HEAD
     WRT k blob -> e (WRT_, ' ', k, Tail blob)
     CLR -> e CLR_
     READ -> e READ_
-=======
     SKEY k -> e (SKEY_, ' ', k)
->>>>>>> c6051563
     SEND flags msg -> e (SEND_, ' ', flags, ' ', Tail msg)
     PING -> e PING_
     NSUB -> e NSUB_

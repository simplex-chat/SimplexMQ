{-# LANGUAGE ApplicativeDo #-}
{-# LANGUAGE DuplicateRecordFields #-}
{-# LANGUAGE LambdaCase #-}
{-# LANGUAGE NamedFieldPuns #-}
{-# LANGUAGE OverloadedLists #-}
{-# LANGUAGE OverloadedStrings #-}
{-# LANGUAGE PatternSynonyms #-}
{-# LANGUAGE ScopedTypeVariables #-}
{-# LANGUAGE StrictData #-}
{-# LANGUAGE TypeApplications #-}
{-# OPTIONS_GHC -fno-warn-ambiguous-fields #-}

module Simplex.Messaging.Server.Main where

import Control.Concurrent.STM
import Control.Logger.Simple
import Control.Monad (void, when, (<$!>))
import Data.ByteString.Char8 (ByteString)
import qualified Data.ByteString.Char8 as B
import Data.Char (isAlpha, isAscii, toUpper)
import Data.Functor (($>))
import Data.Ini (Ini, lookupValue, readIniFile)
import Data.List (find, isPrefixOf)
import qualified Data.List.NonEmpty as L
import Data.Maybe (fromMaybe, isJust, isNothing)
import Data.Text (Text)
import qualified Data.Text as T
import Data.Text.Encoding (encodeUtf8)
import qualified Data.Text.IO as T
import Network.Socket (HostName)
import Options.Applicative
import Simplex.Messaging.Agent.Protocol (connReqUriP')
import Simplex.Messaging.Client (HostMode (..), NetworkConfig (..), ProtocolClientConfig (..), SocksMode (..), defaultNetworkConfig, textToHostMode)
import Simplex.Messaging.Client.Agent (SMPClientAgentConfig (..), defaultSMPClientAgentConfig)
import qualified Simplex.Messaging.Crypto as C
import Simplex.Messaging.Encoding.String
import Simplex.Messaging.Parsers (parseAll)
import Simplex.Messaging.Protocol (BasicAuth (..), ProtoServerWithAuth (ProtoServerWithAuth), pattern SMPServer)
import Simplex.Messaging.Server (AttachHTTP, runSMPServer)
import Simplex.Messaging.Server.CLI
import Simplex.Messaging.Server.Env.STM
import Simplex.Messaging.Server.Expiration
import Simplex.Messaging.Server.Information
import Simplex.Messaging.Transport (batchCmdsSMPVersion, sendingProxySMPVersion, simplexMQVersion, supportedServerSMPRelayVRange)
import Simplex.Messaging.Transport.Client (TransportHost (..))
import Simplex.Messaging.Transport.Server (ServerCredentials (..), TransportServerConfig (..), defaultTransportServerConfig)
import Simplex.Messaging.Util (eitherToMaybe, safeDecodeUtf8, tshow)
import Simplex.Messaging.Version (mkVersionRange)
import System.Directory (createDirectoryIfMissing, doesFileExist)
import System.FilePath (combine)
import System.IO (BufferMode (..), hSetBuffering, stderr, stdout)
import Text.Read (readMaybe)

smpServerCLI :: FilePath -> FilePath -> IO ()
smpServerCLI = smpServerCLI_ (\_ _ _ -> pure ()) (\_ -> pure ()) (\_ -> error "attachStaticFiles not available")

smpServerCLI_ ::
  (ServerInformation -> Maybe TransportHost -> FilePath -> IO ()) ->
  (EmbeddedWebParams -> IO ()) ->
  (FilePath -> (AttachHTTP -> IO ()) -> IO ()) ->
  FilePath ->
  FilePath ->
  IO ()
smpServerCLI_ generateSite serveStaticFiles attachStaticFiles cfgPath logPath =
  getCliCommand' (cliCommandP cfgPath logPath iniFile) serverVersion >>= \case
    Init opts ->
      doesFileExist iniFile >>= \case
        True -> exitError $ "Error: server is already initialized (" <> iniFile <> " exists).\nRun `" <> executableName <> " start`."
        _ -> initializeServer opts
    OnlineCert certOpts ->
      doesFileExist iniFile >>= \case
        True -> genOnline cfgPath certOpts
        _ -> exitError $ "Error: server is not initialized (" <> iniFile <> " does not exist).\nRun `" <> executableName <> " init`."
    Start ->
      doesFileExist iniFile >>= \case
        True -> readIniFile iniFile >>= either exitError runServer
        _ -> exitError $ "Error: server is not initialized (" <> iniFile <> " does not exist).\nRun `" <> executableName <> " init`."
    Delete -> do
      confirmOrExit "WARNING: deleting the server will make all queues inaccessible, because the server identity (certificate fingerprint) will change.\nTHIS CANNOT BE UNDONE!"
      deleteDirIfExists cfgPath
      deleteDirIfExists logPath
      putStrLn "Deleted configuration and log files"
  where
    iniFile = combine cfgPath "smp-server.ini"
    serverVersion = "SMP server v" <> simplexMQVersion
    defaultServerPorts = "5223,443"
    executableName = "smp-server"
    storeLogFilePath = combine logPath "smp-server-store.log"
    httpsCertFile = combine cfgPath "web.crt"
    httpsKeyFile = combine cfgPath "web.key"
    defaultStaticPath = combine logPath "www"
    initializeServer opts@InitOptions {ip, fqdn, sourceCode = src', webStaticPath = sp', disableWeb = noWeb', scripted}
      | scripted = initialize opts
      | otherwise = do
          putStrLn "Use `smp-server init -h` for available options."
          void $ withPrompt "SMP server will be initialized (press Enter)" getLine
          enableStoreLog <- onOffPrompt "Enable store log to restore queues and messages on server restart" True
          logStats <- onOffPrompt "Enable logging daily statistics" False
          putStrLn "Require a password to create new messaging queues?"
          password <- withPrompt "'r' for random (default), 'n' - no password, or enter password: " serverPassword
          let host = fromMaybe ip fqdn
          host' <- withPrompt ("Enter server FQDN or IP address for certificate (" <> host <> "): ") getLine
          sourceCode' <- withPrompt ("Enter server source code URI (" <> maybe simplexmqSource T.unpack src' <> "): ") getServerSourceCode
          staticPath' <- withPrompt ("Enter path to store generated static site with server information (" <> fromMaybe defaultStaticPath sp' <> "): ") getLine
          initialize
            opts
              { enableStoreLog,
                logStats,
                fqdn = if null host' then fqdn else Just host',
                password,
                sourceCode = (T.pack <$> sourceCode') <|> src',
                webStaticPath = if null staticPath' then sp' else Just staticPath',
                disableWeb = noWeb'
              }
      where
        serverPassword =
          getLine >>= \case
            "" -> pure $ Just SPRandom
            "r" -> pure $ Just SPRandom
            "n" -> pure Nothing
            s ->
              case strDecode $ encodeUtf8 $ T.pack s of
                Right auth -> pure . Just $ ServerPassword auth
                _ -> putStrLn "Invalid password. Only latin letters, digits and symbols other than '@' and ':' are allowed" >> serverPassword
        initialize InitOptions {enableStoreLog, logStats, signAlgorithm, password, sourceCode, webStaticPath, disableWeb} = do
          clearDirIfExists cfgPath
          clearDirIfExists logPath
          createDirectoryIfMissing True cfgPath
          createDirectoryIfMissing True logPath
          let x509cfg = defaultX509Config {commonName = fromMaybe ip fqdn, signAlgorithm}
          fp <- createServerX509 cfgPath x509cfg
          basicAuth <- mapM createServerPassword password
          let host = fromMaybe (if ip == "127.0.0.1" then "<hostnames>" else ip) fqdn
              srv = ProtoServerWithAuth (SMPServer [THDomainName host] "" (C.KeyHash fp)) basicAuth
          T.writeFile iniFile $ iniFileContent host basicAuth $ Just "https://github.com/simplex-chat/simplexmq"
          putStrLn $ "Server initialized, please provide additional server information in " <> iniFile <> "."
          putStrLn $ "Run `" <> executableName <> " start` to start server."
          warnCAPrivateKeyFile cfgPath x509cfg
          printServiceInfo serverVersion srv
          printSourceCode sourceCode
          where
            createServerPassword = \case
              ServerPassword s -> pure s
              SPRandom -> BasicAuth . strEncode <$> (atomically . C.randomBytes 32 =<< C.newRandom)
            iniFileContent host basicAuth sourceCode' =
              informationIniContent sourceCode'
                <> "[STORE_LOG]\n\
                   \# The server uses STM memory for persistence,\n\
                   \# that will be lost on restart (e.g., as with redis).\n\
                   \# This option enables saving memory to append only log,\n\
                   \# and restoring it when the server is started.\n\
                   \# Log is compacted on start (deleted objects are removed).\n"
                <> ("enable: " <> onOff enableStoreLog <> "\n\n")
                <> "# Undelivered messages are optionally saved and restored when the server restarts,\n\
                   \# they are preserved in the .bak file until the next restart.\n"
                <> ("restore_messages: " <> onOff enableStoreLog <> "\n")
                <> ("expire_messages_days: " <> tshow defMsgExpirationDays <> "\n")
                <> ("expire_ntfs_hours: " <> tshow defNtfExpirationHours <> "\n\n")
                <> "# Log daily server statistics to CSV file\n"
                <> ("log_stats: " <> onOff logStats <> "\n\n")
                <> "[AUTH]\n\
                   \# Set new_queues option to off to completely prohibit creating new messaging queues.\n\
                   \# This can be useful when you want to decommission the server, but not all connections are switched yet.\n\
                   \new_queues: on\n\n\
                   \# Use create_password option to enable basic auth to create new messaging queues.\n\
                   \# The password should be used as part of server address in client configuration:\n\
                   \# smp://fingerprint:password@host1,host2\n\
                   \# The password will not be shared with the connecting contacts, you must share it only\n\
                   \# with the users who you want to allow creating messaging queues on your server.\n"
                <> ( case basicAuth of
                      Just auth -> "create_password: " <> safeDecodeUtf8 (strEncode auth)
                      _ -> "# create_password: password to create new queues (any printable ASCII characters without whitespace, '@', ':' and '/')"
                   )
                <> "\n\n\
                   \# control_port_admin_password:\n\
                   \# control_port_user_password:\n\n\
                   \[TRANSPORT]\n\
                   \# Host is only used to print server address on start.\n\
                   \# You can specify multiple server ports.\n"
                <> ("host: " <> T.pack host <> "\n")
                <> ("port: " <> T.pack defaultServerPorts <> "\n")
                <> "log_tls_errors: off\n\n\
                   \# Use `websockets: 443` to run websockets server in addition to plain TLS.\n\
                   \websockets: off\n\
                   \# control_port: 5224\n\n\
                   \[PROXY]\n\
                   \# Network configuration for SMP proxy client.\n\
                   \# `host_mode` can be 'public' (default) or 'onion'.\n\
                   \# It defines prefferred hostname for destination servers with multiple hostnames.\n\
                   \# host_mode: public\n\
                   \# required_host_mode: off\n\n\
                   \# The domain suffixes of the relays you operate (space-separated) to count as separate proxy statistics.\n\
                   \# own_server_domains: \n\n\
                   \# SOCKS proxy port for forwarding messages to destination servers.\n\
                   \# You may need a separate instance of SOCKS proxy for incoming single-hop requests.\n\
                   \# socks_proxy: localhost:9050\n\n\
                   \# `socks_mode` can be 'onion' for SOCKS proxy to be used for .onion destination hosts only (default)\n\
                   \# or 'always' to be used for all destination hosts (can be used if it is an .onion server).\n\
                   \# socks_mode: onion\n\n\
                   \# Limit number of threads a client can spawn to process proxy commands in parrallel.\n"
                <> ("# client_concurrency: " <> tshow defaultProxyClientConcurrency <> "\n\n")
                <> "[INACTIVE_CLIENTS]\n\
                   \# TTL and interval to check inactive clients\n\
                   \disconnect: off\n"
                <> ("# ttl: " <> tshow (ttl defaultInactiveClientExpiration) <> "\n")
                <> ("# check_interval: " <> tshow (checkInterval defaultInactiveClientExpiration) <> "\n")
                <> "\n\n\
                   \[WEB]\n\
                   \# Set path to generate static mini-site for server information and qr codes/links\n"
                <> ("static_path: " <> T.pack (fromMaybe defaultStaticPath webStaticPath) <> "\n\n")
                <> "# Run an embedded server on this port\n\
                   \# Onion sites can use any port and register it in the hidden service config.\n\
                   \# Running on a port 80 may require setting process capabilities.\n"
                <> (webDisabled <> "http: 8000\n\n")
                <> "# You can run an embedded TLS web server too if you provide port and cert and key files.\n\
                   \# Not required for running relay on onion address.\n"
                <> (webDisabled <> "https: 443\n")
                <> (webDisabled <> "cert: " <> T.pack httpsCertFile <> "\n")
                <> (webDisabled <> "key: " <> T.pack httpsKeyFile <> "\n")
              where
                webDisabled = if disableWeb then "# " else ""
    runServer ini = do
      hSetBuffering stdout LineBuffering
      hSetBuffering stderr LineBuffering
      fp <- checkSavedFingerprint cfgPath defaultX509Config
      let host = either (const "<hostnames>") T.unpack $ lookupValue "TRANSPORT" "host" ini
          port = T.unpack $ strictIni "TRANSPORT" "port" ini
          cfg@ServerConfig {information, storeLogFile, newQueueBasicAuth, messageExpiration, inactiveClientExpiration} = serverConfig
          sourceCode' = (\ServerPublicInfo {sourceCode} -> sourceCode) <$> information
          srv = ProtoServerWithAuth (SMPServer [THDomainName host] (if port == "5223" then "" else port) (C.KeyHash fp)) newQueueBasicAuth
      printServiceInfo serverVersion srv
      printSourceCode sourceCode'
      printServerConfig transports storeLogFile
      putStrLn $ case messageExpiration of
        Just ExpirationConfig {ttl} -> "expiring messages after " <> showTTL ttl
        _ -> "not expiring messages"
      putStrLn $ case inactiveClientExpiration of
        Just ExpirationConfig {ttl, checkInterval} -> "expiring clients inactive for " <> show ttl <> " seconds every " <> show checkInterval <> " seconds"
        _ -> "not expiring inactive clients"
      putStrLn $
        "creating new queues "
          <> if allowNewQueues cfg
            then maybe "allowed" (const "requires password") newQueueBasicAuth
            else "NOT allowed"
      -- print information
      let persistence
            | isNothing storeLogFile = SPMMemoryOnly
            | isJust (storeMsgsFile cfg) = SPMMessages
            | otherwise = SPMQueues
      let config =
            ServerPublicConfig
              { persistence,
                messageExpiration = ttl <$> messageExpiration,
                statsEnabled = isJust logStats,
                newQueuesAllowed = allowNewQueues cfg,
                basicAuthEnabled = isJust newQueueBasicAuth
              }
      case webStaticPath' of
        Just path | sharedHTTP -> do
          runWebServer path Nothing ServerInformation {config, information}
          attachStaticFiles path $ \attachHTTP -> runSMPServer cfg $ Just attachHTTP
        Just path -> do
          runWebServer path webHttpsParams' ServerInformation {config, information}
          runSMPServer cfg Nothing
        Nothing -> do
          logWarn "No server static path set"
          runSMPServer cfg Nothing
      where
        enableStoreLog = settingIsOn "STORE_LOG" "enable" ini
        logStats = settingIsOn "STORE_LOG" "log_stats" ini
        c = combine cfgPath . ($ defaultX509Config)
<<<<<<< HEAD
        restoreMessagesFile path = case iniOnOff "STORE_LOG" "restore_messages" ini of
          Just True -> Just path
          Just False -> Nothing
          -- if the setting is not set, it is enabled when store log is enabled
          _ -> enableStoreLog $> path
=======
        transports = iniTransports ini
        sharedHTTP = any (\(_, _, addHTTP) -> addHTTP) transports
>>>>>>> 2a120dfe
        serverConfig =
          ServerConfig
            { transports,
              smpHandshakeTimeout = 120000000,
              tbqSize = 128,
              msgQueueQuota = 128,
              queueIdBytes = 24,
              msgIdBytes = 24, -- must be at least 24 bytes, it is used as 192-bit nonce for XSalsa20
              smpCredentials =
                ServerCredentials
                  { caCertificateFile = Just $ c caCrtFile,
                    privateKeyFile = c serverKeyFile,
                    certificateFile = c serverCrtFile
                  },
              httpCredentials = (\WebHttpsParams {key, cert} -> ServerCredentials {caCertificateFile = Nothing, privateKeyFile = key, certificateFile = cert}) <$> webHttpsParams',
              storeLogFile = enableStoreLog $> storeLogFilePath,
              storeMsgsFile = restoreMessagesFile $ combine logPath "smp-server-messages.log",
              storeNtfsFile = restoreMessagesFile $ combine logPath "smp-server-ntfs.log",
              -- allow creating new queues by default
              allowNewQueues = fromMaybe True $ iniOnOff "AUTH" "new_queues" ini,
              newQueueBasicAuth = either error id <$!> strDecodeIni "AUTH" "create_password" ini,
              controlPortAdminAuth = either error id <$!> strDecodeIni "AUTH" "control_port_admin_password" ini,
              controlPortUserAuth = either error id <$!> strDecodeIni "AUTH" "control_port_user_password" ini,
              messageExpiration =
                Just
                  defaultMessageExpiration
                    { ttl = 86400 * readIniDefault defMsgExpirationDays "STORE_LOG" "expire_messages_days" ini
                    },
              notificationExpiration =
                defaultNtfExpiration
                  { ttl = 3600 * readIniDefault defNtfExpirationHours "STORE_LOG" "expire_ntfs_hours" ini
                  },
              inactiveClientExpiration =
                settingIsOn "INACTIVE_CLIENTS" "disconnect" ini
                  $> ExpirationConfig
                    { ttl = readStrictIni "INACTIVE_CLIENTS" "ttl" ini,
                      checkInterval = readStrictIni "INACTIVE_CLIENTS" "check_interval" ini
                    },
              logStatsInterval = logStats $> 86400, -- seconds
              logStatsStartTime = 0, -- seconds from 00:00 UTC
              serverStatsLogFile = combine logPath "smp-server-stats.daily.log",
              serverStatsBackupFile = logStats $> combine logPath "smp-server-stats.log",
              pendingENDInterval = 15000000, -- 15 seconds
              ntfDeliveryInterval = 3000000, -- 3 seconds
              smpServerVRange = supportedServerSMPRelayVRange,
              transportConfig =
                defaultTransportServerConfig
                  { logTLSErrors = fromMaybe False $ iniOnOff "TRANSPORT" "log_tls_errors" ini
                  },
              controlPort = eitherToMaybe $ T.unpack <$> lookupValue "TRANSPORT" "control_port" ini,
              smpAgentCfg =
                defaultSMPClientAgentConfig
                  { smpCfg =
                      (smpCfg defaultSMPClientAgentConfig)
                        { serverVRange = mkVersionRange batchCmdsSMPVersion sendingProxySMPVersion,
                          agreeSecret = True,
                          networkConfig =
                            defaultNetworkConfig
                              { socksProxy = either error id <$!> strDecodeIni "PROXY" "socks_proxy" ini,
                                socksMode = maybe SMOnion (either error id) $! strDecodeIni "PROXY" "socks_mode" ini,
                                hostMode = either (const HMPublic) (either error id . textToHostMode) $ lookupValue "PROXY" "host_mode" ini,
                                requiredHostMode = fromMaybe False $ iniOnOff "PROXY" "required_host_mode" ini
                              }
                        },
                    ownServerDomains = either (const []) textToOwnServers $ lookupValue "PROXY" "own_server_domains" ini,
                    persistErrorInterval = 30 -- seconds
                  },
              allowSMPProxy = True,
              serverClientConcurrency = readIniDefault defaultProxyClientConcurrency "PROXY" "client_concurrency" ini,
              information = serverPublicInfo ini
            }
        textToOwnServers :: Text -> [ByteString]
        textToOwnServers = map encodeUtf8 . T.words
        runWebServer webStaticPath webHttpsParams si = do
          let onionHost =
                either (const Nothing) (find isOnion) $
                  strDecode @(L.NonEmpty TransportHost) . encodeUtf8 =<< lookupValue "TRANSPORT" "host" ini
              webHttpPort = eitherToMaybe $ read . T.unpack <$> lookupValue "WEB" "http" ini
          generateSite si onionHost webStaticPath
          when (isJust webHttpPort || isJust webHttpsParams) $
            serveStaticFiles EmbeddedWebParams {webStaticPath, webHttpPort, webHttpsParams}
          where
            isOnion = \case THOnionHost _ -> True; _ -> False
        webHttpsParams' =
          eitherToMaybe $ do
            port <- read . T.unpack <$> lookupValue "WEB" "https" ini
            cert <- T.unpack <$> lookupValue "WEB" "cert" ini
            key <- T.unpack <$> lookupValue "WEB" "key" ini
            pure WebHttpsParams {port, cert, key}
        webStaticPath' = eitherToMaybe $ T.unpack <$> lookupValue "WEB" "static_path" ini

data EmbeddedWebParams = EmbeddedWebParams
  { webStaticPath :: FilePath,
    webHttpPort :: Maybe Int,
    webHttpsParams :: Maybe WebHttpsParams
  }

data WebHttpsParams = WebHttpsParams
  { port :: Int,
    cert :: FilePath,
    key :: FilePath
  }

getServerSourceCode :: IO (Maybe String)
getServerSourceCode =
  getLine >>= \case
    "" -> pure Nothing
    s | "https://" `isPrefixOf` s || "http://" `isPrefixOf` s -> pure $ Just s
    _ -> putStrLn "Invalid source code. URI should start from http:// or https://" >> getServerSourceCode

simplexmqSource :: String
simplexmqSource = "https://github.com/simplex-chat/simplexmq"

informationIniContent :: Maybe Text -> Text
informationIniContent sourceCode_ =
  "[INFORMATION]\n\
  \# AGPLv3 license requires that you make any source code modifications\n\
  \# available to the end users of the server.\n\
  \# LICENSE: https://github.com/simplex-chat/simplexmq/blob/stable/LICENSE\n\
  \# Include correct source code URI in case the server source code is modified in any way.\n\
  \# If any other information fields are present, source code property also MUST be present.\n\n"
    <> (maybe "# source_code: URI" ("source_code: " <>) sourceCode_ <> "\n\n")
    <> "# Declaring all below information is optional, any of these fields can be omitted.\n\
       \\n\
       \# Server usage conditions and amendments.\n\
       \# It is recommended to use standard conditions with any amendments in a separate document.\n\
       \# usage_conditions: https://github.com/simplex-chat/simplex-chat/blob/stable/PRIVACY.md\n\
       \# condition_amendments: link\n\
       \\n\
       \# Server location and operator.\n\
       \# server_country: ISO-3166 2-letter code\n\
       \# operator: entity (organization or person name)\n\
       \# operator_country: ISO-3166 2-letter code\n\
       \# website:\n\
       \\n\
       \# Administrative contacts.\n\
       \# admin_simplex: SimpleX address\n\
       \# admin_email:\n\
       \# admin_pgp:\n\
       \# admin_pgp_fingerprint:\n\
       \\n\
       \# Contacts for complaints and feedback.\n\
       \# complaints_simplex: SimpleX address\n\
       \# complaints_email:\n\
       \# complaints_pgp:\n\
       \# complaints_pgp_fingerprint:\n\
       \\n\
       \# Hosting provider.\n\
       \# hosting: entity (organization or person name)\n\
       \# hosting_country: ISO-3166 2-letter code\n\n"

serverPublicInfo :: Ini -> Maybe ServerPublicInfo
serverPublicInfo ini = serverInfo <$!> infoValue "source_code"
  where
    serverInfo sourceCode =
      ServerPublicInfo
        { sourceCode,
          usageConditions =
            (\conditions -> ServerConditions {conditions, amendments = infoValue "condition_amendments"})
              <$!> infoValue "usage_conditions",
          serverCountry = countryValue "server_country",
          operator = iniEntity "operator" "operator_country",
          website = infoValue "website",
          adminContacts = iniContacts "admin_simplex" "admin_email" "admin_pgp" "admin_pgp_fingerprint",
          complaintsContacts = iniContacts "complaints_simplex" "complaints_email" "complaints_pgp" "complaints_pgp_fingerprint",
          hosting = iniEntity "hosting" "hosting_country"
        }
    infoValue name = eitherToMaybe $ lookupValue "INFORMATION" name ini
    iniEntity nameField countryField =
      (\name -> Entity {name, country = countryValue countryField})
        <$!> infoValue nameField
    countryValue field =
      (\cs -> if T.length cs == 2 && T.all (\c -> isAscii c && isAlpha c) cs then T.map toUpper cs else error $ "Use ISO3166 2-letter code for " <> T.unpack field)
        <$!> infoValue field
    iniContacts simplexField emailField pgpKeyUriField pgpKeyFingerprintField =
      let simplex = either error id . parseAll (connReqUriP' Nothing) . encodeUtf8 <$!> eitherToMaybe (lookupValue "INFORMATION" simplexField ini)
          email = infoValue emailField
          pkURI_ = infoValue pgpKeyUriField
          pkFingerprint_ = infoValue pgpKeyFingerprintField
       in case (simplex, email, pkURI_, pkFingerprint_) of
            (Nothing, Nothing, Nothing, _) -> Nothing
            (Nothing, Nothing, _, Nothing) -> Nothing
            (_, _, pkURI, pkFingerprint) -> Just ServerContactAddress {simplex, email, pgp = PGPKey <$> pkURI <*> pkFingerprint}

printSourceCode :: Maybe Text -> IO ()
printSourceCode = \case
  Just sourceCode -> T.putStrLn $ "Server source code: " <> sourceCode
  Nothing -> do
    putStrLn "Warning: server source code is not specified."
    putStrLn "Add 'source_code' property to [INFORMATION] section of INI file."

data CliCommand
  = Init InitOptions
  | OnlineCert CertOptions
  | Start
  | Delete

data InitOptions = InitOptions
  { enableStoreLog :: Bool,
    logStats :: Bool,
    signAlgorithm :: SignAlgorithm,
    ip :: HostName,
    fqdn :: Maybe HostName,
    password :: Maybe ServerPassword,
    sourceCode :: Maybe Text,
    webStaticPath :: Maybe FilePath,
    disableWeb :: Bool,
    scripted :: Bool
  }
  deriving (Show)

data ServerPassword = ServerPassword BasicAuth | SPRandom
  deriving (Show)

cliCommandP :: FilePath -> FilePath -> FilePath -> Parser CliCommand
cliCommandP cfgPath logPath iniFile =
  hsubparser
    ( command "init" (info (Init <$> initP) (progDesc $ "Initialize server - creates " <> cfgPath <> " and " <> logPath <> " directories and configuration files"))
        <> command "cert" (info (OnlineCert <$> certOptionsP) (progDesc $ "Generate new online TLS server credentials (configuration: " <> iniFile <> ")"))
        <> command "start" (info (pure Start) (progDesc $ "Start server (configuration: " <> iniFile <> ")"))
        <> command "delete" (info (pure Delete) (progDesc "Delete configuration and log files"))
    )
  where
    initP :: Parser InitOptions
    initP = do
      enableStoreLog <-
        switch
          ( long "store-log"
              <> short 'l'
              <> help "Enable store log for persistence"
          )
      logStats <-
        switch
          ( long "daily-stats"
              <> short 's'
              <> help "Enable logging daily server statistics"
          )
      signAlgorithm <-
        option
          (maybeReader readMaybe)
          ( long "sign-algorithm"
              <> short 'a'
              <> help "Signature algorithm used for TLS certificates: ED25519, ED448"
              <> value ED25519
              <> showDefault
              <> metavar "ALG"
          )
      ip <-
        strOption
          ( long "ip"
              <> help
                "Server IP address, used as Common Name for TLS online certificate if FQDN is not supplied"
              <> value "127.0.0.1"
              <> showDefault
              <> metavar "IP"
          )
      fqdn <-
        (optional . strOption)
          ( long "fqdn"
              <> short 'n'
              <> help "Server FQDN used as Common Name for TLS online certificate"
              <> metavar "FQDN"
          )
      password <-
        flag' Nothing (long "no-password" <> help "Allow creating new queues without password")
          <|> Just
            <$> option
              parseBasicAuth
              ( long "password"
                  <> metavar "PASSWORD"
                  <> help "Set password to create new messaging queues"
                  <> value SPRandom
              )
      sourceCode <-
        (optional . strOption)
          ( long "source-code"
              <> help "Server source code will be communicated to the users"
              <> metavar "URI"
          )
      webStaticPath <-
        (optional . strOption)
          ( long "web-path"
              <> help "Directory to store generated static site with server information"
              <> metavar "PATH"
          )
      disableWeb <-
        switch
          ( long "disable-web"
              <> help "Disable starting static web server with server information"
          )
      scripted <-
        switch
          ( long "yes"
              <> short 'y'
              <> help "Non-interactive initialization using command-line options"
          )
      pure
        InitOptions
          { enableStoreLog,
            logStats,
            signAlgorithm,
            ip,
            fqdn,
            password,
            sourceCode,
            webStaticPath,
            disableWeb,
            scripted
          }
    parseBasicAuth :: ReadM ServerPassword
    parseBasicAuth = eitherReader $ fmap ServerPassword . strDecode . B.pack<|MERGE_RESOLUTION|>--- conflicted
+++ resolved
@@ -269,16 +269,13 @@
         enableStoreLog = settingIsOn "STORE_LOG" "enable" ini
         logStats = settingIsOn "STORE_LOG" "log_stats" ini
         c = combine cfgPath . ($ defaultX509Config)
-<<<<<<< HEAD
         restoreMessagesFile path = case iniOnOff "STORE_LOG" "restore_messages" ini of
           Just True -> Just path
           Just False -> Nothing
           -- if the setting is not set, it is enabled when store log is enabled
           _ -> enableStoreLog $> path
-=======
         transports = iniTransports ini
         sharedHTTP = any (\(_, _, addHTTP) -> addHTTP) transports
->>>>>>> 2a120dfe
         serverConfig =
           ServerConfig
             { transports,

--- conflicted
+++ resolved
@@ -45,14 +45,9 @@
 import Simplex.Messaging.Server.Env.STM
 import Simplex.Messaging.Server.Expiration
 import Simplex.Messaging.Server.Information
-<<<<<<< HEAD
 import Simplex.Messaging.Server.MsgStore.Journal (JournalMsgStore (..), JournalQueue, JournalStoreConfig (..), stmQueueStore)
 import Simplex.Messaging.Server.MsgStore.Types (MsgStoreClass (..), QSType (..), SQSType (..), SMSType (..), newMsgStore)
 import Simplex.Messaging.Server.StoreLog.ReadWrite (readQueueStore)
-=======
-import Simplex.Messaging.Server.MsgStore.Types (AMSType (..), SMSType (..), newMsgStore)
-import Simplex.Messaging.Server.QueueStore.STM (readQueueStore)
->>>>>>> fa319d79
 import Simplex.Messaging.Transport (simplexMQVersion, supportedProxyClientSMPRelayVRange, supportedServerSMPRelayVRange)
 import Simplex.Messaging.Transport.Client (SocksProxy, TransportHost (..), defaultSocksProxy)
 import Simplex.Messaging.Transport.Server (ServerCredentials (..), TransportServerConfig (..), defaultTransportServerConfig)
@@ -153,14 +148,10 @@
       doesFileExist iniFile >>= \case
         True -> readIniFile iniFile >>= either exitError a
         _ -> exitError $ "Error: server is not initialized (" <> iniFile <> " does not exist).\nRun `" <> executableName <> " init`."
-<<<<<<< HEAD
     newJournalMsgStore :: SQSType s -> IO (JournalMsgStore s)
-    newJournalMsgStore queueStoreType = newMsgStore JournalStoreConfig {storePath = storeMsgsJournalDir, pathParts = journalMsgStoreDepth, queueStoreType, quota = defaultMsgQueueQuota, maxMsgCount = defaultMaxJournalMsgCount, maxStateLines = defaultMaxJournalStateLines, stateTailSize = defaultStateTailSize, idleInterval = checkInterval defaultMessageExpiration}
-=======
     newJournalMsgStore =
       let cfg = mkJournalStoreConfig storeMsgsJournalDir defaultMsgQueueQuota defaultMaxJournalMsgCount defaultMaxJournalStateLines $ checkInterval defaultMessageExpiration
        in newMsgStore cfg
->>>>>>> fa319d79
     iniFile = combine cfgPath "smp-server.ini"
     serverVersion = "SMP server v" <> simplexMQVersion
     defaultServerPorts = "5223,443"

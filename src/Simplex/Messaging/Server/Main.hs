--- conflicted
+++ resolved
@@ -30,12 +30,8 @@
 import Simplex.Messaging.Server.CLI
 import Simplex.Messaging.Server.Env.STM (ServerConfig (..), defMsgExpirationDays, defaultInactiveClientExpiration, defaultMessageExpiration)
 import Simplex.Messaging.Server.Expiration
-<<<<<<< HEAD
 import Simplex.Messaging.Server.Information
-import Simplex.Messaging.Transport (simplexMQVersion, supportedServerSMPRelayVRange)
-=======
 import Simplex.Messaging.Transport (simplexMQVersion, supportedSMPHandshakes, supportedServerSMPRelayVRange)
->>>>>>> acc7faea
 import Simplex.Messaging.Transport.Client (TransportHost (..))
 import Simplex.Messaging.Transport.Server (TransportServerConfig (..), defaultTransportServerConfig)
 import Simplex.Messaging.Util (eitherToMaybe, safeDecodeUtf8, tshow)
@@ -255,31 +251,31 @@
   \# If any other information fields are present, source code property also MUST be present.\n\n"
     <> (maybe ("# source_code: URI") ("source_code: " <>) sourceCode_ <> "\n\n")
     <> "# Declaring all below information is optional, any of these fields can be omitted.\n\
-      \\n\
-      \# Server usage conditions and amendments.\n\
-      \# It is recommended to use standard conditions with any amendments in a separate document.\n\
-      \# usage_conditions: https://github.com/simplex-chat/simplex-chat/blob/stable/PRIVACY.md\n\
-      \# condition_amendments: link\n\
-      \\n\
-      \# Server location and operator.\n\
-      \# server_country: ISO-3166 2-letter code\n\
-      \# operator: entity (organization or person name)\n\
-      \# operator_country: ISO-3166 2-letter code\n\
-      \# website:\n\
-      \\n\
-      \# Administrative contacts.\n\
-      \# admin_simplex: SimpleX address\n\
-      \# admin_email:\n\
-      \# admin_pgp:\n\
-      \\n\
-      \# Contacts for complaints and feedback.\n\
-      \# complaints_simplex: SimpleX address\n\
-      \# complaints_email:\n\
-      \# complaints_pgp:\n\
-      \\n\
-      \# Hosting provider.\n\
-      \# hosting: entity (organization or person name)\n\
-      \# hosting_country: ISO-3166 2-letter code\n\n"
+       \\n\
+       \# Server usage conditions and amendments.\n\
+       \# It is recommended to use standard conditions with any amendments in a separate document.\n\
+       \# usage_conditions: https://github.com/simplex-chat/simplex-chat/blob/stable/PRIVACY.md\n\
+       \# condition_amendments: link\n\
+       \\n\
+       \# Server location and operator.\n\
+       \# server_country: ISO-3166 2-letter code\n\
+       \# operator: entity (organization or person name)\n\
+       \# operator_country: ISO-3166 2-letter code\n\
+       \# website:\n\
+       \\n\
+       \# Administrative contacts.\n\
+       \# admin_simplex: SimpleX address\n\
+       \# admin_email:\n\
+       \# admin_pgp:\n\
+       \\n\
+       \# Contacts for complaints and feedback.\n\
+       \# complaints_simplex: SimpleX address\n\
+       \# complaints_email:\n\
+       \# complaints_pgp:\n\
+       \\n\
+       \# Hosting provider.\n\
+       \# hosting: entity (organization or person name)\n\
+       \# hosting_country: ISO-3166 2-letter code\n\n"
 
 serverPublicInfo :: Ini -> Maybe ServerPublicInfo
 serverPublicInfo ini = serverInfo <$!> infoValue "source_code"
@@ -287,7 +283,7 @@
     serverInfo sourceCode =
       ServerPublicInfo
         { sourceCode,
-          usageConditions  =
+          usageConditions =
             (\conditions -> ServerConditions {conditions, amendments = infoValue "condition_amendments"})
               <$!> infoValue "usage_conditions",
           serverCountry = countryValue "server_country",
@@ -308,7 +304,7 @@
       let simplex = either error id <$!> strDecodeIni "INFORMATION" simplexField ini
           email = infoValue emailField
           pgp = infoValue pgpField
-        in case (simplex, email, pgp) of
+       in case (simplex, email, pgp) of
             (Nothing, Nothing, Nothing) -> Nothing
             _ -> Just ServerContactAddress {simplex, email, pgp}
 
@@ -413,4 +409,4 @@
           )
       pure InitOptions {enableStoreLog, logStats, signAlgorithm, ip, fqdn, password, sourceCode, scripted}
     parseBasicAuth :: ReadM ServerPassword
-    parseBasicAuth = eitherReader $ fmap ServerPassword . strDecode . B.pack
+    parseBasicAuth = eitherReader $ fmap ServerPassword . strDecode . B.pack
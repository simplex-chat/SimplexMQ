--- conflicted
+++ resolved
@@ -253,9 +253,9 @@
                 basicAuthEnabled = isJust newQueueBasicAuth
               }
       case webStaticPath' of
-        Just path | sharedHttpsPort -> do
+        Just path | False -> do -- TODO sharedHttpsPort
           runWebServer path Nothing ini ServerInformation {config, information}
-          attachStaticFiles path $ \attachHTTP -> runSMPServer cfg $ Just (transportPort, attachHTTP)
+          attachStaticFiles path $ \attachHTTP -> runSMPServer cfg $ Just attachHTTP
         Just path -> do
           runWebServer path webHttpsParams ini ServerInformation {config, information}
           runSMPServer cfg Nothing
@@ -274,20 +274,13 @@
               msgQueueQuota = 128,
               queueIdBytes = 24,
               msgIdBytes = 24, -- must be at least 24 bytes, it is used as 192-bit nonce for XSalsa20
-<<<<<<< HEAD
               smpCredentials =
                 ServerCredentials
                   { caCertificateFile = Just $ c caCrtFile,
                     privateKeyFile = c serverKeyFile,
                     certificateFile = c serverCrtFile
                   },
-=======
-              caCertificateFile = c caCrtFile,
-              privateKeyFile = c serverKeyFile,
-              certificateFile = c serverCrtFile,
-              sharedHttpsCredentials,
-              sharedHttpsPort = if sharedHttpsPort then transportPort else "",
->>>>>>> 1b5df36f
+              httpCredentials,
               storeLogFile = enableStoreLog $> storeLogFilePath,
               storeMsgsFile =
                 let messagesPath = combine logPath "smp-server-messages.log"
@@ -347,8 +340,7 @@
         textToOwnServers :: Text -> [ByteString]
         textToOwnServers = map encodeUtf8 . T.words
         transportPort = T.unpack $ strictIni "TRANSPORT" "port" ini
-        sharedHttpsCredentials = (\WebHttpsParams {cert, key} -> (cert, key)) <$> webHttpsParams
-        sharedHttpsPort = maybe False (\WebHttpsParams {port} -> show port == transportPort) webHttpsParams
+        httpCredentials = (\WebHttpsParams {key, cert} -> ServerCredentials {caCertificateFile = Nothing, privateKeyFile = key, certificateFile = cert}) <$> webHttpsParams
         webHttpsParams =
           eitherToMaybe $ do
             port <- read . T.unpack <$> lookupValue "WEB" "https" ini

--- conflicted
+++ resolved
@@ -77,11 +77,7 @@
   | UpdateTime_
 
 instance StrEncoding QueueRec where
-<<<<<<< HEAD
-  strEncode QueueRec {recipientKey, rcvDhSecret, senderId, senderKey, sndSecure, notifier, updatedAt} =
-=======
-  strEncode QueueRec {recipientId, recipientKey, rcvDhSecret, senderId, senderKey, sndSecure, notifier, status, updatedAt} =
->>>>>>> 23189753
+  strEncode QueueRec {recipientKey, rcvDhSecret, senderId, senderKey, sndSecure, notifier, status, updatedAt} =
     B.unwords
       [ "rk=" <> strEncode recipientKey,
         "rdh=" <> strEncode rcvDhSecret,
@@ -108,12 +104,8 @@
     sndSecure <- (" sndSecure=" *> strP) <|> pure False
     notifier <- optional $ " notifier=" *> strP
     updatedAt <- optional $ " updated_at=" *> strP
-<<<<<<< HEAD
-    pure QueueRec {recipientKey, rcvDhSecret, senderId, senderKey, sndSecure, notifier, status = QueueActive, updatedAt}
-=======
     status <- (" status=" *> strP) <|> pure EntityActive
-    pure QueueRec {recipientId, recipientKey, rcvDhSecret, senderId, senderKey, sndSecure, notifier, status, updatedAt}
->>>>>>> 23189753
+    pure QueueRec {recipientKey, rcvDhSecret, senderId, senderKey, sndSecure, notifier, status, updatedAt}
 
 instance StrEncoding SLRTag where
   strEncode = \case
@@ -260,11 +252,5 @@
     qs = queues $ stmQueueStore st
     writeQueue (rId, q) =
       readTVarIO (queueRec' q) >>= \case
-<<<<<<< HEAD
-        Just q' -> when (active q') $ logCreateQueue s rId q' -- TODO we should log suspended queues when we use them
-        Nothing -> atomically $ TM.delete rId qs
-    active QueueRec {status} = status == QueueActive
-=======
-        Just q' -> logCreateQueue s q'
-        Nothing -> atomically $ TM.delete rId $ activeMsgQueues st
->>>>>>> 23189753
+        Just q' -> logCreateQueue s rId q'
+        Nothing -> atomically $ TM.delete rId qs
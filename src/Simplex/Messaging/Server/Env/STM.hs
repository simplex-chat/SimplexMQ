--- conflicted
+++ resolved
@@ -36,18 +36,13 @@
     msgQueueQuota :: Natural,
     queueIdBytes :: Int,
     msgIdBytes :: Int,
-<<<<<<< HEAD
     storeLogFile :: Maybe FilePath,
-    -- storeLog :: Maybe (StoreLog 'ReadMode),
-=======
-    storeLog :: Maybe (StoreLog 'ReadMode),
     -- | set to False to prohibit creating new queues
     allowNewQueues :: Bool,
     -- | time after which the messages can be removed from the queues, seconds
     messageTTL :: Maybe Int64,
     -- | interval to periodically remove expired messages (when no messages are sent to the queue), microseconds
     expireMessagesInterval :: Maybe Int,
->>>>>>> 68f52c47
     -- CA certificate private key is not needed for initialization
     caCertificateFile :: FilePath,
     privateKeyFile :: FilePath,

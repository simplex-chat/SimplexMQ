--- conflicted
+++ resolved
@@ -42,18 +42,13 @@
 import Simplex.Messaging.TMap (TMap)
 import qualified Simplex.Messaging.TMap as TM
 import Simplex.Messaging.Transport (ATransport, VersionRangeSMP, VersionSMP)
-<<<<<<< HEAD
-import Simplex.Messaging.Transport.Server (ServerCredentials, SocketState, TransportServerConfig, loadFingerprint, loadServerCredential, newSocketState)
-=======
-import Simplex.Messaging.Transport.Server (SocketState, TransportServerConfig, alpn, loadFingerprint, newSocketState)
-import qualified Simplex.Messaging.Transport.Server as TS
->>>>>>> 1b5df36f
+import Simplex.Messaging.Transport.Server (AddHTTP, ServerCredentials, SocketState, TransportServerConfig, loadFingerprint, loadServerCredential, newSocketState)
 import System.IO (IOMode (..))
 import System.Mem.Weak (Weak)
 import UnliftIO.STM
 
 data ServerConfig = ServerConfig
-  { transports :: [(ServiceName, ATransport)],
+  { transports :: [(ServiceName, ATransport, AddHTTP)],
     smpHandshakeTimeout :: Int,
     tbqSize :: Natural,
     msgQueueQuota :: Int,
@@ -84,17 +79,8 @@
     serverStatsBackupFile :: Maybe FilePath,
     -- | interval between sending pending END events to unsubscribed clients, seconds
     pendingENDInterval :: Int,
-<<<<<<< HEAD
     smpCredentials :: ServerCredentials,
-=======
-    -- | CA certificate private key is not needed for initialization
-    caCertificateFile :: FilePath,
-    privateKeyFile :: FilePath,
-    certificateFile :: FilePath,
-    -- | Extra credentials for for HTTP clients
-    sharedHttpsCredentials :: Maybe (FilePath, FilePath),
-    sharedHttpsPort :: ServiceName,
->>>>>>> 1b5df36f
+    httpCredentials :: Maybe ServerCredentials,
     -- | SMP client-server protocol version range
     smpServerVRange :: VersionRangeSMP,
     -- | TCP transport config
@@ -138,12 +124,8 @@
     msgStore :: STMMsgStore,
     random :: TVar ChaChaDRG,
     storeLog :: Maybe (StoreLog 'WriteMode),
-<<<<<<< HEAD
     tlsServerCreds :: T.Credential,
-=======
-    tlsServerParams :: T.ServerParams,
-    sharedServerParams :: Maybe T.ServerParams,
->>>>>>> 1b5df36f
+    httpServerCreds :: Maybe T.Credential,
     serverStats :: ServerStats,
     sockets :: SocketState,
     clientSeq :: TVar ClientId,
@@ -242,11 +224,7 @@
   return Sub {subThread = ProhibitSub, delivered}
 
 newEnv :: ServerConfig -> IO Env
-<<<<<<< HEAD
-newEnv config@ServerConfig {smpCredentials, storeLogFile, smpAgentCfg, information, messageExpiration} = do
-=======
-newEnv config@ServerConfig {caCertificateFile, certificateFile, privateKeyFile, sharedHttpsCredentials, storeLogFile, smpAgentCfg, transportConfig, information, messageExpiration} = do
->>>>>>> 1b5df36f
+newEnv config@ServerConfig {smpCredentials, httpCredentials, storeLogFile, smpAgentCfg, information, messageExpiration} = do
   server <- newServer
   queueStore <- newQueueStore
   msgStore <- newMsgStore
@@ -255,26 +233,16 @@
     forM storeLogFile $ \f -> do
       logInfo $ "restoring queues from file " <> T.pack f
       restoreQueues queueStore f
-<<<<<<< HEAD
   tlsServerCreds <- loadServerCredential smpCredentials
+  httpServerCreds <- mapM loadServerCredential httpCredentials
   Fingerprint fp <- loadFingerprint smpCredentials
-=======
-  tlsServerParams <- TS.loadTLSServerParams caCertificateFile certificateFile privateKeyFile (alpn transportConfig)
-  sharedServerParams <- forM ((,) <$> sharedHttpsCredentials <*> alpn transportConfig) $ \((chain, key), alpn) ->
-    TS.loadHTTPSServerParams tlsServerParams Nothing chain key alpn
-  Fingerprint fp <- loadFingerprint caCertificateFile
->>>>>>> 1b5df36f
   let serverIdentity = KeyHash fp
   serverStats <- newServerStats =<< getCurrentTime
   sockets <- newSocketState
   clientSeq <- newTVarIO 0
   clients <- newTVarIO mempty
   proxyAgent <- newSMPProxyAgent smpAgentCfg random
-<<<<<<< HEAD
-  pure Env {config, serverInfo, server, serverIdentity, queueStore, msgStore, random, storeLog, tlsServerCreds, serverStats, sockets, clientSeq, clients, proxyAgent}
-=======
-  pure Env {config, serverInfo, server, serverIdentity, queueStore, msgStore, random, storeLog, tlsServerParams, sharedServerParams, serverStats, sockets, clientSeq, clients, proxyAgent}
->>>>>>> 1b5df36f
+  pure Env {config, serverInfo, server, serverIdentity, queueStore, msgStore, random, storeLog, tlsServerCreds, httpServerCreds, serverStats, sockets, clientSeq, clients, proxyAgent}
   where
     restoreQueues :: QueueStore -> FilePath -> IO (StoreLog 'WriteMode)
     restoreQueues QueueStore {queues, senders, notifiers} f = do

--- conflicted
+++ resolved
@@ -313,7 +313,6 @@
 newEnv config@ServerConfig {smpCredentials, httpCredentials, serverStoreCfg, smpAgentCfg, information, messageExpiration, idleQueueInterval, msgQueueQuota, maxJournalMsgCount, maxJournalStateLines} = do
   serverActive <- newTVarIO True
   server <- newServer
-<<<<<<< HEAD
   msgStore <- case serverStoreCfg of
     ASSCfg sType (SSCMemory storePaths_) -> do
       let storePath = storeMsgsFile =<< storePaths_
@@ -322,14 +321,16 @@
       pure $ AMS sType ms
     ASSCfg sType SSCMemoryJournal {storeLogFile, storeMsgsPath} -> do
       let queueStoreCfg = MQStoreCfg
-          cfg = JournalStoreConfig {storePath = storeMsgsPath, quota = msgQueueQuota, pathParts = journalMsgStoreDepth, queueStoreCfg, maxMsgCount = maxJournalMsgCount, maxStateLines = maxJournalStateLines, stateTailSize = defaultStateTailSize, idleInterval = idleQueueInterval}
+          cfg = mkJournalStoreConfig queueStoreCfg storeMsgsPath msgQueueQuota maxJournalMsgCount maxJournalStateLines idleQueueInterval
+          -- cfg = JournalStoreConfig {storePath = storeMsgsPath, quota = msgQueueQuota, pathParts = journalMsgStoreDepth, queueStoreCfg, maxMsgCount = maxJournalMsgCount, maxStateLines = maxJournalStateLines, stateTailSize = defaultStateTailSize, idleInterval = idleQueueInterval}
       ms <- newMsgStore cfg
       loadStoreLog storeLogFile $ stmQueueStore ms
       pure $ AMS sType ms
     ASSCfg sType SSCDatabaseJournal {storeDBOpts, storeMsgsPath'} -> do
       -- TODO open database
       let queueStoreCfg = PQStoreCfg undefined
-          cfg = JournalStoreConfig {storePath = storeMsgsPath', quota = msgQueueQuota, pathParts = journalMsgStoreDepth, queueStoreCfg, maxMsgCount = maxJournalMsgCount, maxStateLines = maxJournalStateLines, stateTailSize = defaultStateTailSize, idleInterval = idleQueueInterval}
+          cfg = mkJournalStoreConfig queueStoreCfg storeMsgsPath' msgQueueQuota maxJournalMsgCount maxJournalStateLines idleQueueInterval
+          -- cfg = JournalStoreConfig {storePath = storeMsgsPath', quota = msgQueueQuota, pathParts = journalMsgStoreDepth, queueStoreCfg, maxMsgCount = maxJournalMsgCount, maxStateLines = maxJournalStateLines, stateTailSize = defaultStateTailSize, idleInterval = idleQueueInterval}
       ms <- newMsgStore cfg
       pure $ AMS sType ms
 
@@ -350,15 +351,6 @@
     --       ms <- newMsgStore cfg
     --       pure $ AMS sType ms
     --   Nothing -> putStrLn "Error: journal msg store requires that `restore_messages` is `on` in [STORE_LOG]" >> exitFailure
-=======
-  msgStore@(AMS _ store) <- case msgStoreType of
-    AMSType SMSMemory -> AMS SMSMemory <$> newMsgStore STMStoreConfig {storePath = storeMsgsFile, quota = msgQueueQuota}
-    AMSType SMSJournal -> case storeMsgsFile of
-      Just storePath ->
-        let cfg = mkJournalStoreConfig storePath msgQueueQuota maxJournalMsgCount maxJournalStateLines idleQueueInterval
-         in AMS SMSJournal <$> newMsgStore cfg
-      Nothing -> putStrLn "Error: journal msg store require path in [STORE_LOG], restore_messages" >> exitFailure
->>>>>>> fa319d79
   ntfStore <- NtfStore <$> TM.emptyIO
   random <- C.newRandom
   tlsServerCreds <- getCredentials "SMP" smpCredentials
@@ -418,12 +410,13 @@
             _ -> SPMQueues
           _ -> SPMMessages
 
-mkJournalStoreConfig :: FilePath -> Int -> Int -> Int -> Int64 -> JournalStoreConfig
-mkJournalStoreConfig storePath msgQueueQuota maxJournalMsgCount maxJournalStateLines idleQueueInterval =
+mkJournalStoreConfig :: QStoreCfg s -> FilePath -> Int -> Int -> Int -> Int64 -> JournalStoreConfig s
+mkJournalStoreConfig queueStoreCfg storePath msgQueueQuota maxJournalMsgCount maxJournalStateLines idleQueueInterval =
   JournalStoreConfig
     { storePath,
       quota = msgQueueQuota,
       pathParts = journalMsgStoreDepth,
+      queueStoreCfg,
       maxMsgCount = maxJournalMsgCount,
       maxStateLines = maxJournalStateLines,
       stateTailSize = defaultStateTailSize,

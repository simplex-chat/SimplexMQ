{-# LANGUAGE DataKinds #-}
{-# LANGUAGE DuplicateRecordFields #-}
{-# LANGUAGE NamedFieldPuns #-}
{-# LANGUAGE ScopedTypeVariables #-}

module Simplex.Messaging.Server.Env.STM where

import Control.Concurrent (ThreadId)
import Control.Monad.IO.Unlift
import Crypto.Random
import Data.ByteString.Char8 (ByteString)
import Data.Int (Int64)
import Data.IntMap.Strict (IntMap)
import qualified Data.IntMap.Strict as IM
import Data.List.NonEmpty (NonEmpty)
import Data.Map.Strict (Map)
import qualified Data.Map.Strict as M
import Data.IntPSQ (IntPSQ)
import qualified Data.IntPSQ as IP
import Data.Time.Clock (getCurrentTime)
import Data.Time.Clock.POSIX (POSIXTime, getPOSIXTime)
import Data.Time.Clock.System (SystemTime, systemToUTCTime)
import Data.X509.Validation (Fingerprint (..))
import Network.Socket (ServiceName)
import qualified Network.TLS as T
import Numeric.Natural
import Simplex.Messaging.Agent.Lock
import Simplex.Messaging.Client.Agent (SMPClientAgent, SMPClientAgentConfig, newSMPClientAgent)
import Simplex.Messaging.Crypto (KeyHash (..))
import qualified Simplex.Messaging.Crypto as C
import Simplex.Messaging.Protocol
import Simplex.Messaging.Server.Expiration
import Simplex.Messaging.Server.MsgStore.STM
import Simplex.Messaging.Server.QueueStore (NtfCreds (..), QueueRec (..))
import Simplex.Messaging.Server.QueueStore.STM
import Simplex.Messaging.Server.Stats
import Simplex.Messaging.Server.Stats.Client (ClientStats, ClientStatsId, newClientStats)
import Simplex.Messaging.Server.Stats.Timeline (Timeline, newTimeline, perMinute)
import Simplex.Messaging.Server.StoreLog
import Simplex.Messaging.TMap (TMap)
import qualified Simplex.Messaging.TMap as TM
import Simplex.Messaging.Transport (ATransport, PeerId, VersionRangeSMP, VersionSMP)
import Simplex.Messaging.Transport.Server (SocketState, TransportServerConfig, alpn, loadFingerprint, loadTLSServerParams, newSocketState)
import System.IO (IOMode (..))
import System.Mem.Weak (Weak)
import UnliftIO.STM

data ServerConfig = ServerConfig
  { transports :: [(ServiceName, ATransport)],
    smpHandshakeTimeout :: Int,
    tbqSize :: Natural,
    -- serverTbqSize :: Natural,
    msgQueueQuota :: Int,
    queueIdBytes :: Int,
    msgIdBytes :: Int,
    storeLogFile :: Maybe FilePath,
    storeMsgsFile :: Maybe FilePath,
    -- | set to False to prohibit creating new queues
    allowNewQueues :: Bool,
    -- | simple password that the clients need to pass in handshake to be able to create new queues
    newQueueBasicAuth :: Maybe BasicAuth,
    -- | control port passwords,
    controlPortUserAuth :: Maybe BasicAuth,
    controlPortAdminAuth :: Maybe BasicAuth,
    -- | time after which the messages can be removed from the queues and check interval, seconds
    messageExpiration :: Maybe ExpirationConfig,
    -- | time after which the socket with inactive client can be disconnected (without any messages or commands, incl. PING),
    -- and check interval, seconds
    inactiveClientExpiration :: Maybe ExpirationConfig,
    -- | log SMP server usage statistics, only aggregates are logged, seconds
    logStatsInterval :: Maybe Int64,
    -- | time of the day when the stats are logged first, to log at consistent times,
    -- irrespective of when the server is started (seconds from 00:00 UTC)
    logStatsStartTime :: Int64,
    -- | file to log stats
    serverStatsLogFile :: FilePath,
    -- | file to save and restore stats
    serverStatsBackupFile :: Maybe FilePath,
    -- | rate limit monitoring interval / bucket width, seconds
    rateStatsInterval :: Maybe Int64,
    rateStatsLogFile :: FilePath,
    rateStatsBackupFile :: Maybe FilePath,
    -- | CA certificate private key is not needed for initialization
    caCertificateFile :: FilePath,
    privateKeyFile :: FilePath,
    certificateFile :: FilePath,
    -- | SMP client-server protocol version range
    smpServerVRange :: VersionRangeSMP,
    -- | TCP transport config
    transportConfig :: TransportServerConfig,
    -- | run listener on control port
    controlPort :: Maybe ServiceName,
    smpAgentCfg :: SMPClientAgentConfig,
    allowSMPProxy :: Bool -- auth is the same with `newQueueBasicAuth`
  }

defMsgExpirationDays :: Int64
defMsgExpirationDays = 21

defaultMessageExpiration :: ExpirationConfig
defaultMessageExpiration =
  ExpirationConfig
    { ttl = defMsgExpirationDays * 86400, -- seconds
      checkInterval = 43200 -- seconds, 12 hours
    }

defaultInactiveClientExpiration :: ExpirationConfig
defaultInactiveClientExpiration =
  ExpirationConfig
    { ttl = 43200, -- seconds, 12 hours
      checkInterval = 3600 -- seconds, 1 hours
    }

data Env = Env
  { config :: ServerConfig,
    server :: Server,
    serverIdentity :: KeyHash,
    queueStore :: QueueStore,
    msgStore :: STMMsgStore,
    random :: TVar ChaChaDRG,
    storeLog :: Maybe (StoreLog 'WriteMode),
    tlsServerParams :: T.ServerParams,
    serverStats :: ServerStats,
    qCreatedByIp :: Timeline Int,
    msgSentByIp :: Timeline Int,
    clientStats :: TVar (IntMap ClientStats), -- transitive session stats
    statsClients :: TVar (IntMap ClientStatsId), -- reverse index from sockets
    sendSignedClients :: TMap RecipientId (TVar ClientStatsId), -- reverse index from queues to their senders
    sockets :: SocketState,
    clientSeq :: TVar ClientId,
    clients :: TVar (IntMap Client),
    proxyAgent :: ProxyAgent -- senders served on this proxy
  }

data Server = Server
  { subscribedQ :: TQueue (RecipientId, Client),
    subscribers :: TMap RecipientId Client,
    ntfSubscribedQ :: TQueue (NotifierId, Client),
    notifiers :: TMap NotifierId Client,
    savingLock :: Lock
  }

data ProxyAgent = ProxyAgent
  { smpAgent :: SMPClientAgent
  }

type ClientId = Int

data Client = Client
<<<<<<< HEAD
  { clientId :: Int,
    peerId :: PeerId, -- send updates for this Id to time series
    -- socketStats :: ClientStats, -- TODO: measure and export histogram on disconnect
=======
  { clientId :: ClientId,
>>>>>>> 2d2cc86b
    subscriptions :: TMap RecipientId (TVar Sub),
    ntfSubscriptions :: TMap NotifierId (),
    rcvQ :: TBQueue (NonEmpty (Maybe QueueRec, Transmission Cmd)),
    sndQ :: TBQueue (NonEmpty (Transmission BrokerMsg)),
    msgQ :: TBQueue (NonEmpty (Transmission BrokerMsg)),
    endThreads :: TVar (IntMap (Weak ThreadId)),
    endThreadSeq :: TVar Int,
    thVersion :: VersionSMP,
    sessionId :: ByteString,
    connected :: TVar Bool,
    createdAt :: SystemTime,
    rcvActiveAt :: TVar SystemTime,
    sndActiveAt :: TVar SystemTime
  }

data SubscriptionThread = NoSub | SubPending | SubThread (Weak ThreadId) | ProhibitSub

data Sub = Sub
  { subThread :: SubscriptionThread,
    delivered :: TMVar MsgId
  }

newServer :: STM Server
newServer = do
  subscribedQ <- newTQueue
  subscribers <- TM.empty
  ntfSubscribedQ <- newTQueue
  notifiers <- TM.empty
  savingLock <- createLock
  return Server {subscribedQ, subscribers, ntfSubscribedQ, notifiers, savingLock}

<<<<<<< HEAD
newClient :: PeerId -> TVar Int -> Natural -> VersionSMP -> ByteString -> SystemTime -> STM Client
newClient peerId nextClientId qSize thVersion sessionId createdAt = do
=======
newClient :: TVar ClientId -> Natural -> VersionSMP -> ByteString -> SystemTime -> STM Client
newClient nextClientId qSize thVersion sessionId createdAt = do
>>>>>>> 2d2cc86b
  clientId <- stateTVar nextClientId $ \next -> (next, next + 1)
  subscriptions <- TM.empty
  ntfSubscriptions <- TM.empty
  rcvQ <- newTBQueue qSize
  sndQ <- newTBQueue qSize
  msgQ <- newTBQueue qSize
  endThreads <- newTVar IM.empty
  endThreadSeq <- newTVar 0
  connected <- newTVar True
  rcvActiveAt <- newTVar createdAt
  sndActiveAt <- newTVar createdAt
  return Client {clientId, subscriptions, ntfSubscriptions, rcvQ, sndQ, msgQ, endThreads, endThreadSeq, thVersion, sessionId, connected, createdAt, rcvActiveAt, sndActiveAt, peerId}

newSubscription :: SubscriptionThread -> STM Sub
newSubscription subThread = do
  delivered <- newEmptyTMVar
  return Sub {subThread, delivered}

newEnv :: ServerConfig -> IO Env
newEnv config@ServerConfig {caCertificateFile, certificateFile, privateKeyFile, storeLogFile, smpAgentCfg, transportConfig} = do
  server <- atomically newServer
  queueStore <- atomically newQueueStore
  msgStore <- atomically newMsgStore
  random <- liftIO C.newRandom
  storeLog <- restoreQueues queueStore `mapM` storeLogFile
  tlsServerParams <- loadTLSServerParams caCertificateFile certificateFile privateKeyFile (alpn transportConfig)
  Fingerprint fp <- loadFingerprint caCertificateFile
  let serverIdentity = KeyHash fp
  serverStats <- atomically . newServerStats =<< getCurrentTime
  sockets <- atomically newSocketState
  clientSeq <- newTVarIO 0
  clients <- newTVarIO mempty
<<<<<<< HEAD
  now <- getPOSIXTime
  qCreatedByIp <- atomically $ newTimeline perMinute now
  msgSentByIp <- atomically $ newTimeline perMinute now
  clientStats <- newTVarIO mempty
  statsClients <- newTVarIO mempty
  sendSignedClients <- newTVarIO mempty
  return Env {config, server, serverIdentity, queueStore, msgStore, random, storeLog, tlsServerParams, serverStats, qCreatedByIp, msgSentByIp, clientStats, statsClients, sendSignedClients, sockets, clientSeq, clients}
=======
  proxyAgent <- atomically $ newSMPProxyAgent smpAgentCfg random
  return Env {config, server, serverIdentity, queueStore, msgStore, random, storeLog, tlsServerParams, serverStats, sockets, clientSeq, clients, proxyAgent}
>>>>>>> 2d2cc86b
  where
    restoreQueues :: QueueStore -> FilePath -> IO (StoreLog 'WriteMode)
    restoreQueues QueueStore {queues, senders, notifiers} f = do
      (qs, s) <- readWriteStoreLog f
      atomically $ do
        writeTVar queues =<< mapM newTVar qs
        writeTVar senders $! M.foldr' addSender M.empty qs
        writeTVar notifiers $! M.foldr' addNotifier M.empty qs
      pure s
    addSender :: QueueRec -> Map SenderId RecipientId -> Map SenderId RecipientId
    addSender q = M.insert (senderId q) (recipientId q)
    addNotifier :: QueueRec -> Map NotifierId RecipientId -> Map NotifierId RecipientId
    addNotifier q = case notifier q of
      Nothing -> id
      Just NtfCreds {notifierId} -> M.insert notifierId (recipientId q)

newSMPProxyAgent :: SMPClientAgentConfig -> TVar ChaChaDRG -> STM ProxyAgent
newSMPProxyAgent smpAgentCfg random = do
  smpAgent <- newSMPClientAgent smpAgentCfg random
  pure ProxyAgent {smpAgent}<|MERGE_RESOLUTION|>--- conflicted
+++ resolved
@@ -147,13 +147,8 @@
 type ClientId = Int
 
 data Client = Client
-<<<<<<< HEAD
-  { clientId :: Int,
+  { clientId :: ClientId,
     peerId :: PeerId, -- send updates for this Id to time series
-    -- socketStats :: ClientStats, -- TODO: measure and export histogram on disconnect
-=======
-  { clientId :: ClientId,
->>>>>>> 2d2cc86b
     subscriptions :: TMap RecipientId (TVar Sub),
     ntfSubscriptions :: TMap NotifierId (),
     rcvQ :: TBQueue (NonEmpty (Maybe QueueRec, Transmission Cmd)),
@@ -185,13 +180,8 @@
   savingLock <- createLock
   return Server {subscribedQ, subscribers, ntfSubscribedQ, notifiers, savingLock}
 
-<<<<<<< HEAD
-newClient :: PeerId -> TVar Int -> Natural -> VersionSMP -> ByteString -> SystemTime -> STM Client
+newClient :: PeerId -> TVar ClientId -> Natural -> VersionSMP -> ByteString -> SystemTime -> STM Client
 newClient peerId nextClientId qSize thVersion sessionId createdAt = do
-=======
-newClient :: TVar ClientId -> Natural -> VersionSMP -> ByteString -> SystemTime -> STM Client
-newClient nextClientId qSize thVersion sessionId createdAt = do
->>>>>>> 2d2cc86b
   clientId <- stateTVar nextClientId $ \next -> (next, next + 1)
   subscriptions <- TM.empty
   ntfSubscriptions <- TM.empty
@@ -224,18 +214,14 @@
   sockets <- atomically newSocketState
   clientSeq <- newTVarIO 0
   clients <- newTVarIO mempty
-<<<<<<< HEAD
+  proxyAgent <- atomically $ newSMPProxyAgent smpAgentCfg random
   now <- getPOSIXTime
   qCreatedByIp <- atomically $ newTimeline perMinute now
   msgSentByIp <- atomically $ newTimeline perMinute now
   clientStats <- newTVarIO mempty
   statsClients <- newTVarIO mempty
   sendSignedClients <- newTVarIO mempty
-  return Env {config, server, serverIdentity, queueStore, msgStore, random, storeLog, tlsServerParams, serverStats, qCreatedByIp, msgSentByIp, clientStats, statsClients, sendSignedClients, sockets, clientSeq, clients}
-=======
-  proxyAgent <- atomically $ newSMPProxyAgent smpAgentCfg random
-  return Env {config, server, serverIdentity, queueStore, msgStore, random, storeLog, tlsServerParams, serverStats, sockets, clientSeq, clients, proxyAgent}
->>>>>>> 2d2cc86b
+  return Env {config, server, serverIdentity, queueStore, msgStore, random, storeLog, tlsServerParams, serverStats, sockets, clientSeq, clients, proxyAgent, qCreatedByIp, msgSentByIp, clientStats, statsClients, sendSignedClients}
   where
     restoreQueues :: QueueStore -> FilePath -> IO (StoreLog 'WriteMode)
     restoreQueues QueueStore {queues, senders, notifiers} f = do

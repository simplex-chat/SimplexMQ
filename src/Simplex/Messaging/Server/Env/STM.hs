--- conflicted
+++ resolved
@@ -35,11 +35,7 @@
 import Simplex.Messaging.Server.StoreLog
 import Simplex.Messaging.TMap (TMap)
 import qualified Simplex.Messaging.TMap as TM
-<<<<<<< HEAD
-import Simplex.Messaging.Transport (ATransport, SessionId)
-=======
-import Simplex.Messaging.Transport (ATransport, VersionSMP, VersionRangeSMP)
->>>>>>> 791368c7
+import Simplex.Messaging.Transport (ATransport, SessionId, VersionSMP, VersionRangeSMP)
 import Simplex.Messaging.Transport.Server (SocketState, TransportServerConfig, loadFingerprint, loadTLSServerParams, newSocketState)
 import System.IO (IOMode (..))
 import System.Mem.Weak (Weak)
@@ -117,14 +113,9 @@
     tlsServerParams :: T.ServerParams,
     serverStats :: ServerStats,
     sockets :: SocketState,
-<<<<<<< HEAD
-    clientSeq :: TVar ClientId,
-    clients :: TMap ClientId Client,
+    clientSeq :: TVar Int,
+    clients :: TVar (IntMap Client),
     proxyServer :: SMPProxyServer -- senders served on this proxy
-=======
-    clientSeq :: TVar Int,
-    clients :: TVar (IntMap Client)
->>>>>>> 791368c7
   }
 
 data Server = Server
@@ -194,12 +185,8 @@
   connected <- newTVar True
   rcvActiveAt <- newTVar createdAt
   sndActiveAt <- newTVar createdAt
-<<<<<<< HEAD
   proxyClient_ <- newTVar Nothing
-  return Client {clientId, subscriptions, ntfSubscriptions, rcvQ, sndQ, thVersion, sessionId, connected, createdAt, rcvActiveAt, sndActiveAt, proxyClient_}
-=======
-  return Client {clientId, subscriptions, ntfSubscriptions, rcvQ, sndQ, endThreads, endThreadSeq, thVersion, sessionId, connected, createdAt, rcvActiveAt, sndActiveAt}
->>>>>>> 791368c7
+  return Client {clientId, subscriptions, ntfSubscriptions, rcvQ, sndQ, endThreads, endThreadSeq, thVersion, sessionId, connected, createdAt, rcvActiveAt, sndActiveAt, proxyClient_}
 
 newSubscription :: SubscriptionThread -> STM Sub
 newSubscription subThread = do
@@ -219,14 +206,9 @@
   serverStats <- atomically . newServerStats =<< getCurrentTime
   sockets <- atomically newSocketState
   clientSeq <- newTVarIO 0
-<<<<<<< HEAD
-  clients <- atomically TM.empty
+  clients <- newTVarIO mempty
   proxyServer <- newSMPProxyServer
   return Env {config, server, serverIdentity, queueStore, msgStore, random, storeLog, tlsServerParams, serverStats, sockets, clientSeq, clients, proxyServer}
-=======
-  clients <- newTVarIO mempty
-  return Env {config, server, serverIdentity, queueStore, msgStore, random, storeLog, tlsServerParams, serverStats, sockets, clientSeq, clients}
->>>>>>> 791368c7
   where
     restoreQueues :: QueueStore -> FilePath -> IO (StoreLog 'WriteMode)
     restoreQueues QueueStore {queues, senders, notifiers} f = do

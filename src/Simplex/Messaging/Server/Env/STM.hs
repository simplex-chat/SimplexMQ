--- conflicted
+++ resolved
@@ -114,11 +114,7 @@
     fromTime :: TVar UTCTime
   }
 
-<<<<<<< HEAD
-data SubscriptionThread = NoSub | SubPending | SubThread ThreadId | ProhibitSub
-=======
-data SubscriptionThread = NoSub | SubPending | SubThread (Weak ThreadId)
->>>>>>> 7736ef85
+data SubscriptionThread = NoSub | SubPending | SubThread (Weak ThreadId) | ProhibitSub
 
 data Sub = Sub
   { subThread :: SubscriptionThread,

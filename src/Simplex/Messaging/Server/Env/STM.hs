--- conflicted
+++ resolved
@@ -84,14 +84,12 @@
     transportConfig :: TransportServerConfig,
     -- | run listener on control port
     controlPort :: Maybe ServiceName,
-<<<<<<< HEAD
+    -- | SMP proxy config
+    smpAgentCfg :: SMPClientAgentConfig,
+    allowSMPProxy :: Bool, -- auth is the same with `newQueueBasicAuth`
+    serverClientConcurrency :: Int,
     -- | server public information
     information :: Maybe ServerPublicInfo
-=======
-    smpAgentCfg :: SMPClientAgentConfig,
-    allowSMPProxy :: Bool, -- auth is the same with `newQueueBasicAuth`
-    serverClientConcurrency :: Int
->>>>>>> bd678441
   }
 
 defMsgExpirationDays :: Int64
@@ -201,11 +199,7 @@
   return Sub {subThread, delivered}
 
 newEnv :: ServerConfig -> IO Env
-<<<<<<< HEAD
-newEnv config@ServerConfig {caCertificateFile, certificateFile, privateKeyFile, storeLogFile, information, messageExpiration, transportConfig} = do
-=======
-newEnv config@ServerConfig {caCertificateFile, certificateFile, privateKeyFile, storeLogFile, smpAgentCfg, transportConfig} = do
->>>>>>> bd678441
+newEnv config@ServerConfig {caCertificateFile, certificateFile, privateKeyFile, storeLogFile, smpAgentCfg, transportConfig, information, messageExpiration} = do
   server <- atomically newServer
   queueStore <- atomically newQueueStore
   msgStore <- atomically newMsgStore
@@ -218,12 +212,8 @@
   sockets <- atomically newSocketState
   clientSeq <- newTVarIO 0
   clients <- newTVarIO mempty
-<<<<<<< HEAD
-  return Env {config, serverInfo, server, serverIdentity, queueStore, msgStore, random, storeLog, tlsServerParams, serverStats, sockets, clientSeq, clients}
-=======
   proxyAgent <- atomically $ newSMPProxyAgent smpAgentCfg random
-  return Env {config, server, serverIdentity, queueStore, msgStore, random, storeLog, tlsServerParams, serverStats, sockets, clientSeq, clients, proxyAgent}
->>>>>>> bd678441
+  pure Env {config, serverInfo, server, serverIdentity, queueStore, msgStore, random, storeLog, tlsServerParams, serverStats, sockets, clientSeq, clients, proxyAgent}
   where
     restoreQueues :: QueueStore -> FilePath -> IO (StoreLog 'WriteMode)
     restoreQueues QueueStore {queues, senders, notifiers} f = do
@@ -239,7 +229,6 @@
     addNotifier q = case notifier q of
       Nothing -> id
       Just NtfCreds {notifierId} -> M.insert notifierId (recipientId q)
-<<<<<<< HEAD
     serverInfo =
       ServerInformation
         { information,
@@ -257,10 +246,8 @@
           | isNothing storeLogFile = SPMMemoryOnly
           | isJust (storeMsgsFile config) = SPMMessages
           | otherwise = SPMQueues
-=======
 
 newSMPProxyAgent :: SMPClientAgentConfig -> TVar ChaChaDRG -> STM ProxyAgent
 newSMPProxyAgent smpAgentCfg random = do
   smpAgent <- newSMPClientAgent smpAgentCfg random
-  pure ProxyAgent {smpAgent}
->>>>>>> bd678441
+  pure ProxyAgent {smpAgent}
{-# LANGUAGE DataKinds #-}
{-# LANGUAGE DuplicateRecordFields #-}
{-# LANGUAGE NamedFieldPuns #-}
{-# LANGUAGE ScopedTypeVariables #-}

module Simplex.Messaging.Server.Env.STM where

import Control.Concurrent (ThreadId)
import Control.Monad.IO.Unlift
import Crypto.Random
import Data.ByteString.Char8 (ByteString)
import Data.Int (Int64)
import Data.IntMap.Strict (IntMap)
import qualified Data.IntMap.Strict as IM
import Data.List.NonEmpty (NonEmpty)
import Data.Map.Strict (Map)
import qualified Data.Map.Strict as M
import Data.Time.Clock (getCurrentTime)
import Data.Time.Clock.System (SystemTime)
import Data.X509.Validation (Fingerprint (..))
import Network.Socket (ServiceName)
import qualified Network.TLS as T
import Numeric.Natural
import Simplex.Messaging.Agent.Lock
import Simplex.Messaging.Client.Agent (SMPClientAgent, SMPClientAgentConfig, newSMPClientAgent)
import Simplex.Messaging.Crypto (KeyHash (..))
import qualified Simplex.Messaging.Crypto as C
import Simplex.Messaging.Protocol
import Simplex.Messaging.Server.Expiration
import Simplex.Messaging.Server.MsgStore.STM
import Simplex.Messaging.Server.QueueStore (NtfCreds (..), QueueRec (..))
import Simplex.Messaging.Server.QueueStore.STM
import Simplex.Messaging.Server.Stats
import Simplex.Messaging.Server.StoreLog
import Simplex.Messaging.TMap (TMap)
import qualified Simplex.Messaging.TMap as TM
import Simplex.Messaging.Transport (ATransport, VersionRangeSMP, VersionSMP)
import Simplex.Messaging.Transport.Server (SocketState, TransportServerConfig, alpn, loadFingerprint, loadTLSServerParams, newSocketState)
import System.IO (IOMode (..))
import System.Mem.Weak (Weak)
import UnliftIO.STM

data ServerConfig = ServerConfig
  { transports :: [(ServiceName, ATransport)],
    smpHandshakeTimeout :: Int,
    tbqSize :: Natural,
    -- serverTbqSize :: Natural,
    msgQueueQuota :: Int,
    queueIdBytes :: Int,
    msgIdBytes :: Int,
    storeLogFile :: Maybe FilePath,
    storeMsgsFile :: Maybe FilePath,
    -- | set to False to prohibit creating new queues
    allowNewQueues :: Bool,
    -- | simple password that the clients need to pass in handshake to be able to create new queues
    newQueueBasicAuth :: Maybe BasicAuth,
    -- | control port passwords,
    controlPortUserAuth :: Maybe BasicAuth,
    controlPortAdminAuth :: Maybe BasicAuth,
    -- | time after which the messages can be removed from the queues and check interval, seconds
    messageExpiration :: Maybe ExpirationConfig,
    -- | time after which the socket with inactive client can be disconnected (without any messages or commands, incl. PING),
    -- and check interval, seconds
    inactiveClientExpiration :: Maybe ExpirationConfig,
    -- | log SMP server usage statistics, only aggregates are logged, seconds
    logStatsInterval :: Maybe Int64,
    -- | time of the day when the stats are logged first, to log at consistent times,
    -- irrespective of when the server is started (seconds from 00:00 UTC)
    logStatsStartTime :: Int64,
    -- | file to log stats
    serverStatsLogFile :: FilePath,
    -- | file to save and restore stats
    serverStatsBackupFile :: Maybe FilePath,
    -- | CA certificate private key is not needed for initialization
    caCertificateFile :: FilePath,
    privateKeyFile :: FilePath,
    certificateFile :: FilePath,
    -- | SMP client-server protocol version range
    smpServerVRange :: VersionRangeSMP,
    -- | TCP transport config
    transportConfig :: TransportServerConfig,
    -- | run listener on control port
    controlPort :: Maybe ServiceName,
    smpAgentCfg :: SMPClientAgentConfig,
    allowSMPProxy :: Bool -- auth is the same with `newQueueBasicAuth`
  }

defMsgExpirationDays :: Int64
defMsgExpirationDays = 21

defaultMessageExpiration :: ExpirationConfig
defaultMessageExpiration =
  ExpirationConfig
    { ttl = defMsgExpirationDays * 86400, -- seconds
      checkInterval = 43200 -- seconds, 12 hours
    }

defaultInactiveClientExpiration :: ExpirationConfig
defaultInactiveClientExpiration =
  ExpirationConfig
    { ttl = 43200, -- seconds, 12 hours
      checkInterval = 3600 -- seconds, 1 hours
    }

data Env = Env
  { config :: ServerConfig,
    server :: Server,
    serverIdentity :: KeyHash,
    queueStore :: QueueStore,
    msgStore :: STMMsgStore,
    random :: TVar ChaChaDRG,
    storeLog :: Maybe (StoreLog 'WriteMode),
    tlsServerParams :: T.ServerParams,
    serverStats :: ServerStats,
    sockets :: SocketState,
    clientSeq :: TVar ClientId,
    clients :: TVar (IntMap Client),
    proxyAgent :: ProxyAgent -- senders served on this proxy
  }

data Server = Server
  { subscribedQ :: TQueue (RecipientId, Client),
    subscribers :: TMap RecipientId Client,
    ntfSubscribedQ :: TQueue (NotifierId, Client),
    notifiers :: TMap NotifierId Client,
    savingLock :: Lock
  }

data ProxyAgent = ProxyAgent
  { smpAgent :: SMPClientAgent
  }

type ClientId = Int

data Client = Client
  { clientId :: ClientId,
    subscriptions :: TMap RecipientId (TVar Sub),
    ntfSubscriptions :: TMap NotifierId (),
    rcvQ :: TBQueue (NonEmpty (Maybe QueueRec, Transmission Cmd)),
    sndQ :: TBQueue (NonEmpty (Transmission BrokerMsg)),
    msgQ :: TBQueue (NonEmpty (Transmission BrokerMsg)),
    endThreads :: TVar (IntMap (Weak ThreadId)),
    endThreadSeq :: TVar Int,
    thVersion :: VersionSMP,
    sessionId :: ByteString,
    connected :: TVar Bool,
    createdAt :: SystemTime,
    rcvActiveAt :: TVar SystemTime,
    sndActiveAt :: TVar SystemTime,
    proxyClient_ :: TVar (Maybe C.DhSecretX25519) -- this client is actually an SMP proxy
  }

data SubscriptionThread = NoSub | SubPending | SubThread (Weak ThreadId) | ProhibitSub

data Sub = Sub
  { subThread :: SubscriptionThread,
    delivered :: TMVar MsgId
  }

newServer :: STM Server
newServer = do
  subscribedQ <- newTQueue
  subscribers <- TM.empty
  ntfSubscribedQ <- newTQueue
  notifiers <- TM.empty
  savingLock <- createLock
  return Server {subscribedQ, subscribers, ntfSubscribedQ, notifiers, savingLock}

newClient :: TVar ClientId -> Natural -> VersionSMP -> ByteString -> SystemTime -> STM Client
newClient nextClientId qSize thVersion sessionId createdAt = do
  clientId <- stateTVar nextClientId $ \next -> (next, next + 1)
  subscriptions <- TM.empty
  ntfSubscriptions <- TM.empty
  rcvQ <- newTBQueue qSize
  sndQ <- newTBQueue qSize
  msgQ <- newTBQueue qSize
  endThreads <- newTVar IM.empty
  endThreadSeq <- newTVar 0
  connected <- newTVar True
  rcvActiveAt <- newTVar createdAt
  sndActiveAt <- newTVar createdAt
<<<<<<< HEAD
  proxyClient_ <- newTVar Nothing
  return Client {clientId, subscriptions, ntfSubscriptions, rcvQ, sndQ, endThreads, endThreadSeq, thVersion, sessionId, connected, createdAt, rcvActiveAt, sndActiveAt, proxyClient_}
=======
  return Client {clientId, subscriptions, ntfSubscriptions, rcvQ, sndQ, msgQ, endThreads, endThreadSeq, thVersion, sessionId, connected, createdAt, rcvActiveAt, sndActiveAt}
>>>>>>> acc7faea

newSubscription :: SubscriptionThread -> STM Sub
newSubscription subThread = do
  delivered <- newEmptyTMVar
  return Sub {subThread, delivered}

newEnv :: ServerConfig -> IO Env
newEnv config@ServerConfig {caCertificateFile, certificateFile, privateKeyFile, storeLogFile, smpAgentCfg, transportConfig} = do
  server <- atomically newServer
  queueStore <- atomically newQueueStore
  msgStore <- atomically newMsgStore
  random <- liftIO C.newRandom
  storeLog <- restoreQueues queueStore `mapM` storeLogFile
  tlsServerParams <- loadTLSServerParams caCertificateFile certificateFile privateKeyFile (alpn transportConfig)
  Fingerprint fp <- loadFingerprint caCertificateFile
  let serverIdentity = KeyHash fp
  serverStats <- atomically . newServerStats =<< getCurrentTime
  sockets <- atomically newSocketState
  clientSeq <- newTVarIO 0
  clients <- newTVarIO mempty
  proxyAgent <- atomically $ newSMPProxyAgent smpAgentCfg random
  return Env {config, server, serverIdentity, queueStore, msgStore, random, storeLog, tlsServerParams, serverStats, sockets, clientSeq, clients, proxyAgent}
  where
    restoreQueues :: QueueStore -> FilePath -> IO (StoreLog 'WriteMode)
    restoreQueues QueueStore {queues, senders, notifiers} f = do
      (qs, s) <- readWriteStoreLog f
      atomically $ do
        writeTVar queues =<< mapM newTVar qs
        writeTVar senders $! M.foldr' addSender M.empty qs
        writeTVar notifiers $! M.foldr' addNotifier M.empty qs
      pure s
    addSender :: QueueRec -> Map SenderId RecipientId -> Map SenderId RecipientId
    addSender q = M.insert (senderId q) (recipientId q)
    addNotifier :: QueueRec -> Map NotifierId RecipientId -> Map NotifierId RecipientId
    addNotifier q = case notifier q of
      Nothing -> id
      Just NtfCreds {notifierId} -> M.insert notifierId (recipientId q)

newSMPProxyAgent :: SMPClientAgentConfig -> TVar ChaChaDRG -> STM ProxyAgent
newSMPProxyAgent smpAgentCfg random = do
  smpAgent <- newSMPClientAgent smpAgentCfg random
  pure ProxyAgent {smpAgent}<|MERGE_RESOLUTION|>--- conflicted
+++ resolved
@@ -179,12 +179,8 @@
   connected <- newTVar True
   rcvActiveAt <- newTVar createdAt
   sndActiveAt <- newTVar createdAt
-<<<<<<< HEAD
   proxyClient_ <- newTVar Nothing
-  return Client {clientId, subscriptions, ntfSubscriptions, rcvQ, sndQ, endThreads, endThreadSeq, thVersion, sessionId, connected, createdAt, rcvActiveAt, sndActiveAt, proxyClient_}
-=======
-  return Client {clientId, subscriptions, ntfSubscriptions, rcvQ, sndQ, msgQ, endThreads, endThreadSeq, thVersion, sessionId, connected, createdAt, rcvActiveAt, sndActiveAt}
->>>>>>> acc7faea
+  return Client {clientId, subscriptions, ntfSubscriptions, rcvQ, sndQ, msgQ, endThreads, endThreadSeq, thVersion, sessionId, connected, createdAt, rcvActiveAt, sndActiveAt, proxyClient_}
 
 newSubscription :: SubscriptionThread -> STM Sub
 newSubscription subThread = do

{-# LANGUAGE BangPatterns #-}
{-# LANGUAGE DataKinds #-}
{-# LANGUAGE DerivingStrategies #-}
{-# LANGUAGE DuplicateRecordFields #-}
{-# LANGUAGE FlexibleInstances #-}
{-# LANGUAGE GADTs #-}
{-# LANGUAGE GeneralizedNewtypeDeriving #-}
{-# LANGUAGE InstanceSigs #-}
{-# LANGUAGE LambdaCase #-}
{-# LANGUAGE MultiWayIf #-}
{-# LANGUAGE MultiParamTypeClasses #-}
{-# LANGUAGE NamedFieldPuns #-}
{-# LANGUAGE OverloadedStrings #-}
{-# LANGUAGE ScopedTypeVariables #-}
{-# LANGUAGE StandaloneDeriving #-}
{-# LANGUAGE TypeApplications #-}
{-# LANGUAGE TypeFamilies #-}
{-# LANGUAGE TupleSections #-}

module Simplex.Messaging.Server.MsgStore.Journal
  ( JournalMsgStore (random, expireBackupsBefore),
    QStore (..),
    QStoreCfg (..),
    JournalQueue,
    JournalMsgQueue (queue, state),
    JMQueue (queueDirectory, statePath),
    JournalStoreConfig (..),
    closeMsgQueue,
    closeMsgQueueHandles,
    -- below are exported for tests
    MsgQueueState (..),
    JournalState (..),
    SJournalType (..),
    msgQueueDirectory,
    msgQueueStatePath,
    readQueueState,
    newMsgQueueState,
    newJournalId,
    appendState,
    queueLogFileName,
    journalFilePath,
    logFileExt,
    stmQueueStore,
  )
where

import Control.Concurrent.STM
import qualified Control.Exception as E
import Control.Logger.Simple
import Control.Monad
import Control.Monad.Trans.Class
import Control.Monad.Trans.Except
import qualified Data.Attoparsec.ByteString.Char8 as A
import Data.ByteString.Char8 (ByteString)
import qualified Data.ByteString.Char8 as B
import Data.Functor (($>))
import Data.Int (Int64)
import Data.List (intercalate, sort)
import Data.Maybe (catMaybes, fromMaybe, isNothing, mapMaybe)
import Data.Text (Text)
import qualified Data.Text as T
import Data.Time.Clock (NominalDiffTime, UTCTime, addUTCTime, getCurrentTime)
import Data.Time.Clock.System (SystemTime (..), getSystemTime)
import Data.Time.Format.ISO8601 (iso8601Show, iso8601ParseM)
import GHC.IO (catchAny)
import Simplex.Messaging.Agent.Client (getMapLock, withLockMap)
import Simplex.Messaging.Agent.Lock
import Simplex.Messaging.Agent.Store.Postgres.Common (DBStore)
import Simplex.Messaging.Encoding.String
import Simplex.Messaging.Protocol
import Simplex.Messaging.Server.MsgStore.Types
import Simplex.Messaging.Server.QueueStore
import Simplex.Messaging.Server.QueueStore.Postgres
import Simplex.Messaging.Server.QueueStore.STM
import Simplex.Messaging.Server.QueueStore.Types
import Simplex.Messaging.TMap (TMap)
import qualified Simplex.Messaging.TMap as TM
import Simplex.Messaging.Server.StoreLog
import Simplex.Messaging.Util (ifM, tshow, whenM, ($>>=), (<$$>))
import System.Directory
import System.Exit
import System.FilePath (takeFileName, (</>))
import System.IO (BufferMode (..), Handle, IOMode (..), SeekMode (..), stdout)
import qualified System.IO as IO
import System.Random (StdGen, genByteString, newStdGen)

data JournalMsgStore s = JournalMsgStore
  { config :: JournalStoreConfig s,
    random :: TVar StdGen,
    queueLocks :: TMap RecipientId Lock,
    queueStore_ :: QStore s,
    expireBackupsBefore :: UTCTime
  }

data QStore (s :: QSType) where
  MQStore :: STMQueueStore (JournalQueue 'QSMemory) -> QStore 'QSMemory
  PQStore :: PostgresQueueStore (JournalQueue 'QSPostgres) -> QStore 'QSPostgres

stmQueueStore :: JournalMsgStore 'QSMemory -> STMQueueStore (JournalQueue 'QSMemory)
stmQueueStore st = case queueStore_ st of
  MQStore st' -> st'

data JournalStoreConfig s = JournalStoreConfig
  { storePath :: FilePath,
    pathParts :: Int,
    queueStoreCfg :: QStoreCfg s,
    quota :: Int,
    -- Max number of messages per journal file - ignored in STM store.
    -- When this limit is reached, the file will be changed.
    -- This number should be set bigger than queue quota.
    maxMsgCount :: Int,
    maxStateLines :: Int,
    stateTailSize :: Int,
    -- time in seconds after which the queue will be closed after message expiration
    idleInterval :: Int64,
    -- expire state backup files
    expireBackupsAfter :: NominalDiffTime,
    keepMinBackups :: Int
  }

data QStoreCfg s where
  MQStoreCfg :: QStoreCfg 'QSMemory
  PQStoreCfg :: DBStore -> QStoreCfg 'QSPostgres

data JournalQueue (s :: QSType) = JournalQueue
  { recipientId' :: RecipientId,
    queueLock :: TVar (Maybe Lock),
    -- To avoid race conditions and errors when restoring queues,
    -- Nothing is written to TVar when queue is deleted.
    queueRec' :: TVar (Maybe QueueRec),
    msgQueue' :: TVar (Maybe (JournalMsgQueue s)),
    -- system time in seconds since epoch
    activeAt :: TVar Int64,
    queueState :: TVar (Maybe QState) -- Nothing - unknown
  }

data QState = QState
  { hasPending :: Bool,
    hasStored :: Bool
  }

data JMQueue = JMQueue
  { queueDirectory :: FilePath,
    statePath :: FilePath
  }

data JournalMsgQueue (s :: QSType) = JournalMsgQueue
  { queue :: JMQueue,
    state :: TVar MsgQueueState,
    -- tipMsg contains last message and length incl. newline
    -- Nothing - unknown, Just Nothing - empty queue.
    -- It  prevents reading each message twice,
    -- and reading it after it was just written.
    tipMsg :: TVar (Maybe (Maybe (Message, Int64))),
    handles :: TVar (Maybe MsgQueueHandles)
  }

data MsgQueueState = MsgQueueState
  { readState :: JournalState 'JTRead,
    writeState :: JournalState 'JTWrite,
    canWrite :: Bool,
    size :: Int
  }
  deriving (Show)

data MsgQueueHandles = MsgQueueHandles
  { stateHandle :: Handle, -- handle to queue state log file, rotates and removes old backups when server is restarted
    readHandle :: Handle,
    writeHandle :: Maybe Handle -- optional, used when write file is different from read file
  }

data JournalState t = JournalState
  { journalType :: SJournalType t,
    journalId :: ByteString,
    msgPos :: Int,
    msgCount :: Int,
    bytePos :: Int64,
    byteCount :: Int64
  }
  deriving (Show)

qState :: MsgQueueState -> QState
qState MsgQueueState {size, readState = rs, writeState = ws} =
  let hasPending = size > 0
   in QState {hasPending, hasStored = hasPending || msgCount rs > 0 || msgCount ws > 0}
{-# INLINE qState #-}

data JournalType = JTRead | JTWrite

data SJournalType (t :: JournalType) where
  SJTRead :: SJournalType 'JTRead
  SJTWrite :: SJournalType 'JTWrite

class JournalTypeI t where sJournalType :: SJournalType t

instance JournalTypeI 'JTRead where sJournalType = SJTRead

instance JournalTypeI 'JTWrite where sJournalType = SJTWrite

deriving instance Show (SJournalType t)

newMsgQueueState :: ByteString -> MsgQueueState
newMsgQueueState journalId =
  MsgQueueState
    { writeState = newJournalState journalId,
      readState = newJournalState journalId,
      canWrite = True,
      size = 0
    }

newJournalState :: JournalTypeI t => ByteString -> JournalState t
newJournalState journalId = JournalState sJournalType journalId 0 0 0 0

journalFilePath :: FilePath -> ByteString -> FilePath
journalFilePath dir journalId = dir </> (msgLogFileName <> "." <> B.unpack journalId <> logFileExt)

instance StrEncoding MsgQueueState where
  strEncode MsgQueueState {writeState, readState, canWrite, size} =
    B.unwords
      [ "write=" <> strEncode writeState,
        "read=" <> strEncode readState,
        "canWrite=" <> strEncode canWrite,
        "size=" <> strEncode size
      ]
  strP = do
    writeState <- "write=" *> strP
    readState <- " read=" *> strP
    canWrite <- " canWrite=" *> strP
    size <- " size=" *> strP
    pure MsgQueueState {writeState, readState, canWrite, size}

instance JournalTypeI t => StrEncoding (JournalState t) where
  strEncode JournalState {journalId, msgPos, msgCount, bytePos, byteCount} =
    B.intercalate "," [journalId, e msgPos, e msgCount, e bytePos, e byteCount]
    where
      e :: StrEncoding a => a -> ByteString
      e = strEncode
  strP = do
    journalId <- A.takeTill (== ',')
    JournalState sJournalType journalId <$> i <*> i <*> i <*> i
    where
      i :: Integral a => A.Parser a
      i = A.char ',' *> A.decimal

queueLogFileName :: String
queueLogFileName = "queue_state"

msgLogFileName :: String
msgLogFileName = "messages"

logFileExt :: String
logFileExt = ".log"

newtype StoreIO (s :: QSType) a = StoreIO {unStoreIO :: IO a}
  deriving newtype (Functor, Applicative, Monad)

<<<<<<< HEAD
instance StoreQueueClass (JournalQueue s) where
  type MsgQueue (JournalQueue s) = JournalMsgQueue s
  recipientId = recipientId'
  {-# INLINE recipientId #-}
  queueRec = queueRec'
  {-# INLINE queueRec #-}
  msgQueue = msgQueue'
  {-# INLINE msgQueue #-}
  mkQueue :: RecipientId -> QueueRec -> IO (JournalQueue s)
  mkQueue rId qr = do
    lock <- newTVarIO Nothing
    q <- newTVarIO $ Just qr
    mq <- newTVarIO Nothing
    activeAt <- newTVarIO 0
    isEmpty <- newTVarIO Nothing
    pure $ JournalQueue rId lock q mq activeAt isEmpty
=======
instance STMStoreClass JournalMsgStore where
  stmQueueStore JournalMsgStore {queueStore} = queueStore
  mkQueue st rId qr = do
    queueLock <- getMapLock (queueLocks st) rId
    queueRec <- newTVar $ Just qr
    msgQueue_ <- newTVar Nothing
    activeAt <- newTVar 0
    queueState <- newTVar Nothing
    pure $
      JournalQueue
        { recipientId = rId,
          queueLock,
          queueRec,
          msgQueue_,
          activeAt,
          queueState
        }
  msgQueue_' = msgQueue_

instance MsgStoreClass JournalMsgStore where
  type StoreMonad JournalMsgStore = StoreIO
  type StoreQueue JournalMsgStore = JournalQueue
  type MsgQueue JournalMsgStore = JournalMsgQueue
  type MsgStoreConfig JournalMsgStore = JournalStoreConfig
>>>>>>> a75e1389

instance QueueStoreClass (JournalQueue s) (QStore s) where
  type QueueStoreCfg (QStore s) = QStoreCfg s

  newQueueStore :: QStoreCfg s -> IO (QStore s)
  newQueueStore = \case
    MQStoreCfg -> MQStore <$> newQueueStore @(JournalQueue s) ()
    PQStoreCfg db -> PQStore <$> newQueueStore @(JournalQueue s) db

  loadedQueues = \case
    MQStore st -> loadedQueues st
    PQStore st -> loadedQueues st
  {-# INLINE loadedQueues #-}

  queueCounts = \case
    MQStore st -> queueCounts @(JournalQueue s) st
    PQStore st -> queueCounts @(JournalQueue s) st
  {-# INLINE queueCounts #-}

  addQueue = \case
    MQStore st -> addQueue st
    PQStore st -> addQueue st
  {-# INLINE addQueue #-}

  getQueue = \case
    MQStore st -> getQueue st
    PQStore st -> getQueue st
  {-# INLINE getQueue #-}

  secureQueue = \case
    MQStore st -> secureQueue st
    PQStore st -> secureQueue st
  {-# INLINE secureQueue #-}

  addQueueNotifier = \case
    MQStore st -> addQueueNotifier st
    PQStore st -> addQueueNotifier st
  {-# INLINE addQueueNotifier #-}

  deleteQueueNotifier = \case
    MQStore st -> deleteQueueNotifier st
    PQStore st -> deleteQueueNotifier st
  {-# INLINE deleteQueueNotifier #-}

  suspendQueue = \case
    MQStore st -> suspendQueue st
    PQStore st -> suspendQueue st
  {-# INLINE suspendQueue #-}

  blockQueue = \case
    MQStore st -> blockQueue st
    PQStore st -> blockQueue st
  {-# INLINE blockQueue #-}

  unblockQueue = \case
    MQStore st -> unblockQueue st
    PQStore st -> unblockQueue st
  {-# INLINE unblockQueue #-}

  updateQueueTime = \case
    MQStore st -> updateQueueTime st
    PQStore st -> updateQueueTime st
  {-# INLINE updateQueueTime #-}

  deleteStoreQueue = \case
    MQStore st -> deleteStoreQueue st
    PQStore st -> deleteStoreQueue st
  {-# INLINE deleteStoreQueue #-}


instance MsgStoreClass (JournalMsgStore s) where
  type StoreMonad (JournalMsgStore s) = StoreIO s
  type QueueStore (JournalMsgStore s) = QStore s
  type StoreQueue (JournalMsgStore s) = JournalQueue s
  type MsgStoreConfig (JournalMsgStore s) = JournalStoreConfig s

  newMsgStore :: JournalStoreConfig s -> IO (JournalMsgStore s)
  newMsgStore config@JournalStoreConfig {queueStoreCfg} = do
    random <- newTVarIO =<< newStdGen
    queueLocks <- TM.emptyIO
    queueStore_ <- newQueueStore @(JournalQueue s) queueStoreCfg
    expireBackupsBefore <- addUTCTime (- expireBackupsAfter config) <$> getCurrentTime
    pure JournalMsgStore {config, random, queueLocks, queueStore_, expireBackupsBefore}

  closeMsgStore :: JournalMsgStore s -> IO ()
  closeMsgStore ms = case queueStore_ ms of
    MQStore st -> do
      readTVarIO (storeLog st) >>= mapM_ closeStoreLog
      closeQueues $ loadedQueues @(JournalQueue s) st
    PQStore st ->
      closeQueues $ loadedQueues @(JournalQueue s) st
    where
      closeQueues qs = readTVarIO qs >>= mapM_ closeMsgQueue

  withActiveMsgQueues :: Monoid a => JournalMsgStore s -> (JournalQueue s -> IO a) -> IO a
  withActiveMsgQueues ms f = case queueStore_ ms of
    MQStore st -> withLoadedQueues st f
    PQStore st -> withLoadedQueues st f

  -- This function is a "foldr" that opens and closes all queues, processes them as defined by action and accumulates the result.
  -- It is used to export storage to a single file and also to expire messages and validate all queues when server is started.
  -- TODO this function requires case-sensitive file system, because it uses queue directory as recipient ID.
  -- It can be made to support case-insensite FS by supporting more than one queue per directory, by getting recipient ID from state file name.
  -- TODO [postgres] this should simply load all known queues and process them
  withAllMsgQueues :: forall a. Monoid a => Bool -> JournalMsgStore s -> (JournalQueue s -> IO a) -> IO a
  withAllMsgQueues tty ms@JournalMsgStore {config} action = ifM (doesDirectoryExist storePath) processStore (pure mempty)
    where
      processStore = do
        (!count, !res) <- foldQueues 0 processQueue (0, mempty) ("", storePath)
        putStrLn $ progress count
        pure res
      JournalStoreConfig {storePath, pathParts} = config
      processQueue :: (Int, a) -> (String, FilePath) -> IO (Int, a)
      processQueue (!i, !r) (queueId, dir) = do
        when (tty && i `mod` 100 == 0) $ putStr (progress i <> "\r") >> IO.hFlush stdout
        r' <- case strDecode $ B.pack queueId of
          Right rId ->
            getQueue (queueStore_ ms) SRecipient rId >>= \case
              Right q -> unStoreIO (getMsgQueue ms q False) *> action q <* closeMsgQueue q
              Left AUTH -> do
                logWarn $ "STORE: processQueue, queue " <> T.pack queueId <> " was removed, removing " <> T.pack dir
                removeQueueDirectory_ dir
                pure mempty
              Left e -> do
                logError $ "STORE: processQueue, error getting queue " <> T.pack queueId <> ", " <> tshow e
                exitFailure
          Left e -> do
            logError $ "STORE: processQueue, message queue directory " <> T.pack dir <> " is invalid, " <> tshow e
            exitFailure
        pure (i + 1, r <> r')
      progress i = "Processed: " <> show i <> " queues"
      foldQueues depth f acc (queueId, path) = do
        let f' = if depth == pathParts - 1 then f else foldQueues (depth + 1) f
        listDirs >>= foldM f' acc
        where
          listDirs = fmap catMaybes . mapM queuePath =<< listDirectory path
          queuePath dir = do
            let !path' = path </> dir
                !queueId' = queueId <> dir
            ifM
              (doesDirectoryExist path')
              (pure $ Just (queueId', path'))
              (Nothing <$ putStrLn ("Error: path " <> path' <> " is not a directory, skipping"))

  logQueueStates :: JournalMsgStore s -> IO ()
  logQueueStates ms = withActiveMsgQueues ms $ unStoreIO . logQueueState

  logQueueState :: JournalQueue s -> StoreIO s ()
  logQueueState q =
    StoreIO . void $
      readTVarIO (msgQueue' q)
        $>>= \mq -> readTVarIO (handles mq)
        $>>= (\hs -> (readTVarIO (state mq) >>= appendState (stateHandle hs)) $> Just ())

  queueStore = queueStore_
  {-# INLINE queueStore #-}

<<<<<<< HEAD
  getMsgQueue :: JournalMsgStore s -> JournalQueue s -> Bool -> StoreIO s (JournalMsgQueue s)
  getMsgQueue ms@JournalMsgStore {random} JournalQueue {recipientId' = rId, msgQueue'} forWrite =
    StoreIO $ readTVarIO msgQueue' >>= maybe newQ pure
=======
  queueRec' = queueRec
  {-# INLINE queueRec' #-}

  getMsgQueue :: JournalMsgStore -> JournalQueue -> Bool -> StoreIO JournalMsgQueue
  getMsgQueue ms@JournalMsgStore {random} q'@JournalQueue {recipientId = rId, msgQueue_} forWrite =
    StoreIO $ readTVarIO msgQueue_ >>= maybe newQ pure
>>>>>>> a75e1389
    where
      newQ = do
        let dir = msgQueueDirectory ms rId
            statePath = msgQueueStatePath dir $ B.unpack (strEncode rId)
            queue = JMQueue {queueDirectory = dir, statePath}
        q <- ifM (doesDirectoryExist dir) (openMsgQueue ms queue forWrite) (createQ queue)
<<<<<<< HEAD
        atomically $ writeTVar msgQueue' $ Just q
=======
        atomically $ writeTVar msgQueue_ $ Just q
        st <- readTVarIO $ state q
        atomically $ writeTVar (queueState q') $ Just $! qState st
>>>>>>> a75e1389
        pure q
        where
          createQ :: JMQueue -> IO (JournalMsgQueue s)
          createQ queue = do
            -- folder and files are not created here,
            -- to avoid file IO for queues without messages during subscription
            journalId <- newJournalId random
            mkJournalQueue queue (newMsgQueueState journalId) Nothing

<<<<<<< HEAD
  getPeekMsgQueue :: JournalMsgStore s -> JournalQueue s -> StoreIO s (Maybe (JournalMsgQueue s, Message))
  getPeekMsgQueue ms q@JournalQueue {isEmpty} =
    StoreIO (readTVarIO isEmpty) >>= \case
      Just True -> pure Nothing
      Just False -> peek
=======
  getPeekMsgQueue :: JournalMsgStore -> JournalQueue -> StoreIO (Maybe (JournalMsgQueue, Message))
  getPeekMsgQueue ms q@JournalQueue {queueState} =
    StoreIO (readTVarIO queueState) >>= \case
      Just QState {hasPending} -> if hasPending then peek else pure Nothing
>>>>>>> a75e1389
      Nothing -> do
        -- We only close the queue if we just learnt it's empty.
        -- This is needed to reduce file descriptors and memory usage
        -- after the server just started and many clients subscribe.
        -- In case the queue became non-empty on write and then again empty on read
        -- we won't be closing it, to avoid frequent open/close on active queues.
        r <- peek
        when (isNothing r) $ StoreIO $ closeMsgQueue q
        pure r
    where
      peek = do
        mq <- getMsgQueue ms q False
        (mq,) <$$> tryPeekMsg_ q mq

  -- only runs action if queue is not empty
<<<<<<< HEAD
  withIdleMsgQueue :: Int64 -> JournalMsgStore s -> JournalQueue s -> (JournalMsgQueue s -> StoreIO s a) -> StoreIO s (Maybe a, Int)
  withIdleMsgQueue now ms@JournalMsgStore {config} q action =
    StoreIO $ readTVarIO (msgQueue' q) >>= \case
=======
  withIdleMsgQueue :: Int64 -> JournalMsgStore -> JournalQueue -> (JournalMsgQueue -> StoreIO a) -> StoreIO (Maybe a, Int)
  withIdleMsgQueue now ms@JournalMsgStore {config} q@JournalQueue {queueState} action =
    StoreIO $ readTVarIO (msgQueue_ q) >>= \case
>>>>>>> a75e1389
      Nothing ->
        E.bracket
          getNonEmptyMsgQueue
          (mapM_ $ \_ -> closeMsgQueue q)
          (maybe (pure (Nothing, 0)) (unStoreIO . run))
        where
          run mq = do
            r <- action mq
            sz <- getQueueSize_ mq
            pure (Just r, sz)
      Just mq -> do
        ts <- readTVarIO $ activeAt q
        r <- if now - ts >= idleInterval config
          then Just <$> unStoreIO (action mq) `E.finally` closeMsgQueue q
          else pure Nothing
        sz <- unStoreIO $ getQueueSize_ mq
        pure (r, sz)
    where
      getNonEmptyMsgQueue :: IO (Maybe JournalMsgQueue)
      getNonEmptyMsgQueue =
        readTVarIO queueState >>= \case
          Just QState {hasStored}
            | hasStored -> Just <$> unStoreIO (getMsgQueue ms q False)
            | otherwise -> pure Nothing
          Nothing -> do
            mq <- unStoreIO $ getMsgQueue ms q False
            -- queueState was updated in getMsgQueue
            readTVarIO queueState >>= \case
              Just QState {hasStored} | not hasStored -> closeMsgQueue q $> Nothing
              _ -> pure $ Just mq

  deleteQueue :: JournalMsgStore s -> JournalQueue s -> IO (Either ErrorType QueueRec)
  deleteQueue ms q = fst <$$> deleteQueue_ ms q

  deleteQueueSize :: JournalMsgStore s -> JournalQueue s -> IO (Either ErrorType (QueueRec, Int))
  deleteQueueSize ms q =
    deleteQueue_ ms q >>= mapM (traverse getSize)
    -- traverse operates on the second tuple element
    where
      getSize = maybe (pure (-1)) (fmap size . readTVarIO . state)

<<<<<<< HEAD
  getQueueMessages_ :: Bool -> JournalMsgQueue s -> StoreIO s [Message]
  getQueueMessages_ drainMsgs q = StoreIO (run [])
=======
  getQueueMessages_ :: Bool -> JournalQueue -> JournalMsgQueue -> StoreIO [Message]
  getQueueMessages_ drainMsgs q' q = StoreIO (run [])
>>>>>>> a75e1389
    where
      run msgs = readTVarIO (handles q) >>= maybe (pure []) (getMsg msgs)
      getMsg msgs hs = chooseReadJournal q' q drainMsgs hs >>= maybe (pure msgs) readMsg
        where
          readMsg (rs, h) = do
            (msg, len) <- hGetMsgAt h $ bytePos rs
            updateReadPos q' q drainMsgs len hs
            (msg :) <$> run msgs

  writeMsg :: JournalMsgStore s -> JournalQueue s -> Bool -> Message -> ExceptT ErrorType IO (Maybe (Message, Bool))
  writeMsg ms q' logState msg = isolateQueue ms q' "writeMsg" $ do
    q <- getMsgQueue ms q' True
    StoreIO $ (`E.finally` updateActiveAt q') $ do
      st@MsgQueueState {canWrite, size} <- readTVarIO (state q)
      let empty = size == 0
      if canWrite || empty
        then do
          let canWrt' = quota > size
          if canWrt'
            then writeToJournal q st canWrt' msg $> Just (msg, empty)
            else writeToJournal q st canWrt' msgQuota $> Nothing
        else pure Nothing
    where
      JournalStoreConfig {quota, maxMsgCount} = config ms
      msgQuota = MessageQuota {msgId = messageId msg, msgTs = messageTs msg}
      writeToJournal q st@MsgQueueState {writeState, readState = rs, size} canWrt' !msg' = do
        let msgStr = strEncode msg' `B.snoc` '\n'
            msgLen = fromIntegral $ B.length msgStr
        hs <- maybe createQueueDir pure =<< readTVarIO handles
        (ws, wh) <- case writeHandle hs of
          Nothing | msgCount writeState >= maxMsgCount -> switchWriteJournal hs
          wh_ -> pure (writeState, fromMaybe (readHandle hs) wh_)
        let msgPos' = msgPos ws + 1
            bytePos' = bytePos ws + msgLen
            ws' = ws {msgPos = msgPos', msgCount = msgPos', bytePos = bytePos', byteCount = bytePos'}
            rs' = if journalId ws == journalId rs then rs {msgCount = msgPos', byteCount = bytePos'} else rs
            !st' = st {writeState = ws', readState = rs', canWrite = canWrt', size = size + 1}
        hAppend wh (bytePos ws) msgStr
        updateQueueState q' q logState hs st' $
          when (size == 0) $ writeTVar (tipMsg q) $ Just (Just (msg, msgLen))
        where
          JournalMsgQueue {queue = JMQueue {queueDirectory, statePath}, handles} = q
          createQueueDir = do
            createDirectoryIfMissing True queueDirectory
            sh <- openFile statePath AppendMode
            rh <- createNewJournal queueDirectory $ journalId rs
            let hs = MsgQueueHandles {stateHandle = sh, readHandle = rh, writeHandle = Nothing}
            atomically $ writeTVar handles $ Just hs
            pure hs
          switchWriteJournal hs = do
            journalId <- newJournalId $ random ms
            wh <- createNewJournal queueDirectory journalId
            atomically $ writeTVar handles $ Just $ hs {writeHandle = Just wh}
            pure (newJournalState journalId, wh)

  -- can ONLY be used while restoring messages, not while server running
  setOverQuota_ :: JournalQueue s -> IO ()
  setOverQuota_ q =
    readTVarIO (msgQueue' q)
      >>= mapM_ (\JournalMsgQueue {state} -> atomically $ modifyTVar' state $ \st -> st {canWrite = False})

  getQueueSize_ :: JournalMsgQueue s -> StoreIO s Int
  getQueueSize_ JournalMsgQueue {state} = StoreIO $ size <$> readTVarIO state

  tryPeekMsg_ :: JournalQueue s -> JournalMsgQueue s -> StoreIO s (Maybe Message)
  tryPeekMsg_ q mq@JournalMsgQueue {tipMsg, handles} =
    StoreIO $ (readTVarIO handles $>>= chooseReadJournal q mq True $>>= peekMsg)
    where
      peekMsg (rs, h) = readTVarIO tipMsg >>= maybe readMsg (pure . fmap fst)
        where
          readMsg = do
            ml@(msg, _) <- hGetMsgAt h $ bytePos rs
            atomically $ writeTVar tipMsg $ Just (Just ml)
            pure $ Just msg

  tryDeleteMsg_ :: JournalQueue s -> JournalMsgQueue s -> Bool -> StoreIO s ()
  tryDeleteMsg_ q mq@JournalMsgQueue {tipMsg, handles} logState = StoreIO $ (`E.finally` when logState (updateActiveAt q)) $
    void $
      readTVarIO tipMsg -- if there is no cached tipMsg, do nothing
        $>>= (pure . fmap snd)
        $>>= \len -> readTVarIO handles
        $>>= \hs -> updateReadPos q mq logState len hs $> Just ()

  isolateQueue :: JournalMsgStore s -> JournalQueue s -> String -> StoreIO s a -> ExceptT ErrorType IO a
  isolateQueue st JournalQueue {recipientId' = rId, queueLock} op a = do
    lock <- lift $ readTVarIO queueLock >>= maybe (atomically getLock) pure
    tryStore' op rId $ withLock' lock op $ unStoreIO a
    where
      getLock = readTVar queueLock >>= maybe newLock pure
      newLock = do
        lock <- getMapLock (queueLocks st) rId
        writeTVar queueLock $ Just lock
        pure lock

updateActiveAt :: JournalQueue s -> IO ()
updateActiveAt q = atomically . writeTVar (activeAt q) . systemSeconds =<< getSystemTime

tryStore' :: String -> RecipientId -> IO a -> ExceptT ErrorType IO a
tryStore' op rId = tryStore op rId . fmap Right

tryStore :: forall a. String -> RecipientId -> IO (Either ErrorType a) -> ExceptT ErrorType IO a
tryStore op rId a = ExceptT $ E.mask_ $ E.try a >>= either storeErr pure
  where
    storeErr :: E.SomeException -> IO (Either ErrorType a)
    storeErr e =
      let e' = intercalate ", " [op, B.unpack $ strEncode rId, show e]
       in logError ("STORE: " <> T.pack e') $> Left (STORE e')

isolateQueueId :: String -> JournalMsgStore s -> RecipientId -> IO (Either ErrorType a) -> ExceptT ErrorType IO a
isolateQueueId op ms rId = tryStore op rId . withLockMap (queueLocks ms) rId op

openMsgQueue :: JournalMsgStore s -> JMQueue -> Bool -> IO (JournalMsgQueue s)
openMsgQueue ms@JournalMsgStore {config} q@JMQueue {queueDirectory = dir, statePath} forWrite = do
  (st_, shouldBackup) <- readQueueState ms statePath
  case st_ of
    Nothing -> do
      st <- newMsgQueueState <$> newJournalId (random ms)
      when shouldBackup $ backupQueueState statePath -- rename invalid state file
      mkJournalQueue q st Nothing
    Just st
      | size st == 0 -> do
          (st', hs_) <- removeJournals st shouldBackup
          mkJournalQueue q st' hs_
      | otherwise -> do
          sh <- openBackupQueueState st shouldBackup
          (st', rh, wh_) <- closeOnException sh $ openJournals ms dir st sh
          let hs = MsgQueueHandles {stateHandle = sh, readHandle = rh, writeHandle = wh_}
          mkJournalQueue q st' (Just hs)
  where
    -- If the queue is empty, journals are deleted.
    -- New journal is created if queue is written to.
    -- canWrite is set to True.
    removeJournals MsgQueueState {readState = rs, writeState = ws} shouldBackup = E.uninterruptibleMask_ $ do
      rjId <- newJournalId $ random ms
      let st = newMsgQueueState rjId
      hs_ <-
        if forWrite
          then Just <$> newJournalHandles st rjId
          else Nothing <$ backupQueueState statePath
      removeJournalIfExists dir rs
      unless (journalId ws == journalId rs) $ removeJournalIfExists dir ws
      pure (st, hs_)
      where
        newJournalHandles st rjId = do
          sh <- openBackupQueueState st shouldBackup
          appendState_ sh st
          rh <- closeOnException sh $ createNewJournal dir rjId
          pure MsgQueueHandles {stateHandle = sh, readHandle = rh, writeHandle = Nothing}
    openBackupQueueState st shouldBackup
      | shouldBackup = do
          -- State backup is made in two steps to mitigate the crash during the backup.
          -- Temporary backup file will be used when it is present.
          let tempBackup = statePath <> ".bak"
          renameFile statePath tempBackup -- 1) temp backup
          sh <- openFile statePath AppendMode
          closeOnException sh $ appendState sh st -- 2) save state to new file
          backupQueueState tempBackup -- 3) timed backup
          pure sh
      | otherwise = openFile statePath AppendMode
    backupQueueState path = do
      ts <- getCurrentTime
      renameFile path $ stateBackupPath statePath ts
      -- remove old backups
      times <- sort . mapMaybe backupPathTime <$> listDirectory dir
      let toDelete = filter (< expireBackupsBefore ms) $ take (length times - keepMinBackups config) times
      mapM_ (safeRemoveFile "removeBackups" . stateBackupPath statePath) toDelete
      where
        backupPathTime :: FilePath -> Maybe UTCTime
        backupPathTime = iso8601ParseM . T.unpack <=< T.stripSuffix ".bak" <=< T.stripPrefix statePathPfx . T.pack
        statePathPfx = T.pack $ takeFileName statePath <> "."

mkJournalQueue :: JMQueue -> MsgQueueState -> Maybe MsgQueueHandles -> IO (JournalMsgQueue s)
mkJournalQueue queue st hs_ = do
  state <- newTVarIO st
  tipMsg <- newTVarIO Nothing
  handles <- newTVarIO hs_
  -- using the same queue lock which is currently locked,
  -- to avoid map lookup on queue operations
  pure JournalMsgQueue {queue, state, tipMsg, handles}

<<<<<<< HEAD
chooseReadJournal :: JournalMsgQueue s -> Bool -> MsgQueueHandles -> IO (Maybe (JournalState 'JTRead, Handle))
chooseReadJournal q log' hs = do
=======
chooseReadJournal :: JournalQueue -> JournalMsgQueue -> Bool -> MsgQueueHandles -> IO (Maybe (JournalState 'JTRead, Handle))
chooseReadJournal q' q log' hs = do
>>>>>>> a75e1389
  st@MsgQueueState {writeState = ws, readState = rs} <- readTVarIO (state q)
  case writeHandle hs of
    Just wh | msgPos rs >= msgCount rs && journalId rs /= journalId ws -> do
      -- switching to write journal
      atomically $ writeTVar (handles q) $ Just hs {readHandle = wh, writeHandle = Nothing}
      hClose $ readHandle hs
      when log' $ removeJournal (queueDirectory $ queue q) rs
      let !rs' = (newJournalState $ journalId ws) {msgCount = msgCount ws, byteCount = byteCount ws}
          !st' = st {readState = rs'}
      updateQueueState q' q log' hs st' $ pure ()
      pure $ Just (rs', wh)
    _ | msgPos rs >= msgCount rs && journalId rs == journalId ws -> pure Nothing
    _ -> pure $ Just (rs, readHandle hs)

<<<<<<< HEAD
updateQueueState :: JournalMsgQueue s -> Bool -> MsgQueueHandles -> MsgQueueState -> STM () -> IO ()
updateQueueState q log' hs st a = do
=======
updateQueueState :: JournalQueue -> JournalMsgQueue -> Bool -> MsgQueueHandles -> MsgQueueState -> STM () -> IO ()
updateQueueState q' q log' hs st a = do
>>>>>>> a75e1389
  unless (validQueueState st) $ E.throwIO $ userError $ "updateQueueState invalid state: " <> show st
  when log' $ appendState (stateHandle hs) st
  atomically $ writeTVar (queueState q') $ Just $! qState st
  atomically $ writeTVar (state q) st >> a

appendState :: Handle -> MsgQueueState -> IO ()
appendState h = E.uninterruptibleMask_ . appendState_ h
{-# INLINE appendState #-}

appendState_ :: Handle -> MsgQueueState -> IO ()
appendState_ h st = B.hPutStr h $ strEncode st `B.snoc` '\n'

<<<<<<< HEAD
updateReadPos :: JournalMsgQueue s -> Bool -> Int64 -> MsgQueueHandles -> IO ()
updateReadPos q log' len hs = do
=======
updateReadPos :: JournalQueue -> JournalMsgQueue -> Bool -> Int64 -> MsgQueueHandles -> IO ()
updateReadPos q' q log' len hs = do
>>>>>>> a75e1389
  st@MsgQueueState {readState = rs, size} <- readTVarIO (state q)
  let JournalState {msgPos, bytePos} = rs
  let msgPos' = msgPos + 1
      rs' = rs {msgPos = msgPos', bytePos = bytePos + len}
      st' = st {readState = rs', size = size - 1}
  updateQueueState q' q log' hs st' $ writeTVar (tipMsg q) Nothing

msgQueueDirectory :: JournalMsgStore s -> RecipientId -> FilePath
msgQueueDirectory JournalMsgStore {config = JournalStoreConfig {storePath, pathParts}} rId =
  storePath </> B.unpack (B.intercalate "/" $ splitSegments pathParts $ strEncode rId)
  where
    splitSegments _ "" = []
    splitSegments 1 s = [s]
    splitSegments n s =
      let (seg, s') = B.splitAt 2 s
       in seg : splitSegments (n - 1) s'

msgQueueStatePath :: FilePath -> String -> FilePath
msgQueueStatePath dir queueId = dir </> (queueLogFileName <> "." <> queueId <> logFileExt)

createNewJournal :: FilePath -> ByteString -> IO Handle
createNewJournal dir journalId = do
  let path = journalFilePath dir journalId -- TODO retry if file exists
  h <- openFile path ReadWriteMode
  B.hPutStr h ""
  pure h

newJournalId :: TVar StdGen -> IO ByteString
newJournalId g = strEncode <$> atomically (stateTVar g $ genByteString 12)

openJournals :: JournalMsgStore s -> FilePath -> MsgQueueState -> Handle -> IO (MsgQueueState, Handle, Maybe Handle)
openJournals ms dir st@MsgQueueState {readState = rs, writeState = ws} sh = do
  let rjId = journalId rs
      wjId = journalId ws
  openJournal rs >>= \case
    Left path
      | rjId == wjId -> do
          logError $ "STORE: openJournals, no read/write file - creating new file, " <> T.pack path
          newReadJournal
      | otherwise -> do
          let rs' = (newJournalState wjId) {msgCount = msgCount ws, byteCount = byteCount ws}
              st' = st {readState = rs', size = msgCount ws}
          openJournal rs' >>= \case
            Left path' -> do
              logError $ "STORE: openJournals, no read and write files - creating new file, read: " <> T.pack path <> ", write: " <> T.pack path'
              newReadJournal
            Right rh -> do
              logError $ "STORE: openJournals, no read file - switched to write file, " <> T.pack path
              closeOnException rh $ fixFileSize rh $ bytePos ws
              pure (st', rh, Nothing)
    Right rh
      | rjId == wjId -> do
          closeOnException rh $ fixFileSize rh $ bytePos ws
          pure (st, rh, Nothing)
      | otherwise -> closeOnException rh $ do
          fixFileSize rh $ byteCount rs
          openJournal ws >>= \case
            Left path -> do
              let msgs = msgCount rs
                  bytes = byteCount rs
                  size' = msgs - msgPos rs
                  ws' = (newJournalState rjId) {msgPos = msgs, msgCount = msgs, bytePos = bytes, byteCount = bytes}
                  st' = st {writeState = ws', size = size'} -- we don't amend canWrite to trigger QCONT
              logError $ "STORE: openJournals, no write file, " <> T.pack path
              pure (st', rh, Nothing)
            Right wh -> do
              closeOnException wh $ fixFileSize wh $ bytePos ws
              pure (st, rh, Just wh)
  where
    newReadJournal = do
      rjId' <- newJournalId $ random ms
      rh <- createNewJournal dir rjId'
      let st' = newMsgQueueState rjId'
      closeOnException rh $ appendState sh st'
      pure (st', rh, Nothing)
    openJournal :: JournalState t -> IO (Either FilePath Handle)
    openJournal JournalState {journalId} =
      let path = journalFilePath dir journalId
       in ifM (doesFileExist path) (Right <$> openFile path ReadWriteMode) (pure $ Left path)
    -- do that for all append operations

fixFileSize :: Handle -> Int64 -> IO ()
fixFileSize h pos = do
  let pos' = fromIntegral pos
  size <- IO.hFileSize h
  if
    | size > pos' -> do
        name <- IO.hShow h
        logWarn $ "STORE: fixFileSize, size " <> tshow size <> " > pos " <> tshow pos <> " - truncating, " <> T.pack name
        IO.hSetFileSize h pos'
    | size < pos' -> do
        -- From code logic this can't happen.
        name <- IO.hShow h
        E.throwIO $ userError $ "fixFileSize size " <> show size <> " < pos " <> show pos <> " - aborting: " <> name
    | otherwise -> pure ()

removeJournal :: FilePath -> JournalState t -> IO ()
removeJournal dir JournalState {journalId} =
  safeRemoveFile "removeJournal" $ journalFilePath dir journalId

removeJournalIfExists :: FilePath -> JournalState t -> IO ()
removeJournalIfExists dir JournalState {journalId} = do
  let path = journalFilePath dir journalId
  handleError "removeJournalIfExists" path $
    whenM (doesFileExist path) $ removeFile path

safeRemoveFile :: Text -> FilePath -> IO ()
safeRemoveFile cxt path = handleError cxt path $ removeFile path

handleError :: Text -> FilePath -> IO () -> IO ()
handleError cxt path a =
  a `catchAny` \e -> logError $ "STORE: " <> cxt <> ", " <> T.pack path <> ", " <> tshow e

-- This function is supposed to be resilient to crashes while updating state files,
-- and also resilient to crashes during its execution.
readQueueState :: JournalMsgStore s -> FilePath -> IO (Maybe MsgQueueState, Bool)
readQueueState JournalMsgStore {config} statePath =
  ifM
    (doesFileExist tempBackup)
    (renameFile tempBackup statePath >> readState)
    (ifM (doesFileExist statePath) readState $ pure (Nothing, False))
  where
    tempBackup = statePath <> ".bak"
    readState = do
      ls <- B.lines <$> readFileTail
      case ls of
        [] -> do
          logWarn $ "STORE: readWriteQueueState, empty queue state, " <> T.pack statePath
          pure (Nothing, False)
        _ -> do
          r <- useLastLine (length ls) True ls
          forM_ (fst r) $ \st ->
            unless (validQueueState st) $ E.throwIO $ userError $ "readWriteQueueState inconsistent state: " <> show st
          pure r
    useLastLine len isLastLine ls = case strDecode $ last ls of
      Right st ->
        -- when state file has fewer than maxStateLines, we don't compact it
        let shouldBackup = len > maxStateLines config || not isLastLine
         in pure (Just st, shouldBackup)
      Left e -- if the last line failed to parse
        | isLastLine -> case init ls of -- or use the previous line
            [] -> do
              logWarn $ "STORE: readWriteQueueState, invalid 1-line queue state - initialized, " <> T.pack statePath
              pure (Nothing, True) -- backup state file, because last line was invalid
            ls' -> do
              logWarn $ "STORE: readWriteQueueState, invalid last line in queue state - using the previous line, " <> T.pack statePath
              useLastLine len False ls'
        | otherwise -> E.throwIO $ userError $ "readWriteQueueState invalid state " <> statePath <> ": " <> show e
    readFileTail =
      IO.withFile statePath ReadMode $ \h -> do
        size <- IO.hFileSize h
        let sz = stateTailSize config
            sz' = fromIntegral sz
        if size > sz'
          then IO.hSeek h AbsoluteSeek (size - sz') >> B.hGet h sz
          else B.hGet h (fromIntegral size)

stateBackupPath :: FilePath -> UTCTime -> FilePath
stateBackupPath statePath ts = statePath <> "." <> iso8601Show ts <> ".bak"

validQueueState :: MsgQueueState -> Bool
validQueueState MsgQueueState {readState = rs, writeState = ws, size}
  | journalId rs == journalId ws =
      alwaysValid
        && msgPos rs <= msgPos ws
        && msgCount rs == msgCount ws
        && bytePos rs <= bytePos ws
        && byteCount rs == byteCount ws
        && size == msgCount rs - msgPos rs
  | otherwise =
      alwaysValid
        && size == msgCount ws + msgCount rs - msgPos rs
  where
    alwaysValid =
      msgPos rs <= msgCount rs
        && bytePos rs <= byteCount rs
        && msgPos ws == msgCount ws
        && bytePos ws == byteCount ws

deleteQueue_ :: JournalMsgStore s -> JournalQueue s -> IO (Either ErrorType (QueueRec, Maybe (JournalMsgQueue s)))
deleteQueue_ ms q =
  runExceptT $ isolateQueueId "deleteQueue_" ms rId $
    deleteStoreQueue (queueStore_ ms) q >>= mapM remove
  where
    rId = recipientId q
    remove r@(_, mq_) = do
      mapM_ closeMsgQueueHandles mq_
      removeQueueDirectory ms rId
      pure r

closeMsgQueue :: JournalQueue s -> IO ()
closeMsgQueue JournalQueue {msgQueue'} = atomically (swapTVar msgQueue' Nothing) >>= mapM_ closeMsgQueueHandles

closeMsgQueueHandles :: JournalMsgQueue s -> IO ()
closeMsgQueueHandles q = readTVarIO (handles q) >>= mapM_ closeHandles
  where
    closeHandles (MsgQueueHandles sh rh wh_) = do
      hClose sh
      hClose rh
      mapM_ hClose wh_

removeQueueDirectory :: JournalMsgStore s -> RecipientId -> IO ()
removeQueueDirectory st = removeQueueDirectory_ . msgQueueDirectory st

removeQueueDirectory_ :: FilePath -> IO ()
removeQueueDirectory_ dir =
  handleError "removeQueueDirectory" dir $ removePathForcibly dir

hAppend :: Handle -> Int64 -> ByteString -> IO ()
hAppend h pos s = do
  fixFileSize h pos
  IO.hSeek h SeekFromEnd 0
  B.hPutStr h s

hGetMsgAt :: Handle -> Int64 -> IO (Message, Int64)
hGetMsgAt h pos = do
  IO.hSeek h AbsoluteSeek $ fromIntegral pos
  s <- B.hGetLine h
  case strDecode s of
    Right !msg ->
      let !len = fromIntegral (B.length s) + 1
       in pure (msg, len)
    Left e -> E.throwIO $ userError $ "hGetMsgAt invalid message: " <> e

openFile :: FilePath -> IOMode -> IO Handle
openFile f mode = do
  h <- IO.openFile f mode
  IO.hSetBuffering h LineBuffering
  pure h

hClose :: Handle -> IO ()
hClose h =
  IO.hClose h `catchAny` \e -> do
    name <- IO.hShow h
    logError $ "STORE: hClose, " <> T.pack name <> ", " <> tshow e

closeOnException :: Handle -> IO a -> IO a
closeOnException h a = a `E.onException` hClose h<|MERGE_RESOLUTION|>--- conflicted
+++ resolved
@@ -254,7 +254,6 @@
 newtype StoreIO (s :: QSType) a = StoreIO {unStoreIO :: IO a}
   deriving newtype (Functor, Applicative, Monad)
 
-<<<<<<< HEAD
 instance StoreQueueClass (JournalQueue s) where
   type MsgQueue (JournalQueue s) = JournalMsgQueue s
   recipientId = recipientId'
@@ -265,38 +264,20 @@
   {-# INLINE msgQueue #-}
   mkQueue :: RecipientId -> QueueRec -> IO (JournalQueue s)
   mkQueue rId qr = do
-    lock <- newTVarIO Nothing
-    q <- newTVarIO $ Just qr
-    mq <- newTVarIO Nothing
+    queueLock <- newTVarIO Nothing
+    queueRec' <- newTVarIO $ Just qr
+    msgQueue' <- newTVarIO Nothing
     activeAt <- newTVarIO 0
-    isEmpty <- newTVarIO Nothing
-    pure $ JournalQueue rId lock q mq activeAt isEmpty
-=======
-instance STMStoreClass JournalMsgStore where
-  stmQueueStore JournalMsgStore {queueStore} = queueStore
-  mkQueue st rId qr = do
-    queueLock <- getMapLock (queueLocks st) rId
-    queueRec <- newTVar $ Just qr
-    msgQueue_ <- newTVar Nothing
-    activeAt <- newTVar 0
-    queueState <- newTVar Nothing
+    queueState <- newTVarIO Nothing
     pure $
       JournalQueue
-        { recipientId = rId,
+        { recipientId' = rId,
           queueLock,
-          queueRec,
-          msgQueue_,
+          queueRec',
+          msgQueue',
           activeAt,
           queueState
         }
-  msgQueue_' = msgQueue_
-
-instance MsgStoreClass JournalMsgStore where
-  type StoreMonad JournalMsgStore = StoreIO
-  type StoreQueue JournalMsgStore = JournalQueue
-  type MsgQueue JournalMsgStore = JournalMsgQueue
-  type MsgStoreConfig JournalMsgStore = JournalStoreConfig
->>>>>>> a75e1389
 
 instance QueueStoreClass (JournalQueue s) (QStore s) where
   type QueueStoreCfg (QStore s) = QStoreCfg s
@@ -454,31 +435,18 @@
   queueStore = queueStore_
   {-# INLINE queueStore #-}
 
-<<<<<<< HEAD
   getMsgQueue :: JournalMsgStore s -> JournalQueue s -> Bool -> StoreIO s (JournalMsgQueue s)
-  getMsgQueue ms@JournalMsgStore {random} JournalQueue {recipientId' = rId, msgQueue'} forWrite =
+  getMsgQueue ms@JournalMsgStore {random} q'@JournalQueue {recipientId' = rId, msgQueue'} forWrite =
     StoreIO $ readTVarIO msgQueue' >>= maybe newQ pure
-=======
-  queueRec' = queueRec
-  {-# INLINE queueRec' #-}
-
-  getMsgQueue :: JournalMsgStore -> JournalQueue -> Bool -> StoreIO JournalMsgQueue
-  getMsgQueue ms@JournalMsgStore {random} q'@JournalQueue {recipientId = rId, msgQueue_} forWrite =
-    StoreIO $ readTVarIO msgQueue_ >>= maybe newQ pure
->>>>>>> a75e1389
     where
       newQ = do
         let dir = msgQueueDirectory ms rId
             statePath = msgQueueStatePath dir $ B.unpack (strEncode rId)
             queue = JMQueue {queueDirectory = dir, statePath}
         q <- ifM (doesDirectoryExist dir) (openMsgQueue ms queue forWrite) (createQ queue)
-<<<<<<< HEAD
         atomically $ writeTVar msgQueue' $ Just q
-=======
-        atomically $ writeTVar msgQueue_ $ Just q
         st <- readTVarIO $ state q
         atomically $ writeTVar (queueState q') $ Just $! qState st
->>>>>>> a75e1389
         pure q
         where
           createQ :: JMQueue -> IO (JournalMsgQueue s)
@@ -488,18 +456,10 @@
             journalId <- newJournalId random
             mkJournalQueue queue (newMsgQueueState journalId) Nothing
 
-<<<<<<< HEAD
   getPeekMsgQueue :: JournalMsgStore s -> JournalQueue s -> StoreIO s (Maybe (JournalMsgQueue s, Message))
-  getPeekMsgQueue ms q@JournalQueue {isEmpty} =
-    StoreIO (readTVarIO isEmpty) >>= \case
-      Just True -> pure Nothing
-      Just False -> peek
-=======
-  getPeekMsgQueue :: JournalMsgStore -> JournalQueue -> StoreIO (Maybe (JournalMsgQueue, Message))
   getPeekMsgQueue ms q@JournalQueue {queueState} =
     StoreIO (readTVarIO queueState) >>= \case
       Just QState {hasPending} -> if hasPending then peek else pure Nothing
->>>>>>> a75e1389
       Nothing -> do
         -- We only close the queue if we just learnt it's empty.
         -- This is needed to reduce file descriptors and memory usage
@@ -515,15 +475,9 @@
         (mq,) <$$> tryPeekMsg_ q mq
 
   -- only runs action if queue is not empty
-<<<<<<< HEAD
   withIdleMsgQueue :: Int64 -> JournalMsgStore s -> JournalQueue s -> (JournalMsgQueue s -> StoreIO s a) -> StoreIO s (Maybe a, Int)
-  withIdleMsgQueue now ms@JournalMsgStore {config} q action =
+  withIdleMsgQueue now ms@JournalMsgStore {config} q@JournalQueue {queueState} action =
     StoreIO $ readTVarIO (msgQueue' q) >>= \case
-=======
-  withIdleMsgQueue :: Int64 -> JournalMsgStore -> JournalQueue -> (JournalMsgQueue -> StoreIO a) -> StoreIO (Maybe a, Int)
-  withIdleMsgQueue now ms@JournalMsgStore {config} q@JournalQueue {queueState} action =
-    StoreIO $ readTVarIO (msgQueue_ q) >>= \case
->>>>>>> a75e1389
       Nothing ->
         E.bracket
           getNonEmptyMsgQueue
@@ -542,7 +496,7 @@
         sz <- unStoreIO $ getQueueSize_ mq
         pure (r, sz)
     where
-      getNonEmptyMsgQueue :: IO (Maybe JournalMsgQueue)
+      getNonEmptyMsgQueue :: IO (Maybe (JournalMsgQueue s))
       getNonEmptyMsgQueue =
         readTVarIO queueState >>= \case
           Just QState {hasStored}
@@ -565,13 +519,8 @@
     where
       getSize = maybe (pure (-1)) (fmap size . readTVarIO . state)
 
-<<<<<<< HEAD
-  getQueueMessages_ :: Bool -> JournalMsgQueue s -> StoreIO s [Message]
-  getQueueMessages_ drainMsgs q = StoreIO (run [])
-=======
-  getQueueMessages_ :: Bool -> JournalQueue -> JournalMsgQueue -> StoreIO [Message]
+  getQueueMessages_ :: Bool -> JournalQueue s -> JournalMsgQueue s -> StoreIO s [Message]
   getQueueMessages_ drainMsgs q' q = StoreIO (run [])
->>>>>>> a75e1389
     where
       run msgs = readTVarIO (handles q) >>= maybe (pure []) (getMsg msgs)
       getMsg msgs hs = chooseReadJournal q' q drainMsgs hs >>= maybe (pure msgs) readMsg
@@ -752,13 +701,8 @@
   -- to avoid map lookup on queue operations
   pure JournalMsgQueue {queue, state, tipMsg, handles}
 
-<<<<<<< HEAD
-chooseReadJournal :: JournalMsgQueue s -> Bool -> MsgQueueHandles -> IO (Maybe (JournalState 'JTRead, Handle))
-chooseReadJournal q log' hs = do
-=======
-chooseReadJournal :: JournalQueue -> JournalMsgQueue -> Bool -> MsgQueueHandles -> IO (Maybe (JournalState 'JTRead, Handle))
+chooseReadJournal :: JournalQueue s -> JournalMsgQueue s -> Bool -> MsgQueueHandles -> IO (Maybe (JournalState 'JTRead, Handle))
 chooseReadJournal q' q log' hs = do
->>>>>>> a75e1389
   st@MsgQueueState {writeState = ws, readState = rs} <- readTVarIO (state q)
   case writeHandle hs of
     Just wh | msgPos rs >= msgCount rs && journalId rs /= journalId ws -> do
@@ -773,13 +717,8 @@
     _ | msgPos rs >= msgCount rs && journalId rs == journalId ws -> pure Nothing
     _ -> pure $ Just (rs, readHandle hs)
 
-<<<<<<< HEAD
-updateQueueState :: JournalMsgQueue s -> Bool -> MsgQueueHandles -> MsgQueueState -> STM () -> IO ()
-updateQueueState q log' hs st a = do
-=======
-updateQueueState :: JournalQueue -> JournalMsgQueue -> Bool -> MsgQueueHandles -> MsgQueueState -> STM () -> IO ()
+updateQueueState :: JournalQueue s -> JournalMsgQueue s -> Bool -> MsgQueueHandles -> MsgQueueState -> STM () -> IO ()
 updateQueueState q' q log' hs st a = do
->>>>>>> a75e1389
   unless (validQueueState st) $ E.throwIO $ userError $ "updateQueueState invalid state: " <> show st
   when log' $ appendState (stateHandle hs) st
   atomically $ writeTVar (queueState q') $ Just $! qState st
@@ -792,13 +731,8 @@
 appendState_ :: Handle -> MsgQueueState -> IO ()
 appendState_ h st = B.hPutStr h $ strEncode st `B.snoc` '\n'
 
-<<<<<<< HEAD
-updateReadPos :: JournalMsgQueue s -> Bool -> Int64 -> MsgQueueHandles -> IO ()
-updateReadPos q log' len hs = do
-=======
-updateReadPos :: JournalQueue -> JournalMsgQueue -> Bool -> Int64 -> MsgQueueHandles -> IO ()
+updateReadPos :: JournalQueue s -> JournalMsgQueue s -> Bool -> Int64 -> MsgQueueHandles -> IO ()
 updateReadPos q' q log' len hs = do
->>>>>>> a75e1389
   st@MsgQueueState {readState = rs, size} <- readTVarIO (state q)
   let JournalState {msgPos, bytePos} = rs
   let msgPos' = msgPos + 1

--- conflicted
+++ resolved
@@ -38,18 +38,11 @@
   withAllMsgQueues :: Monoid a => Bool -> s -> (StoreQueue s -> IO a) -> IO a
   logQueueStates :: s -> IO ()
   logQueueState :: StoreQueue s -> StoreMonad s ()
-<<<<<<< HEAD
   queueStore :: s -> QueueStore s
 
   -- message store methods
   getPeekMsgQueue :: s -> StoreQueue s -> StoreMonad s (Maybe (MsgQueue (StoreQueue s), Message))
-  getMsgQueue :: s -> StoreQueue s -> StoreMonad s (MsgQueue (StoreQueue s))
-=======
-  recipientId' :: StoreQueue s -> RecipientId
-  queueRec' :: StoreQueue s -> TVar (Maybe QueueRec)
-  getPeekMsgQueue :: s -> StoreQueue s -> StoreMonad s (Maybe (MsgQueue s, Message))
-  getMsgQueue :: s -> StoreQueue s -> Bool -> StoreMonad s (MsgQueue s)
->>>>>>> fa319d79
+  getMsgQueue :: s -> StoreQueue s -> Bool -> StoreMonad s (MsgQueue (StoreQueue s))
 
   -- the journal queue will be closed after action if it was initially closed or idle longer than interval in config
   withIdleMsgQueue :: Int64 -> s -> StoreQueue s -> (MsgQueue (StoreQueue s) -> StoreMonad s a) -> StoreMonad s (Maybe a, Int)
@@ -117,13 +110,8 @@
 
 deleteExpiredMsgs :: MsgStoreClass s => s -> StoreQueue s -> Int64 -> ExceptT ErrorType IO Int
 deleteExpiredMsgs st q old =
-<<<<<<< HEAD
   isolateQueue st q "deleteExpiredMsgs" $
-    getMsgQueue st q >>= deleteExpireMsgs_ old q
-=======
-  isolateQueue q "deleteExpiredMsgs" $
     getMsgQueue st q False >>= deleteExpireMsgs_ old q
->>>>>>> fa319d79
 
 -- closed and idle queues will be closed after expiration
 -- returns (expired count, queue size after expiration)

--- conflicted
+++ resolved
@@ -14,7 +14,6 @@
 {-# LANGUAGE UndecidableInstances #-}
 
 module Simplex.Messaging.Server.QueueStore.STM
-<<<<<<< HEAD
   ( STMQueueStore (..),
     newQueueStore,
     setStoreLog,
@@ -25,19 +24,9 @@
     addQueueNotifier',
     deleteQueueNotifier',
     suspendQueue',
+    blockQueue',
+    unblockQueue',
     updateQueueTime',
-=======
-  ( addQueue,
-    getQueue,
-    getQueueRec,
-    secureQueue,
-    addQueueNotifier,
-    deleteQueueNotifier,
-    suspendQueue,
-    blockQueue,
-    unblockQueue,
-    updateQueueTime,
->>>>>>> 23189753
     deleteQueue',
     readQueueStore,
     readQueueRec,
@@ -146,33 +135,23 @@
     $>>= \_ -> withLog "suspendQueue" st (`logSuspendQueue` recipientId' sq)
   where
     qr = queueRec' sq
-<<<<<<< HEAD
-    suspend q = writeTVar qr $! Just q {status = QueueOff}
-=======
-    suspend q = do
-      writeTVar qr $! Just q {status = EntityOff}
-      pure $ recipientId q
-
-blockQueue :: STMQueueStore s => s -> StoreQueue s -> BlockingInfo -> IO (Either ErrorType ())
-blockQueue st sq info =
+    suspend q = writeTVar qr $! Just q {status = EntityOff}
+
+blockQueue' :: MsgStoreClass s => STMQueueStore (StoreQueue s) -> StoreQueue s -> BlockingInfo -> IO (Either ErrorType ())
+blockQueue' st sq info =
   atomically (readQueueRec qr >>= mapM block)
-    $>>= \rId -> withLog "blockQueue" st (\sl -> logBlockQueue sl rId info)
-  where
-    qr = queueRec' sq
-    block q = do
-      writeTVar qr $ Just q {status = EntityBlocked info}
-      pure $ recipientId q
-
-unblockQueue :: STMQueueStore s => s -> StoreQueue s -> IO (Either ErrorType ())
-unblockQueue st sq =
+    $>>= \_ -> withLog "blockQueue" st (\sl -> logBlockQueue sl (recipientId' sq) info)
+  where
+    qr = queueRec' sq
+    block q = writeTVar qr $ Just q {status = EntityBlocked info}
+
+unblockQueue' :: MsgStoreClass s => STMQueueStore (StoreQueue s) -> StoreQueue s -> IO (Either ErrorType ())
+unblockQueue' st sq =
   atomically (readQueueRec qr >>= mapM unblock)
-    $>>= \rId -> withLog "unblockQueue" st (`logUnblockQueue` rId)
-  where
-    qr = queueRec' sq
-    unblock q = do
-      writeTVar qr $ Just q {status = EntityActive}
-      pure $ recipientId q
->>>>>>> 23189753
+    $>>= \_ -> withLog "unblockQueue" st (`logUnblockQueue` recipientId' sq)
+  where
+    qr = queueRec' sq
+    unblock q = writeTVar qr $ Just q {status = EntityActive}
 
 updateQueueTime' :: MsgStoreClass s => STMQueueStore (StoreQueue s) -> StoreQueue s -> RoundedSystemTime -> IO (Either ErrorType QueueRec)
 updateQueueTime' st sq t = atomically (readQueueRec qr >>= mapM update) $>>= log'
@@ -227,25 +206,15 @@
         s = LB.toStrict s'
         procLogRecord :: StoreLogRecord -> IO ()
         procLogRecord = \case
-<<<<<<< HEAD
-          CreateQueue rId q -> addQueue' ms rId q >>= qError rId "CreateQueue"
+          CreateQueue rId q -> addQueue ms rId q >>= qError rId "CreateQueue"
           SecureQueue qId sKey -> withQueue qId "SecureQueue" $ \q -> secureQueue' st q sKey
           AddNotifier qId ntfCreds -> withQueue qId "AddNotifier" $ \q -> addQueueNotifier' st q ntfCreds
           SuspendQueue qId -> withQueue qId "SuspendQueue" $ suspendQueue' st
+          BlockQueue qId info -> withQueue qId "BlockQueue" $ \q -> blockQueue' st q info
+          UnblockQueue qId -> withQueue qId "UnblockQueue" $ unblockQueue' st
           DeleteQueue qId -> withQueue qId "DeleteQueue" $ deleteQueue' st
           DeleteNotifier qId -> withQueue qId "DeleteNotifier" $ deleteQueueNotifier' st
           UpdateTime qId t -> withQueue qId "UpdateTime" $ \q -> updateQueueTime' st q t
-=======
-          CreateQueue q -> addQueue st q >>= qError (recipientId q) "CreateQueue"
-          SecureQueue qId sKey -> withQueue qId "SecureQueue" $ \q -> secureQueue st q sKey
-          AddNotifier qId ntfCreds -> withQueue qId "AddNotifier" $ \q -> addQueueNotifier st q ntfCreds
-          SuspendQueue qId -> withQueue qId "SuspendQueue" $ suspendQueue st
-          BlockQueue qId info -> withQueue qId "BlockQueue" $ \q -> blockQueue st q info
-          UnblockQueue qId -> withQueue qId "UnblockQueue" $ unblockQueue st
-          DeleteQueue qId -> withQueue qId "DeleteQueue" $ deleteQueue st qId
-          DeleteNotifier qId -> withQueue qId "DeleteNotifier" $ deleteQueueNotifier st
-          UpdateTime qId t -> withQueue qId "UpdateTime" $ \q -> updateQueueTime st q t
->>>>>>> 23189753
         printError :: String -> IO ()
         printError e = B.putStrLn $ "Error parsing log: " <> B.pack e <> " - " <> s
         withQueue :: forall a. RecipientId -> T.Text -> (StoreQueue s -> IO (Either ErrorType a)) -> IO ()

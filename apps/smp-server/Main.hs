--- conflicted
+++ resolved
@@ -12,7 +12,6 @@
 import Data.Composition ((.:))
 import Data.Either (fromRight)
 import Data.Ini (Ini, lookupValue, readIniFile)
-import Data.List (dropWhileEnd)
 import qualified Data.Text as T
 import Data.X509.Validation (Fingerprint (..))
 import Network.Socket (ServiceName)
@@ -26,38 +25,9 @@
 import System.Directory (createDirectoryIfMissing, doesDirectoryExist, doesFileExist, removeDirectoryRecursive)
 import System.Exit (exitFailure)
 import System.FilePath (combine)
-<<<<<<< HEAD
-import System.IO (IOMode (..), hFlush, stdout, withFile)
+import System.IO (IOMode (..), hGetLine, withFile)
 import System.Process (readCreateProcess, shell)
 
-defaultServerPort :: ServiceName
-defaultServerPort = "5223"
-
-serverConfig :: ServerConfig
-serverConfig =
-  ServerConfig
-    { tbqSize = 16,
-      serverTbqSize = 128,
-      msgQueueQuota = 256,
-      queueIdBytes = 24,
-      msgIdBytes = 24, -- must be at least 24 bytes, it is used as 192-bit nonce for XSalsa20
-      -- below parameters are set based on ini file /etc/opt/simplex/smp-server.ini
-      transports = undefined,
-      storeLog = undefined,
-      caServerIdentity = undefined,
-      caCertificateFile = undefined,
-      serverPrivateKeyFile = undefined,
-      serverCertificateFile = undefined
-    }
-
-newKeySize :: Int
-newKeySize = 2048 `div` 8
-
-=======
-import System.IO (IOMode (..))
-import System.Process (readCreateProcess, shell)
-
->>>>>>> 33bb3829
 cfgDir :: FilePath
 cfgDir = "/etc/opt/simplex"
 
@@ -199,8 +169,8 @@
             \extendedKeyUsage = serverAuth\n"
 
     saveFingerprint = do
-      fingerprint <- loadFingerprint caCrtFile
-      writeFile fingerprintFile $ (B.unpack . encodeFingerprint) fingerprint <> "\n"
+      Fingerprint fp <- loadFingerprint caCrtFile
+      withFile fingerprintFile WriteMode (`B.hPutStrLn` strEncode fp)
 
     createIni = do
       writeFile iniFile $
@@ -245,22 +215,10 @@
   printServerConfig cfg
   runSMPServer cfg
   where
-<<<<<<< HEAD
-    checkSavedFingerprint :: String -> IO ()
-    checkSavedFingerprint savedFingerprint = do
-      Fingerprint fp <- loadFingerprint $ caCertificateFile (cfg :: ServerConfig)
-      if B.pack savedFingerprint == strEncode fp
-        then putStrLn "stored fingerprint is valid"
-        else putStrLn "stored fingerprint is invalid" >> exitFailure
-
-checkCAPrivateKeyFile :: IO ()
-checkCAPrivateKeyFile =
-  doesFileExist caPrivateKeyFile >>= (`when` (alert >> warnCAPrivateKeyFile))
-=======
     checkSavedFingerprint = do
       savedFingerprint <- loadSavedFingerprint
-      fingerprint <- loadFingerprint caCrtFile
-      when (savedFingerprint /= (B.unpack . encodeFingerprint) fingerprint) $
+      Fingerprint fp <- loadFingerprint caCrtFile
+      when (B.pack savedFingerprint /= strEncode fp) $
         putStrLn "Stored fingerprint is invalid." >> exitFailure
 
     checkCAPrivateKeyFile =
@@ -278,6 +236,7 @@
             msgQueueQuota = 256,
             queueIdBytes = 24,
             msgIdBytes = 24, -- must be at least 24 bytes, it is used as 192-bit nonce for XSalsa20
+            caServerIdentity = undefined, -- TODO put it here
             caCertificateFile = caCrtFile,
             privateKeyFile = serverKeyFile,
             certificateFile = serverCrtFile,
@@ -301,7 +260,6 @@
 cleanup = do
   deleteDirIfExists cfgDir
   deleteDirIfExists logDir
->>>>>>> 33bb3829
   where
     deleteDirIfExists path = doesDirectoryExist path >>= (`when` removeDirectoryRecursive path)
 
@@ -324,133 +282,5 @@
       <> caKeyFile
       <> "\n----------"
 
-<<<<<<< HEAD
-deleteServer :: IO ()
-deleteServer = do
-  ini <- runExceptT readIni
-  deleteIfExists iniFile
-  case ini of
-    -- TODO delete only cfgDir and logDir once file paths are removed from ini
-    Right IniOpts {storeLogFile, caCertificateFile, serverPrivateKeyFile, serverCertificateFile} -> do
-      deleteDirIfExists cfgDir
-      deleteIfExists storeLogFile
-      deleteIfExists caCertificateFile
-      deleteIfExists serverPrivateKeyFile
-      deleteIfExists serverCertificateFile
-    Left _ -> do
-      deleteDirIfExists cfgDir
-      deleteIfExists defaultStoreLogFile
-      deleteIfExists defaultCACertificateFile
-      deleteIfExists defaultPrivateKeyFile
-      deleteIfExists defaultCertificateFile
-
-data IniOpts = IniOpts
-  { enableStoreLog :: Bool,
-    storeLogFile :: FilePath,
-    serverPort :: ServiceName,
-    enableWebsockets :: Bool,
-    caCertificateFile :: FilePath,
-    serverPrivateKeyFile :: FilePath,
-    serverCertificateFile :: FilePath
-  }
-
-readIni :: ExceptT String IO IniOpts
-readIni = do
-  fileExists iniFile
-  ini <- ExceptT $ readIniFile iniFile
-  let enableStoreLog = (== Right "on") $ lookupValue "STORE_LOG" "enable" ini
-      storeLogFile = opt defaultStoreLogFile "STORE_LOG" "file" ini
-      serverPort = opt defaultServerPort "TRANSPORT" "port" ini
-      enableWebsockets = (== Right "on") $ lookupValue "TRANSPORT" "websockets" ini
-      caCertificateFile = opt defaultCACertificateFile "TRANSPORT" "ca_certificate_file" ini
-      serverPrivateKeyFile = opt defaultPrivateKeyFile "TRANSPORT" "private_key_file" ini
-      serverCertificateFile = opt defaultCertificateFile "TRANSPORT" "certificate_file" ini
-  pure IniOpts {enableStoreLog, storeLogFile, serverPort, enableWebsockets, caCertificateFile, serverPrivateKeyFile, serverCertificateFile}
-  where
-    opt :: String -> Text -> Text -> Ini -> String
-    opt def section key ini = either (const def) T.unpack $ lookupValue section key ini
-
-createIni :: ServerOpts -> IO IniOpts
-createIni ServerOpts {enableStoreLog} = do
-  writeFile iniFile $
-    "[STORE_LOG]\n\
-    \# The server uses STM memory to store SMP queues and messages,\n\
-    \# that will be lost on restart (e.g., as with redis).\n\
-    \# This option enables saving SMP queues to append only log,\n\
-    \# and restoring them when the server is started.\n\
-    \# Log is compacted on start (deleted queues are removed).\n\
-    \# The messages in the queues are not logged.\n\n"
-      <> (if enableStoreLog then "" else "# ")
-      <> "enable: on\n\
-         \# file: "
-      <> defaultStoreLogFile
-      <> "\n\n\
-         \[TRANSPORT]\n\n\
-         \# ca_certificate_file: "
-      <> defaultCACertificateFile
-      <> "\n\
-         \# private_key_file: "
-      <> defaultPrivateKeyFile
-      <> "\n\
-         \# certificate_file: "
-      <> defaultCertificateFile
-      <> "\n\
-         \# port: "
-      <> defaultServerPort
-      <> "\n\
-         \websockets: on\n"
-  pure
-    IniOpts
-      { enableStoreLog,
-        storeLogFile = defaultStoreLogFile,
-        serverPort = defaultServerPort,
-        enableWebsockets = True,
-        caCertificateFile = defaultCACertificateFile,
-        serverPrivateKeyFile = defaultPrivateKeyFile,
-        serverCertificateFile = defaultCertificateFile
-      }
-
-createX509 :: IniOpts -> ServerOpts -> IO ()
-createX509 IniOpts {caCertificateFile, serverPrivateKeyFile, serverCertificateFile} ServerOpts {pubkeyAlgorihtm} = do
-  createOpensslConf
-  -- CA certificate (identity/offline)
-  run $ "openssl genpkey -algorithm " <> pubkeyAlgorihtm <> " -out " <> caPrivateKeyFile
-  run $ "openssl req -new -x509 -days 999999 -config " <> opensslConfFile <> " -extensions v3_ca -key " <> caPrivateKeyFile <> " -out " <> caCertificateFile
-  -- server certificate (online)
-  run $ "openssl genpkey -algorithm " <> pubkeyAlgorihtm <> " -out " <> serverPrivateKeyFile
-  run $ "openssl req -new -config " <> opensslConfFile <> " -reqexts v3_req -key " <> serverPrivateKeyFile <> " -out " <> serverCsrFile
-  run $ "openssl x509 -req -days 999999 -copy_extensions copy -in " <> serverCsrFile <> " -CA " <> caCertificateFile <> " -CAkey " <> caPrivateKeyFile <> " -out " <> serverCertificateFile
-  where
-    run cmd = void $ readCreateProcess (shell cmd) ""
-    opensslConfFile = combine cfgDir "openssl.cnf"
-    serverCsrFile = combine cfgDir "server.csr"
-    createOpensslConf :: IO ()
-    createOpensslConf =
-      -- TODO revise https://www.rfc-editor.org/rfc/rfc5280#section-4.2.1.3, https://www.rfc-editor.org/rfc/rfc3279#section-2.3.5
-      writeFile
-        opensslConfFile
-        "[req]\n\
-        \distinguished_name = req_distinguished_name\n\
-        \prompt = no\n\n\
-        \[req_distinguished_name]\n\
-        \CN = localhost\n\n\
-        \[v3_ca]\n\
-        \subjectKeyIdentifier = hash\n\
-        \authorityKeyIdentifier = keyid:always\n\
-        \basicConstraints = critical,CA:true\n\n\
-        \[v3_req]\n\
-        \basicConstraints = CA:FALSE\n\
-        \keyUsage = digitalSignature, nonRepudiation, keyAgreement\n\
-        \extendedKeyUsage = serverAuth\n"
-
-saveFingerprint :: FilePath -> IO ()
-saveFingerprint caCertificateFile = do
-  Fingerprint fp <- loadFingerprint caCertificateFile
-  withFile fingerprintFile WriteMode (`B.hPutStrLn` strEncode fp)
-
-=======
->>>>>>> 33bb3829
 loadSavedFingerprint :: IO String
-loadSavedFingerprint = do
-  fingerprint <- readFile fingerprintFile
-  pure $ dropWhileEnd (== '\n') fingerprint+loadSavedFingerprint = withFile fingerprintFile ReadMode hGetLine
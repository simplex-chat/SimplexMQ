{-# LANGUAGE DataKinds #-}
{-# LANGUAGE DuplicateRecordFields #-}
{-# LANGUAGE LambdaCase #-}
{-# LANGUAGE NamedFieldPuns #-}
{-# LANGUAGE OverloadedStrings #-}
{-# LANGUAGE TypeApplications #-}

module Main where

import Control.Monad.Except
import qualified Data.ByteString.Char8 as B
import Data.Either (fromRight)
import Data.Ini (Ini, lookupValue, readIniFile)
import Data.List (dropWhileEnd)
import qualified Data.Text as T
import Network.Socket (ServiceName)
import Options.Applicative
import Simplex.Messaging.Server (runSMPServer)
import Simplex.Messaging.Server.Env.STM
import Simplex.Messaging.Server.StoreLog (StoreLog, openReadStoreLog, storeLogFilePath)
<<<<<<< HEAD
import Simplex.Messaging.Transport (ATransport (..), TLS, Transport (..), currentSMPVersionBS, encodeFingerprint, loadFingerprint)
=======
import Simplex.Messaging.Transport (ATransport (..), TLS, Transport (..), encodeFingerprint, loadFingerprint, simplexMQVersion)
>>>>>>> f314ff1b
import Simplex.Messaging.Transport.WebSockets (WS)
import System.Directory (createDirectoryIfMissing, doesDirectoryExist, doesFileExist, removeDirectoryRecursive)
import System.Exit (exitFailure)
import System.FilePath (combine)
import System.IO (IOMode (..))
import System.Process (readCreateProcess, shell)

cfgDir :: FilePath
cfgDir = "/etc/opt/simplex"

logDir :: FilePath
logDir = "/var/opt/simplex"

iniFile :: FilePath
iniFile = combine cfgDir "smp-server.ini"

storeLogFile :: FilePath
storeLogFile = combine logDir "smp-server-store.log"

caKeyFile :: FilePath
caKeyFile = combine cfgDir "ca.key"

caCrtFile :: FilePath
caCrtFile = combine cfgDir "ca.crt"

serverKeyFile :: FilePath
serverKeyFile = combine cfgDir "server.key"

serverCrtFile :: FilePath
serverCrtFile = combine cfgDir "server.crt"

fingerprintFile :: FilePath
fingerprintFile = combine cfgDir "fingerprint"

main :: IO ()
main = do
  getCliOptions >>= \opts -> case optCommand opts of
    Init initOptions@InitOptions {pubkeyAlgorithm} -> do
      -- TODO check during parsing
      checkPubkeyAlgorithm pubkeyAlgorithm
      doesFileExist iniFile >>= \case
        True -> iniAlreadyExistsErr >> exitFailure
        False -> initializeServer initOptions
    Start -> do
      doesFileExist iniFile >>= \case
        False -> iniDoesNotExistErr >> exitFailure
        True -> readIniFile iniFile >>= either (\e -> putStrLn e >> exitFailure) (runServer . mkIniOptions)
    Delete -> cleanup >> putStrLn "Deleted configuration and log files"
  where
    checkPubkeyAlgorithm alg
      | alg == "ED448" || alg == "ED25519" = pure ()
      | otherwise = putStrLn ("Unsupported public key algorithm " <> alg) >> exitFailure
    iniAlreadyExistsErr = putStrLn $ "Error: server is already initialized (" <> iniFile <> " exists).\nRun `smp-server start`."
    iniDoesNotExistErr = putStrLn $ "Error: server is not initialized (" <> iniFile <> " does not exist).\nRun `smp-server init`."

newtype CliOptions = CliOptions {optCommand :: Command}

data Command
  = Init InitOptions
  | Start
  | Delete

<<<<<<< HEAD
data InitOptions = InitOptions
  { enableStoreLog :: Bool,
    pubkeyAlgorithm :: String
  }
=======
printConfig :: ServerConfig -> String -> IO ()
printConfig ServerConfig {storeLog} fingerprint = do
  putStrLn $ "SMP server v" <> simplexMQVersion
  putStrLn $ "fingerprint: " <> fingerprint
  putStrLn $ case storeLog of
    Just s -> "store log: " <> storeLogFilePath s
    Nothing -> "store log disabled"
>>>>>>> f314ff1b

getCliOptions :: IO CliOptions
getCliOptions =
  customExecParser
    (prefs showHelpOnEmpty)
    ( info
        (helper <*> versionOption <*> cliOptionsP)
        (header version <> fullDesc)
    )
  where
    versionOption = infoOption version (long "version" <> short 'v' <> help "Show version")

cliOptionsP :: Parser CliOptions
cliOptionsP =
  CliOptions
    <$> hsubparser
      ( command "init" (info initP (progDesc $ "Initialize server - creates " <> cfgDir <> " and " <> logDir <> " directories and configuration files"))
          <> command "start" (info (pure Start) (progDesc $ "Start server (configuration: " <> iniFile <> ")"))
          <> command "delete" (info (pure Delete) (progDesc "Delete configuration and log files"))
      )
  where
    initP :: Parser Command
    initP =
      Init . InitOptions
        <$> switch
          ( long "store-log"
              <> short 'l'
              <> help "Enable store log for SMP queues persistence"
              <> metavar "LOG"
          )
        <*> strOption
          ( long "pubkey-algorithm"
              <> short 'a'
              <> help "Public key algorithm used for certificate generation: ED25519, ED448"
              <> value "ED448"
              <> showDefault
              <> metavar "ALG"
          )

initializeServer :: InitOptions -> IO ()
initializeServer InitOptions {enableStoreLog, pubkeyAlgorithm} = do
  cleanup
  createDirectoryIfMissing True cfgDir
  createDirectoryIfMissing True logDir
  createX509
  saveFingerprint
  createIni
  putStrLn $ "Server initialized, you can modify configuration in " <> iniFile <> ".\nRun `smp-server start` to start server."
  printServiceInfo
  warnCAPrivateKeyFile
  where
    createX509 = do
      createOpensslConf
      -- CA certificate (identity/offline)
      run $ "openssl genpkey -algorithm " <> pubkeyAlgorithm <> " -out " <> caKeyFile
      run $ "openssl req -new -x509 -days 999999 -config " <> opensslCnfFile <> " -extensions v3_ca -key " <> caKeyFile <> " -out " <> caCrtFile
      -- server certificate (online)
      run $ "openssl genpkey -algorithm " <> pubkeyAlgorithm <> " -out " <> serverKeyFile
      run $ "openssl req -new -config " <> opensslCnfFile <> " -reqexts v3_req -key " <> serverKeyFile <> " -out " <> serverCsrFile
      run $ "openssl x509 -req -days 999999 -copy_extensions copy -in " <> serverCsrFile <> " -CA " <> caCrtFile <> " -CAkey " <> caKeyFile <> " -out " <> serverCrtFile
      where
        run cmd = void $ readCreateProcess (shell cmd) ""
        opensslCnfFile = combine cfgDir "openssl.cnf"
        serverCsrFile = combine cfgDir "server.csr"
        createOpensslConf =
          -- TODO revise https://www.rfc-editor.org/rfc/rfc5280#section-4.2.1.3, https://www.rfc-editor.org/rfc/rfc3279#section-2.3.5
          writeFile
            opensslCnfFile
            "[req]\n\
            \distinguished_name = req_distinguished_name\n\
            \prompt = no\n\n\
            \[req_distinguished_name]\n\
            \CN = localhost\n\n\
            \[v3_ca]\n\
            \subjectKeyIdentifier = hash\n\
            \authorityKeyIdentifier = keyid:always\n\
            \basicConstraints = critical,CA:true\n\n\
            \[v3_req]\n\
            \basicConstraints = CA:FALSE\n\
            \keyUsage = digitalSignature, nonRepudiation, keyAgreement\n\
            \extendedKeyUsage = serverAuth\n"

    saveFingerprint = do
      fingerprint <- loadFingerprint caCrtFile
      writeFile fingerprintFile $ (B.unpack . encodeFingerprint) fingerprint <> "\n"

    createIni = do
      writeFile iniFile $
        "[STORE_LOG]\n\
        \# The server uses STM memory to store SMP queues and messages,\n\
        \# that will be lost on restart (e.g., as with redis).\n\
        \# This option enables saving SMP queues to append only log,\n\
        \# and restoring them when the server is started.\n\
        \# Log is compacted on start (deleted queues are removed).\n\
        \# The messages in the queues are not logged.\n"
          <> ("enable: " <> (if enableStoreLog then "on" else "off # on") <> "\n\n")
          <> "[TRANSPORT]\n\
             \port: 5223\n\
             \websockets: on\n"

data IniOptions = IniOptions
  { enableStoreLog :: Bool,
    port :: ServiceName,
    enableWebsockets :: Bool
  }

-- TODO ? properly parse ini as a whole
mkIniOptions :: Ini -> IniOptions
mkIniOptions ini =
  IniOptions
    { enableStoreLog = (== "on") $ strict "STORE_LOG" "enable",
      port = T.unpack $ strict "TRANSPORT" "port",
      enableWebsockets = (== "on") $ strict "TRANSPORT" "websockets"
    }
  where
    strict :: String -> String -> T.Text
    strict section key =
      fromRight (error ("no key " <> key <> " in section " <> section)) $
        lookupValue (T.pack section) (T.pack key) ini

runServer :: IniOptions -> IO ()
runServer IniOptions {enableStoreLog, port, enableWebsockets} = do
  checkSavedFingerprint
  printServiceInfo
  checkCAPrivateKeyFile
  cfg <- setupServerConfig
  printServerConfig cfg
  runSMPServer cfg
  where
    checkSavedFingerprint = do
      savedFingerprint <- loadSavedFingerprint
      fingerprint <- loadFingerprint caCrtFile
      when (savedFingerprint /= (B.unpack . encodeFingerprint) fingerprint) $
        putStrLn "Stored fingerprint is invalid." >> exitFailure

    checkCAPrivateKeyFile =
      doesFileExist caKeyFile >>= (`when` (alert >> warnCAPrivateKeyFile))
      where
        alert = putStrLn $ "WARNING: " <> caKeyFile <> " is present on the server!"

    setupServerConfig = do
      storeLog <- openStoreLog
      let transports = (port, transport @TLS) : [("80", transport @WS) | enableWebsockets]
      pure
        ServerConfig
          { tbqSize = 16,
            serverTbqSize = 128,
            msgQueueQuota = 256,
            queueIdBytes = 24,
            msgIdBytes = 24, -- must be at least 24 bytes, it is used as 192-bit nonce for XSalsa20
            caCertificateFile = caCrtFile,
            privateKeyFile = serverKeyFile,
            certificateFile = serverCrtFile,
            transports,
            storeLog
          }
      where
        openStoreLog :: IO (Maybe (StoreLog 'ReadMode))
        openStoreLog
          | enableStoreLog = Just <$> openReadStoreLog storeLogFile
          | otherwise = pure Nothing

    printServerConfig ServerConfig {storeLog, transports} = do
      putStrLn $ case storeLog of
        Just s -> "Store log: " <> storeLogFilePath s
        Nothing -> "Store log disabled."
      forM_ transports $ \(p, ATransport t) ->
        putStrLn $ "Listening on port " <> p <> " (" <> transportName t <> ")..."

cleanup :: IO ()
cleanup = do
  deleteDirIfExists cfgDir
  deleteDirIfExists logDir
  where
    deleteDirIfExists path = doesDirectoryExist path >>= (`when` removeDirectoryRecursive path)

printServiceInfo :: IO ()
printServiceInfo = do
  putStrLn version
  fingerprint <- loadSavedFingerprint
  putStrLn $ "Fingerprint: " <> fingerprint

version :: String
version = "SMP server v" <> B.unpack currentSMPVersionBS

warnCAPrivateKeyFile :: IO ()
warnCAPrivateKeyFile =
  putStrLn $
    "----------\n\
    \We highly recommend to remove CA private key file from the server and keep it securely in place of your choosing.\n\
    \In case server's TLS credential is compromised you will be able to regenerate it using this key,\n\
    \thus keeping server's identity and allowing clients to keep established connections. Key location:\n"
      <> caKeyFile
      <> "\n----------"

loadSavedFingerprint :: IO String
loadSavedFingerprint = do
  fingerprint <- readFile fingerprintFile
  pure $ dropWhileEnd (== '\n') fingerprint<|MERGE_RESOLUTION|>--- conflicted
+++ resolved
@@ -9,6 +9,7 @@
 
 import Control.Monad.Except
 import qualified Data.ByteString.Char8 as B
+import Data.Composition ((.:))
 import Data.Either (fromRight)
 import Data.Ini (Ini, lookupValue, readIniFile)
 import Data.List (dropWhileEnd)
@@ -18,11 +19,7 @@
 import Simplex.Messaging.Server (runSMPServer)
 import Simplex.Messaging.Server.Env.STM
 import Simplex.Messaging.Server.StoreLog (StoreLog, openReadStoreLog, storeLogFilePath)
-<<<<<<< HEAD
-import Simplex.Messaging.Transport (ATransport (..), TLS, Transport (..), currentSMPVersionBS, encodeFingerprint, loadFingerprint)
-=======
 import Simplex.Messaging.Transport (ATransport (..), TLS, Transport (..), encodeFingerprint, loadFingerprint, simplexMQVersion)
->>>>>>> f314ff1b
 import Simplex.Messaging.Transport.WebSockets (WS)
 import System.Directory (createDirectoryIfMissing, doesDirectoryExist, doesFileExist, removeDirectoryRecursive)
 import System.Exit (exitFailure)
@@ -85,20 +82,10 @@
   | Start
   | Delete
 
-<<<<<<< HEAD
 data InitOptions = InitOptions
   { enableStoreLog :: Bool,
     pubkeyAlgorithm :: String
   }
-=======
-printConfig :: ServerConfig -> String -> IO ()
-printConfig ServerConfig {storeLog} fingerprint = do
-  putStrLn $ "SMP server v" <> simplexMQVersion
-  putStrLn $ "fingerprint: " <> fingerprint
-  putStrLn $ case storeLog of
-    Just s -> "store log: " <> storeLogFilePath s
-    Nothing -> "store log disabled"
->>>>>>> f314ff1b
 
 getCliOptions :: IO CliOptions
 getCliOptions =
@@ -122,12 +109,11 @@
   where
     initP :: Parser Command
     initP =
-      Init . InitOptions
+      Init .: InitOptions
         <$> switch
           ( long "store-log"
               <> short 'l'
               <> help "Enable store log for SMP queues persistence"
-              <> metavar "LOG"
           )
         <*> strOption
           ( long "pubkey-algorithm"
@@ -282,7 +268,7 @@
   putStrLn $ "Fingerprint: " <> fingerprint
 
 version :: String
-version = "SMP server v" <> B.unpack currentSMPVersionBS
+version = "SMP server v" <> simplexMQVersion
 
 warnCAPrivateKeyFile :: IO ()
 warnCAPrivateKeyFile =

--- conflicted
+++ resolved
@@ -13,11 +13,8 @@
 
 dependencies:
   - ansi-terminal == 0.10.*
-<<<<<<< HEAD
   - asn1-encoding == 0.9.*
   - asn1-types == 0.3.*
-=======
->>>>>>> 2eb5ce24
   - async == 2.2.*
   - attoparsec == 0.13.*
   - base >= 4.7 && < 5

name: simplexmq
<<<<<<< HEAD
version: 5.5.2.1
=======
version: 5.5.3.0
>>>>>>> 9254d8da
synopsis: SimpleXMQ message broker
description: |
  This package includes <./docs/Simplex-Messaging-Server.html server>,
  <./docs/Simplex-Messaging-Client.html client> and
  <./docs/Simplex-Messaging-Agent.html agent> for SMP protocols:
  .
  * <https://github.com/simplex-chat/simplexmq/blob/master/protocol/simplex-messaging.md SMP protocol>
  * <https://github.com/simplex-chat/simplexmq/blob/master/protocol/agent-protocol.md SMP agent protocol>
  .
  See <https://github.com/simplex-chat/simplex-chat terminal chat prototype> built with SimpleXMQ broker.

homepage: https://github.com/simplex-chat/simplexmq#readme
license: AGPL-3
author: simplex.chat
maintainer: chat@simplex.chat
copyright: 2020-2022 simplex.chat
category: Chat, Network, Web, System, Cryptography
extra-source-files:
  - README.md
  - CHANGELOG.md
  - cbits/sha512.h
  - cbits/sntrup761.h

dependencies:
  - aeson == 2.2.*
  - ansi-terminal >= 0.10 && < 0.12
  - asn1-encoding == 0.9.*
  - asn1-types == 0.3.*
  - async == 2.2.*
  - attoparsec == 0.14.*
  - base >= 4.14 && < 5
  - base64-bytestring >= 1.0 && < 1.3
  - case-insensitive == 1.2.*
  - composition == 1.0.*
  - constraints >= 0.12 && < 0.14
  - containers == 0.6.*
  - crypton == 0.34.*
  - crypton-x509 == 1.7.*
  - crypton-x509-store == 1.6.*
  - crypton-x509-validation == 1.6.*
  - cryptostore == 0.3.*
  - data-default == 0.7.*
  - direct-sqlcipher == 2.3.*
  - directory == 1.3.*
  - filepath == 1.4.*
  - hourglass == 0.2.*
  - http-types == 0.12.*
  - http2 >= 4.2.2 && < 4.3
  - ini == 0.4.1
  - iproute == 1.7.*
  - iso8601-time == 0.1.*
  - memory == 0.18.*
  - mtl >= 2.3.1 && < 3.0
  - network >= 3.1.2.7 && < 3.2
  - network-info >= 0.2 && < 0.3
  - network-transport == 0.5.6
  - network-udp >= 0.0 && < 0.1
  - optparse-applicative >= 0.15 && < 0.17
  - process == 1.6.*
  - random >= 1.1 && < 1.3
  - simple-logger == 0.1.*
  - socks == 0.6.*
  - sqlcipher-simple == 0.4.*
  - stm == 2.5.*
  - temporary == 1.3.*
  - time == 1.12.*
  - time-manager == 0.0.*
  - tls >= 1.7.0 && < 1.8
  - transformers == 0.6.*
  - unliftio == 0.2.*
  - unliftio-core == 0.2.*
  - websockets == 0.12.*
  - yaml == 0.11.*

flags:
  swift:
    description: Enable swift JSON format
    manual: True
    default: False
  use_crypton:
    description: Use crypton etc. in cryptostore
    manual: True
    default: True

when:
  - condition: flag(swift)
    cpp-options:
      - -DswiftJSON
  - condition: impl(ghc >= 9.6.2)
    dependencies:
      - bytestring == 0.11.*
      - template-haskell == 2.20.*
      - text >= 2.0.1 && < 2.2
  - condition: impl(ghc < 9.6.2)
    dependencies:
      - bytestring == 0.10.*
      - template-haskell == 2.16.*
      - text >= 1.2.3.0 && < 1.3

library:
  source-dirs: src
  c-sources:
    - cbits/sha512.c
    - cbits/sntrup761.c
  include-dirs: cbits
  extra-libraries: crypto

executables:
  smp-server:
    source-dirs: apps/smp-server
    main: Main.hs
    dependencies:
      - simplexmq
    ghc-options:
      - -threaded
      - -rtsopts

  ntf-server:
    source-dirs: apps/ntf-server
    main: Main.hs
    dependencies:
      - simplexmq
    ghc-options:
      - -threaded
      - -rtsopts

  xftp-server:
    source-dirs: apps/xftp-server
    main: Main.hs
    dependencies:
      - simplexmq
    ghc-options:
      - -threaded
      - -rtsopts

  smp-agent:
    source-dirs: apps/smp-agent
    main: Main.hs
    dependencies:
      - simplexmq
    ghc-options:
      - -threaded
      - -rtsopts

  xftp:
    source-dirs: apps/xftp
    main: Main.hs
    dependencies:
      - simplexmq
    ghc-options:
      - -threaded
      - -rtsopts

tests:
  simplexmq-test:
    source-dirs: tests
    main: Test.hs
    dependencies:
      - simplexmq
      - deepseq == 1.4.*
      - generic-random == 1.5.*
      - hspec == 2.11.*
      - hspec-core == 2.11.*
      - HUnit == 1.6.*
      - QuickCheck == 2.14.*
      - silently == 1.2.*
      - main-tester == 0.2.*
      - timeit == 2.0.*

ghc-options:
  # - -haddock
  - -Wall
  - -Wcompat
  - -Werror=incomplete-patterns
  - -Wredundant-constraints
  - -Wincomplete-record-updates
  - -Wincomplete-uni-patterns
  - -Wunused-type-patterns<|MERGE_RESOLUTION|>--- conflicted
+++ resolved
@@ -1,9 +1,5 @@
 name: simplexmq
-<<<<<<< HEAD
-version: 5.5.2.1
-=======
 version: 5.5.3.0
->>>>>>> 9254d8da
 synopsis: SimpleXMQ message broker
 description: |
   This package includes <./docs/Simplex-Messaging-Server.html server>,

--- conflicted
+++ resolved
@@ -1,9 +1,5 @@
 name: simplexmq
-<<<<<<< HEAD
-version: 6.1.0.701
-=======
-version: 6.1.1.0
->>>>>>> 967afaf8
+version: 6.1.1.701
 synopsis: SimpleXMQ message broker
 description: |
   This package includes <./docs/Simplex-Messaging-Server.html server>,

--- conflicted
+++ resolved
@@ -43,12 +43,7 @@
   - filepath == 1.4.*
   - hourglass == 0.2.*
   - http-types == 0.12.*
-<<<<<<< HEAD
-  - http2 == 4.1.*
-  - generic-random >= 1.3 && < 1.5
-=======
   - http2 >= 4.1.4 && < 4.2
->>>>>>> cf8b9c12
   - ini == 0.4.1
   - iproute == 1.7.*
   - iso8601-time == 0.1.*
@@ -141,14 +136,9 @@
     dependencies:
       - simplexmq
       - deepseq == 1.4.*
-<<<<<<< HEAD
+      - generic-random >= 1.3 && < 1.5
       - hspec == 2.7.*
       - hspec-core == 2.7.*
-=======
-      - generic-random == 1.5.*
-      - hspec == 2.11.*
-      - hspec-core == 2.11.*
->>>>>>> cf8b9c12
       - HUnit == 1.6.*
       - QuickCheck == 2.14.*
       - silently == 1.2.*

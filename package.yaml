name: simplexmq
version: 0.5.0
synopsis: SimpleXMQ message broker
description:  |
  This package includes <./docs/Simplex-Messaging-Server.html server>,
  <./docs/Simplex-Messaging-Client.html client> and
  <./docs/Simplex-Messaging-Agent.html agent> for SMP protocols:
  .
  * <https://github.com/simplex-chat/simplexmq/blob/master/protocol/simplex-messaging.md SMP protocol>
  * <https://github.com/simplex-chat/simplexmq/blob/master/protocol/agent-protocol.md SMP agent protocol>
  .
  See <https://github.com/simplex-chat/simplex-chat terminal chat prototype> built with SimpleXMQ broker.

homepage: https://github.com/simplex-chat/simplexmq#readme
license: AGPL-3
author: simplex.chat
maintainer: chat@simplex.chat
copyright: 2020 simplex.chat
category: Chat, Network, Web, System, Cryptography
extra-source-files:
  - README.md
  - CHANGELOG.md
  - migrations/*.*

dependencies:
  - ansi-terminal >= 0.8 && < 0.12
  - asn1-encoding == 0.9.*
  - asn1-types == 0.3.*
  - async == 2.2.*
  - attoparsec == 0.13.*
  - base >= 4.7 && < 5
  - base64-bytestring >= 1.0 && < 1.3
  - bytestring == 0.10.*
  - composition == 1.0.*
  - constraints >= 0.10 && < 0.14
  - containers >= 0.5 && < 0.7
  - cryptonite >= 0.25 && < 0.30
  - direct-sqlite == 2.3.*
  - directory == 1.3.*
  - file-embed >= 0.0.10.0 && <= 0.0.15.0
  - filepath == 1.4.*
<<<<<<< HEAD
  - generic-random >= 1.2 && < 1.5
=======
  - http-types == 0.12.*
  - generic-random >= 1.3 && < 1.5
>>>>>>> 52eef2d7
  - iso8601-time == 0.1.*
  - memory >= 0.14 && < 0.16
  - mtl == 2.2.*
  - network >= 2.6 && < 3.2
  - network-transport == 0.5.*
  - QuickCheck >= 2.11 && < 2.15
  - random >= 1.1 && < 1.3
  - simple-logger == 0.0.4
  - sqlite-simple == 0.4.*
  - stm >= 2.4 && < 2.6
  - template-haskell >= 2.13 && < 2.17
  - text == 1.2.*
  - time >= 1.8 && < 1.10
  - transformers == 0.5.*
  - unliftio == 0.2.*
  - unliftio-core >= 0.1 && < 0.3
  - websockets == 0.12.*
  - x509 == 1.7.*

library:
  source-dirs: src

executables:
  smp-server:
    source-dirs: apps/smp-server
    main: Main.hs
    dependencies:
      - cryptostore == 0.2.*
      - ini >= 0.3 && < 0.5 
      - optparse-applicative >= 0.14 && < 0.17
      - simplexmq
    ghc-options:
      - -threaded

  smp-agent:
    source-dirs: apps/smp-agent
    main: Main.hs
    dependencies:
      - simplexmq
    ghc-options:
      - -threaded

tests:
  smp-server-test:
    source-dirs: tests
    main: Test.hs
    dependencies:
      - simplexmq
      - hspec >= 2.5 && < 2.8
      - hspec-core >= 2.5 && < 2.8
      - HUnit == 1.6.*
      - QuickCheck >= 2.11 && < 2.15
      - timeit == 2.0.*

ghc-options:
  # - -haddock
  - -Wall
  - -Wcompat
  - -Werror=incomplete-patterns
  - -Wredundant-constraints
  - -Wincomplete-record-updates
  - -Wincomplete-uni-patterns
  - -Wunused-type-patterns<|MERGE_RESOLUTION|>--- conflicted
+++ resolved
@@ -39,12 +39,8 @@
   - directory == 1.3.*
   - file-embed >= 0.0.10.0 && <= 0.0.15.0
   - filepath == 1.4.*
-<<<<<<< HEAD
+  - http-types == 0.12.*
   - generic-random >= 1.2 && < 1.5
-=======
-  - http-types == 0.12.*
-  - generic-random >= 1.3 && < 1.5
->>>>>>> 52eef2d7
   - iso8601-time == 0.1.*
   - memory >= 0.14 && < 0.16
   - mtl == 2.2.*

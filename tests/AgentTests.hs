{-# LANGUAGE DataKinds #-}
{-# LANGUAGE GADTs #-}
{-# LANGUAGE LambdaCase #-}
{-# LANGUAGE OverloadedStrings #-}
{-# LANGUAGE PatternSynonyms #-}
{-# LANGUAGE PostfixOperators #-}
{-# LANGUAGE ScopedTypeVariables #-}
{-# OPTIONS_GHC -fno-warn-incomplete-uni-patterns #-}

module AgentTests (agentTests) where

import AgentTests.ConnectionRequestTests
import AgentTests.FunctionalAPITests (functionalAPITests)
import AgentTests.SQLiteTests (storeTests)
import Control.Concurrent
import Data.ByteString.Char8 (ByteString)
import qualified Data.ByteString.Char8 as B
import Network.HTTP.Types (urlEncode)
import SMPAgentClient
import SMPClient (testPort, testPort2, testStoreLogFile, withSmpServer, withSmpServerStoreLogOn)
import Simplex.Messaging.Agent.Protocol
import qualified Simplex.Messaging.Agent.Protocol as A
import Simplex.Messaging.Protocol (ErrorType (..), MsgBody)
import Simplex.Messaging.Transport (ATransport (..), TProxy (..), Transport (..))
import System.Directory (removeFile)
import System.Timeout
import Test.Hspec

agentTests :: ATransport -> Spec
agentTests (ATransport t) = do
  describe "Connection request" connectionRequestTests
  describe "Functional API" $ functionalAPITests (ATransport t)
  describe "SQLite store" storeTests
  describe "SMP agent protocol syntax" $ syntaxTests t
  describe "Establishing duplex connection" $ do
    it "should connect via one server and one agent" $
      smpAgentTest2_1_1 $ testDuplexConnection t
    it "should connect via one server and one agent (random IDs)" $
      smpAgentTest2_1_1 $ testDuplexConnRandomIds t
    it "should connect via one server and 2 agents" $
      smpAgentTest2_2_1 $ testDuplexConnection t
    it "should connect via one server and 2 agents (random IDs)" $
      smpAgentTest2_2_1 $ testDuplexConnRandomIds t
    it "should connect via 2 servers and 2 agents" $
      smpAgentTest2_2_2 $ testDuplexConnection t
    it "should connect via 2 servers and 2 agents (random IDs)" $
      smpAgentTest2_2_2 $ testDuplexConnRandomIds t
<<<<<<< HEAD
  describe "Connection subscriptions" $ do
=======
  describe "Establishing connections via `contact connection`" do
    it "should connect via contact connection with one server and 3 agents" $
      smpAgentTest3 $ testContactConnection t
    it "should connect via contact connection with one server and 2 agents (random IDs)" $
      smpAgentTest2_2_1 $ testContactConnRandomIds t
    it "should support rejecting contact request" $
      smpAgentTest2_2_1 $ testRejectContactRequest t
  describe "Connection subscriptions" do
>>>>>>> 52eef2d7
    it "should connect via one server and one agent" $
      smpAgentTest3_1_1 $ testSubscription t
    it "should send notifications to client when server disconnects" $
      smpAgentServerTest $ testSubscrNotification t
  describe "Message delivery" $ do
    it "should deliver messages after losing server connection and re-connecting" $
      smpAgentTest2_2_2_needs_server $ testMsgDeliveryServerRestart t
    it "should deliver pending messages after agent restarting" $
      smpAgentTest1_1_1 $ testMsgDeliveryAgentRestart t

-- | receive message to handle `h`
(<#:) :: Transport c => c -> IO (ATransmissionOrError 'Agent)
(<#:) = tGet SAgent

-- | send transmission `t` to handle `h` and get response
(#:) :: Transport c => c -> (ByteString, ByteString, ByteString) -> IO (ATransmissionOrError 'Agent)
h #: t = tPutRaw h t >> (<#:) h

-- | action and expected response
-- `h #:t #> r` is the test that sends `t` to `h` and validates that the response is `r`
(#>) :: IO (ATransmissionOrError 'Agent) -> ATransmission 'Agent -> Expectation
action #> (corrId, cAlias, cmd) = action `shouldReturn` (corrId, cAlias, Right cmd)

-- | action and predicate for the response
-- `h #:t =#> p` is the test that sends `t` to `h` and validates the response using `p`
(=#>) :: IO (ATransmissionOrError 'Agent) -> (ATransmission 'Agent -> Bool) -> Expectation
action =#> p = action >>= (`shouldSatisfy` p . correctTransmission)

correctTransmission :: ATransmissionOrError a -> ATransmission a
correctTransmission (corrId, cAlias, cmdOrErr) = case cmdOrErr of
  Right cmd -> (corrId, cAlias, cmd)
  Left e -> error $ show e

-- | receive message to handle `h` and validate that it is the expected one
(<#) :: Transport c => c -> ATransmission 'Agent -> Expectation
h <# (corrId, cAlias, cmd) = (h <#:) `shouldReturn` (corrId, cAlias, Right cmd)

-- | receive message to handle `h` and validate it using predicate `p`
(<#=) :: Transport c => c -> (ATransmission 'Agent -> Bool) -> Expectation
h <#= p = (h <#:) >>= (`shouldSatisfy` p . correctTransmission)

-- | test that nothing is delivered to handle `h` during 10ms
(#:#) :: Transport c => c -> String -> Expectation
h #:# err = tryGet `shouldReturn` ()
  where
    tryGet =
      10000 `timeout` tGet SAgent h >>= \case
        Just _ -> error err
        _ -> return ()

pattern Msg :: MsgBody -> ACommand 'Agent
pattern Msg msgBody <- MSG MsgMeta {integrity = MsgOk} msgBody

testDuplexConnection :: Transport c => TProxy c -> c -> c -> IO ()
testDuplexConnection _ alice bob = do
  ("1", "bob", Right (INV cReq)) <- alice #: ("1", "bob", "NEW INV")
  let cReq' = serializeConnReq cReq
  bob #: ("11", "alice", "JOIN " <> cReq' <> " 14\nbob's connInfo") #> ("11", "alice", OK)
  ("", "bob", Right (CONF confId "bob's connInfo")) <- (alice <#:)
  alice #: ("2", "bob", "LET " <> confId <> " 16\nalice's connInfo") #> ("2", "bob", OK)
  bob <# ("", "alice", INFO "alice's connInfo")
  bob <# ("", "alice", CON)
  alice <# ("", "bob", CON)
  alice #: ("3", "bob", "SEND :hello") #> ("3", "bob", MID 1)
  alice <# ("", "bob", SENT 1)
  bob <#= \case ("", "alice", Msg "hello") -> True; _ -> False
  bob #: ("12", "alice", "ACK 1") #> ("12", "alice", OK)
  alice #: ("4", "bob", "SEND :how are you?") #> ("4", "bob", MID 2)
  alice <# ("", "bob", SENT 2)
  bob <#= \case ("", "alice", Msg "how are you?") -> True; _ -> False
  bob #: ("13", "alice", "ACK 2") #> ("13", "alice", OK)
  bob #: ("14", "alice", "SEND 9\nhello too") #> ("14", "alice", MID 3)
  bob <# ("", "alice", SENT 3)
  alice <#= \case ("", "bob", Msg "hello too") -> True; _ -> False
  alice #: ("3a", "bob", "ACK 3") #> ("3a", "bob", OK)
  bob #: ("15", "alice", "SEND 9\nmessage 1") #> ("15", "alice", MID 4)
  bob <# ("", "alice", SENT 4)
  alice <#= \case ("", "bob", Msg "message 1") -> True; _ -> False
  alice #: ("4a", "bob", "ACK 4") #> ("4a", "bob", OK)
  alice #: ("5", "bob", "OFF") #> ("5", "bob", OK)
  bob #: ("17", "alice", "SEND 9\nmessage 3") #> ("17", "alice", MID 5)
  bob <# ("", "alice", MERR 5 (SMP AUTH))
  alice #: ("6", "bob", "DEL") #> ("6", "bob", OK)
  alice #:# "nothing else should be delivered to alice"

testDuplexConnRandomIds :: Transport c => TProxy c -> c -> c -> IO ()
testDuplexConnRandomIds _ alice bob = do
  ("1", bobConn, Right (INV cReq)) <- alice #: ("1", "", "NEW INV")
  let cReq' = serializeConnReq cReq
  ("11", aliceConn, Right OK) <- bob #: ("11", "", "JOIN " <> cReq' <> " 14\nbob's connInfo")
  ("", bobConn', Right (CONF confId "bob's connInfo")) <- (alice <#:)
  bobConn' `shouldBe` bobConn
  alice #: ("2", bobConn, "LET " <> confId <> " 16\nalice's connInfo") =#> \case ("2", c, OK) -> c == bobConn; _ -> False
  bob <# ("", aliceConn, INFO "alice's connInfo")
  bob <# ("", aliceConn, CON)
  alice <# ("", bobConn, CON)
  alice #: ("2", bobConn, "SEND :hello") #> ("2", bobConn, MID 1)
  alice <# ("", bobConn, SENT 1)
  bob <#= \case ("", c, Msg "hello") -> c == aliceConn; _ -> False
  bob #: ("12", aliceConn, "ACK 1") #> ("12", aliceConn, OK)
  alice #: ("3", bobConn, "SEND :how are you?") #> ("3", bobConn, MID 2)
  alice <# ("", bobConn, SENT 2)
  bob <#= \case ("", c, Msg "how are you?") -> c == aliceConn; _ -> False
  bob #: ("13", aliceConn, "ACK 2") #> ("13", aliceConn, OK)
  bob #: ("14", aliceConn, "SEND 9\nhello too") #> ("14", aliceConn, MID 3)
  bob <# ("", aliceConn, SENT 3)
  alice <#= \case ("", c, Msg "hello too") -> c == bobConn; _ -> False
  alice #: ("3a", bobConn, "ACK 3") #> ("3a", bobConn, OK)
  bob #: ("15", aliceConn, "SEND 9\nmessage 1") #> ("15", aliceConn, MID 4)
  bob <# ("", aliceConn, SENT 4)
  alice <#= \case ("", c, Msg "message 1") -> c == bobConn; _ -> False
  alice #: ("4a", bobConn, "ACK 4") #> ("4a", bobConn, OK)
  alice #: ("5", bobConn, "OFF") #> ("5", bobConn, OK)
  bob #: ("17", aliceConn, "SEND 9\nmessage 3") #> ("17", aliceConn, MID 5)
  bob <# ("", aliceConn, MERR 5 (SMP AUTH))
  alice #: ("6", bobConn, "DEL") #> ("6", bobConn, OK)
  alice #:# "nothing else should be delivered to alice"

testContactConnection :: Transport c => TProxy c -> c -> c -> c -> IO ()
testContactConnection _ alice bob tom = do
  ("1", "alice_contact", Right (INV cReq)) <- alice #: ("1", "alice_contact", "NEW CON")
  let cReq' = serializeConnReq cReq

  bob #: ("11", "alice", "JOIN " <> cReq' <> " 14\nbob's connInfo") #> ("11", "alice", OK)
  ("", "alice_contact", Right (REQ aInvId "bob's connInfo")) <- (alice <#:)
  alice #: ("2", "bob", "ACPT " <> aInvId <> " 16\nalice's connInfo") #> ("2", "bob", OK)
  ("", "alice", Right (CONF bConfId "alice's connInfo")) <- (bob <#:)
  bob #: ("12", "alice", "LET " <> bConfId <> " 16\nbob's connInfo 2") #> ("12", "alice", OK)
  alice <# ("", "bob", INFO "bob's connInfo 2")
  alice <# ("", "bob", CON)
  bob <# ("", "alice", CON)
  alice #: ("3", "bob", "SEND :hi") #> ("3", "bob", MID 1)
  alice <# ("", "bob", SENT 1)
  bob <#= \case ("", "alice", Msg "hi") -> True; _ -> False
  bob #: ("13", "alice", "ACK 1") #> ("13", "alice", OK)

  tom #: ("21", "alice", "JOIN " <> cReq' <> " 14\ntom's connInfo") #> ("21", "alice", OK)
  ("", "alice_contact", Right (REQ aInvId' "tom's connInfo")) <- (alice <#:)
  alice #: ("4", "tom", "ACPT " <> aInvId' <> " 16\nalice's connInfo") #> ("4", "tom", OK)
  ("", "alice", Right (CONF tConfId "alice's connInfo")) <- (tom <#:)
  tom #: ("22", "alice", "LET " <> tConfId <> " 16\ntom's connInfo 2") #> ("22", "alice", OK)
  alice <# ("", "tom", INFO "tom's connInfo 2")
  alice <# ("", "tom", CON)
  tom <# ("", "alice", CON)
  alice #: ("5", "tom", "SEND :hi there") #> ("5", "tom", MID 1)
  alice <# ("", "tom", SENT 1)
  tom <#= \case ("", "alice", Msg "hi there") -> True; _ -> False
  tom #: ("23", "alice", "ACK 1") #> ("23", "alice", OK)

testContactConnRandomIds :: Transport c => TProxy c -> c -> c -> IO ()
testContactConnRandomIds _ alice bob = do
  ("1", aliceContact, Right (INV cReq)) <- alice #: ("1", "", "NEW CON")
  let cReq' = serializeConnReq cReq

  ("11", aliceConn, Right OK) <- bob #: ("11", "", "JOIN " <> cReq' <> " 14\nbob's connInfo")
  ("", aliceContact', Right (REQ aInvId "bob's connInfo")) <- (alice <#:)
  aliceContact' `shouldBe` aliceContact

  ("2", bobConn, Right OK) <- alice #: ("2", "", "ACPT " <> aInvId <> " 16\nalice's connInfo")
  ("", aliceConn', Right (CONF bConfId "alice's connInfo")) <- (bob <#:)
  aliceConn' `shouldBe` aliceConn

  bob #: ("12", aliceConn, "LET " <> bConfId <> " 16\nbob's connInfo 2") #> ("12", aliceConn, OK)
  alice <# ("", bobConn, INFO "bob's connInfo 2")
  alice <# ("", bobConn, CON)
  bob <# ("", aliceConn, CON)

  alice #: ("3", bobConn, "SEND :hi") #> ("3", bobConn, MID 1)
  alice <# ("", bobConn, SENT 1)
  bob <#= \case ("", c, Msg "hi") -> c == aliceConn; _ -> False
  bob #: ("13", aliceConn, "ACK 1") #> ("13", aliceConn, OK)

testRejectContactRequest :: Transport c => TProxy c -> c -> c -> IO ()
testRejectContactRequest _ alice bob = do
  ("1", "a_contact", Right (INV cReq)) <- alice #: ("1", "a_contact", "NEW CON")
  let cReq' = serializeConnReq cReq
  bob #: ("11", "alice", "JOIN " <> cReq' <> " 10\nbob's info") #> ("11", "alice", OK)
  ("", "a_contact", Right (REQ aInvId "bob's info")) <- (alice <#:)
  -- RJCT must use correct contact connection
  alice #: ("2a", "bob", "RJCT " <> aInvId) #> ("2a", "bob", ERR $ CONN NOT_FOUND)
  alice #: ("2b", "a_contact", "RJCT " <> aInvId) #> ("2b", "a_contact", OK)
  alice #: ("3", "bob", "ACPT " <> aInvId <> " 12\nalice's info") #> ("3", "bob", ERR $ A.CMD PROHIBITED)
  bob #:# "nothing should be delivered to bob"

testSubscription :: Transport c => TProxy c -> c -> c -> c -> IO ()
testSubscription _ alice1 alice2 bob = do
  (alice1, "alice") `connect` (bob, "bob")
  bob #: ("12", "alice", "SEND 5\nhello") #> ("12", "alice", MID 1)
  bob <# ("", "alice", SENT 1)
  alice1 <#= \case ("", "bob", Msg "hello") -> True; _ -> False
  alice1 #: ("1", "bob", "ACK 1") #> ("1", "bob", OK)
  bob #: ("13", "alice", "SEND 11\nhello again") #> ("13", "alice", MID 2)
  bob <# ("", "alice", SENT 2)
  alice1 <#= \case ("", "bob", Msg "hello again") -> True; _ -> False
  alice1 #: ("2", "bob", "ACK 2") #> ("2", "bob", OK)
  alice2 #: ("21", "bob", "SUB") #> ("21", "bob", OK)
  alice1 <# ("", "bob", END)
  bob #: ("14", "alice", "SEND 2\nhi") #> ("14", "alice", MID 3)
  bob <# ("", "alice", SENT 3)
  alice2 <#= \case ("", "bob", Msg "hi") -> True; _ -> False
  alice2 #: ("22", "bob", "ACK 3") #> ("22", "bob", OK)
  alice1 #:# "nothing else should be delivered to alice1"

testSubscrNotification :: Transport c => TProxy c -> (ThreadId, ThreadId) -> c -> IO ()
testSubscrNotification t (server, _) client = do
  client #: ("1", "conn1", "NEW INV") =#> \case ("1", "conn1", INV {}) -> True; _ -> False
  client #:# "nothing should be delivered to client before the server is killed"
  killThread server
  client <# ("", "conn1", DOWN)
  withSmpServer (ATransport t) $
    client <# ("", "conn1", ERR (SMP AUTH)) -- this new server does not have the queue

testMsgDeliveryServerRestart :: Transport c => TProxy c -> c -> c -> IO ()
testMsgDeliveryServerRestart t alice bob = do
  withServer $ do
    connect (alice, "alice") (bob, "bob")
    bob #: ("1", "alice", "SEND 2\nhi") #> ("1", "alice", MID 1)
    bob <# ("", "alice", SENT 1)
    alice <#= \case ("", "bob", Msg "hi") -> True; _ -> False
    alice #: ("11", "bob", "ACK 1") #> ("11", "bob", OK)
    alice #:# "nothing else delivered before the server is killed"

  alice <# ("", "bob", DOWN)
  bob #: ("2", "alice", "SEND 11\nhello again") #> ("2", "alice", MID 2)
  bob #:# "nothing else delivered before the server is restarted"
  alice #:# "nothing else delivered before the server is restarted"

  withServer $ do
    bob <# ("", "alice", SENT 2)
    alice <# ("", "bob", UP)
    alice <#= \case ("", "bob", Msg "hello again") -> True; _ -> False
    alice #: ("12", "bob", "ACK 2") #> ("12", "bob", OK)

  removeFile testStoreLogFile
  where
    withServer test' = withSmpServerStoreLogOn (ATransport t) testPort2 (const test') `shouldReturn` ()

testMsgDeliveryAgentRestart :: Transport c => TProxy c -> c -> IO ()
testMsgDeliveryAgentRestart t bob = do
  withAgent $ \alice -> do
    withServer $ do
      connect (bob, "bob") (alice, "alice")
      alice #: ("1", "bob", "SEND 5\nhello") #> ("1", "bob", MID 1)
      alice <# ("", "bob", SENT 1)
      bob <#= \case ("", "alice", Msg "hello") -> True; _ -> False
      bob #: ("11", "alice", "ACK 1") #> ("11", "alice", OK)
      bob #:# "nothing else delivered before the server is down"

    bob <# ("", "alice", DOWN)
    alice #: ("2", "bob", "SEND 11\nhello again") #> ("2", "bob", MID 2)
    alice #:# "nothing else delivered before the server is restarted"
    bob #:# "nothing else delivered before the server is restarted"

  withAgent $ \alice -> do
    withServer $ do
      tPutRaw alice ("3", "bob", "SUB")
      alice <#= \case
        (corrId, "bob", cmd) ->
          (corrId == "3" && cmd == OK)
            || (corrId == "" && cmd == SENT 2)
        _ -> False
      bob <# ("", "alice", UP)
      bob <#= \case ("", "alice", Msg "hello again") -> True; _ -> False
      bob #: ("12", "alice", "ACK 2") #> ("12", "alice", OK)

  removeFile testStoreLogFile
  removeFile testDB
  where
    withServer test' = withSmpServerStoreLogOn (ATransport t) testPort2 (const test') `shouldReturn` ()
    withAgent = withSmpAgentThreadOn_ (ATransport t) (agentTestPort, testPort, testDB) (pure ()) . const . testSMPAgentClientOn agentTestPort

connect :: forall c. Transport c => (c, ByteString) -> (c, ByteString) -> IO ()
connect (h1, name1) (h2, name2) = do
  ("c1", _, Right (INV cReq)) <- h1 #: ("c1", name2, "NEW INV")
  let cReq' = serializeConnReq cReq
  h2 #: ("c2", name1, "JOIN " <> cReq' <> " 5\ninfo2") #> ("c2", name1, OK)
  ("", _, Right (CONF connId "info2")) <- (h1 <#:)
  h1 #: ("c3", name2, "LET " <> connId <> " 5\ninfo1") #> ("c3", name2, OK)
  h2 <# ("", name1, INFO "info1")
  h2 <# ("", name1, CON)
  h1 <# ("", name2, CON)

-- connect' :: forall c. Transport c => c -> c -> IO (ByteString, ByteString)
-- connect' h1 h2 = do
--   ("c1", conn2, Right (INV cReq)) <- h1 #: ("c1", "", "NEW INV")
--   let cReq' = serializeConnReq cReq
--   ("c2", conn1, Right OK) <- h2 #: ("c2", "", "JOIN " <> cReq' <> " 5\ninfo2")
--   ("", _, Right (REQ connId "info2")) <- (h1 <#:)
--   h1 #: ("c3", conn2, "ACPT " <> connId <> " 5\ninfo1") =#> \case ("c3", c, OK) -> c == conn2; _ -> False
--   h2 <# ("", conn1, INFO "info1")
--   h2 <# ("", conn1, CON)
--   h1 <# ("", conn2, CON)
--   pure (conn1, conn2)

samplePublicKey :: ByteString
samplePublicKey = "rsa:MIIBoDANBgkqhkiG9w0BAQEFAAOCAY0AMIIBiAKCAQEAtn1NI2tPoOGSGfad0aUg0tJ0kG2nzrIPGLiz8wb3dQSJC9xkRHyzHhEE8Kmy2cM4q7rNZIlLcm4M7oXOTe7SC4x59bLQG9bteZPKqXu9wk41hNamV25PWQ4zIcIRmZKETVGbwN7jFMpH7wxLdI1zzMArAPKXCDCJ5ctWh4OWDI6OR6AcCtEj-toCI6N6pjxxn5VigJtwiKhxYpoUJSdNM60wVEDCSUrZYBAuDH8pOxPfP-Tm4sokaFDTIG3QJFzOjC-_9nW4MUjAOFll9PCp9kaEFHJ_YmOYKMWNOCCPvLS6lxA83i0UaardkNLNoFS5paWfTlroxRwOC2T6PwO2ywKBgDjtXcSED61zK1seocQMyGRINnlWdhceD669kIHju_f6kAayvYKW3_lbJNXCmyinAccBosO08_0sUxvtuniIo18kfYJE0UmP1ReCjhMP-O-yOmwZJini_QelJk_Pez8IIDDWnY1qYQsN_q7ocjakOYrpGG7mig6JMFpDJtD6istR"

syntaxTests :: forall c. Transport c => TProxy c -> Spec
syntaxTests t = do
  it "unknown command" $ ("1", "5678", "HELLO") >#> ("1", "5678", "ERR CMD SYNTAX")
  describe "NEW" $ do
    describe "valid" $ do
      -- TODO: add tests with defined connection alias
<<<<<<< HEAD
      it "without parameters" $ ("211", "", "NEW") >#>= \case ("211", _, "INV" : _) -> True; _ -> False
    describe "invalid" $ do
=======
      it "with correct parameter" $ ("211", "", "NEW INV") >#>= \case ("211", _, "INV" : _) -> True; _ -> False
    describe "invalid" do
>>>>>>> 52eef2d7
      -- TODO: add tests with defined connection alias
      it "with incorrect parameter" $ ("222", "", "NEW hi") >#> ("222", "", "ERR CMD SYNTAX")

  describe "JOIN" $ do
    describe "valid" $ do
      -- TODO: ERROR no connection alias in the response (it does not generate it yet if not provided)
      -- TODO: add tests with defined connection alias
      it "using same server as in invitation" $
<<<<<<< HEAD
        ("311", "a", "JOIN smp::localhost:5000::1234::" <> samplePublicKey <> " 14\nbob's connInfo") >#> ("311", "a", "ERR SMP AUTH")
    describe "invalid" $ do
=======
        ("311", "a", "JOIN https://simpex.chat/invitation#/?smp=smp%3A%2F%2Flocalhost%3A5001%2F1234-w%3D%3D%23&e2e=" <> urlEncode True samplePublicKey <> " 14\nbob's connInfo") >#> ("311", "a", "ERR SMP AUTH")
    describe "invalid" do
>>>>>>> 52eef2d7
      -- TODO: JOIN is not merged yet - to be added
      it "no parameters" $ ("321", "", "JOIN") >#> ("321", "", "ERR CMD SYNTAX")
  where
    -- simple test for one command with the expected response
    (>#>) :: ARawTransmission -> ARawTransmission -> Expectation
    command >#> response = smpAgentTest t command `shouldReturn` response

    -- simple test for one command with a predicate for the expected response
    (>#>=) :: ARawTransmission -> ((ByteString, ByteString, [ByteString]) -> Bool) -> Expectation
    command >#>= p = smpAgentTest t command >>= (`shouldSatisfy` p . \(cId, cAlias, cmd) -> (cId, cAlias, B.words cmd))<|MERGE_RESOLUTION|>--- conflicted
+++ resolved
@@ -45,18 +45,14 @@
       smpAgentTest2_2_2 $ testDuplexConnection t
     it "should connect via 2 servers and 2 agents (random IDs)" $
       smpAgentTest2_2_2 $ testDuplexConnRandomIds t
-<<<<<<< HEAD
-  describe "Connection subscriptions" $ do
-=======
-  describe "Establishing connections via `contact connection`" do
+  describe "Establishing connections via `contact connection`" $ do
     it "should connect via contact connection with one server and 3 agents" $
       smpAgentTest3 $ testContactConnection t
     it "should connect via contact connection with one server and 2 agents (random IDs)" $
       smpAgentTest2_2_1 $ testContactConnRandomIds t
     it "should support rejecting contact request" $
       smpAgentTest2_2_1 $ testRejectContactRequest t
-  describe "Connection subscriptions" do
->>>>>>> 52eef2d7
+  describe "Connection subscriptions" $ do
     it "should connect via one server and one agent" $
       smpAgentTest3_1_1 $ testSubscription t
     it "should send notifications to client when server disconnects" $
@@ -360,13 +356,8 @@
   describe "NEW" $ do
     describe "valid" $ do
       -- TODO: add tests with defined connection alias
-<<<<<<< HEAD
-      it "without parameters" $ ("211", "", "NEW") >#>= \case ("211", _, "INV" : _) -> True; _ -> False
+      it "with correct parameter" $ ("211", "", "NEW INV") >#>= \case ("211", _, "INV" : _) -> True; _ -> False
     describe "invalid" $ do
-=======
-      it "with correct parameter" $ ("211", "", "NEW INV") >#>= \case ("211", _, "INV" : _) -> True; _ -> False
-    describe "invalid" do
->>>>>>> 52eef2d7
       -- TODO: add tests with defined connection alias
       it "with incorrect parameter" $ ("222", "", "NEW hi") >#> ("222", "", "ERR CMD SYNTAX")
 
@@ -375,13 +366,8 @@
       -- TODO: ERROR no connection alias in the response (it does not generate it yet if not provided)
       -- TODO: add tests with defined connection alias
       it "using same server as in invitation" $
-<<<<<<< HEAD
-        ("311", "a", "JOIN smp::localhost:5000::1234::" <> samplePublicKey <> " 14\nbob's connInfo") >#> ("311", "a", "ERR SMP AUTH")
+        ("311", "a", "JOIN https://simpex.chat/invitation#/?smp=smp%3A%2F%2Flocalhost%3A5001%2F1234-w%3D%3D%23&e2e=" <> urlEncode True samplePublicKey <> " 14\nbob's connInfo") >#> ("311", "a", "ERR SMP AUTH")
     describe "invalid" $ do
-=======
-        ("311", "a", "JOIN https://simpex.chat/invitation#/?smp=smp%3A%2F%2Flocalhost%3A5001%2F1234-w%3D%3D%23&e2e=" <> urlEncode True samplePublicKey <> " 14\nbob's connInfo") >#> ("311", "a", "ERR SMP AUTH")
-    describe "invalid" do
->>>>>>> 52eef2d7
       -- TODO: JOIN is not merged yet - to be added
       it "no parameters" $ ("321", "", "JOIN") >#> ("321", "", "ERR CMD SYNTAX")
   where

--- conflicted
+++ resolved
@@ -26,604 +26,4 @@
   describe "Functional API" $ functionalAPITests (ATransport t)
   describe "Notification tests" $ notificationTests (ATransport t)
   describe "SQLite store" storeTests
-<<<<<<< HEAD
-  describe "Migration tests" migrationTests
-  describe "SMP agent protocol syntax" $ syntaxTests t
-  describe "Establishing duplex connection (via agent protocol)" $ do
-    skip "These tests are disabled because the agent does not work correctly with multiple connected TCP clients" $
-      describe "one agent" $ do
-        it "should connect via one server and one agent" $ do
-          smpAgentTest2_1_1 $ testDuplexConnection t
-        it "should connect via one server and one agent (random IDs)" $ do
-          smpAgentTest2_1_1 $ testDuplexConnRandomIds t
-    it "should connect via one server and 2 agents" $ do
-      smpAgentTest2_2_1 $ testDuplexConnection t
-    it "should connect via one server and 2 agents (random IDs)" $ do
-      smpAgentTest2_2_1 $ testDuplexConnRandomIds t
-    describe "should connect via 2 servers and 2 agents" $ do
-      pqMatrix2 t smpAgentTest2_2_2 testDuplexConnection'
-    describe "should connect via 2 servers and 2 agents (random IDs)" $ do
-      pqMatrix2 t smpAgentTest2_2_2 testDuplexConnRandomIds'
-  describe "Establishing connections via `contact connection`" $ do
-    describe "should connect via contact connection with one server and 3 agents" $ do
-      pqMatrix3 t smpAgentTest3 testContactConnection
-    describe "should connect via contact connection with one server and 2 agents (random IDs)" $ do
-      pqMatrix2NoInv t smpAgentTest2_2_1 testContactConnRandomIds
-    it "should support rejecting contact request" $ do
-      smpAgentTest2_2_1 $ testRejectContactRequest t
-  describe "Connection subscriptions" $ do
-    it "should connect via one server and one agent" $ do
-      smpAgentTest3_1_1 $ testSubscription t
-    it "should send notifications to client when server disconnects" $ do
-      smpAgentServerTest $ testSubscrNotification t
-  describe "Message delivery and server reconnection" $ do
-    describe "should deliver messages after losing server connection and re-connecting" $
-      pqMatrix2 t smpAgentTest2_2_2_needs_server testMsgDeliveryServerRestart
-    it "should connect to the server when server goes up if it initially was down" $ do
-      smpAgentTestN [] $ testServerConnectionAfterError t
-    it "should deliver pending messages after agent restarting" $ do
-      smpAgentTest1_1_1 $ testMsgDeliveryAgentRestart t
-    it "should concurrently deliver messages to connections without blocking" $ do
-      smpAgentTest2_2_1 $ testConcurrentMsgDelivery t
-    it "should deliver messages if one of connections has quota exceeded" $ do
-      smpAgentTest2_2_1 $ testMsgDeliveryQuotaExceeded t
-    it "should resume delivering messages after exceeding quota once all messages are received" $ do
-      smpAgentTest2_2_1 $ testResumeDeliveryQuotaExceeded t
-
-type AEntityTransmission p e = (ACorrId, ConnId, ACommand p e)
-
-type AEntityTransmissionOrError p e = (ACorrId, ConnId, Either AgentErrorType (ACommand p e))
-
-tGetAgent :: (Transport c, HasCallStack) => c -> IO (AEntityTransmissionOrError 'Agent 'AEConn)
-tGetAgent = tGetAgent' True
-
-tGetAgent' :: forall c e. (Transport c, AEntityI e, HasCallStack) => Bool -> c -> IO (AEntityTransmissionOrError 'Agent e)
-tGetAgent' skipErr h = do
-  (corrId, connId, cmdOrErr) <- pGetAgent skipErr h
-  case cmdOrErr of
-    Right (APC e cmd) -> case testEquality e (sAEntity @e) of
-      Just Refl -> pure (corrId, connId, Right cmd)
-      _ -> error $ "unexpected command " <> show cmd
-    Left err -> pure (corrId, connId, Left err)
-
-pGetAgent :: forall c. Transport c => Bool -> c -> IO (ATransmissionOrError 'Agent)
-pGetAgent skipErr h = do
-  (corrId, connId, cmdOrErr) <- tGet SAgent h
-  case cmdOrErr of
-    Right (APC _ CONNECT {}) -> pGetAgent skipErr h
-    Right (APC _ DISCONNECT {}) -> pGetAgent skipErr h
-    Right (APC _ UP {}) -> pGetAgent skipErr h
-    Right (APC _ (ERR (BROKER _ NETWORK))) | skipErr -> pGetAgent skipErr h
-    cmd -> pure (corrId, connId, cmd)
-
--- | receive message to handle `h`
-(<#:) :: Transport c => c -> IO (AEntityTransmissionOrError 'Agent 'AEConn)
-(<#:) = tGetAgent
-
-(<#:?) :: Transport c => c -> IO (ATransmissionOrError 'Agent)
-(<#:?) = pGetAgent True
-
-(<#:.) :: Transport c => c -> IO (AEntityTransmissionOrError 'Agent 'AENone)
-(<#:.) = tGetAgent' True
-
--- | send transmission `t` to handle `h` and get response
-(#:) :: Transport c => c -> (ByteString, ByteString, ByteString) -> IO (AEntityTransmissionOrError 'Agent 'AEConn)
-h #: t = tPutRaw h t >> (<#:) h
-
-(#:!) :: Transport c => c -> (ByteString, ByteString, ByteString) -> IO (AEntityTransmissionOrError 'Agent 'AEConn)
-h #:! t = tPutRaw h t >> tGetAgent' False h
-
--- | action and expected response
--- `h #:t #> r` is the test that sends `t` to `h` and validates that the response is `r`
-(#>) :: IO (AEntityTransmissionOrError 'Agent 'AEConn) -> AEntityTransmission 'Agent 'AEConn -> Expectation
-action #> (corrId, connId, cmd) = withFrozenCallStack $ action `shouldReturn` (corrId, connId, Right cmd)
-
--- | action and predicate for the response
--- `h #:t =#> p` is the test that sends `t` to `h` and validates the response using `p`
-(=#>) :: IO (AEntityTransmissionOrError 'Agent 'AEConn) -> (AEntityTransmission 'Agent 'AEConn -> Bool) -> Expectation
-action =#> p = withFrozenCallStack $ action >>= (`shouldSatisfy` p . correctTransmission)
-
-pattern MID :: AgentMsgId -> ACommand 'Agent 'AEConn
-pattern MID msgId = A.MID msgId PQEncOn
-
-correctTransmission :: (ACorrId, ConnId, Either AgentErrorType cmd) -> (ACorrId, ConnId, cmd)
-correctTransmission (corrId, connId, cmdOrErr) = case cmdOrErr of
-  Right cmd -> (corrId, connId, cmd)
-  Left e -> error $ show e
-
--- | receive message to handle `h` and validate that it is the expected one
-(<#) :: (HasCallStack, Transport c) => c -> AEntityTransmission 'Agent 'AEConn -> Expectation
-h <# (corrId, connId, cmd) = timeout 5000000 (h <#:) `shouldReturn` Just (corrId, connId, Right cmd)
-
-(<#.) :: (HasCallStack, Transport c) => c -> AEntityTransmission 'Agent 'AENone -> Expectation
-h <#. (corrId, connId, cmd) = timeout 5000000 (h <#:.) `shouldReturn` Just (corrId, connId, Right cmd)
-
--- | receive message to handle `h` and validate it using predicate `p`
-(<#=) :: (HasCallStack, Transport c) => c -> (AEntityTransmission 'Agent 'AEConn -> Bool) -> Expectation
-h <#= p = timeout 5000000 (h <#:) >>= (`shouldSatisfy` p . correctTransmission . fromJust)
-
-(<#=?) :: (HasCallStack, Transport c) => c -> (ATransmission 'Agent -> Bool) -> Expectation
-h <#=? p = timeout 5000000 (h <#:?) >>= (`shouldSatisfy` p . correctTransmission . fromJust)
-
--- | test that nothing is delivered to handle `h` during 10ms
-(#:#) :: Transport c => c -> String -> Expectation
-h #:# err = tryGet `shouldReturn` ()
-  where
-    tryGet =
-      10000 `timeout` tGetAgent h >>= \case
-        Just _ -> error err
-        _ -> return ()
-
-type PQMatrix2 c =
-  HasCallStack =>
-  TProxy c ->
-  (HasCallStack => (c -> c -> IO ()) -> Expectation) ->
-  (HasCallStack => (c, InitialKeys) -> (c, PQSupport) -> IO ()) ->
-  Spec
-
-pqMatrix2 :: PQMatrix2 c
-pqMatrix2 = pqMatrix2_ True
-
-pqMatrix2NoInv :: PQMatrix2 c
-pqMatrix2NoInv = pqMatrix2_ False
-
-pqMatrix2_ :: Bool -> PQMatrix2 c
-pqMatrix2_ pqInv _ smpTest test = do
-  it "dh/dh handshake" $ smpTest $ \a b -> test (a, IKPQOff) (b, PQSupportOff)
-  it "dh/pq handshake" $ smpTest $ \a b -> test (a, IKPQOff) (b, PQSupportOn)
-  it "pq/dh handshake" $ smpTest $ \a b -> test (a, IKPQOn) (b, PQSupportOff)
-  it "pq/pq handshake" $ smpTest $ \a b -> test (a, IKPQOn) (b, PQSupportOn)
-  when pqInv $ do
-    it "pq-inv/dh handshake" $ smpTest $ \a b -> test (a, IKUsePQ) (b, PQSupportOff)
-    it "pq-inv/pq handshake" $ smpTest $ \a b -> test (a, IKUsePQ) (b, PQSupportOn)
-
-pqMatrix3 ::
-  HasCallStack =>
-  TProxy c ->
-  (HasCallStack => (c -> c -> c -> IO ()) -> Expectation) ->
-  (HasCallStack => (c, InitialKeys) -> (c, PQSupport) -> (c, PQSupport) -> IO ()) ->
-  Spec
-pqMatrix3 _ smpTest test = do
-  it "dh" $ smpTest $ \a b c -> test (a, IKPQOff) (b, PQSupportOff) (c, PQSupportOff)
-  it "dh/dh/pq" $ smpTest $ \a b c -> test (a, IKPQOff) (b, PQSupportOff) (c, PQSupportOn)
-  it "dh/pq/dh" $ smpTest $ \a b c -> test (a, IKPQOff) (b, PQSupportOn) (c, PQSupportOff)
-  it "dh/pq/pq" $ smpTest $ \a b c -> test (a, IKPQOff) (b, PQSupportOn) (c, PQSupportOn)
-  it "pq/dh/dh" $ smpTest $ \a b c -> test (a, IKPQOn) (b, PQSupportOff) (c, PQSupportOff)
-  it "pq/dh/pq" $ smpTest $ \a b c -> test (a, IKPQOn) (b, PQSupportOff) (c, PQSupportOn)
-  it "pq/pq/dh" $ smpTest $ \a b c -> test (a, IKPQOn) (b, PQSupportOn) (c, PQSupportOff)
-  it "pq" $ smpTest $ \a b c -> test (a, IKPQOn) (b, PQSupportOn) (c, PQSupportOn)
-
-testDuplexConnection :: (HasCallStack, Transport c) => TProxy c -> c -> c -> IO ()
-testDuplexConnection _ alice bob = testDuplexConnection' (alice, IKPQOn) (bob, PQSupportOn)
-
-testDuplexConnection' :: (HasCallStack, Transport c) => (c, InitialKeys) -> (c, PQSupport) -> IO ()
-testDuplexConnection' (alice, aPQ) (bob, bPQ) = do
-  let pq = pqConnectionMode aPQ bPQ
-  ("1", "bob", Right (INV cReq)) <- alice #: ("1", "bob", "NEW T INV" <> pqConnModeStr aPQ <> " subscribe")
-  let cReq' = strEncode cReq
-  bob #: ("11", "alice", "JOIN T " <> cReq' <> enableKEMStr bPQ <> " subscribe 14\nbob's connInfo") #> ("11", "alice", OK)
-  ("", "bob", Right (A.CONF confId pqSup' _ "bob's connInfo")) <- (alice <#:)
-  pqSup' `shouldBe` CR.connPQEncryption aPQ
-  alice #: ("2", "bob", "LET " <> confId <> " 16\nalice's connInfo") #> ("2", "bob", OK)
-  bob <# ("", "alice", A.INFO bPQ "alice's connInfo")
-  bob <# ("", "alice", CON pq)
-  alice <# ("", "bob", CON pq)
-  -- message IDs 1 to 3 get assigned to control messages, so first MSG is assigned ID 4
-  alice #: ("3", "bob", "SEND F :hello") #> ("3", "bob", A.MID 4 pq)
-  alice <# ("", "bob", SENT 4)
-  bob <#= \case ("", "alice", Msg' 4 pq' "hello") -> pq == pq'; _ -> False
-  bob #: ("12", "alice", "ACK 4") #> ("12", "alice", OK)
-  alice #: ("4", "bob", "SEND F :how are you?") #> ("4", "bob", A.MID 5 pq)
-  alice <# ("", "bob", SENT 5)
-  bob <#= \case ("", "alice", Msg' 5 pq' "how are you?") -> pq == pq'; _ -> False
-  bob #: ("13", "alice", "ACK 5") #> ("13", "alice", OK)
-  bob #: ("14", "alice", "SEND F 9\nhello too") #> ("14", "alice", A.MID 6 pq)
-  bob <# ("", "alice", SENT 6)
-  alice <#= \case ("", "bob", Msg' 6 pq' "hello too") -> pq == pq'; _ -> False
-  alice #: ("3a", "bob", "ACK 6") #> ("3a", "bob", OK)
-  bob #: ("15", "alice", "SEND F 9\nmessage 1") #> ("15", "alice", A.MID 7 pq)
-  bob <# ("", "alice", SENT 7)
-  alice <#= \case ("", "bob", Msg' 7 pq' "message 1") -> pq == pq'; _ -> False
-  alice #: ("4a", "bob", "ACK 7") #> ("4a", "bob", OK)
-  alice #: ("5", "bob", "OFF") #> ("5", "bob", OK)
-  bob #: ("17", "alice", "SEND F 9\nmessage 3") #> ("17", "alice", A.MID 8 pq)
-  bob <#= \case ("", "alice", MERR 8 (SMP _ AUTH)) -> True; _ -> False
-  alice #: ("6", "bob", "DEL") #> ("6", "bob", OK)
-  alice #:# "nothing else should be delivered to alice"
-
-testDuplexConnRandomIds :: (HasCallStack, Transport c) => TProxy c -> c -> c -> IO ()
-testDuplexConnRandomIds _ alice bob = testDuplexConnRandomIds' (alice, IKPQOn) (bob, PQSupportOn)
-
-testDuplexConnRandomIds' :: (HasCallStack, Transport c) => (c, InitialKeys) -> (c, PQSupport) -> IO ()
-testDuplexConnRandomIds' (alice, aPQ) (bob, bPQ) = do
-  let pq = pqConnectionMode aPQ bPQ
-  ("1", bobConn, Right (INV cReq)) <- alice #: ("1", "", "NEW T INV" <> pqConnModeStr aPQ <> " subscribe")
-  let cReq' = strEncode cReq
-  ("11", aliceConn, Right OK) <- bob #: ("11", "", "JOIN T " <> cReq' <> enableKEMStr bPQ <> " subscribe 14\nbob's connInfo")
-  ("", bobConn', Right (A.CONF confId pqSup' _ "bob's connInfo")) <- (alice <#:)
-  pqSup' `shouldBe` CR.connPQEncryption aPQ
-  bobConn' `shouldBe` bobConn
-  alice #: ("2", bobConn, "LET " <> confId <> " 16\nalice's connInfo") =#> \case ("2", c, OK) -> c == bobConn; _ -> False
-  bob <# ("", aliceConn, A.INFO bPQ "alice's connInfo")
-  bob <# ("", aliceConn, CON pq)
-  alice <# ("", bobConn, CON pq)
-  alice #: ("2", bobConn, "SEND F :hello") #> ("2", bobConn, A.MID 4 pq)
-  alice <# ("", bobConn, SENT 4)
-  bob <#= \case ("", c, Msg' 4 pq' "hello") -> c == aliceConn && pq == pq'; _ -> False
-  bob #: ("12", aliceConn, "ACK 4") #> ("12", aliceConn, OK)
-  alice #: ("3", bobConn, "SEND F :how are you?") #> ("3", bobConn, A.MID 5 pq)
-  alice <# ("", bobConn, SENT 5)
-  bob <#= \case ("", c, Msg' 5 pq' "how are you?") -> c == aliceConn && pq == pq'; _ -> False
-  bob #: ("13", aliceConn, "ACK 5") #> ("13", aliceConn, OK)
-  bob #: ("14", aliceConn, "SEND F 9\nhello too") #> ("14", aliceConn, A.MID 6 pq)
-  bob <# ("", aliceConn, SENT 6)
-  alice <#= \case ("", c, Msg' 6 pq' "hello too") -> c == bobConn && pq == pq'; _ -> False
-  alice #: ("3a", bobConn, "ACK 6") #> ("3a", bobConn, OK)
-  bob #: ("15", aliceConn, "SEND F 9\nmessage 1") #> ("15", aliceConn, A.MID 7 pq)
-  bob <# ("", aliceConn, SENT 7)
-  alice <#= \case ("", c, Msg' 7 pq' "message 1") -> c == bobConn && pq == pq'; _ -> False
-  alice #: ("4a", bobConn, "ACK 7") #> ("4a", bobConn, OK)
-  alice #: ("5", bobConn, "OFF") #> ("5", bobConn, OK)
-  bob #: ("17", aliceConn, "SEND F 9\nmessage 3") #> ("17", aliceConn, A.MID 8 pq)
-  bob <#= \case ("", cId, MERR 8 (SMP _ AUTH)) -> cId == aliceConn; _ -> False
-  alice #: ("6", bobConn, "DEL") #> ("6", bobConn, OK)
-  alice #:# "nothing else should be delivered to alice"
-
-testContactConnection :: Transport c => (c, InitialKeys) -> (c, PQSupport) -> (c, PQSupport) -> IO ()
-testContactConnection (alice, aPQ) (bob, bPQ) (tom, tPQ) = do
-  ("1", "alice_contact", Right (INV cReq)) <- alice #: ("1", "alice_contact", "NEW T CON" <> pqConnModeStr aPQ <> " subscribe")
-  let cReq' = strEncode cReq
-      abPQ = pqConnectionMode aPQ bPQ
-      aPQMode = CR.connPQEncryption aPQ
-
-  bob #: ("11", "alice", "JOIN T " <> cReq' <> enableKEMStr bPQ <> " subscribe 14\nbob's connInfo") #> ("11", "alice", OK)
-  ("", "alice_contact", Right (A.REQ aInvId PQSupportOn _ "bob's connInfo")) <- (alice <#:)
-  alice #: ("2", "bob", "ACPT " <> aInvId <> enableKEMStr aPQMode <> " 16\nalice's connInfo") #> ("2", "bob", OK)
-  ("", "alice", Right (A.CONF bConfId pqSup'' _ "alice's connInfo")) <- (bob <#:)
-  pqSup'' `shouldBe` bPQ
-  bob #: ("12", "alice", "LET " <> bConfId <> " 16\nbob's connInfo 2") #> ("12", "alice", OK)
-  alice <# ("", "bob", A.INFO (CR.connPQEncryption aPQ) "bob's connInfo 2")
-  alice <# ("", "bob", CON abPQ)
-  bob <# ("", "alice", CON abPQ)
-  alice #: ("3", "bob", "SEND F :hi") #> ("3", "bob", A.MID 4 abPQ)
-  alice <# ("", "bob", SENT 4)
-  bob <#= \case ("", "alice", Msg' 4 pq' "hi") -> pq' == abPQ; _ -> False
-  bob #: ("13", "alice", "ACK 4") #> ("13", "alice", OK)
-
-  let atPQ = pqConnectionMode aPQ tPQ
-  tom #: ("21", "alice", "JOIN T " <> cReq' <> enableKEMStr tPQ <> " subscribe 14\ntom's connInfo") #> ("21", "alice", OK)
-  ("", "alice_contact", Right (A.REQ aInvId' PQSupportOn _ "tom's connInfo")) <- (alice <#:)
-  alice #: ("4", "tom", "ACPT " <> aInvId' <> enableKEMStr aPQMode <> " 16\nalice's connInfo") #> ("4", "tom", OK)
-  ("", "alice", Right (A.CONF tConfId pqSup4 _ "alice's connInfo")) <- (tom <#:)
-  pqSup4 `shouldBe` tPQ
-  tom #: ("22", "alice", "LET " <> tConfId <> " 16\ntom's connInfo 2") #> ("22", "alice", OK)
-  alice <# ("", "tom", A.INFO (CR.connPQEncryption aPQ) "tom's connInfo 2")
-  alice <# ("", "tom", CON atPQ)
-  tom <# ("", "alice", CON atPQ)
-  alice #: ("5", "tom", "SEND F :hi there") #> ("5", "tom", A.MID 4 atPQ)
-  alice <# ("", "tom", SENT 4)
-  tom <#= \case ("", "alice", Msg' 4 pq' "hi there") -> pq' == atPQ; _ -> False
-  tom #: ("23", "alice", "ACK 4") #> ("23", "alice", OK)
-
-testContactConnRandomIds :: Transport c => (c, InitialKeys) -> (c, PQSupport) -> IO ()
-testContactConnRandomIds (alice, aPQ) (bob, bPQ) = do
-  let pq = pqConnectionMode aPQ bPQ
-  ("1", aliceContact, Right (INV cReq)) <- alice #: ("1", "", "NEW T CON" <> pqConnModeStr aPQ <> " subscribe")
-  let cReq' = strEncode cReq
-
-  ("11", aliceConn, Right OK) <- bob #: ("11", "", "JOIN T " <> cReq' <> enableKEMStr bPQ <> " subscribe 14\nbob's connInfo")
-  ("", aliceContact', Right (A.REQ aInvId PQSupportOn _ "bob's connInfo")) <- (alice <#:)
-  aliceContact' `shouldBe` aliceContact
-
-  ("2", bobConn, Right OK) <- alice #: ("2", "", "ACPT " <> aInvId <> enableKEMStr (CR.connPQEncryption aPQ) <> " 16\nalice's connInfo")
-  ("", aliceConn', Right (A.CONF bConfId pqSup'' _ "alice's connInfo")) <- (bob <#:)
-  pqSup'' `shouldBe` bPQ
-  aliceConn' `shouldBe` aliceConn
-
-  bob #: ("12", aliceConn, "LET " <> bConfId <> " 16\nbob's connInfo 2") #> ("12", aliceConn, OK)
-  alice <# ("", bobConn, A.INFO (CR.connPQEncryption aPQ) "bob's connInfo 2")
-  alice <# ("", bobConn, CON pq)
-  bob <# ("", aliceConn, CON pq)
-
-  alice #: ("3", bobConn, "SEND F :hi") #> ("3", bobConn, A.MID 4 pq)
-  alice <# ("", bobConn, SENT 4)
-  bob <#= \case ("", c, Msg' 4 pq' "hi") -> c == aliceConn && pq == pq'; _ -> False
-  bob #: ("13", aliceConn, "ACK 4") #> ("13", aliceConn, OK)
-
-testRejectContactRequest :: Transport c => TProxy c -> c -> c -> IO ()
-testRejectContactRequest _ alice bob = do
-  ("1", "a_contact", Right (INV cReq)) <- alice #: ("1", "a_contact", "NEW T CON subscribe")
-  let cReq' = strEncode cReq
-  bob #: ("11", "alice", "JOIN T " <> cReq' <> " subscribe 10\nbob's info") #> ("11", "alice", OK)
-  ("", "a_contact", Right (A.REQ aInvId PQSupportOn _ "bob's info")) <- (alice <#:)
-  -- RJCT must use correct contact connection
-  alice #: ("2a", "bob", "RJCT " <> aInvId) #> ("2a", "bob", ERR $ CONN NOT_FOUND)
-  alice #: ("2b", "a_contact", "RJCT " <> aInvId) #> ("2b", "a_contact", OK)
-  alice #: ("3", "bob", "ACPT " <> aInvId <> " 12\nalice's info") =#> \case ("3", "bob", ERR (A.CMD PROHIBITED _)) -> True; _ -> False
-  bob #:# "nothing should be delivered to bob"
-
-testSubscription :: Transport c => TProxy c -> c -> c -> c -> IO ()
-testSubscription _ alice1 alice2 bob = do
-  (alice1, "alice") `connect` (bob, "bob")
-  bob #: ("12", "alice", "SEND F 5\nhello") #> ("12", "alice", MID 4)
-  bob <# ("", "alice", SENT 4)
-  alice1 <#= \case ("", "bob", Msg "hello") -> True; _ -> False
-  alice1 #: ("1", "bob", "ACK 4") #> ("1", "bob", OK)
-  bob #: ("13", "alice", "SEND F 11\nhello again") #> ("13", "alice", MID 5)
-  bob <# ("", "alice", SENT 5)
-  alice1 <#= \case ("", "bob", Msg "hello again") -> True; _ -> False
-  alice1 #: ("2", "bob", "ACK 5") #> ("2", "bob", OK)
-  alice2 #: ("21", "bob", "SUB") #> ("21", "bob", OK)
-  alice1 <# ("", "bob", END)
-  bob #: ("14", "alice", "SEND F 2\nhi") #> ("14", "alice", MID 6)
-  bob <# ("", "alice", SENT 6)
-  alice2 <#= \case ("", "bob", Msg "hi") -> True; _ -> False
-  alice2 #: ("22", "bob", "ACK 6") #> ("22", "bob", OK)
-  alice1 #:# "nothing else should be delivered to alice1"
-
-testSubscrNotification :: Transport c => TProxy c -> (ThreadId, ThreadId) -> c -> IO ()
-testSubscrNotification t (server, _) client = do
-  client #: ("1", "conn1", "NEW T INV subscribe") =#> \case ("1", "conn1", INV {}) -> True; _ -> False
-  client #:# "nothing should be delivered to client before the server is killed"
-  killThread server
-  client <#. ("", "", DOWN testSMPServer ["conn1"])
-  withSmpServer (ATransport t) $
-    client <#= \case ("", "conn1", ERR (SMP _ AUTH)) -> True; _ -> False -- this new server does not have the queue
-
-testMsgDeliveryServerRestart :: forall c. Transport c => (c, InitialKeys) -> (c, PQSupport) -> IO ()
-testMsgDeliveryServerRestart (alice, aPQ) (bob, bPQ) = do
-  let pq = pqConnectionMode aPQ bPQ
-  withServer $ do
-    connect' (alice, "alice", aPQ) (bob, "bob", bPQ)
-    bob #: ("1", "alice", "SEND F 2\nhi") #> ("1", "alice", A.MID 4 pq)
-    bob <# ("", "alice", SENT 4)
-    alice <#= \case ("", "bob", Msg' _ pq' "hi") -> pq == pq'; _ -> False
-    alice #: ("11", "bob", "ACK 4") #> ("11", "bob", OK)
-    alice #:# "nothing else delivered before the server is killed"
-
-  let server = SMPServer "localhost" testPort2 testKeyHash
-  alice <#. ("", "", DOWN server ["bob"])
-  bob #: ("2", "alice", "SEND F 11\nhello again") #> ("2", "alice", A.MID 5 pq)
-  bob #:# "nothing else delivered before the server is restarted"
-  alice #:# "nothing else delivered before the server is restarted"
-
-  withServer $ do
-    bob <# ("", "alice", SENT 5)
-    alice <#= \case ("", "bob", Msg' _ pq' "hello again") -> pq == pq'; _ -> False
-    alice #: ("12", "bob", "ACK 5") #> ("12", "bob", OK)
-
-  removeFile testStoreLogFile
-  where
-    withServer test' = withSmpServerStoreLogOn (transport @c) testPort2 (const test') `shouldReturn` ()
-
-testServerConnectionAfterError :: forall c. Transport c => TProxy c -> [c] -> IO ()
-testServerConnectionAfterError t _ = do
-  withAgent1 $ \bob -> do
-    withAgent2 $ \alice -> do
-      withServer $ do
-        connect (bob, "bob") (alice, "alice")
-      bob <#. ("", "", DOWN server ["alice"])
-      alice <#. ("", "", DOWN server ["bob"])
-      alice #: ("1", "bob", "SEND F 5\nhello") #> ("1", "bob", MID 4)
-      alice #:# "nothing else delivered before the server is restarted"
-      bob #:# "nothing else delivered before the server is restarted"
-
-  withAgent1 $ \bob -> do
-    withAgent2 $ \alice -> do
-      bob #:! ("1", "alice", "SUB") =#> \case ("1", "alice", ERR (BROKER _ e)) -> e == NETWORK || e == TIMEOUT; _ -> False
-      alice #:! ("1", "bob", "SUB") =#> \case ("1", "bob", ERR (BROKER _ e)) -> e == NETWORK || e == TIMEOUT; _ -> False
-      withServer $ do
-        alice <#=? \case ("", "bob", APC SAEConn (SENT 4)) -> True; _ -> False
-        bob <#=? \case ("", "alice", APC _ (Msg "hello")) -> True; _ -> False
-        bob #: ("2", "alice", "ACK 4") #> ("2", "alice", OK)
-        alice #: ("1", "bob", "SEND F 11\nhello again") #> ("1", "bob", MID 5)
-        alice <# ("", "bob", SENT 5)
-        bob <#= \case ("", "alice", Msg "hello again") -> True; _ -> False
-
-  removeFile testStoreLogFile
-  removeFile testDB
-  removeFile testDB2
-  where
-    server = SMPServer "localhost" testPort2 testKeyHash
-    withServer test' = withSmpServerStoreLogOn (ATransport t) testPort2 (const test') `shouldReturn` ()
-    withAgent1 = withAgent agentTestPort testDB 0
-    withAgent2 = withAgent agentTestPort2 testDB2 10
-    withAgent :: String -> FilePath -> Int -> (c -> IO a) -> IO a
-    withAgent agentPort agentDB initClientId = withSmpAgentThreadOn_ (ATransport t) (agentPort, testPort2, agentDB) initClientId (pure ()) . const . testSMPAgentClientOn agentPort
-
-testMsgDeliveryAgentRestart :: Transport c => TProxy c -> c -> IO ()
-testMsgDeliveryAgentRestart t bob = do
-  let server = SMPServer "localhost" testPort2 testKeyHash
-  withAgent $ \alice -> do
-    withServer $ do
-      connect (bob, "bob") (alice, "alice")
-      alice #: ("1", "bob", "SEND F 5\nhello") #> ("1", "bob", MID 4)
-      alice <# ("", "bob", SENT 4)
-      bob <#= \case ("", "alice", Msg "hello") -> True; _ -> False
-      bob #: ("11", "alice", "ACK 4") #> ("11", "alice", OK)
-      bob #:# "nothing else delivered before the server is down"
-
-    bob <#. ("", "", DOWN server ["alice"])
-    alice #: ("2", "bob", "SEND F 11\nhello again") #> ("2", "bob", MID 5)
-    alice #:# "nothing else delivered before the server is restarted"
-    bob #:# "nothing else delivered before the server is restarted"
-
-  withAgent $ \alice -> do
-    withServer $ do
-      tPutRaw alice ("3", "bob", "SUB")
-      alice <#= \case
-        (corrId, "bob", cmd) ->
-          (corrId == "3" && cmd == OK)
-            || (corrId == "" && cmd == SENT 5)
-        _ -> False
-      bob <#=? \case ("", "alice", APC _ (Msg "hello again")) -> True; _ -> False
-      bob #: ("12", "alice", "ACK 5") #> ("12", "alice", OK)
-
-  removeFile testStoreLogFile
-  removeFile testDB
-  where
-    withServer test' = withSmpServerStoreLogOn (ATransport t) testPort2 (const test') `shouldReturn` ()
-    withAgent = withSmpAgentThreadOn_ (ATransport t) (agentTestPort, testPort, testDB) 0 (pure ()) . const . testSMPAgentClientOn agentTestPort
-
-testConcurrentMsgDelivery :: Transport c => TProxy c -> c -> c -> IO ()
-testConcurrentMsgDelivery _ alice bob = do
-  connect (alice, "alice") (bob, "bob")
-
-  ("1", "bob2", Right (INV cReq)) <- alice #: ("1", "bob2", "NEW T INV subscribe")
-  let cReq' = strEncode cReq
-  bob #: ("11", "alice2", "JOIN T " <> cReq' <> " subscribe 14\nbob's connInfo") #> ("11", "alice2", OK)
-  ("", "bob2", Right (A.CONF _confId PQSupportOff _ "bob's connInfo")) <- (alice <#:)
-  -- below commands would be needed to accept bob's connection, but alice does not
-  -- alice #: ("2", "bob", "LET " <> _confId <> " 16\nalice's connInfo") #> ("2", "bob", OK)
-  -- bob <# ("", "alice", INFO "alice's connInfo")
-  -- bob <# ("", "alice", CON)
-  -- alice <# ("", "bob", CON)
-
-  -- the first connection should not be blocked by the second one
-  sendMessage (alice, "alice") (bob, "bob") "hello"
-  -- alice #: ("2", "bob", "SEND F :hello") #> ("2", "bob", MID 1)
-  -- alice <# ("", "bob", SENT 1)
-  -- bob <#= \case ("", "alice", Msg "hello") -> True; _ -> False
-  -- bob #: ("12", "alice", "ACK 1") #> ("12", "alice", OK)
-  bob #: ("14", "alice", "SEND F 9\nhello too") #> ("14", "alice", MID 5)
-  bob <# ("", "alice", SENT 5)
-  -- if delivery is blocked it won't go further
-  alice <#= \case ("", "bob", Msg "hello too") -> True; _ -> False
-  alice #: ("3", "bob", "ACK 5") #> ("3", "bob", OK)
-
-testMsgDeliveryQuotaExceeded :: Transport c => TProxy c -> c -> c -> IO ()
-testMsgDeliveryQuotaExceeded _ alice bob = do
-  connect (alice, "alice") (bob, "bob")
-  connect (alice, "alice2") (bob, "bob2")
-  forM_ [1 .. 4 :: Int] $ \i -> do
-    let corrId = bshow i
-        msg = "message " <> bshow i
-    (_, "bob", Right (MID mId)) <- alice #: (corrId, "bob", "SEND F :" <> msg)
-    alice <#= \case ("", "bob", SENT m) -> m == mId; _ -> False
-  (_, "bob", Right (MID _)) <- alice #: ("5", "bob", "SEND F :over quota")
-  alice <#= \case ("", "bob", MWARN _ (SMP _ QUOTA)) -> True; _ -> False
-
-  alice #: ("1", "bob2", "SEND F :hello") #> ("1", "bob2", MID 4)
-  -- if delivery is blocked it won't go further
-  alice <# ("", "bob2", SENT 4)
-
-testResumeDeliveryQuotaExceeded :: Transport c => TProxy c -> c -> c -> IO ()
-testResumeDeliveryQuotaExceeded _ alice bob = do
-  connect (alice, "alice") (bob, "bob")
-  forM_ [1 .. 4 :: Int] $ \i -> do
-    let corrId = bshow i
-        msg = "message " <> bshow i
-    (_, "bob", Right (MID mId)) <- alice #: (corrId, "bob", "SEND F :" <> msg)
-    alice <#= \case ("", "bob", SENT m) -> m == mId; _ -> False
-  ("5", "bob", Right (MID 8)) <- alice #: ("5", "bob", "SEND F :over quota")
-  alice <#= \case ("", "bob", MWARN 8 (SMP _ QUOTA)) -> True; _ -> False
-  alice #:# "the last message not sent yet"
-  bob <#= \case ("", "alice", Msg "message 1") -> True; _ -> False
-  bob #: ("1", "alice", "ACK 4") #> ("1", "alice", OK)
-  alice #:# "the last message not sent"
-  bob <#= \case ("", "alice", Msg "message 2") -> True; _ -> False
-  bob #: ("2", "alice", "ACK 5") #> ("2", "alice", OK)
-  alice #:# "the last message not sent"
-  bob <#= \case ("", "alice", Msg "message 3") -> True; _ -> False
-  bob #: ("3", "alice", "ACK 6") #> ("3", "alice", OK)
-  alice #:# "the last message not sent"
-  bob <#= \case ("", "alice", Msg "message 4") -> True; _ -> False
-  bob #: ("4", "alice", "ACK 7") #> ("4", "alice", OK)
-  inAnyOrder
-    (tGetAgent alice)
-    [ \case ("", c, Right (SENT 8)) -> c == "bob"; _ -> False,
-      \case ("", c, Right QCONT) -> c == "bob"; _ -> False
-    ]
-  bob <#= \case ("", "alice", Msg "over quota") -> True; _ -> False
-  -- message 8 is skipped because of alice agent sending "QCONT" message
-  bob #: ("5", "alice", "ACK 9") #> ("5", "alice", OK)
-
-connect :: Transport c => (c, ByteString) -> (c, ByteString) -> IO ()
-connect (h1, name1) (h2, name2) = connect' (h1, name1, IKPQOn) (h2, name2, PQSupportOn)
-
-connect' :: forall c. Transport c => (c, ByteString, InitialKeys) -> (c, ByteString, PQSupport) -> IO ()
-connect' (h1, name1, pqMode1) (h2, name2, pqMode2) = do
-  ("c1", _, Right (INV cReq)) <- h1 #: ("c1", name2, "NEW T INV" <> pqConnModeStr pqMode1 <> " subscribe")
-  let cReq' = strEncode cReq
-      pq = pqConnectionMode pqMode1 pqMode2
-  h2 #: ("c2", name1, "JOIN T " <> cReq' <> enableKEMStr pqMode2 <> " subscribe 5\ninfo2") #> ("c2", name1, OK)
-  ("", _, Right (A.CONF connId pqSup' _ "info2")) <- (h1 <#:)
-  pqSup' `shouldBe` CR.connPQEncryption pqMode1
-  h1 #: ("c3", name2, "LET " <> connId <> " 5\ninfo1") #> ("c3", name2, OK)
-  h2 <# ("", name1, A.INFO pqMode2 "info1")
-  h2 <# ("", name1, CON pq)
-  h1 <# ("", name2, CON pq)
-
-pqConnectionMode :: InitialKeys -> PQSupport -> PQEncryption
-pqConnectionMode pqMode1 pqMode2 = PQEncryption $ supportPQ (CR.connPQEncryption pqMode1) && supportPQ pqMode2
-
-enableKEMStr :: PQSupport -> ByteString
-enableKEMStr PQSupportOn = " " <> strEncode PQSupportOn
-enableKEMStr _ = ""
-
-pqConnModeStr :: InitialKeys -> ByteString
-pqConnModeStr (IKNoPQ PQSupportOff) = ""
-pqConnModeStr pq = " " <> strEncode pq
-
-sendMessage :: Transport c => (c, ConnId) -> (c, ConnId) -> ByteString -> IO ()
-sendMessage (h1, name1) (h2, name2) msg = do
-  ("m1", name2', Right (MID mId)) <- h1 #: ("m1", name2, "SEND F :" <> msg)
-  name2' `shouldBe` name2
-  h1 <#= \case ("", n, SENT m) -> n == name2 && m == mId; _ -> False
-  ("", name1', Right (MSG MsgMeta {recipient = (msgId', _)} _ msg')) <- (h2 <#:)
-  name1' `shouldBe` name1
-  msg' `shouldBe` msg
-  h2 #: ("m2", name1, "ACK " <> bshow msgId') =#> \case ("m2", n, OK) -> n == name1; _ -> False
-
--- connect' :: forall c. Transport c => c -> c -> IO (ByteString, ByteString)
--- connect' h1 h2 = do
---   ("c1", conn2, Right (INV cReq)) <- h1 #: ("c1", "", "NEW T INV subscribe")
---   let cReq' = strEncode cReq
---   ("c2", conn1, Right OK) <- h2 #: ("c2", "", "JOIN T " <> cReq' <> " subscribe 5\ninfo2")
---   ("", _, Right (REQ connId _ "info2")) <- (h1 <#:)
---   h1 #: ("c3", conn2, "ACPT " <> connId <> " 5\ninfo1") =#> \case ("c3", c, OK) -> c == conn2; _ -> False
---   h2 <# ("", conn1, INFO "info1")
---   h2 <# ("", conn1, CON)
---   h1 <# ("", conn2, CON)
---   pure (conn1, conn2)
-
-sampleDhKey :: ByteString
-sampleDhKey = "MCowBQYDK2VuAyEAjiswwI3O_NlS8Fk3HJUW870EY2bAwmttMBsvRB9eV3o="
-
-syntaxTests :: forall c. Transport c => TProxy c -> Spec
-syntaxTests t = do
-  it "unknown command" $ ("1", "5678", "HELLO") >#> ("1", "5678", "ERR CMD SYNTAX parseCommand")
-  describe "NEW" $ do
-    describe "valid" $ do
-      it "with correct parameter" $ ("211", "", "NEW T INV subscribe") >#>= \case ("211", _, "INV" : _) -> True; _ -> False
-    describe "invalid" $ do
-      it "with incorrect parameter" $ ("222", "", "NEW T hi subscribe") >#> ("222", "", "ERR CMD SYNTAX parseCommand")
-
-  describe "JOIN" $ do
-    describe "valid" $ do
-      it "using same server as in invitation" $
-        ( "311",
-          "a",
-          "JOIN T https://simpex.chat/invitation#/?smp=smp%3A%2F%2F"
-            <> urlEncode True "LcJUMfVhwD8yxjAiSaDzzGF3-kLG4Uh0Fl_ZIjrRwjI="
-            <> "%40localhost%3A5001%2F3456-w%3D%3D%23"
-            <> urlEncode True sampleDhKey
-            <> "&v=2"
-            <> "&e2e=v%3D2%26x3dh%3DMEIwBQYDK2VvAzkAmKuSYeQ_m0SixPDS8Wq8VBaTS1cW-Lp0n0h4Diu-kUpR-qXx4SDJ32YGEFoGFGSbGPry5Ychr6U%3D%2CMEIwBQYDK2VvAzkAmKuSYeQ_m0SixPDS8Wq8VBaTS1cW-Lp0n0h4Diu-kUpR-qXx4SDJ32YGEFoGFGSbGPry5Ychr6U%3D"
-            <> " subscribe "
-            <> "14\nbob's connInfo"
-        )
-          >#> ("311", "a", "ERR SMP smp://LcJUMfVhwD8yxjAiSaDzzGF3-kLG4Uh0Fl_ZIjrRwjI=@localhost:5001 AUTH")
-    describe "invalid" $ do
-      it "no parameters" $ ("321", "", "JOIN") >#> ("321", "", "ERR CMD SYNTAX parseCommand")
-  where
-    -- simple test for one command with the expected response
-    (>#>) :: ARawTransmission -> ARawTransmission -> Expectation
-    command >#> response = withFrozenCallStack $ smpAgentTest t command `shouldReturn` response
-
-    -- simple test for one command with a predicate for the expected response
-    (>#>=) :: ARawTransmission -> ((ByteString, ByteString, [ByteString]) -> Bool) -> Expectation
-    command >#>= p = withFrozenCallStack $ smpAgentTest t command >>= (`shouldSatisfy` p . \(cId, connId, cmd) -> (cId, connId, B.words cmd))
-=======
-  describe "Migration tests" migrationTests
->>>>>>> bb1d31e4
+  describe "Migration tests" migrationTests
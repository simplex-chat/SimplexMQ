--- conflicted
+++ resolved
@@ -67,15 +67,9 @@
       smpAgentTest2_2_2_needs_server $ testMsgDeliveryServerRestart t
     it "should deliver pending messages after agent restarting" $
       smpAgentTest1_1_1 $ testMsgDeliveryAgentRestart t
-<<<<<<< HEAD
-    xit "should concurrently deliver messages to connections without blocking" $
-      smpAgentTest2_2_1 $ testConcurrentMsgDelivery t
-    xit "should deliver messages if one of connections has quota exceeded" $
-=======
     it "should concurrently deliver messages to connections without blocking" $
       smpAgentTest2_2_1 $ testConcurrentMsgDelivery t
     it "should deliver messages if one of connections has quota exceeded" $
->>>>>>> dd4ccce1
       smpAgentTest2_2_1 $ testMsgDeliveryQuotaExceeded t
 
 -- | receive message to handle `h`
@@ -344,11 +338,7 @@
   connect (alice, "alice") (bob, "bob")
 
   ("1", "bob2", Right (INV cReq)) <- alice #: ("1", "bob2", "NEW INV")
-<<<<<<< HEAD
-  let cReq' = strEncode cReq
-=======
-  let cReq' = serializeConnReq cReq
->>>>>>> dd4ccce1
+  let cReq' = strEncode cReq
   bob #: ("11", "alice2", "JOIN " <> cReq' <> " 14\nbob's connInfo") #> ("11", "alice2", OK)
   ("", "bob2", Right (CONF _confId "bob's connInfo")) <- (alice <#:)
   -- below commands would be needed to accept bob's connection, but alice does not
@@ -364,14 +354,8 @@
   -- bob <#= \case ("", "alice", Msg "hello") -> True; _ -> False
   -- bob #: ("12", "alice", "ACK 1") #> ("12", "alice", OK)
   bob #: ("14", "alice", "SEND 9\nhello too") #> ("14", "alice", MID 2)
-<<<<<<< HEAD
-  putStrLn "it gets this far"
-  bob <# ("", "alice", SENT 2)
-  putStrLn "it never gets here as the message is blocked by HELLO in in another connection"
-=======
   bob <# ("", "alice", SENT 2)
   -- if delivery is blocked it won't go further
->>>>>>> dd4ccce1
   alice <#= \case ("", "bob", Msg "hello too") -> True; _ -> False
   alice #: ("3", "bob", "ACK 2") #> ("3", "bob", OK)
 
@@ -387,14 +371,8 @@
   (_, "bob", Right (MID _)) <- alice #: ("5", "bob", "SEND :over quota")
 
   alice #: ("1", "bob2", "SEND :hello") #> ("1", "bob2", MID 1)
-<<<<<<< HEAD
-  putStrLn "it gets this far"
-  alice <# ("", "bob2", SENT 1)
-  putStrLn "it never gets here as the message is blocked by MSG in in another connection"
-=======
   -- if delivery is blocked it won't go further
   alice <# ("", "bob2", SENT 1)
->>>>>>> dd4ccce1
 
 connect :: forall c. Transport c => (c, ByteString) -> (c, ByteString) -> IO ()
 connect (h1, name1) (h2, name2) = do

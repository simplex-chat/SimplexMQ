--- conflicted
+++ resolved
@@ -139,14 +139,8 @@
 
 testClientBatchSubscriptions :: IO ()
 testClientBatchSubscriptions = do
-<<<<<<< HEAD
-  sessId <- atomically . C.randomBytes 32 =<< C.newRandom
-  client <- atomically $ clientStub sessId currentClientSMPRelayVersion Nothing Nothing
-  subs <- replicateM 250 $ randomSUBCmd client
-=======
   client <- testClientStub
   subs <- replicateM 300 $ randomSUBCmd client
->>>>>>> 6aec0b13
   let batches1 = batchTransmissions' False smpBlockSize $ L.fromList subs
   all lenOk1 batches1 `shouldBe` True
   let batches = batchTransmissions' True smpBlockSize $ L.fromList subs
@@ -171,12 +165,7 @@
 
 testClientBatchWithMessage :: IO ()
 testClientBatchWithMessage = do
-<<<<<<< HEAD
-  sessId <- atomically . C.randomBytes 32 =<< C.newRandom
-  client <- atomically $ clientStub sessId currentClientSMPRelayVersion Nothing Nothing
-=======
   client <- testClientStub
->>>>>>> 6aec0b13
   subs1 <- replicateM 60 $ randomSUBCmd client
   send <- randomSENDCmd client 8000
   subs2 <- replicateM 40 $ randomSUBCmd client
@@ -210,14 +199,8 @@
 
 testClientBatchWithLargeMessage :: IO ()
 testClientBatchWithLargeMessage = do
-<<<<<<< HEAD
-  sessId <- atomically . C.randomBytes 32 =<< C.newRandom
-  client <- atomically $ clientStub sessId currentClientSMPRelayVersion Nothing Nothing
-  subs1 <- replicateM 60 $ randomSUBCmd client
-=======
   client <- testClientStub
   subs1 <- replicateM 50 $ randomSUBCmd client
->>>>>>> 6aec0b13
   send <- randomSENDCmd client 17000
   subs2 <- replicateM 150 $ randomSUBCmd client
   let cmds = subs1 <> [send] <> subs2
@@ -276,7 +259,7 @@
 testClientStub = do
   g <- C.newRandom
   sessId <- atomically $ C.randomBytes 32 g
-  atomically $ clientStub g sessId currentClientSMPRelayVersion Nothing
+  atomically $ clientStub g sessId currentClientSMPRelayVersion Nothing Nothing
 
 clientStubV8 :: IO (ProtocolClient ErrorType BrokerMsg)
 clientStubV8 = do
@@ -287,11 +270,7 @@
   serverCrt <- SX.readSignedObject "tests/fixtures/server.crt"
   let thServerCerts_ = Just $ X.CertificateChain (serverCrt <> caCrt)
   thAuth_ <- testTHandleAuth authEncryptCmdsSMPVersion g rKey
-<<<<<<< HEAD
-  atomically $ clientStub sessId authEncryptCmdsSMPVersion thServerCerts_ thAuth_
-=======
-  atomically $ clientStub g sessId authEncryptCmdsSMPVersion thAuth_
->>>>>>> 6aec0b13
+  atomically $ clientStub g sessId authEncryptCmdsSMPVersion thServerCerts_ thAuth_
 
 randomSUB :: ByteString -> IO (Either TransportError (Maybe TransmissionAuth, ByteString))
 randomSUB = randomSUB_ C.SEd25519 currentClientSMPRelayVersion

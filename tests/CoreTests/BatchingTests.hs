{-# LANGUAGE DataKinds #-}
{-# LANGUAGE DuplicateRecordFields #-}
{-# LANGUAGE GADTs #-}
{-# LANGUAGE LambdaCase #-}
{-# LANGUAGE NamedFieldPuns #-}
{-# LANGUAGE OverloadedStrings #-}
{-# LANGUAGE TupleSections #-}
{-# LANGUAGE TypeApplications #-}

module CoreTests.BatchingTests (batchingTests) where

import Control.Concurrent.STM
import Control.Monad
import Crypto.Random (ChaChaDRG)
import qualified Data.ByteString as B
import Data.ByteString.Char8 (ByteString)
import qualified Data.List.NonEmpty as L
import Data.Time.Clock.System (SystemTime, getSystemTime)
import qualified Data.X509 as X
import qualified Data.X509.CertificateStore as XS
import qualified Data.X509.File as XF
import Simplex.Messaging.Client
import qualified Simplex.Messaging.Crypto as C
import Simplex.Messaging.Encoding
import Simplex.Messaging.Protocol
import Simplex.Messaging.Transport
import Test.Hspec

batchingTests :: Spec
batchingTests = do
  describe "batchTransmissions" $ do
<<<<<<< HEAD
    describe "SMP v6 (current)" $ do
      it "should batch with 106 subscriptions per batch" testBatchSubscriptions
=======
    describe "SMP v6 (previous)" $ do
      it "should batch with 107 subscriptions per batch" testBatchSubscriptionsV6
      it "should break on message that does not fit" testBatchWithMessageV6
      it "should break on large message" testBatchWithLargeMessageV6
    describe "SMP current" $ do
      it "should batch with 136 subscriptions per batch" testBatchSubscriptions
>>>>>>> 97d45fb2
      it "should break on message that does not fit" testBatchWithMessage
      it "should break on large message" testBatchWithLargeMessage
  describe "batchTransmissions'" $ do
<<<<<<< HEAD
    describe "SMP v6 (current)" $ do
      it "should batch with 106 subscriptions per batch" testClientBatchSubscriptions
=======
    describe "SMP v6 (previous)" $ do
      it "should batch with 107 subscriptions per batch" testClientBatchSubscriptionsV6
      it "should break on message that does not fit" testClientBatchWithMessageV6
      it "should break on large message" testClientBatchWithLargeMessageV6
    describe "SMP current" $ do
      it "should batch with 136 subscriptions per batch" testClientBatchSubscriptions
      it "should batch with 255 ENDs per batch" testClientBatchENDs
      it "should batch with 80 NMSGs per batch" testClientBatchNMSGs
>>>>>>> 97d45fb2
      it "should break on message that does not fit" testClientBatchWithMessage
      it "should break on large message" testClientBatchWithLargeMessage

testBatchSubscriptionsV6 :: IO ()
testBatchSubscriptionsV6 = do
  sessId <- atomically . C.randomBytes 32 =<< C.newRandom
  subs <- replicateM 250 $ randomSUBv6 sessId
  let batches1 = batchTransmissions False smpBlockSize $ L.fromList subs
  all lenOk1 batches1 `shouldBe` True
  length batches1 `shouldBe` 250
  let batches = batchTransmissions True smpBlockSize $ L.fromList subs
  length batches `shouldBe` 3
  [TBTransmissions s1 n1 _, TBTransmissions s2 n2 _, TBTransmissions s3 n3 _] <- pure batches
  (n1, n2, n3) `shouldBe` (38, 106, 106)
  all lenOk [s1, s2, s3] `shouldBe` True

testBatchSubscriptions :: IO ()
testBatchSubscriptions = do
  sessId <- atomically . C.randomBytes 32 =<< C.newRandom
  subs <- replicateM 300 $ randomSUB sessId
  let batches1 = batchTransmissions False smpBlockSize $ L.fromList subs
  all lenOk1 batches1 `shouldBe` True
  length batches1 `shouldBe` 300
  let batches = batchTransmissions True smpBlockSize $ L.fromList subs
  length batches `shouldBe` 3
  [TBTransmissions s1 n1 _, TBTransmissions s2 n2 _, TBTransmissions s3 n3 _] <- pure batches
  (n1, n2, n3) `shouldBe` (28, 136, 136)
  all lenOk [s1, s2, s3] `shouldBe` True

testBatchWithMessageV6 :: IO ()
testBatchWithMessageV6 = do
  sessId <- atomically . C.randomBytes 32 =<< C.newRandom
  subs1 <- replicateM 60 $ randomSUBv6 sessId
  send <- randomSENDv6 sessId 8000
  subs2 <- replicateM 40 $ randomSUBv6 sessId
  let cmds = subs1 <> [send] <> subs2
      batches1 = batchTransmissions False smpBlockSize $ L.fromList cmds
  all lenOk1 batches1 `shouldBe` True
  length batches1 `shouldBe` 101
  let batches = batchTransmissions True smpBlockSize $ L.fromList cmds
  length batches `shouldBe` 2
  [TBTransmissions s1 n1 _, TBTransmissions s2 n2 _] <- pure batches
  (n1, n2) `shouldBe` (47, 54)
  all lenOk [s1, s2] `shouldBe` True

testBatchWithMessage :: IO ()
testBatchWithMessage = do
  sessId <- atomically . C.randomBytes 32 =<< C.newRandom
  subs1 <- replicateM 60 $ randomSUB sessId
  send <- randomSEND sessId 8000
  subs2 <- replicateM 40 $ randomSUB sessId
  let cmds = subs1 <> [send] <> subs2
      batches1 = batchTransmissions False smpBlockSize $ L.fromList cmds
  all lenOk1 batches1 `shouldBe` True
  length batches1 `shouldBe` 101
  let batches = batchTransmissions True smpBlockSize $ L.fromList cmds
  length batches `shouldBe` 2
  [TBTransmissions s1 n1 _, TBTransmissions s2 n2 _] <- pure batches
  (n1, n2) `shouldBe` (32, 69)
  all lenOk [s1, s2] `shouldBe` True

testBatchWithLargeMessageV6 :: IO ()
testBatchWithLargeMessageV6 = do
  sessId <- atomically . C.randomBytes 32 =<< C.newRandom
  subs1 <- replicateM 50 $ randomSUBv6 sessId
  send <- randomSENDv6 sessId 17000
  subs2 <- replicateM 150 $ randomSUBv6 sessId
  let cmds = subs1 <> [send] <> subs2
      batches1 = batchTransmissions False smpBlockSize $ L.fromList cmds
  all lenOk1 batches1 `shouldBe` False
  length batches1 `shouldBe` 201
  let batches1' = take 50 batches1 <> drop 51 batches1
  all lenOk1 batches1' `shouldBe` True
  length batches1' `shouldBe` 200
  let batches = batchTransmissions True smpBlockSize $ L.fromList cmds
  length batches `shouldBe` 4
  [TBTransmissions s1 n1 _, TBError TELargeMsg _, TBTransmissions s2 n2 _, TBTransmissions s3 n3 _] <- pure batches
  (n1, n2, n3) `shouldBe` (50, 44, 106)
  all lenOk [s1, s2, s3] `shouldBe` True

testBatchWithLargeMessage :: IO ()
testBatchWithLargeMessage = do
  sessId <- atomically . C.randomBytes 32 =<< C.newRandom
  subs1 <- replicateM 60 $ randomSUB sessId
  send <- randomSEND sessId 17000
  subs2 <- replicateM 150 $ randomSUB sessId
  let cmds = subs1 <> [send] <> subs2
      batches1 = batchTransmissions False smpBlockSize $ L.fromList cmds
  all lenOk1 batches1 `shouldBe` False
  length batches1 `shouldBe` 211
  let batches1' = take 60 batches1 <> drop 61 batches1
  all lenOk1 batches1' `shouldBe` True
  length batches1' `shouldBe` 210
  let batches = batchTransmissions True smpBlockSize $ L.fromList cmds
  length batches `shouldBe` 4
  [TBTransmissions s1 n1 _, TBError TELargeMsg _, TBTransmissions s2 n2 _, TBTransmissions s3 n3 _] <- pure batches
  (n1, n2, n3) `shouldBe` (60, 14, 136)
  all lenOk [s1, s2, s3] `shouldBe` True

testClientBatchSubscriptionsV6 :: IO ()
testClientBatchSubscriptionsV6 = do
  client <- testClientStubV6
  subs <- replicateM 250 $ randomSUBCmdV6 client
  let batches1 = batchTransmissions' False smpBlockSize $ L.fromList subs
  all lenOk1 batches1 `shouldBe` True
  let batches = batchTransmissions' True smpBlockSize $ L.fromList subs
  length batches `shouldBe` 3
  [TBTransmissions s1 n1 rs1, TBTransmissions s2 n2 rs2, TBTransmissions s3 n3 rs3] <- pure batches
  (n1, n2, n3) `shouldBe` (38, 106, 106)
  (length rs1, length rs2, length rs3) `shouldBe` (38, 106, 106)
  all lenOk [s1, s2, s3] `shouldBe` True

testClientBatchSubscriptions :: IO ()
testClientBatchSubscriptions = do
  client <- testClientStub
  subs <- replicateM 300 $ randomSUBCmd client
  let batches1 = batchTransmissions' False smpBlockSize $ L.fromList subs
  all lenOk1 batches1 `shouldBe` True
  let batches = batchTransmissions' True smpBlockSize $ L.fromList subs
  length batches `shouldBe` 3
  [TBTransmissions s1 n1 rs1, TBTransmissions s2 n2 rs2, TBTransmissions s3 n3 rs3] <- pure batches
  (n1, n2, n3) `shouldBe` (28, 136, 136)
  (length rs1, length rs2, length rs3) `shouldBe` (28, 136, 136)
  all lenOk [s1, s2, s3] `shouldBe` True

testClientBatchENDs :: IO ()
testClientBatchENDs = do
  client <- testClientStub
  ends <- replicateM 300 randomENDCmd
  let ends' = map (\t -> Right (Nothing, encodeTransmission (thParams client) t)) ends
      batches1 = batchTransmissions False smpBlockSize $ L.fromList ends'
  all lenOk1 batches1 `shouldBe` True
  let batches = batchTransmissions True smpBlockSize $ L.fromList ends'
  length batches `shouldBe` 2
  [TBTransmissions s1 n1 rs1, TBTransmissions s2 n2 rs2] <- pure batches
  (n1, n2) `shouldBe` (45, 255)
  (length rs1, length rs2) `shouldBe` (45, 255)
  all lenOk [s1, s2] `shouldBe` True

testClientBatchNMSGs :: IO ()
testClientBatchNMSGs = do
  client <- testClientStub
  ts <- getSystemTime
  ntfs <- replicateM 200 $ randomNMSGCmd ts
  let ntfs' = map (\t -> Right (Nothing, encodeTransmission (thParams client) t)) ntfs
      batches1 = batchTransmissions False smpBlockSize $ L.fromList ntfs'
  all lenOk1 batches1 `shouldBe` True
  let batches = batchTransmissions True smpBlockSize $ L.fromList ntfs'
  length batches `shouldBe` 3
  [TBTransmissions s1 n1 rs1, TBTransmissions s2 n2 rs2, TBTransmissions s3 n3 rs3] <- pure batches
  (n1, n2, n3) `shouldBe` (40, 80, 80)
  (length rs1, length rs2, length rs3) `shouldBe` (40, 80, 80)
  all lenOk [s1, s2, s3] `shouldBe` True

testClientBatchWithMessageV6 :: IO ()
testClientBatchWithMessageV6 = do
  client <- testClientStubV6
  subs1 <- replicateM 60 $ randomSUBCmdV6 client
  send <- randomSENDCmdV6 client 8000
  subs2 <- replicateM 40 $ randomSUBCmdV6 client
  let cmds = subs1 <> [send] <> subs2
      batches1 = batchTransmissions' False smpBlockSize $ L.fromList cmds
  all lenOk1 batches1 `shouldBe` True
  length batches1 `shouldBe` 101
  let batches = batchTransmissions' True smpBlockSize $ L.fromList cmds
  length batches `shouldBe` 2
  [TBTransmissions s1 n1 rs1, TBTransmissions s2 n2 rs2] <- pure batches
  (n1, n2) `shouldBe` (47, 54)
  (length rs1, length rs2) `shouldBe` (47, 54)
  all lenOk [s1, s2] `shouldBe` True

testClientBatchWithMessage :: IO ()
testClientBatchWithMessage = do
  client <- testClientStub
  subs1 <- replicateM 60 $ randomSUBCmd client
  send <- randomSENDCmd client 8000
  subs2 <- replicateM 40 $ randomSUBCmd client
  let cmds = subs1 <> [send] <> subs2
      batches1 = batchTransmissions' False smpBlockSize $ L.fromList cmds
  all lenOk1 batches1 `shouldBe` True
  length batches1 `shouldBe` 101
  let batches = batchTransmissions' True smpBlockSize $ L.fromList cmds
  length batches `shouldBe` 2
  [TBTransmissions s1 n1 rs1, TBTransmissions s2 n2 rs2] <- pure batches
  (n1, n2) `shouldBe` (32, 69)
  (length rs1, length rs2) `shouldBe` (32, 69)
  all lenOk [s1, s2] `shouldBe` True

testClientBatchWithLargeMessageV6 :: IO ()
testClientBatchWithLargeMessageV6 = do
  client <- testClientStubV6
  subs1 <- replicateM 50 $ randomSUBCmdV6 client
  send <- randomSENDCmdV6 client 17000
  subs2 <- replicateM 150 $ randomSUBCmdV6 client
  let cmds = subs1 <> [send] <> subs2
      batches1 = batchTransmissions' False smpBlockSize $ L.fromList cmds
  all lenOk1 batches1 `shouldBe` False
  length batches1 `shouldBe` 201
  let batches1' = take 50 batches1 <> drop 51 batches1
  all lenOk1 batches1' `shouldBe` True
  length batches1' `shouldBe` 200
  --
  let batches = batchTransmissions' True smpBlockSize $ L.fromList cmds
  length batches `shouldBe` 4
  [TBTransmissions s1 n1 rs1, TBError TELargeMsg _, TBTransmissions s2 n2 rs2, TBTransmissions s3 n3 rs3] <- pure batches
  (n1, n2, n3) `shouldBe` (50, 44, 106)
  (length rs1, length rs2, length rs3) `shouldBe` (50, 44, 106)
  all lenOk [s1, s2, s3] `shouldBe` True
  --
  let cmds' = [send] <> subs1 <> subs2
  let batches' = batchTransmissions' True smpBlockSize $ L.fromList cmds'
  length batches' `shouldBe` 3
  [TBError TELargeMsg _, TBTransmissions s1' n1' rs1', TBTransmissions s2' n2' rs2'] <- pure batches'
  (n1', n2') `shouldBe` (94, 106)
  (length rs1', length rs2') `shouldBe` (94, 106)
  all lenOk [s1', s2'] `shouldBe` True

testClientBatchWithLargeMessage :: IO ()
testClientBatchWithLargeMessage = do
  client <- testClientStub
  subs1 <- replicateM 60 $ randomSUBCmd client
  send <- randomSENDCmd client 17000
  subs2 <- replicateM 150 $ randomSUBCmd client
  let cmds = subs1 <> [send] <> subs2
      batches1 = batchTransmissions' False smpBlockSize $ L.fromList cmds
  all lenOk1 batches1 `shouldBe` False
  length batches1 `shouldBe` 211
  let batches1' = take 60 batches1 <> drop 61 batches1
  all lenOk1 batches1' `shouldBe` True
  length batches1' `shouldBe` 210
  --
  let batches = batchTransmissions' True smpBlockSize $ L.fromList cmds
  length batches `shouldBe` 4
  [TBTransmissions s1 n1 rs1, TBError TELargeMsg _, TBTransmissions s2 n2 rs2, TBTransmissions s3 n3 rs3] <- pure batches
  (n1, n2, n3) `shouldBe` (60, 14, 136)
  (length rs1, length rs2, length rs3) `shouldBe` (60, 14, 136)
  all lenOk [s1, s2, s3] `shouldBe` True
  --
  let cmds' = [send] <> subs1 <> subs2
  let batches' = batchTransmissions' True smpBlockSize $ L.fromList cmds'
  length batches' `shouldBe` 3
  [TBError TELargeMsg _, TBTransmissions s1' n1' rs1', TBTransmissions s2' n2' rs2'] <- pure batches'
  (n1', n2') `shouldBe` (74, 136)
  (length rs1', length rs2') `shouldBe` (74, 136)
  all lenOk [s1', s2'] `shouldBe` True

testClientStubV6 :: IO (ProtocolClient SMPVersion ErrorType BrokerMsg)
testClientStubV6 = do
  g <- C.newRandom
  sessId <- atomically $ C.randomBytes 32 g
  smpClientStub g sessId subModeSMPVersion Nothing

testClientStub :: IO (ProtocolClient SMPVersion ErrorType BrokerMsg)
testClientStub = do
  g <- C.newRandom
  sessId <- atomically $ C.randomBytes 32 g
  (rKey, _) <- atomically $ C.generateAuthKeyPair C.SX25519 g
  thAuth_ <- testTHandleAuth currentClientSMPRelayVersion g rKey
  smpClientStub g sessId currentClientSMPRelayVersion thAuth_

randomSUBv6 :: ByteString -> IO (Either TransportError (Maybe TransmissionAuth, ByteString))
randomSUBv6 = randomSUB_ C.SEd25519 subModeSMPVersion

randomSUB :: ByteString -> IO (Either TransportError (Maybe TransmissionAuth, ByteString))
randomSUB = randomSUB_ C.SEd25519 currentClientSMPRelayVersion

randomSUB_ :: (C.AlgorithmI a, C.AuthAlgorithm a) => C.SAlgorithm a -> VersionSMP -> ByteString -> IO (Either TransportError (Maybe TransmissionAuth, ByteString))
randomSUB_ a v sessId = do
  g <- C.newRandom
  rId <- atomically $ C.randomBytes 24 g
  nonce@(C.CbNonce corrId) <- atomically $ C.randomCbNonce g
  (rKey, rpKey) <- atomically $ C.generateAuthKeyPair a g
  thAuth_ <- testTHandleAuth v g rKey
  let thParams = testTHandleParams v sessId
      TransmissionForAuth {tForAuth, tToSend} = encodeTransmissionForAuth thParams (CorrId corrId, EntityId rId, Cmd SRecipient SUB)
  pure $ (,tToSend) <$> authTransmission thAuth_ (Just rpKey) nonce tForAuth

randomSUBCmdV6 :: ProtocolClient SMPVersion ErrorType BrokerMsg -> IO (PCTransmission ErrorType BrokerMsg)
randomSUBCmdV6 = randomSUBCmd_ C.SEd25519

randomSUBCmd :: ProtocolClient SMPVersion ErrorType BrokerMsg -> IO (PCTransmission ErrorType BrokerMsg)
randomSUBCmd = randomSUBCmd_ C.SEd25519 -- same as v6

randomSUBCmd_ :: (C.AlgorithmI a, C.AuthAlgorithm a) => C.SAlgorithm a -> ProtocolClient SMPVersion ErrorType BrokerMsg -> IO (PCTransmission ErrorType BrokerMsg)
randomSUBCmd_ a c = do
  g <- C.newRandom
  rId <- atomically $ C.randomBytes 24 g
  (_, rpKey) <- atomically $ C.generateAuthKeyPair a g
  mkTransmission c (Just rpKey, EntityId rId, Cmd SRecipient SUB)

randomENDCmd :: IO (Transmission BrokerMsg)
randomENDCmd = do
  g <- C.newRandom
  rId <- atomically $ C.randomBytes 24 g
  pure (CorrId "", EntityId rId, END)

randomNMSGCmd :: SystemTime -> IO (Transmission BrokerMsg)
randomNMSGCmd ts = do
  g <- C.newRandom
  nId <- atomically $ C.randomBytes 24 g
  msgId <- atomically $ C.randomBytes 24 g
  (k, pk) <- atomically $ C.generateKeyPair g
  nonce <- atomically $ C.randomCbNonce g
  let msgMeta = NMsgMeta {msgId, msgTs = ts}
  Right encNMsgMeta <- pure $ C.cbEncrypt (C.dh' k pk) nonce (smpEncode msgMeta) 128
  pure (CorrId "", EntityId nId, NMSG nonce encNMsgMeta)

randomSENDv6 :: ByteString -> Int -> IO (Either TransportError (Maybe TransmissionAuth, ByteString))
randomSENDv6 = randomSEND_ C.SEd25519 subModeSMPVersion

randomSEND :: ByteString -> Int -> IO (Either TransportError (Maybe TransmissionAuth, ByteString))
randomSEND = randomSEND_ C.SX25519 currentClientSMPRelayVersion

randomSEND_ :: (C.AlgorithmI a, C.AuthAlgorithm a) => C.SAlgorithm a -> VersionSMP -> ByteString -> Int -> IO (Either TransportError (Maybe TransmissionAuth, ByteString))
randomSEND_ a v sessId len = do
  g <- C.newRandom
  sId <- atomically $ C.randomBytes 24 g
  nonce@(C.CbNonce corrId) <- atomically $ C.randomCbNonce g
  (sKey, spKey) <- atomically $ C.generateAuthKeyPair a g
  thAuth_ <- testTHandleAuth v g sKey
  msg <- atomically $ C.randomBytes len g
  let thParams = testTHandleParams v sessId
      TransmissionForAuth {tForAuth, tToSend} = encodeTransmissionForAuth thParams (CorrId corrId, EntityId sId, Cmd SSender $ SEND noMsgFlags msg)
  pure $ (,tToSend) <$> authTransmission thAuth_ (Just spKey) nonce tForAuth

testTHandleParams :: VersionSMP -> ByteString -> THandleParams SMPVersion 'TClient
testTHandleParams v sessionId =
  THandleParams
    { sessionId,
      blockSize = smpBlockSize,
      thVersion = v,
      thServerVRange = supportedServerSMPRelayVRange,
      thAuth = Nothing,
      implySessId = v >= authCmdsSMPVersion,
      encryptBlock = Nothing,
      batch = True
    }

testTHandleAuth :: VersionSMP -> TVar ChaChaDRG -> C.APublicAuthKey -> IO (Maybe (THandleAuth 'TClient))
testTHandleAuth v g (C.APublicAuthKey a serverPeerPubKey) = case a of
  C.SX25519 | v >= authCmdsSMPVersion -> do
    ca <- head <$> XS.readCertificates "tests/fixtures/ca.crt"
    serverCert <- head <$> XS.readCertificates "tests/fixtures/server.crt"
    serverKey <- head <$> XF.readKeyFile "tests/fixtures/server.key"
    signKey <- either error pure $ C.x509ToPrivate (serverKey, []) >>= C.privKey @C.APrivateSignKey
    (serverAuthPub, _) <- atomically $ C.generateKeyPair @'C.X25519 g
    let serverCertKey = (X.CertificateChain [serverCert, ca], C.signX509 signKey $ C.toPubKey C.publicToX509 serverAuthPub)
    pure $ Just THAuthClient {serverPeerPubKey, serverCertKey, sessSecret = Nothing}
  _ -> pure Nothing

randomSENDCmdV6 :: ProtocolClient SMPVersion ErrorType BrokerMsg -> Int -> IO (PCTransmission ErrorType BrokerMsg)
randomSENDCmdV6 = randomSENDCmd_ C.SEd25519

randomSENDCmd :: ProtocolClient SMPVersion ErrorType BrokerMsg -> Int -> IO (PCTransmission ErrorType BrokerMsg)
randomSENDCmd = randomSENDCmd_ C.SX25519

randomSENDCmd_ :: (C.AlgorithmI a, C.AuthAlgorithm a) => C.SAlgorithm a -> ProtocolClient SMPVersion ErrorType BrokerMsg -> Int -> IO (PCTransmission ErrorType BrokerMsg)
randomSENDCmd_ a c len = do
  g <- C.newRandom
  sId <- atomically $ C.randomBytes 24 g
  (_, rpKey) <- atomically $ C.generateAuthKeyPair a g
  msg <- atomically $ C.randomBytes len g
  mkTransmission c (Just rpKey, EntityId sId, Cmd SSender $ SEND noMsgFlags msg)

lenOk :: ByteString -> Bool
lenOk s = 0 < B.length s && B.length s <= smpBlockSize - 2

lenOk1 :: TransportBatch r -> Bool
lenOk1 = \case
  TBTransmission s _ -> lenOk s
  _ -> False<|MERGE_RESOLUTION|>--- conflicted
+++ resolved
@@ -29,33 +29,23 @@
 batchingTests :: Spec
 batchingTests = do
   describe "batchTransmissions" $ do
-<<<<<<< HEAD
-    describe "SMP v6 (current)" $ do
-      it "should batch with 106 subscriptions per batch" testBatchSubscriptions
-=======
     describe "SMP v6 (previous)" $ do
-      it "should batch with 107 subscriptions per batch" testBatchSubscriptionsV6
+      it "should batch with 106 subscriptions per batch" testBatchSubscriptionsV6
       it "should break on message that does not fit" testBatchWithMessageV6
       it "should break on large message" testBatchWithLargeMessageV6
     describe "SMP current" $ do
       it "should batch with 136 subscriptions per batch" testBatchSubscriptions
->>>>>>> 97d45fb2
       it "should break on message that does not fit" testBatchWithMessage
       it "should break on large message" testBatchWithLargeMessage
   describe "batchTransmissions'" $ do
-<<<<<<< HEAD
-    describe "SMP v6 (current)" $ do
-      it "should batch with 106 subscriptions per batch" testClientBatchSubscriptions
-=======
     describe "SMP v6 (previous)" $ do
-      it "should batch with 107 subscriptions per batch" testClientBatchSubscriptionsV6
+      it "should batch with 106 subscriptions per batch" testClientBatchSubscriptionsV6
       it "should break on message that does not fit" testClientBatchWithMessageV6
       it "should break on large message" testClientBatchWithLargeMessageV6
     describe "SMP current" $ do
       it "should batch with 136 subscriptions per batch" testClientBatchSubscriptions
       it "should batch with 255 ENDs per batch" testClientBatchENDs
       it "should batch with 80 NMSGs per batch" testClientBatchNMSGs
->>>>>>> 97d45fb2
       it "should break on message that does not fit" testClientBatchWithMessage
       it "should break on large message" testClientBatchWithLargeMessage
 

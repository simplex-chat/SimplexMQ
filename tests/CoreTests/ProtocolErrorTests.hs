--- conflicted
+++ resolved
@@ -30,15 +30,15 @@
     it "should parse SMP agent errors" . property . forAll possibleAgentErrorType $ \err ->
       strDecode (strEncode err) == Right err
   where
-<<<<<<< HEAD
     possibleErrorType :: Gen ErrorType
     possibleErrorType = arbitrary >>= \e -> if skipErrorType e then discard else pure e
     possibleAgentErrorType :: Gen AgentErrorType
     possibleAgentErrorType =
       arbitrary >>= \case
         BROKER srv _ | hasSpaces srv -> discard
-        SMP e | skipErrorType e -> discard
-        NTF e | skipErrorType e -> discard
+        SMP srv e | hasSpaces srv || skipErrorType e -> discard
+        NTF srv e | hasSpaces srv || skipErrorType e -> discard
+        XFTP srv _ | hasSpaces srv -> discard
         Agent.PROXY pxy srv _ | hasSpaces pxy || hasSpaces srv -> discard
         Agent.PROXY _ _ (ProxyProtocolError e) | skipErrorType e -> discard
         Agent.PROXY _ _ (ProxyUnexpectedResponse e) | hasUnicode e -> discard
@@ -52,14 +52,6 @@
       SMP.PROXY (SMP.PROTOCOL e) -> skipErrorType e
       SMP.PROXY (SMP.BROKER (UNEXPECTED s)) -> hasUnicode s
       SMP.PROXY (SMP.BROKER (RESPONSE s)) -> hasUnicode s
-=======
-    errHasSpaces = \case
-      BROKER srv (RESPONSE e) -> hasSpaces srv || hasSpaces e
-      BROKER srv _ -> hasSpaces srv
-      SMP srv _ -> hasSpaces srv
-      NTF srv _ -> hasSpaces srv
-      XFTP srv _ -> hasSpaces srv
->>>>>>> 969951d9
       _ -> False
 
 deriving instance Generic AgentErrorType

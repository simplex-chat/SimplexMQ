--- conflicted
+++ resolved
@@ -181,21 +181,17 @@
       `shouldThrow` (\e -> SQL.sqlError e == SQL.ErrorConstraint)
 
 cData1 :: ConnData
-<<<<<<< HEAD
 cData1 =
   ConnData
     { userId = 1,
       connId = "conn1",
-      connAgentVersion = 1,
+      connAgentVersion = VersionSMPA 1,
       enableNtfs = True,
       lastExternalSndId = 0,
       deleted = False,
       ratchetSyncState = RSOk,
       pqEncryption = CR.PQEncOn
     }
-=======
-cData1 = ConnData {userId = 1, connId = "conn1", connAgentVersion = VersionSMPA 1, enableNtfs = True, lastExternalSndId = 0, deleted = False, ratchetSyncState = RSOk}
->>>>>>> dd2bd115
 
 testPrivateAuthKey :: C.APrivateAuthKey
 testPrivateAuthKey = C.APrivateAuthKey C.SEd25519 "MC4CAQAwBQYDK2VwBCIEIDfEfevydXXfKajz3sRkcQ7RPvfWUPoq6pu1TYHV1DEe"

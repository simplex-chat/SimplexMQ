--- conflicted
+++ resolved
@@ -44,11 +44,8 @@
     it "should encode/decode ratchet as JSON" $ do
       testAlgs testKeyJSON
       testAlgs testRatchetJSON
-<<<<<<< HEAD
+      testVersionJSON
     it "should decode v2 Ratchet with default field values" $ testDecodeV2RatchetJSON
-=======
-      testVersionJSON
->>>>>>> ba1bfaa5
     it "should agree the same ratchet parameters" $ testAlgs testX3dh
     it "should agree the same ratchet parameters with version 1" $ testAlgs testX3dhV1
   describe "post-quantum hybrid KEM double-ratchet algorithm" $ do
@@ -340,15 +337,6 @@
   testEncodeDecode alice
   testEncodeDecode bob
 
-<<<<<<< HEAD
-testDecodeV2RatchetJSON :: IO ()
-testDecodeV2RatchetJSON = do
-  let v2RatchetJSON = "{\"rcVersion\":[2,2],\"rcAD\":\"2GEJrq48TmQse6NR16I-hrI0tSySZQ57E_g46nDceAPRAiF6j0drq26RTE7be6X7uiB4RaGJGf4QRXzcYuVtWw==\",\"rcDHRs\":\"TUM0Q0FRQXdCUVlESzJWdUJDSUVJRkNYbUxtSHQ3SUNfeHpGTi1Qb3ZqTVQ3S2p6XzZlZlBjOG9fRFY2RWxKOQ==\",\"rcRK\":\"BOX2X7YW5qDSp2XknY_lqacSrtDqQNPvS6iJlZIs3G0=\",\"rcNs\":0,\"rcNr\":0,\"rcPN\":0,\"rcNHKs\":\"IMouSkXUvzT_mo0WM-pqEUK09-HTLk9WOTCFQglyQxU=\",\"rcNHKr\":\"g-tus1clYPV0rGlzkf5a959tUqDYQVZ1FpcPeXdKwxI=\"}"
-  Right (r :: Ratchet X25519) <- pure $ J.eitherDecodeStrict' v2RatchetJSON
-  rcEnableKEM r `shouldBe` PQEncOff
-  rcSndKEM r `shouldBe` PQEncOff
-  rcRcvKEM r `shouldBe` PQEncOff
-=======
 testVersionJSON :: IO ()
 testVersionJSON = do
   testEncodeDecode $ rv 1 1
@@ -362,7 +350,14 @@
     rv v1 v2 = ratchetVersions $ mkVersionRange (VersionE2E v1) (VersionE2E v2)
     testDecodeRV :: ToJSON a => a -> Expectation
     testDecodeRV a = J.eitherDecode' (J.encode a) `shouldBe` Right (rv 1 2)
->>>>>>> ba1bfaa5
+
+testDecodeV2RatchetJSON :: IO ()
+testDecodeV2RatchetJSON = do
+  let v2RatchetJSON = "{\"rcVersion\":[2,2],\"rcAD\":\"2GEJrq48TmQse6NR16I-hrI0tSySZQ57E_g46nDceAPRAiF6j0drq26RTE7be6X7uiB4RaGJGf4QRXzcYuVtWw==\",\"rcDHRs\":\"TUM0Q0FRQXdCUVlESzJWdUJDSUVJRkNYbUxtSHQ3SUNfeHpGTi1Qb3ZqTVQ3S2p6XzZlZlBjOG9fRFY2RWxKOQ==\",\"rcRK\":\"BOX2X7YW5qDSp2XknY_lqacSrtDqQNPvS6iJlZIs3G0=\",\"rcNs\":0,\"rcNr\":0,\"rcPN\":0,\"rcNHKs\":\"IMouSkXUvzT_mo0WM-pqEUK09-HTLk9WOTCFQglyQxU=\",\"rcNHKr\":\"g-tus1clYPV0rGlzkf5a959tUqDYQVZ1FpcPeXdKwxI=\"}"
+  Right (r :: Ratchet X25519) <- pure $ J.eitherDecodeStrict' v2RatchetJSON
+  rcEnableKEM r `shouldBe` PQEncOff
+  rcSndKEM r `shouldBe` PQEncOff
+  rcRcvKEM r `shouldBe` PQEncOff
 
 testEncodeDecode :: (Eq a, Show a, ToJSON a, FromJSON a) => a -> Expectation
 testEncodeDecode x = do

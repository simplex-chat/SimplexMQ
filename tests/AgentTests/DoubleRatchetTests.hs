{-# LANGUAGE DataKinds #-}
{-# LANGUAGE GADTs #-}
{-# LANGUAGE LambdaCase #-}
{-# LANGUAGE NamedFieldPuns #-}
{-# LANGUAGE OverloadedStrings #-}
{-# LANGUAGE PatternSynonyms #-}
{-# LANGUAGE RankNTypes #-}
{-# LANGUAGE ScopedTypeVariables #-}
{-# LANGUAGE StandaloneDeriving #-}
{-# LANGUAGE TypeApplications #-}
{-# OPTIONS_GHC -Wno-orphans #-}
{-# OPTIONS_GHC -fno-warn-unticked-promoted-constructors #-}

module AgentTests.DoubleRatchetTests where

import Control.Concurrent.STM
import Control.Monad (when)
import Control.Monad.Except
import Control.Monad.IO.Class
import Crypto.Random (ChaChaDRG)
import Data.Aeson (FromJSON, ToJSON, (.=))
import qualified Data.Aeson as J
import Data.ByteString.Char8 (ByteString)
import qualified Data.ByteString.Char8 as B
import qualified Data.Map.Strict as M
import Data.Type.Equality
import Simplex.Messaging.Crypto (Algorithm (..), AlgorithmI, CryptoError, DhAlgorithm)
import qualified Simplex.Messaging.Crypto as C
import Simplex.Messaging.Crypto.SNTRUP761.Bindings
import Simplex.Messaging.Crypto.Ratchet
import Simplex.Messaging.Encoding
import Simplex.Messaging.Parsers (parseAll)
import Simplex.Messaging.Util ((<$$>))
import Simplex.Messaging.Version
import Test.Hspec

doubleRatchetTests :: Spec
doubleRatchetTests = do
  describe "double-ratchet encryption/decryption" $ do
    it "should serialize and parse message header" $ do
      testAlgs $ testMessageHeader kdfX3DHE2EEncryptVersion
      testAlgs $ testMessageHeader $ max pqRatchetVersion currentE2EEncryptVersion
    describe "message tests" $ runMessageTests initRatchets False
    it "should encode/decode ratchet as JSON" $ do
<<<<<<< HEAD
      testAlgs testKeyJSON
      testAlgs testRatchetJSON
    it "should agree the same ratchet parameters" $ testAlgs testX3dh
    it "should agree the same ratchet parameters with version 1" $ testAlgs testX3dhV1
  describe "post-quantum hybrid KEM double-ratchet algorithm" $ do
    describe "hybrid KEM key agreement" $ do
      it "should propose KEM during agreement, but no shared secret" $ testAlgs testPqX3dhProposeInReply
      it "should agree shared secret using KEM" $ testAlgs testPqX3dhProposeAccept
      it "should reject proposed KEM in reply" $ testAlgs testPqX3dhProposeReject
      it "should allow second proposal in reply" $ testAlgs testPqX3dhProposeAgain
    describe "hybrid KEM key agreement errors" $ do
      it "should fail if reply contains acceptance without proposal" $ testAlgs testPqX3dhAcceptWithoutProposalError
    describe "ratchet encryption/decryption" $ do
      it "should serialize and parse public KEM params" testKEMParams
      it "should serialize and parse message header" $ testAlgs testMessageHeaderKEM
      describe "message tests, KEM proposed" $ runMessageTests initRatchetsKEMProposed True
      describe "message tests, KEM accepted" $ runMessageTests initRatchetsKEMAccepted False
      describe "message tests, KEM proposed again in reply" $ runMessageTests initRatchetsKEMProposedAgain True
      it "should disable and re-enable KEM" $ withRatchets_ @X25519 initRatchetsKEMAccepted testDisableEnableKEM
      it "should disable and re-enable KEM (always set PQEncryption)" $ withRatchets_ @X25519 initRatchetsKEMAccepted testDisableEnableKEMStrict
      it "should enable KEM when it was not enabled in handshake" $ withRatchets_ @X25519 initRatchets testEnableKEM
      it "should enable KEM when it was not enabled in handshake (always set PQEncryption)" $ withRatchets_ @X25519 initRatchets testEnableKEMStrict

runMessageTests ::
  (forall a. (AlgorithmI a, DhAlgorithm a) => IO (Ratchet a, Ratchet a, Encrypt a, Decrypt a, EncryptDecryptSpec a)) ->
  Bool ->
  Spec
runMessageTests initRatchets_ agreeRatchetKEMs = do
  it "should encrypt and decrypt messages" $ run $ testEncryptDecrypt agreeRatchetKEMs
  it "should encrypt and decrypt skipped messages" $ run $ testSkippedMessages agreeRatchetKEMs
  it "should encrypt and decrypt many messages" $ run $ testManyMessages agreeRatchetKEMs
  it "should allow skipped after ratchet advance" $ run $ testSkippedAfterRatchetAdvance agreeRatchetKEMs
  where
    run :: (forall a. (AlgorithmI a, DhAlgorithm a) => TestRatchets a) -> IO ()
    run test = do
      withRatchets_ @X25519 initRatchets_ test
      withRatchets_ @X448 initRatchets_ test


testAlgs :: (forall a. (AlgorithmI a, DhAlgorithm a) => C.SAlgorithm a -> IO ()) -> IO ()
testAlgs test = test C.SX25519 >> test C.SX448
=======
      testKeyJSON C.SX25519
      testKeyJSON C.SX448
      testRatchetJSON C.SX25519
      testRatchetJSON C.SX448
      testVersionJSON
    it "should agree the same ratchet parameters" $ do
      testX3dh C.SX25519
      testX3dh C.SX448
    it "should agree the same ratchet parameters with version 1" $ do
      testX3dhV1 C.SX25519
      testX3dhV1 C.SX448
>>>>>>> dd2bd115

paddedMsgLen :: Int
paddedMsgLen = 100

fullMsgLen :: Version -> Int
fullMsgLen v = headerLenLength + fullHeaderLen + C.authTagSize + paddedMsgLen
  where
    headerLenLength = if v < pqRatchetVersion then 1 else 3 -- two bytes are added because of two Large used in new encoding

testMessageHeader :: forall a. AlgorithmI a => Version -> C.SAlgorithm a -> Expectation
testMessageHeader v _ = do
  (k, _) <- atomically . C.generateKeyPair @a =<< C.newRandom
  let hdr = MsgHeader {msgMaxVersion = v, msgDHRs = k, msgKEM = Nothing, msgPN = 0, msgNs = 0}
  parseAll (smpP @(MsgHeader a)) (smpEncode hdr) `shouldBe` Right hdr

testKEMParams :: Expectation
testKEMParams = do
  g <- C.newRandom
  (kem, _) <- sntrup761Keypair g
  let kemParams = ARKP SRKSProposed $ RKParamsProposed kem
  parseAll (smpP @ARKEMParams) (smpEncode kemParams) `shouldBe` Right kemParams
  (kem', _) <- sntrup761Keypair g
  (ct, _) <- sntrup761Enc g kem
  let kemParams' = ARKP SRKSAccepted $ RKParamsAccepted ct kem'
  parseAll (smpP @ARKEMParams) (smpEncode kemParams') `shouldBe` Right kemParams'

testMessageHeaderKEM :: forall a. AlgorithmI a => C.SAlgorithm a -> Expectation
testMessageHeaderKEM _ = do
  g <- C.newRandom
  (k, _) <- atomically $ C.generateKeyPair @a g
  (kem, _) <- sntrup761Keypair g
  let msgMaxVersion = max pqRatchetVersion currentE2EEncryptVersion
      msgKEM = Just . ARKP SRKSProposed $ RKParamsProposed kem
      hdr = MsgHeader {msgMaxVersion, msgDHRs = k, msgKEM, msgPN = 0, msgNs = 0}
  parseAll (smpP @(MsgHeader a)) (smpEncode hdr) `shouldBe` Right hdr
  (kem', _) <- sntrup761Keypair g
  (ct, _) <- sntrup761Enc g kem
  let msgKEM' = Just . ARKP SRKSAccepted $ RKParamsAccepted ct kem'
      hdr' = MsgHeader {msgMaxVersion, msgDHRs = k, msgKEM = msgKEM', msgPN = 0, msgNs = 0}
  parseAll (smpP @(MsgHeader a)) (smpEncode hdr') `shouldBe` Right hdr'

pattern Decrypted :: ByteString -> Either CryptoError (Either CryptoError ByteString)
pattern Decrypted msg <- Right (Right msg)

type Encrypt a = TVar (TVar ChaChaDRG, Ratchet a, SkippedMsgKeys) -> ByteString -> IO (Either CryptoError ByteString)

type Decrypt a = TVar (TVar ChaChaDRG, Ratchet a, SkippedMsgKeys) -> ByteString -> IO (Either CryptoError (Either CryptoError ByteString))

type EncryptDecryptSpec a = (TVar (TVar ChaChaDRG, Ratchet a, SkippedMsgKeys), ByteString) -> TVar (TVar ChaChaDRG, Ratchet a, SkippedMsgKeys) -> Expectation

type TestRatchets a =
  TVar (TVar ChaChaDRG, Ratchet a, SkippedMsgKeys) ->
  TVar (TVar ChaChaDRG, Ratchet a, SkippedMsgKeys) ->
  Encrypt a ->
  Decrypt a ->
  EncryptDecryptSpec a ->
  IO ()

deriving instance Eq (Ratchet a)

deriving instance Eq (SndRatchet a)

deriving instance Eq RcvRatchet

deriving instance Eq RatchetKEM

deriving instance Eq RatchetKEMAccepted

deriving instance Eq RatchetInitParams

deriving instance Eq RatchetKey

deriving instance Eq (RKEMParams s)

instance Eq ARKEMParams where
  (ARKP s ps) == (ARKP s' ps') = case testEquality s s' of
    Just Refl -> ps == ps'
    Nothing -> False

deriving instance Eq (MsgHeader a)

initRatchetKEM :: (AlgorithmI a, DhAlgorithm a) => TVar (TVar ChaChaDRG, Ratchet a, SkippedMsgKeys) -> TVar (TVar ChaChaDRG, Ratchet a, SkippedMsgKeys) -> IO ()
initRatchetKEM s r = encryptDecrypt (Just $ PQEncOn) (const ()) (const ()) (s, "initialising ratchet") r

testEncryptDecrypt :: (AlgorithmI a, DhAlgorithm a) => Bool -> TestRatchets a
testEncryptDecrypt agreeRatchetKEMs alice bob encrypt decrypt (#>) = do
  when agreeRatchetKEMs $ initRatchetKEM bob alice >> initRatchetKEM alice bob
  (bob, "hello alice") #> alice
  (alice, "hello bob") #> bob
  Right b1 <- encrypt bob "how are you, alice?"
  Right b2 <- encrypt bob "are you there?"
  Right b3 <- encrypt bob "hey?"
  Right a1 <- encrypt alice "how are you, bob?"
  Right a2 <- encrypt alice "are you there?"
  Right a3 <- encrypt alice "hey?"
  Decrypted "how are you, alice?" <- decrypt alice b1
  Decrypted "are you there?" <- decrypt alice b2
  Decrypted "hey?" <- decrypt alice b3
  Decrypted "how are you, bob?" <- decrypt bob a1
  Decrypted "are you there?" <- decrypt bob a2
  Decrypted "hey?" <- decrypt bob a3
  (bob, "I'm here, all good") #> alice
  (alice, "I'm here too, same") #> bob
  pure ()

testSkippedMessages :: (AlgorithmI a, DhAlgorithm a) => Bool -> TestRatchets a
testSkippedMessages agreeRatchetKEMs alice bob encrypt decrypt _ = do
  when agreeRatchetKEMs $ initRatchetKEM bob alice >> initRatchetKEM alice bob
  Right msg1 <- encrypt bob "hello alice"
  Right msg2 <- encrypt bob "hello there again"
  Right msg3 <- encrypt bob "are you there?"
  Decrypted "are you there?" <- decrypt alice msg3
  Right (Left C.CERatchetDuplicateMessage) <- decrypt alice msg3
  Decrypted "hello there again" <- decrypt alice msg2
  Decrypted "hello alice" <- decrypt alice msg1
  pure ()

testManyMessages :: (AlgorithmI a, DhAlgorithm a) => Bool -> TestRatchets a
testManyMessages agreeRatchetKEMs alice bob _ _ (#>) = do
  when agreeRatchetKEMs $ initRatchetKEM bob alice >> initRatchetKEM alice bob
  (bob, "b1") #> alice
  (bob, "b2") #> alice
  (bob, "b3") #> alice
  (bob, "b4") #> alice
  (alice, "a5") #> bob
  (alice, "a6") #> bob
  (alice, "a7") #> bob
  (bob, "b8") #> alice
  (alice, "a9") #> bob
  (alice, "a10") #> bob
  (bob, "b11") #> alice
  (bob, "b12") #> alice
  (alice, "a14") #> bob
  (bob, "b15") #> alice
  (bob, "b16") #> alice

testSkippedAfterRatchetAdvance :: (AlgorithmI a, DhAlgorithm a) => Bool -> TestRatchets a
testSkippedAfterRatchetAdvance agreeRatchetKEMs alice bob encrypt decrypt (#>) = do
  when agreeRatchetKEMs $ initRatchetKEM bob alice >> initRatchetKEM alice bob
  (bob, "b1") #> alice
  Right b2 <- encrypt bob "b2"
  Right b3 <- encrypt bob "b3"
  Right b4 <- encrypt bob "b4"
  (alice, "a5") #> bob
  Right b5 <- encrypt bob "b5"
  Right b6 <- encrypt bob "b6"
  (bob, "b7") #> alice
  Right b8 <- encrypt bob "b8"
  Right b9 <- encrypt bob "b9"
  (alice, "a10") #> bob
  Right b11 <- encrypt bob "b11"
  Right b12 <- encrypt bob "b12"
  (alice, "a14") #> bob
  Decrypted "b12" <- decrypt alice b12
  Decrypted "b2" <- decrypt alice b2
  -- fails on duplicate message
  Left C.CERatchetHeader <- decrypt alice b2
  (alice, "a15") #> bob
  Right a16 <- encrypt bob "a16"
  Right a17 <- encrypt bob "a17"
  Decrypted "b8" <- decrypt alice b8
  Decrypted "b3" <- decrypt alice b3
  Decrypted "b4" <- decrypt alice b4
  Decrypted "b5" <- decrypt alice b5
  Decrypted "b6" <- decrypt alice b6
  (alice, "a18") #> bob
  Decrypted "a16" <- decrypt alice a16
  Decrypted "a17" <- decrypt alice a17
  Decrypted "b9" <- decrypt alice b9
  Decrypted "b11" <- decrypt alice b11
  pure ()

testDisableEnableKEM :: forall a. (AlgorithmI a, DhAlgorithm a) => TestRatchets a
testDisableEnableKEM alice bob _ _ _ = do
  (bob, "hello alice") !#> alice
  (alice, "hello bob") !#> bob
  (bob, "disabling KEM") !#>\ alice
  (alice, "still disabling KEM") !#> bob
  (bob, "now KEM is disabled") \#> alice
  (alice, "KEM is disabled for both sides") \#> bob
  (bob, "trying to enable KEM") \#>! alice
  (alice, "but unless alice enables it too it won't enable") \#> bob
  (bob, "KEM is disabled") \#> alice
  (alice, "KEM is disabled for both sides") \#> bob
  (bob, "enabling KEM again") \#>! alice
  (alice, "and alice accepts it this time") \#>! bob
  (bob, "still enabling KEM") \#>! alice
  (alice, "now KEM is enabled") !#> bob
  (bob, "KEM is enabled for both sides") !#> alice

testDisableEnableKEMStrict :: forall a. (AlgorithmI a, DhAlgorithm a) => TestRatchets a
testDisableEnableKEMStrict alice bob _ _ _ = do
  (bob, "hello alice") !#>! alice
  (alice, "hello bob") !#>! bob
  (bob, "disabling KEM") !#>\ alice
  (alice, "still disabling KEM") !#>! bob
  (bob, "now KEM is disabled") \#>\ alice
  (alice, "KEM is disabled for both sides") \#>\ bob
  (bob, "trying to enable KEM") \#>! alice
  (alice, "but unless alice enables it too it won't enable") \#>\ bob
  (bob, "KEM is disabled") \#>! alice
  (alice, "KEM is disabled for both sides") \#>\ bob
  (bob, "enabling KEM again") \#>! alice
  (alice, "and alice accepts it this time") \#>! bob
  (bob, "still enabling KEM") \#>! alice
  (alice, "now KEM is enabled") !#>! bob
  (bob, "KEM is enabled for both sides") !#>! alice

testEnableKEM :: forall a. (AlgorithmI a, DhAlgorithm a) => TestRatchets a
testEnableKEM alice bob _ _ _ = do
  (bob, "hello alice") \#> alice
  (alice, "hello bob") \#> bob
  (bob, "enabling KEM") \#>! alice
  (bob, "KEM not enabled yet") \#>! alice
  (alice, "accepting KEM") \#>! bob
  (alice, "KEM not enabled yet here too") \#>! bob
  (bob, "KEM is still not enabled") \#>! alice
  (alice, "now KEM is enabled") !#> bob
  (bob, "now KEM is enabled for both sides") !#> alice
  (alice, "disabling KEM") !#>\ bob
  (bob, "KEM not disabled yet") !#> alice
  (alice, "KEM disabled") \#> bob
  (bob, "KEM disabled on both sides") \#> alice

testEnableKEMStrict :: forall a. (AlgorithmI a, DhAlgorithm a) => TestRatchets a
testEnableKEMStrict alice bob _ _ _ = do
  (bob, "hello alice") \#>\ alice
  (alice, "hello bob") \#>\ bob
  (bob, "enabling KEM") \#>! alice
  (bob, "KEM not enabled yet") \#>! alice
  (alice, "accepting KEM") \#>! bob
  (alice, "KEM not enabled yet here too") \#>! bob
  (bob, "KEM is still not enabled") \#>! alice
  (alice, "now KEM is enabled") !#>! bob
  (bob, "now KEM is enabled for both sides") !#>! alice
  (alice, "disabling KEM") !#>\ bob
  (bob, "KEM not disabled yet") !#>! alice
  (alice, "KEM disabled") \#>\ bob
  (bob, "KEM disabled on both sides") \#>! alice

testKeyJSON :: forall a. AlgorithmI a => C.SAlgorithm a -> IO ()
testKeyJSON _ = do
  (k, pk) <- atomically . C.generateKeyPair @a =<< C.newRandom
  testEncodeDecode k
  testEncodeDecode pk

testRatchetJSON :: forall a. (AlgorithmI a, DhAlgorithm a) => C.SAlgorithm a -> IO ()
testRatchetJSON _ = do
  (alice, bob, _, _, _) <- initRatchets @a
  testEncodeDecode alice
  testEncodeDecode bob

testVersionJSON :: IO ()
testVersionJSON = do
  testEncodeDecode $ rv 1 1
  testEncodeDecode $ rv 1 2
  -- let bad = RVersions 2 1
  -- Left err <- pure $ J.eitherDecode' @RatchetVersions (J.encode bad)
  -- err `shouldContain` "bad version range"
  testDecodeRV $ (1 :: Int, 2 :: Int)
  testDecodeRV $ J.object ["current" .= (1 :: Int), "maxSupported" .= (2 :: Int)]
  where
    rv v1 v2 = ratchetVersions $ mkVersionRange (VersionE2E v1) (VersionE2E v2)
    testDecodeRV :: ToJSON a => a -> Expectation
    testDecodeRV a = J.eitherDecode' (J.encode a) `shouldBe` Right (rv 1 2)

testEncodeDecode :: (Eq a, Show a, ToJSON a, FromJSON a) => a -> Expectation
testEncodeDecode x = do
  let j = J.encode x
      x' = J.eitherDecode' j
  x' `shouldBe` Right x

testX3dh :: forall a. (AlgorithmI a, DhAlgorithm a) => C.SAlgorithm a -> IO ()
testX3dh _ = do
  g <- C.newRandom
  let v = max pqRatchetVersion currentE2EEncryptVersion
  (pkBob1, pkBob2, Nothing, AE2ERatchetParams _ e2eBob) <- liftIO $ generateSndE2EParams @a g v Nothing
  (pkAlice1, pkAlice2, Nothing, e2eAlice) <- liftIO $ generateRcvE2EParams @a g v PQEncOff
  let paramsBob = pqX3dhSnd pkBob1 pkBob2 Nothing e2eAlice
  paramsAlice <- runExceptT $ pqX3dhRcv pkAlice1 pkAlice2 Nothing e2eBob
  paramsAlice `shouldBe` paramsBob

testX3dhV1 :: forall a. (AlgorithmI a, DhAlgorithm a) => C.SAlgorithm a -> IO ()
testX3dhV1 _ = do
  g <- C.newRandom
<<<<<<< HEAD
  (pkBob1, pkBob2, Nothing, AE2ERatchetParams _ e2eBob) <- liftIO $ generateSndE2EParams @a g 1 Nothing
  (pkAlice1, pkAlice2, Nothing, e2eAlice) <- liftIO $ generateRcvE2EParams @a g 1 PQEncOff
  let paramsBob = pqX3dhSnd pkBob1 pkBob2 Nothing e2eAlice
  paramsAlice <- runExceptT $ pqX3dhRcv pkAlice1 pkAlice2 Nothing e2eBob
=======
  (pkBob1, pkBob2, e2eBob) <- atomically $ generateE2EParams @a g (VersionE2E 1)
  (pkAlice1, pkAlice2, e2eAlice) <- atomically $ generateE2EParams @a g (VersionE2E 1)
  let paramsBob = x3dhSnd pkBob1 pkBob2 e2eAlice
      paramsAlice = x3dhRcv pkAlice1 pkAlice2 e2eBob
>>>>>>> dd2bd115
  paramsAlice `shouldBe` paramsBob

testPqX3dhProposeInReply :: forall a. (AlgorithmI a, DhAlgorithm a) => C.SAlgorithm a -> IO ()
testPqX3dhProposeInReply _ = do
  g <- C.newRandom
  let v = max pqRatchetVersion currentE2EEncryptVersion
  -- initiate (no KEM)
  (pkAlice1, pkAlice2, Nothing, e2eAlice) <- liftIO $ generateRcvE2EParams @a g v PQEncOff
  -- propose KEM in reply
  (pkBob1, pkBob2, pKemBob_@(Just _), AE2ERatchetParams _ e2eBob) <- liftIO $ generateSndE2EParams @a g v (Just $ AUseKEM SRKSProposed ProposeKEM)
  Right paramsBob <- pure $ pqX3dhSnd pkBob1 pkBob2 pKemBob_ e2eAlice
  Right paramsAlice <- runExceptT $ pqX3dhRcv pkAlice1 pkAlice2 Nothing e2eBob
  paramsAlice `compatibleRatchets` paramsBob

testPqX3dhProposeAccept :: forall a. (AlgorithmI a, DhAlgorithm a) => C.SAlgorithm a -> IO ()
testPqX3dhProposeAccept _ = do
  g <- C.newRandom
  let v = max pqRatchetVersion currentE2EEncryptVersion
  -- initiate (propose KEM)
  (pkAlice1, pkAlice2, pKemAlice_@(Just _), e2eAlice) <- liftIO $ generateRcvE2EParams @a g v PQEncOn
  E2ERatchetParams _ _ _ (Just (RKParamsProposed aliceKem)) <- pure e2eAlice
  -- accept KEM
  (pkBob1, pkBob2, pKemBob_@(Just _), AE2ERatchetParams _ e2eBob) <- liftIO $ generateSndE2EParams @a g v (Just $ AUseKEM SRKSAccepted $ AcceptKEM aliceKem)
  Right paramsBob <- pure $ pqX3dhSnd pkBob1 pkBob2 pKemBob_ e2eAlice
  Right paramsAlice <- runExceptT $ pqX3dhRcv pkAlice1 pkAlice2 pKemAlice_ e2eBob
  paramsAlice `compatibleRatchets` paramsBob

testPqX3dhProposeReject :: forall a. (AlgorithmI a, DhAlgorithm a) => C.SAlgorithm a -> IO ()
testPqX3dhProposeReject _ = do
  g <- C.newRandom
  let v = max pqRatchetVersion currentE2EEncryptVersion
  -- initiate (propose KEM)
  (pkAlice1, pkAlice2, pKemAlice_@(Just _), e2eAlice) <- liftIO $ generateRcvE2EParams @a g v PQEncOn
  E2ERatchetParams _ _ _ (Just (RKParamsProposed _)) <- pure e2eAlice
  -- reject KEM
  (pkBob1, pkBob2, Nothing, AE2ERatchetParams _ e2eBob) <- liftIO $ generateSndE2EParams @a g v Nothing
  Right paramsBob <- pure $ pqX3dhSnd pkBob1 pkBob2 Nothing e2eAlice
  Right paramsAlice <- runExceptT $ pqX3dhRcv pkAlice1 pkAlice2 pKemAlice_ e2eBob
  paramsAlice `compatibleRatchets` paramsBob

testPqX3dhAcceptWithoutProposalError :: forall a. (AlgorithmI a, DhAlgorithm a) => C.SAlgorithm a -> IO ()
testPqX3dhAcceptWithoutProposalError _ = do
  g <- C.newRandom
  let v = max pqRatchetVersion currentE2EEncryptVersion
  -- initiate (no KEM)
  (pkAlice1, pkAlice2, Nothing, e2eAlice) <- liftIO $ generateRcvE2EParams @a g v PQEncOff
  E2ERatchetParams _ _ _ Nothing <- pure e2eAlice
  -- incorrectly accept KEM
  -- we don't have key in proposal, so we just generate it
  (k, _) <- sntrup761Keypair g
  (pkBob1, pkBob2, pKemBob_@(Just _), AE2ERatchetParams _ e2eBob) <- liftIO $ generateSndE2EParams @a g v (Just $ AUseKEM SRKSAccepted $ AcceptKEM k)
  pqX3dhSnd pkBob1 pkBob2 pKemBob_ e2eAlice `shouldBe` Left C.CERatchetKEMState
  runExceptT (pqX3dhRcv pkAlice1 pkAlice2 Nothing e2eBob) `shouldReturn` Left C.CERatchetKEMState

testPqX3dhProposeAgain :: forall a. (AlgorithmI a, DhAlgorithm a) => C.SAlgorithm a -> IO ()
testPqX3dhProposeAgain _ = do
  g <- C.newRandom
  let v = max pqRatchetVersion currentE2EEncryptVersion
  -- initiate (propose KEM)
  (pkAlice1, pkAlice2, pKemAlice_@(Just _), e2eAlice) <- liftIO $ generateRcvE2EParams @a g v PQEncOn
  E2ERatchetParams _ _ _ (Just (RKParamsProposed _)) <- pure e2eAlice
  -- propose KEM again in reply - this is not an error
  (pkBob1, pkBob2, pKemBob_@(Just _), AE2ERatchetParams _ e2eBob) <- liftIO $ generateSndE2EParams @a g v (Just $ AUseKEM SRKSProposed ProposeKEM)
  Right paramsBob <- pure $ pqX3dhSnd pkBob1 pkBob2 pKemBob_ e2eAlice
  Right paramsAlice <- runExceptT $ pqX3dhRcv pkAlice1 pkAlice2 pKemAlice_ e2eBob
  paramsAlice `compatibleRatchets` paramsBob

compatibleRatchets :: (RatchetInitParams, x) -> (RatchetInitParams, x) -> Expectation
compatibleRatchets
  (RatchetInitParams {assocData, ratchetKey, sndHK, rcvNextHK, kemAccepted}, _)
  (RatchetInitParams {assocData = ad, ratchetKey = rk, sndHK = shk, rcvNextHK = rnhk, kemAccepted = ka}, _) = do
    assocData == ad && ratchetKey == rk && sndHK == shk && rcvNextHK == rnhk `shouldBe` True
    case (kemAccepted, ka) of
      (Just RatchetKEMAccepted {rcPQRr, rcPQRss, rcPQRct}, Just RatchetKEMAccepted {rcPQRr = pqk, rcPQRss = pqss, rcPQRct = pqct}) ->
        pqk /= rcPQRr && pqss == rcPQRss && pqct == rcPQRct `shouldBe` True
      (Nothing, Nothing) -> pure ()
      _ -> expectationFailure "RatchetInitParams params are not compatible"

encryptDecrypt :: (AlgorithmI a, DhAlgorithm a) => Maybe PQEncryption -> (Ratchet a -> ()) -> (Ratchet a -> ()) -> EncryptDecryptSpec a
encryptDecrypt pqEnc invalidSnd invalidRcv (alice, msg) bob = do
  Right msg' <- withTVar (encrypt_ pqEnc) invalidSnd alice msg
  Decrypted msg'' <- decrypt' invalidRcv bob msg'
  msg'' `shouldBe` msg

-- enable KEM (currently disabled)
(\#>!) :: (AlgorithmI a, DhAlgorithm a) => EncryptDecryptSpec a
(s, msg) \#>! r = encryptDecrypt (Just PQEncOn) noSndKEM noRcvKEM (s, msg) r

-- enable KEM (currently enabled)
(!#>!) :: (AlgorithmI a, DhAlgorithm a) => EncryptDecryptSpec a
(s, msg) !#>! r = encryptDecrypt (Just PQEncOn) hasSndKEM hasRcvKEM (s, msg) r

-- KEM enabled (no user preference)
(!#>) :: (AlgorithmI a, DhAlgorithm a) => EncryptDecryptSpec a
(s, msg) !#> r = encryptDecrypt Nothing hasSndKEM hasRcvKEM (s, msg) r

-- disable KEM (currently enabled)
(!#>\) :: (AlgorithmI a, DhAlgorithm a) => EncryptDecryptSpec a
(s, msg) !#>\ r = encryptDecrypt (Just PQEncOff) hasSndKEM hasRcvKEM (s, msg) r

-- disable KEM (currently disabled)
(\#>\) :: (AlgorithmI a, DhAlgorithm a) => EncryptDecryptSpec a
(s, msg) \#>\ r = encryptDecrypt (Just PQEncOff) noSndKEM noSndKEM (s, msg) r

-- KEM disabled (no user preference)
(\#>) :: (AlgorithmI a, DhAlgorithm a) => EncryptDecryptSpec a
(s, msg) \#> r = encryptDecrypt Nothing noSndKEM noSndKEM (s, msg) r

withRatchets_ :: IO (Ratchet a, Ratchet a, Encrypt a, Decrypt a, EncryptDecryptSpec a) -> TestRatchets a -> Expectation
withRatchets_ initRatchets_ test = do
  ga <- C.newRandom
  gb <- C.newRandom
  (a, b, encrypt, decrypt, (#>)) <- initRatchets_
  alice <- newTVarIO (ga, a, M.empty)
  bob <- newTVarIO (gb, b, M.empty)
  test alice bob encrypt decrypt (#>) `shouldReturn` ()

initRatchets :: (AlgorithmI a, DhAlgorithm a) => IO (Ratchet a, Ratchet a, Encrypt a, Decrypt a, EncryptDecryptSpec a)
initRatchets = do
  g <- C.newRandom
  let v = max pqRatchetVersion currentE2EEncryptVersion
  (pkBob1, pkBob2, _pKemParams@Nothing, AE2ERatchetParams _ e2eBob) <- liftIO $ generateSndE2EParams g v Nothing
  (pkAlice1, pkAlice2, _pKem@Nothing, e2eAlice) <- liftIO $ generateRcvE2EParams g v PQEncOff
  Right paramsBob <- pure $ pqX3dhSnd pkBob1 pkBob2 Nothing e2eAlice
  Right paramsAlice <- runExceptT $ pqX3dhRcv pkAlice1 pkAlice2 Nothing e2eBob
  (_, pkBob3) <- atomically $ C.generateKeyPair g
  let bob = initSndRatchet supportedE2EEncryptVRange (C.publicKey pkAlice2) pkBob3 paramsBob
      alice = initRcvRatchet supportedE2EEncryptVRange pkAlice2 paramsAlice PQEncOff
  pure (alice, bob, encrypt' noSndKEM, decrypt' noRcvKEM, (\#>))

initRatchetsKEMProposed :: forall a. (AlgorithmI a, DhAlgorithm a) => IO (Ratchet a, Ratchet a, Encrypt a, Decrypt a, EncryptDecryptSpec a)
initRatchetsKEMProposed = do
  g <- C.newRandom
  let v = max pqRatchetVersion currentE2EEncryptVersion
  -- initiate (no KEM)
  (pkAlice1, pkAlice2, Nothing, e2eAlice) <- liftIO $ generateRcvE2EParams g v PQEncOff
  -- propose KEM in reply
  let useKem = AUseKEM SRKSProposed ProposeKEM
  (pkBob1, pkBob2, pKemParams_@(Just _), AE2ERatchetParams _ e2eBob) <- liftIO $ generateSndE2EParams g v (Just useKem)
  Right paramsBob <- pure $ pqX3dhSnd pkBob1 pkBob2 pKemParams_ e2eAlice
  Right paramsAlice <- runExceptT $ pqX3dhRcv pkAlice1 pkAlice2 Nothing e2eBob
  (_, pkBob3) <- atomically $ C.generateKeyPair g
  let bob = initSndRatchet supportedE2EEncryptVRange (C.publicKey pkAlice2) pkBob3 paramsBob
      alice = initRcvRatchet supportedE2EEncryptVRange pkAlice2 paramsAlice PQEncOn
  pure (alice, bob, encrypt' hasSndKEM, decrypt' hasRcvKEM, (!#>))

initRatchetsKEMAccepted :: forall a. (AlgorithmI a, DhAlgorithm a) => IO (Ratchet a, Ratchet a, Encrypt a, Decrypt a, EncryptDecryptSpec a)
initRatchetsKEMAccepted = do
  g <- C.newRandom
  let v = max pqRatchetVersion currentE2EEncryptVersion
  -- initiate (propose)
  (pkAlice1, pkAlice2, pKem_@(Just _), e2eAlice) <- liftIO $ generateRcvE2EParams g v PQEncOn
  E2ERatchetParams _ _ _ (Just (RKParamsProposed aliceKem)) <- pure e2eAlice
  -- accept
  let useKem = AUseKEM SRKSAccepted (AcceptKEM aliceKem)
  (pkBob1, pkBob2, pKemParams_@(Just _), AE2ERatchetParams _ e2eBob) <- liftIO $ generateSndE2EParams g v (Just useKem)
  Right paramsBob <- pure $ pqX3dhSnd pkBob1 pkBob2 pKemParams_ e2eAlice
  Right paramsAlice <- runExceptT $ pqX3dhRcv pkAlice1 pkAlice2 pKem_ e2eBob
  (_, pkBob3) <- atomically $ C.generateKeyPair g
  let bob = initSndRatchet supportedE2EEncryptVRange (C.publicKey pkAlice2) pkBob3 paramsBob
      alice = initRcvRatchet supportedE2EEncryptVRange pkAlice2 paramsAlice PQEncOn
  pure (alice, bob, encrypt' hasSndKEM, decrypt' hasRcvKEM, (!#>))

initRatchetsKEMProposedAgain :: forall a. (AlgorithmI a, DhAlgorithm a) => IO (Ratchet a, Ratchet a, Encrypt a, Decrypt a, EncryptDecryptSpec a)
initRatchetsKEMProposedAgain = do
  g <- C.newRandom
  let v = max pqRatchetVersion currentE2EEncryptVersion
  -- initiate (propose KEM)
  (pkAlice1, pkAlice2, pKem_@(Just _), e2eAlice) <- liftIO $ generateRcvE2EParams g v PQEncOn
  -- propose KEM again in reply
  let useKem = AUseKEM SRKSProposed ProposeKEM
  (pkBob1, pkBob2, pKemParams_@(Just _), AE2ERatchetParams _ e2eBob) <- liftIO $ generateSndE2EParams g v (Just useKem)
  Right paramsBob <- pure $ pqX3dhSnd pkBob1 pkBob2 pKemParams_ e2eAlice
  Right paramsAlice <- runExceptT $ pqX3dhRcv pkAlice1 pkAlice2 pKem_ e2eBob
  (_, pkBob3) <- atomically $ C.generateKeyPair g
  let bob = initSndRatchet supportedE2EEncryptVRange (C.publicKey pkAlice2) pkBob3 paramsBob
      alice = initRcvRatchet supportedE2EEncryptVRange pkAlice2 paramsAlice PQEncOn
  pure (alice, bob, encrypt' hasSndKEM, decrypt' hasRcvKEM, (!#>))

encrypt_ :: AlgorithmI a => Maybe PQEncryption -> (TVar ChaChaDRG, Ratchet a, SkippedMsgKeys) -> ByteString -> IO (Either CryptoError (ByteString, Ratchet a, SkippedMsgDiff))
encrypt_ enableKem (_, rc, _) msg =
  -- print msg >>
  runExceptT (rcEncrypt rc paddedMsgLen msg enableKem)
    >>= either (pure . Left) checkLength
  where
    checkLength (msg', rc') = do
      B.length msg' `shouldBe` fullMsgLen (maxVersion $ rcVersion rc)
      pure $ Right (msg', rc', SMDNoChange)

decrypt_ :: (AlgorithmI a, DhAlgorithm a) => (TVar ChaChaDRG, Ratchet a, SkippedMsgKeys) -> ByteString -> IO (Either CryptoError (Either CryptoError ByteString, Ratchet a, SkippedMsgDiff))
decrypt_ (g, rc, smks) msg = runExceptT $ rcDecrypt g rc smks msg

encrypt' :: AlgorithmI a => (Ratchet a -> ()) -> Encrypt a
encrypt' = withTVar $ encrypt_ Nothing

decrypt' :: (AlgorithmI a, DhAlgorithm a) => (Ratchet a -> ()) -> Decrypt a
decrypt' = withTVar decrypt_

noSndKEM :: Ratchet a -> ()
noSndKEM Ratchet {rcSndKEM = PQEncOn} = error "snd ratchet has KEM"
noSndKEM _ = ()

noRcvKEM :: Ratchet a -> ()
noRcvKEM Ratchet {rcRcvKEM = PQEncOn} = error "rcv ratchet has KEM"
noRcvKEM _ = ()

hasSndKEM :: Ratchet a -> ()
hasSndKEM Ratchet {rcSndKEM = PQEncOn} = ()
hasSndKEM _ = error "snd ratchet has no KEM"

hasRcvKEM :: Ratchet a -> ()
hasRcvKEM Ratchet {rcRcvKEM = PQEncOn} = ()
hasRcvKEM _ = error "rcv ratchet has no KEM"

withTVar ::
  AlgorithmI a =>
  ((TVar ChaChaDRG, Ratchet a, SkippedMsgKeys) -> ByteString -> IO (Either e (r, Ratchet a, SkippedMsgDiff))) ->
  (Ratchet a -> ()) ->
  TVar (TVar ChaChaDRG, Ratchet a, SkippedMsgKeys) ->
  ByteString ->
  IO (Either e r)
withTVar op valid rcVar msg = do
  (g, rc, smks) <- readTVarIO rcVar
  applyDiff smks <$$> (testEncodeDecode rc >> op (g, rc, smks) msg)
    >>= \case
      Right (res, rc', smks') -> valid rc' `seq` atomically (writeTVar rcVar (g, rc', smks')) >> pure (Right res)
      Left e -> pure $ Left e
  where
    applyDiff smks (res, rc', smDiff) = (res, rc', applySMDiff smks smDiff)<|MERGE_RESOLUTION|>--- conflicted
+++ resolved
@@ -42,9 +42,9 @@
       testAlgs $ testMessageHeader $ max pqRatchetVersion currentE2EEncryptVersion
     describe "message tests" $ runMessageTests initRatchets False
     it "should encode/decode ratchet as JSON" $ do
-<<<<<<< HEAD
       testAlgs testKeyJSON
       testAlgs testRatchetJSON
+      testVersionJSON
     it "should agree the same ratchet parameters" $ testAlgs testX3dh
     it "should agree the same ratchet parameters with version 1" $ testAlgs testX3dhV1
   describe "post-quantum hybrid KEM double-ratchet algorithm" $ do
@@ -84,29 +84,16 @@
 
 testAlgs :: (forall a. (AlgorithmI a, DhAlgorithm a) => C.SAlgorithm a -> IO ()) -> IO ()
 testAlgs test = test C.SX25519 >> test C.SX448
-=======
-      testKeyJSON C.SX25519
-      testKeyJSON C.SX448
-      testRatchetJSON C.SX25519
-      testRatchetJSON C.SX448
-      testVersionJSON
-    it "should agree the same ratchet parameters" $ do
-      testX3dh C.SX25519
-      testX3dh C.SX448
-    it "should agree the same ratchet parameters with version 1" $ do
-      testX3dhV1 C.SX25519
-      testX3dhV1 C.SX448
->>>>>>> dd2bd115
 
 paddedMsgLen :: Int
 paddedMsgLen = 100
 
-fullMsgLen :: Version -> Int
+fullMsgLen :: VersionE2E -> Int
 fullMsgLen v = headerLenLength + fullHeaderLen + C.authTagSize + paddedMsgLen
   where
     headerLenLength = if v < pqRatchetVersion then 1 else 3 -- two bytes are added because of two Large used in new encoding
 
-testMessageHeader :: forall a. AlgorithmI a => Version -> C.SAlgorithm a -> Expectation
+testMessageHeader :: forall a. AlgorithmI a => VersionE2E -> C.SAlgorithm a -> Expectation
 testMessageHeader v _ = do
   (k, _) <- atomically . C.generateKeyPair @a =<< C.newRandom
   let hdr = MsgHeader {msgMaxVersion = v, msgDHRs = k, msgKEM = Nothing, msgPN = 0, msgNs = 0}
@@ -382,17 +369,10 @@
 testX3dhV1 :: forall a. (AlgorithmI a, DhAlgorithm a) => C.SAlgorithm a -> IO ()
 testX3dhV1 _ = do
   g <- C.newRandom
-<<<<<<< HEAD
-  (pkBob1, pkBob2, Nothing, AE2ERatchetParams _ e2eBob) <- liftIO $ generateSndE2EParams @a g 1 Nothing
-  (pkAlice1, pkAlice2, Nothing, e2eAlice) <- liftIO $ generateRcvE2EParams @a g 1 PQEncOff
+  (pkBob1, pkBob2, Nothing, AE2ERatchetParams _ e2eBob) <- liftIO $ generateSndE2EParams @a g (VersionE2E 1) Nothing
+  (pkAlice1, pkAlice2, Nothing, e2eAlice) <- liftIO $ generateRcvE2EParams @a g (VersionE2E 1) PQEncOff
   let paramsBob = pqX3dhSnd pkBob1 pkBob2 Nothing e2eAlice
   paramsAlice <- runExceptT $ pqX3dhRcv pkAlice1 pkAlice2 Nothing e2eBob
-=======
-  (pkBob1, pkBob2, e2eBob) <- atomically $ generateE2EParams @a g (VersionE2E 1)
-  (pkAlice1, pkAlice2, e2eAlice) <- atomically $ generateE2EParams @a g (VersionE2E 1)
-  let paramsBob = x3dhSnd pkBob1 pkBob2 e2eAlice
-      paramsAlice = x3dhRcv pkAlice1 pkAlice2 e2eBob
->>>>>>> dd2bd115
   paramsAlice `shouldBe` paramsBob
 
 testPqX3dhProposeInReply :: forall a. (AlgorithmI a, DhAlgorithm a) => C.SAlgorithm a -> IO ()
@@ -579,7 +559,7 @@
     >>= either (pure . Left) checkLength
   where
     checkLength (msg', rc') = do
-      B.length msg' `shouldBe` fullMsgLen (maxVersion $ rcVersion rc)
+      B.length msg' `shouldBe` fullMsgLen (maxSupported $ rcVersion rc)
       pure $ Right (msg', rc', SMDNoChange)
 
 decrypt_ :: (AlgorithmI a, DhAlgorithm a) => (TVar ChaChaDRG, Ratchet a, SkippedMsgKeys) -> ByteString -> IO (Either CryptoError (Either CryptoError ByteString, Ratchet a, SkippedMsgDiff))

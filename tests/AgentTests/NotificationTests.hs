--- conflicted
+++ resolved
@@ -253,13 +253,8 @@
   bob <- getSMPAgentClient agentCfg {dbFile = testDB2} initAgentServers
   Right () <- runExceptT $ do
     -- alice registers notification token
-<<<<<<< HEAD
     let aliceTkn = DeviceToken PPApnsTest "abcd"
-    NTRegistered <- registerNtfToken alice aliceTkn NMPeriodic
-=======
-    let aliceTkn = DeviceToken PPApns "abcd"
     NTRegistered <- registerNtfToken alice aliceTkn NMInstant
->>>>>>> 3d6ad64d
     APNSMockRequest {notification = APNSNotification {aps = APNSBackground _, notificationData = Just ntfData}, sendApnsResponse} <-
       atomically $ readTBQueue apnsQ
     verification <- ntfData .-> "verification"
@@ -268,13 +263,8 @@
     verifyNtfToken alice aliceTkn verification nonce
     NTActive <- checkNtfToken alice aliceTkn
     -- bob registers notification token
-<<<<<<< HEAD
     let bobTkn = DeviceToken PPApnsTest "bcde"
-    NTRegistered <- registerNtfToken bob bobTkn NMPeriodic
-=======
-    let bobTkn = DeviceToken PPApns "bcde"
     NTRegistered <- registerNtfToken bob bobTkn NMInstant
->>>>>>> 3d6ad64d
     APNSMockRequest {notification = APNSNotification {aps = APNSBackground _, notificationData = Just ntfData'}, sendApnsResponse = sendApnsResponse'} <-
       atomically $ readTBQueue apnsQ
     verification' <- ntfData' .-> "verification"

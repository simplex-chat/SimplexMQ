{-# LANGUAGE CPP #-}
{-# LANGUAGE DuplicateRecordFields #-}
{-# LANGUAGE FlexibleContexts #-}
{-# LANGUAGE GADTs #-}
{-# LANGUAGE LambdaCase #-}
{-# LANGUAGE NamedFieldPuns #-}
{-# LANGUAGE OverloadedLists #-}
{-# LANGUAGE OverloadedStrings #-}
{-# LANGUAGE PatternSynonyms #-}
{-# LANGUAGE QuasiQuotes #-}
{-# LANGUAGE TypeApplications #-}
{-# OPTIONS_GHC -fno-warn-ambiguous-fields #-}

module AgentTests.NotificationTests where

-- import Control.Logger.Simple (LogConfig (..), LogLevel (..), setLogLevel, withGlobalLogging)
import AgentTests.FunctionalAPITests
  ( agentCfgVPrevPQ,
    createConnection,
    exchangeGreetings,
    get,
    joinConnection,
    makeConnection,
    nGet,
    runRight,
    runRight_,
    sendMessage,
    switchComplete,
    testServerMatrix2,
    withAgent,
    withAgentClients2,
    withAgentClients3,
    withAgentClientsCfg2,
    withAgentClientsCfgServers2,
    (##>),
    (=##>),
    pattern CON,
    pattern CONF,
    pattern INFO,
    pattern Msg,
    pattern SENT,
  )
import Control.Concurrent (ThreadId, killThread, threadDelay)
import Control.Monad
import Control.Monad.Except
import Control.Monad.Reader (runReaderT)
import Control.Monad.Trans.Except
import qualified Data.Aeson as J
import qualified Data.Aeson.Types as JT
import Data.Bifunctor (bimap, first)
import qualified Data.ByteString.Base64.URL as U
import Data.ByteString.Char8 (ByteString)
import qualified Data.ByteString.Char8 as B
import Data.List.NonEmpty (NonEmpty (..))
import qualified Data.List.NonEmpty as L
import Data.Text (Text)
import qualified Data.Text as T
import Data.Text.Encoding (encodeUtf8)
import qualified Data.Text.IO as TIO
import NtfClient
import SMPAgentClient (agentCfg, initAgentServers, initAgentServers2, testDB, testDB2, testNtfServer, testNtfServer2)
import SMPClient (cfg, cfgVPrev, testPort, testPort2, testStoreLogFile2, testStoreMsgsDir2, withSmpServer, withSmpServerConfigOn, withSmpServerStoreLogOn, withSmpServerStoreMsgLogOn)
import Simplex.Messaging.Agent hiding (createConnection, joinConnection, sendMessage)
import Simplex.Messaging.Agent.Client (ProtocolTestFailure (..), ProtocolTestStep (..), withStore')
import Simplex.Messaging.Agent.Env.SQLite (AgentConfig, Env (..), InitialAgentServers)
import Simplex.Messaging.Agent.Protocol hiding (CON, CONF, INFO, SENT)
import Simplex.Messaging.Agent.Store.AgentStore (getSavedNtfToken)
import Simplex.Messaging.Agent.Store.Common (withTransaction)
import qualified Simplex.Messaging.Agent.Store.DB as DB
import Simplex.Messaging.Agent.Store.Interface (closeDBStore, reopenDBStore)
import qualified Simplex.Messaging.Crypto as C
import Simplex.Messaging.Encoding.String
import Simplex.Messaging.Notifications.Protocol
import Simplex.Messaging.Notifications.Server.Env (NtfServerConfig (..))
import Simplex.Messaging.Notifications.Server.Push.APNS
import Simplex.Messaging.Notifications.Types (NtfTknAction (..), NtfToken (..))
import Simplex.Messaging.Parsers (parseAll)
import Simplex.Messaging.Protocol (ErrorType (AUTH), MsgFlags (MsgFlags), NtfServer, ProtocolServer (..), SMPMsgMeta (..), SubscriptionMode (..))
import qualified Simplex.Messaging.Protocol as SMP
import Simplex.Messaging.Server.Env.STM (ServerConfig (..))
import Simplex.Messaging.Transport (ATransport)
import Test.Hspec
import UnliftIO
#if defined(dbPostgres)
import Database.PostgreSQL.Simple.SqlQQ (sql)
#else
import Database.SQLite.Simple.QQ (sql)
#endif

notificationTests :: ATransport -> Spec
notificationTests t = do
  describe "Managing notification tokens" $ do
    it "should register and verify notification token" $
      withAPNSMockServer $ \apns ->
        withNtfServer t $ testNotificationToken apns
    it "should allow repeated registration with the same credentials" $
      withAPNSMockServer $ \apns ->
        withNtfServer t $ testNtfTokenRepeatRegistration apns
    it "should allow the second registration with different credentials and delete the first after verification" $
      withAPNSMockServer $ \apns ->
        withNtfServer t $ testNtfTokenSecondRegistration apns
    it "should verify token after notification server is restarted" $
      withAPNSMockServer $ \apns ->
        testNtfTokenServerRestart t apns
    it "should re-verify token after notification server is restarted" $
      withAPNSMockServer $ \apns ->
        testNtfTokenServerRestartReverify t apns
    it "should re-verify token after notification server is restarted when first request timed-out" $
      withAPNSMockServer $ \apns ->
        testNtfTokenServerRestartReverifyTimeout t apns
    it "should re-register token when notification server is restarted" $
      withAPNSMockServer $ \apns ->
        testNtfTokenServerRestartReregister t apns
    it "should re-register token when notification server is restarted when first request timed-out" $
      withAPNSMockServer $ \apns ->
        testNtfTokenServerRestartReregisterTimeout t apns
    it "should work with multiple configured servers" $
      withAPNSMockServer $ \apns ->
        testNtfTokenMultipleServers t apns
    it "should keep working with active token until replaced" $
      withAPNSMockServer $ \apns ->
        testNtfTokenChangeServers t apns
<<<<<<< HEAD
    fit "should re-register token in NTInvalid status after register attempt" $
      withAPNSMockServer $ \apns ->
        testNtfTokenReRegisterInvalid t apns
    fit "should re-register token in NTInvalid status after checking token" $
=======
    xit'' "should re-register token in NTInvalid status after register attempt" $
      withAPNSMockServer $ \apns ->
        testNtfTokenReRegisterInvalid t apns
    xit'' "should re-register token in NTInvalid status after checking token" $
>>>>>>> 94046251
      withAPNSMockServer $ \apns ->
        testNtfTokenReRegisterInvalidOnCheck t apns
  describe "notification server tests" $ do
    it "should pass" $ testRunNTFServerTests t testNtfServer `shouldReturn` Nothing
    let srv1 = testNtfServer {keyHash = "1234"}
    it "should fail with incorrect fingerprint" $ do
      testRunNTFServerTests t srv1 `shouldReturn` Just (ProtocolTestFailure TSConnect $ BROKER (B.unpack $ strEncode srv1) NETWORK)
  describe "Managing notification subscriptions" $ do
    describe "should create notification subscription for existing connection" $
      testNtfMatrix t testNotificationSubscriptionExistingConnection
    describe "should create notification subscription for new connection" $
      testNtfMatrix t testNotificationSubscriptionNewConnection
    it "should change notifications mode" $
      withSmpServer t $
        withAPNSMockServer $ \apns ->
          withNtfServer t $ testChangeNotificationsMode apns
    it "should change token" $
      withSmpServer t $
        withAPNSMockServer $ \apns ->
          withNtfServer t $ testChangeToken apns
  describe "Notifications server store log" $
    it "should save and restore tokens and subscriptions" $
      withAPNSMockServer $ \apns ->
        testNotificationsStoreLog t apns
  describe "Notifications after SMP server restart" $
    it "should resume subscriptions after SMP server is restarted" $
      withAPNSMockServer $ \apns ->
        withNtfServer t $ testNotificationsSMPRestart t apns
  describe "Notifications after SMP server restart" $
    it "should resume batched subscriptions after SMP server is restarted" $
      withAPNSMockServer $ \apns ->
        withNtfServer t $ testNotificationsSMPRestartBatch 100 t apns
  describe "should switch notifications to the new queue" $
    testServerMatrix2 t $ \servers ->
      withAPNSMockServer $ \apns ->
        withNtfServer t $ testSwitchNotifications servers apns
  it "should keep sending notifications for old token" $
    withSmpServer t $
      withAPNSMockServer $ \apns ->
        withNtfServerOn t ntfTestPort $
          testNotificationsOldToken apns
  it "should update server from new token" $
    withSmpServer t $
      withAPNSMockServer $ \apns ->
        withNtfServerOn t ntfTestPort2 . withNtfServerThreadOn t ntfTestPort $ \ntf ->
          testNotificationsNewToken apns ntf

testNtfMatrix :: HasCallStack => ATransport -> (APNSMockServer -> AgentMsgId -> AgentClient -> AgentClient -> IO ()) -> Spec
testNtfMatrix t runTest = do
  describe "next and current" $ do
    it "curr servers; curr clients" $ runNtfTestCfg t 1 cfg ntfServerCfg agentCfg agentCfg runTest
    it "curr servers; prev clients" $ runNtfTestCfg t 3 cfg ntfServerCfg agentCfgVPrevPQ agentCfgVPrevPQ runTest
    it "prev servers; prev clients" $ runNtfTestCfg t 3 cfgVPrev ntfServerCfgVPrev agentCfgVPrevPQ agentCfgVPrevPQ runTest
    it "prev servers; curr clients" $ runNtfTestCfg t 1 cfgVPrev ntfServerCfgVPrev agentCfg agentCfg runTest
    -- servers can be upgraded in any order
    it "servers: curr SMP, prev NTF; prev clients" $ runNtfTestCfg t 3 cfg ntfServerCfgVPrev agentCfgVPrevPQ agentCfgVPrevPQ runTest
    it "servers: prev SMP, curr NTF; prev clients" $ runNtfTestCfg t 3 cfgVPrev ntfServerCfg agentCfgVPrevPQ agentCfgVPrevPQ runTest
    -- one of two clients can be upgraded
    it "servers: curr SMP, curr NTF; clients: curr/prev" $ runNtfTestCfg t 3 cfg ntfServerCfg agentCfg agentCfgVPrevPQ runTest
    it "servers: curr SMP, curr NTF; clients: prev/curr" $ runNtfTestCfg t 3 cfg ntfServerCfg agentCfgVPrevPQ agentCfg runTest

runNtfTestCfg :: HasCallStack => ATransport -> AgentMsgId -> ServerConfig -> NtfServerConfig -> AgentConfig -> AgentConfig -> (APNSMockServer -> AgentMsgId -> AgentClient -> AgentClient -> IO ()) -> IO ()
runNtfTestCfg t baseId smpCfg ntfCfg aCfg bCfg runTest = do
  withSmpServerConfigOn t smpCfg testPort $ \_ ->
    withAPNSMockServer $ \apns ->
      withNtfServerCfg ntfCfg {transports = [(ntfTestPort, t, False)]} $ \_ ->
        withAgentClientsCfg2 aCfg bCfg $ runTest apns baseId
  threadDelay 100000

testNotificationToken :: APNSMockServer -> IO ()
testNotificationToken apns = do
  withAgent 1 agentCfg initAgentServers testDB $ \a -> runRight_ $ do
    let tkn = DeviceToken PPApnsTest "abcd"
    NTRegistered <- registerNtfToken a tkn NMPeriodic
    APNSMockRequest {notification = APNSNotification {aps = APNSBackground _, notificationData = Just ntfData}} <-
      getMockNotification apns tkn
    verification <- ntfData .-> "verification"
    nonce <- C.cbNonce <$> ntfData .-> "nonce"
    verifyNtfToken a tkn nonce verification
    NTActive <- checkNtfToken a tkn
    deleteNtfToken a tkn
    -- agent deleted this token
    Left (CMD PROHIBITED _) <- tryE $ checkNtfToken a tkn
    pure ()

(.->) :: J.Value -> J.Key -> ExceptT AgentErrorType IO ByteString
v .-> key = do
  J.Object o <- pure v
  liftEither . bimap INTERNAL (U.decodeLenient . encodeUtf8) $ JT.parseEither (J..: key) o

-- logCfg :: LogConfig
-- logCfg = LogConfig {lc_file = Nothing, lc_stderr = True}

testNtfTokenRepeatRegistration :: APNSMockServer -> IO ()
testNtfTokenRepeatRegistration apns = do
  -- setLogLevel LogError -- LogDebug
  -- withGlobalLogging logCfg $ do
  withAgent 1 agentCfg initAgentServers testDB $ \a -> runRight_ $ do
    let tkn = DeviceToken PPApnsTest "abcd"
    NTRegistered <- registerNtfToken a tkn NMPeriodic
    APNSMockRequest {notification = APNSNotification {aps = APNSBackground _, notificationData = Just ntfData}} <-
      getMockNotification apns tkn
    verification <- ntfData .-> "verification"
    nonce <- C.cbNonce <$> ntfData .-> "nonce"
    NTRegistered <- registerNtfToken a tkn NMPeriodic
    APNSMockRequest {notification = APNSNotification {aps = APNSBackground _, notificationData = Just ntfData'}} <-
      getMockNotification apns tkn
    _ <- ntfData' .-> "verification"
    _ <- C.cbNonce <$> ntfData' .-> "nonce"
    -- can still use the first verification code, it is the same after decryption
    verifyNtfToken a tkn nonce verification
    NTActive <- checkNtfToken a tkn
    pure ()

testNtfTokenSecondRegistration :: APNSMockServer -> IO ()
testNtfTokenSecondRegistration apns =
  -- setLogLevel LogError -- LogDebug
  -- withGlobalLogging logCfg $ do
  withAgentClients2 $ \a a' -> runRight_ $ do
    let tkn = DeviceToken PPApnsTest "abcd"
    NTRegistered <- registerNtfToken a tkn NMPeriodic
    APNSMockRequest {notification = APNSNotification {aps = APNSBackground _, notificationData = Just ntfData}} <-
      getMockNotification apns tkn
    verification <- ntfData .-> "verification"
    nonce <- C.cbNonce <$> ntfData .-> "nonce"
    verifyNtfToken a tkn nonce verification

    NTRegistered <- registerNtfToken a' tkn NMPeriodic
    APNSMockRequest {notification = APNSNotification {aps = APNSBackground _, notificationData = Just ntfData'}} <-
      getMockNotification apns tkn
    verification' <- ntfData' .-> "verification"
    nonce' <- C.cbNonce <$> ntfData' .-> "nonce"

    -- at this point the first token is still active
    NTActive <- checkNtfToken a tkn
    -- and the second is not yet verified
    liftIO $ threadDelay 50000
    NTConfirmed <- checkNtfToken a' tkn
    -- now the second token registration is verified
    verifyNtfToken a' tkn nonce' verification'
    -- the first registration is removed
    Left (NTF _ AUTH) <- tryE $ checkNtfToken a tkn
    -- and the second is active
    NTActive <- checkNtfToken a' tkn
    pure ()

testNtfTokenServerRestart :: ATransport -> APNSMockServer -> IO ()
testNtfTokenServerRestart t apns = do
  let tkn = DeviceToken PPApnsTest "abcd"
  ntfData <- withAgent 1 agentCfg initAgentServers testDB $ \a ->
    withNtfServerStoreLog t $ \_ -> runRight $ do
      NTRegistered <- registerNtfToken a tkn NMPeriodic
      APNSMockRequest {notification = APNSNotification {aps = APNSBackground _, notificationData = Just ntfData}} <-
        getMockNotification apns tkn
      pure ntfData
  -- the new agent is created as otherwise when running the tests in CI the old agent was keeping the connection to the server
  threadDelay 1000000
  withAgent 2 agentCfg initAgentServers testDB $ \a' ->
    -- server stopped before token is verified, so now the attempt to verify it will return AUTH error but re-register token,
    -- so that repeat verification happens without restarting the clients, when notification arrives
    withNtfServerStoreLog t $ \_ -> runRight_ $ do
      verification <- ntfData .-> "verification"
      nonce <- C.cbNonce <$> ntfData .-> "nonce"
      verifyNtfToken a' tkn nonce verification
      NTActive <- checkNtfToken a' tkn
      pure ()

testNtfTokenServerRestartReverify :: ATransport -> APNSMockServer -> IO ()
testNtfTokenServerRestartReverify t apns = do
  let tkn = DeviceToken PPApnsTest "abcd"
  withAgent 1 agentCfg initAgentServers testDB $ \a -> do
    ntfData <- withNtfServerStoreLog t $ \_ -> runRight $ do
      NTRegistered <- registerNtfToken a tkn NMPeriodic
      APNSMockRequest {notification = APNSNotification {aps = APNSBackground _, notificationData = Just ntfData}} <-
        getMockNotification apns tkn
      pure ntfData
    runRight_ $ do
      verification <- ntfData .-> "verification"
      nonce <- C.cbNonce <$> ntfData .-> "nonce"
      Left (BROKER _ NETWORK) <- tryE $ verifyNtfToken a tkn nonce verification
      pure ()
  threadDelay 1000000
  withAgent 2 agentCfg initAgentServers testDB $ \a' ->
    -- server stopped before token is verified, so now the attempt to verify it will return AUTH error but re-register token,
    -- so that repeat verification happens without restarting the clients, when notification arrives
    withNtfServerStoreLog t $ \_ -> runRight_ $ do
      NTActive <- registerNtfToken a' tkn NMPeriodic
      NTActive <- checkNtfToken a' tkn
      pure ()

testNtfTokenServerRestartReverifyTimeout :: ATransport -> APNSMockServer -> IO ()
testNtfTokenServerRestartReverifyTimeout t apns = do
  let tkn = DeviceToken PPApnsTest "abcd"
  withAgent 1 agentCfg initAgentServers testDB $ \a@AgentClient {agentEnv = Env {store}} -> do
    (nonce, verification) <- withNtfServerStoreLog t $ \_ -> runRight $ do
      NTRegistered <- registerNtfToken a tkn NMPeriodic
      APNSMockRequest {notification = APNSNotification {aps = APNSBackground _, notificationData = Just ntfData}} <-
        getMockNotification apns tkn
      verification <- ntfData .-> "verification"
      nonce <- C.cbNonce <$> ntfData .-> "nonce"
      verifyNtfToken a tkn nonce verification
      pure (nonce, verification)
    -- this emulates the situation when server verified token but the client did not receive the response
    Just NtfToken {ntfTknStatus = NTActive, ntfTknAction = Just NTACheck, ntfDhSecret = Just dhSecret} <- withTransaction store getSavedNtfToken
    Right code <- pure $ NtfRegCode <$> C.cbDecrypt dhSecret nonce verification
    withTransaction store $ \db ->
      DB.execute
        db
        [sql|
          UPDATE ntf_tokens
          SET tkn_status = ?, tkn_action = ?
          WHERE provider = ? AND device_token = ?
        |]
        (NTConfirmed, Just (NTAVerify code), PPApnsTest, "abcd" :: ByteString)
    Just NtfToken {ntfTknStatus = NTConfirmed, ntfTknAction = Just (NTAVerify _)} <- withTransaction store getSavedNtfToken
    pure ()
  threadDelay 1000000
  withAgent 2 agentCfg initAgentServers testDB $ \a' ->
    -- server stopped before token is verified, so now the attempt to verify it will return AUTH error but re-register token,
    -- so that repeat verification happens without restarting the clients, when notification arrives
    withNtfServerStoreLog t $ \_ -> runRight_ $ do
      NTActive <- registerNtfToken a' tkn NMPeriodic
      NTActive <- checkNtfToken a' tkn
      pure ()

testNtfTokenServerRestartReregister :: ATransport -> APNSMockServer -> IO ()
testNtfTokenServerRestartReregister t apns = do
  let tkn = DeviceToken PPApnsTest "abcd"
  withAgent 1 agentCfg initAgentServers testDB $ \a ->
    withNtfServerStoreLog t $ \_ -> runRight $ do
      NTRegistered <- registerNtfToken a tkn NMPeriodic
      APNSMockRequest {notification = APNSNotification {aps = APNSBackground _, notificationData = Just _}} <-
        getMockNotification apns tkn
      pure ()
  -- the new agent is created as otherwise when running the tests in CI the old agent was keeping the connection to the server
  threadDelay 1000000
  withAgent 2 agentCfg initAgentServers testDB $ \a' ->
    -- server stopped before token is verified, and client might have lost verification notification.
    -- so that repeat registration happens when client is restarted.
    withNtfServerStoreLog t $ \_ -> runRight_ $ do
      NTRegistered <- registerNtfToken a' tkn NMPeriodic
      APNSMockRequest {notification = APNSNotification {aps = APNSBackground _, notificationData = Just ntfData}} <-
        getMockNotification apns tkn
      verification <- ntfData .-> "verification"
      nonce <- C.cbNonce <$> ntfData .-> "nonce"
      verifyNtfToken a' tkn nonce verification
      NTActive <- checkNtfToken a' tkn
      pure ()

testNtfTokenServerRestartReregisterTimeout :: ATransport -> APNSMockServer -> IO ()
testNtfTokenServerRestartReregisterTimeout t apns = do
  let tkn = DeviceToken PPApnsTest "abcd"
  withAgent 1 agentCfg initAgentServers testDB $ \a@AgentClient {agentEnv = Env {store}} -> do
    withNtfServerStoreLog t $ \_ -> runRight $ do
      NTRegistered <- registerNtfToken a tkn NMPeriodic
      APNSMockRequest {notification = APNSNotification {aps = APNSBackground _, notificationData = Just _}} <-
        getMockNotification apns tkn
      pure ()
    -- this emulates the situation when server registered token but the client did not receive the response
    withTransaction store $ \db ->
      DB.execute
        db
        [sql|
          UPDATE ntf_tokens
          SET tkn_id = NULL, tkn_dh_secret = NULL, tkn_status = ?, tkn_action = ?
          WHERE provider = ? AND device_token = ?
        |]
        (NTNew, Just NTARegister, PPApnsTest, "abcd" :: ByteString)
    Just NtfToken {ntfTokenId = Nothing, ntfTknStatus = NTNew, ntfTknAction = Just NTARegister} <- withTransaction store getSavedNtfToken
    pure ()
  threadDelay 1000000
  withAgent 2 agentCfg initAgentServers testDB $ \a' ->
    -- server stopped before token is verified, and client might have lost verification notification.
    -- so that repeat registration happens when client is restarted.
    withNtfServerStoreLog t $ \_ -> runRight_ $ do
      NTRegistered <- registerNtfToken a' tkn NMPeriodic
      APNSMockRequest {notification = APNSNotification {aps = APNSBackground _, notificationData = Just ntfData}} <-
        getMockNotification apns tkn
      verification <- ntfData .-> "verification"
      nonce <- C.cbNonce <$> ntfData .-> "nonce"
      verifyNtfToken a' tkn nonce verification
      NTActive <- checkNtfToken a' tkn
      pure ()

getTestNtfTokenPort :: AgentClient -> AE String
getTestNtfTokenPort a =
  ExceptT (runExceptT (withStore' a getSavedNtfToken) `runReaderT` agentEnv a) >>= \case
    Just NtfToken {ntfServer = ProtocolServer {port}} -> pure port
    Nothing -> error "no active NtfToken"

testNtfTokenMultipleServers :: ATransport -> APNSMockServer -> IO ()
testNtfTokenMultipleServers t apns = do
  let tkn = DeviceToken PPApnsTest "abcd"
  withAgent 1 agentCfg initAgentServers2 testDB $ \a ->
    withNtfServerThreadOn t ntfTestPort $ \ntf ->
      withNtfServerThreadOn t ntfTestPort2 $ \ntf2 -> runRight_ $ do
        -- register a new token, the agent picks a server and stores its choice
        NTRegistered <- registerNtfToken a tkn NMPeriodic
        APNSMockRequest {notification = APNSNotification {aps = APNSBackground _, notificationData = Just ntfData}} <-
          getMockNotification apns tkn
        verification <- ntfData .-> "verification"
        nonce <- C.cbNonce <$> ntfData .-> "nonce"
        verifyNtfToken a tkn nonce verification
        NTActive <- checkNtfToken a tkn
        -- shut down the "other" server
        port <- getTestNtfTokenPort a
        liftIO . killThread $ if port == ntfTestPort then ntf2 else ntf
        -- still works
        NTActive <- checkNtfToken a tkn
        liftIO . killThread $ if port == ntfTestPort then ntf else ntf2
        -- negative test, the correct server is now gone
        Left _ <- tryError (checkNtfToken a tkn)
        pure ()

testNtfTokenChangeServers :: ATransport -> APNSMockServer -> IO ()
testNtfTokenChangeServers t apns =
  withNtfServerThreadOn t ntfTestPort $ \ntf -> do
    tkn1 <- withAgent 1 agentCfg initAgentServers testDB $ \a -> runRight $ do
      tkn <- registerTestToken a "abcd" NMInstant apns
      NTActive <- checkNtfToken a tkn
      liftIO $ setNtfServers a [testNtfServer2]
      NTActive <- checkNtfToken a tkn -- still works on old server
      pure tkn

    threadDelay 1000000

    withAgent 2 agentCfg initAgentServers testDB $ \a -> do
      runRight_ $ do
        getTestNtfTokenPort a >>= \port -> liftIO $ port `shouldBe` ntfTestPort
        NTActive <- checkNtfToken a tkn1
        liftIO $ setNtfServers a [testNtfServer2] -- just change configured server list
        getTestNtfTokenPort a >>= \port -> liftIO $ port `shouldBe` ntfTestPort -- not yet changed
        -- trigger token replace
        tkn2 <- registerTestToken a "xyzw" NMInstant apns
        getTestNtfTokenPort a >>= \port -> liftIO $ port `shouldBe` ntfTestPort -- not yet changed
        deleteNtfToken a tkn2 -- force server switch
        Left BROKER {brokerErr = NETWORK} <- tryError $ registerTestToken a "qwer" NMInstant apns -- ok, it's down for now
        getTestNtfTokenPort a >>= \port2 -> liftIO $ port2 `shouldBe` ntfTestPort2 -- but the token got updated
      killThread ntf
      withNtfServerOn t ntfTestPort2 $ runRight_ $ do
        liftIO $ threadDelay 1000000 -- for notification server to reconnect
        tkn <- registerTestToken a "qwer" NMInstant apns
        checkNtfToken a tkn >>= \r -> liftIO $ r `shouldBe` NTActive

testNtfTokenReRegisterInvalid :: ATransport -> APNSMockServer -> IO ()
testNtfTokenReRegisterInvalid t apns = do
  tkn <- withNtfServerStoreLog t $ \_ -> do
    withAgent 1 agentCfg initAgentServers testDB $ \a -> runRight $ do
      tkn <- registerTestToken a "abcd" NMInstant apns
      NTActive <- checkNtfToken a tkn
      pure tkn

  threadDelay 250000
  -- start server to compact
  withNtfServerStoreLog t $ \_ -> pure ()

  threadDelay 250000
  replaceSubstringInFile ntfTestStoreLogFile "tokenStatus=ACTIVE" "tokenStatus=INVALID"

  threadDelay 250000
  withNtfServerStoreLog t $ \_ -> do
    withAgent 1 agentCfg initAgentServers testDB $ \a -> runRight_ $ do
      NTInvalid Nothing <- registerNtfToken a tkn NMInstant
      tkn1 <- registerTestToken a "abcd" NMInstant apns
      NTActive <- checkNtfToken a tkn1
      pure ()

replaceSubstringInFile :: FilePath -> Text -> Text -> IO ()
replaceSubstringInFile filePath oldText newText = do
  content <- TIO.readFile filePath
  let newContent = T.replace oldText newText content
  TIO.writeFile filePath newContent

testNtfTokenReRegisterInvalidOnCheck :: ATransport -> APNSMockServer -> IO ()
testNtfTokenReRegisterInvalidOnCheck t apns = do
  tkn <- withNtfServerStoreLog t $ \_ -> do
    withAgent 1 agentCfg initAgentServers testDB $ \a -> runRight $ do
      tkn <- registerTestToken a "abcd" NMInstant apns
      NTActive <- checkNtfToken a tkn
      pure tkn

  threadDelay 250000
  -- start server to compact
  withNtfServerStoreLog t $ \_ -> pure ()

  threadDelay 250000
  replaceSubstringInFile ntfTestStoreLogFile "tokenStatus=ACTIVE" "tokenStatus=INVALID"

  threadDelay 250000
  withNtfServerStoreLog t $ \_ -> do
    withAgent 1 agentCfg initAgentServers testDB $ \a -> runRight_ $ do
      NTInvalid Nothing <- checkNtfToken a tkn
      tkn1 <- registerTestToken a "abcd" NMInstant apns
      NTActive <- checkNtfToken a tkn1
      pure ()

testRunNTFServerTests :: ATransport -> NtfServer -> IO (Maybe ProtocolTestFailure)
testRunNTFServerTests t srv =
  withNtfServerOn t ntfTestPort $
    withAgent 1 agentCfg initAgentServers testDB $ \a ->
      testProtocolServer a 1 $ ProtoServerWithAuth srv Nothing

testNotificationSubscriptionExistingConnection :: APNSMockServer -> AgentMsgId -> AgentClient -> AgentClient -> IO ()
testNotificationSubscriptionExistingConnection apns baseId alice@AgentClient {agentEnv = Env {config = aliceCfg, store}} bob = do
  (bobId, aliceId, nonce, message) <- runRight $ do
    -- establish connection
    (bobId, qInfo) <- createConnection alice 1 True SCMInvitation Nothing SMSubscribe
    (aliceId, _sqSecured) <- joinConnection bob 1 True qInfo "bob's connInfo" SMSubscribe
    ("", _, CONF confId _ "bob's connInfo") <- get alice
    allowConnection alice bobId confId "alice's connInfo"
    get bob ##> ("", aliceId, INFO "alice's connInfo")
    get alice ##> ("", bobId, CON)
    get bob ##> ("", aliceId, CON)
    -- register notification token
    let tkn = DeviceToken PPApnsTest "abcd"
    NTRegistered <- registerNtfToken alice tkn NMInstant
    APNSMockRequest {notification = APNSNotification {aps = APNSBackground _, notificationData = Just ntfData}} <-
      getMockNotification apns tkn
    verification <- ntfData .-> "verification"
    vNonce <- C.cbNonce <$> ntfData .-> "nonce"
    verifyNtfToken alice tkn vNonce verification
    NTActive <- checkNtfToken alice tkn
    -- send message
    liftIO $ threadDelay 250000
    1 <- msgId <$> sendMessage bob aliceId (SMP.MsgFlags True) "hello"
    get bob ##> ("", aliceId, SENT $ baseId + 1)
    -- notification
    (nonce, message) <- messageNotification apns tkn
    pure (bobId, aliceId, nonce, message)

  Right [NotificationInfo {ntfConnId = cId}] <- runExceptT $ getNotificationConns alice nonce message
  cId `shouldBe` bobId
  -- alice client already has subscription for the connection,
  -- so get fails with CMD PROHIBITED (transformed into Nothing in catch)
  [Nothing] <- getConnectionMessages alice [cId]

  threadDelay 500000
  suspendAgent alice 0
  closeDBStore store
  threadDelay 1000000
  putStrLn "before opening the database from another agent"

  -- aliceNtf client doesn't have subscription and is allowed to get notification message
  withAgent 3 aliceCfg initAgentServers testDB $ \aliceNtf -> do
    (Just SMPMsgMeta {msgFlags = MsgFlags True}) :| _ <- getConnectionMessages aliceNtf [cId]
    pure ()

  threadDelay 1000000
  putStrLn "after closing the database in another agent"
  reopenDBStore store
  foregroundAgent alice
  threadDelay 500000

  runRight_ $ do
    get alice =##> \case ("", c, Msg "hello") -> c == bobId; _ -> False
    ackMessage alice bobId (baseId + 1) Nothing
    -- delete notification subscription
    toggleConnectionNtfs alice bobId False
    liftIO $ threadDelay 500000
    -- send message
    2 <- msgId <$> sendMessage bob aliceId (SMP.MsgFlags True) "hello again"
    get bob ##> ("", aliceId, SENT $ baseId + 2)
    -- no notifications should follow
    noNotification alice apns
  where
    msgId = subtract baseId

testNotificationSubscriptionNewConnection :: HasCallStack => APNSMockServer -> AgentMsgId -> AgentClient -> AgentClient -> IO ()
testNotificationSubscriptionNewConnection apns baseId alice bob =
  runRight_ $ do
    -- alice registers notification token
    DeviceToken {} <- registerTestToken alice "abcd" NMInstant apns
    -- bob registers notification token
    DeviceToken {} <- registerTestToken bob "bcde" NMInstant apns
    -- establish connection
    liftIO $ threadDelay 50000
    (bobId, qInfo) <- createConnection alice 1 True SCMInvitation Nothing SMSubscribe
    liftIO $ threadDelay 1000000
    (aliceId, _sqSecured) <- joinConnection bob 1 True qInfo "bob's connInfo" SMSubscribe
    liftIO $ threadDelay 750000
    void $ messageNotificationData alice apns
    ("", _, CONF confId _ "bob's connInfo") <- get alice
    liftIO $ threadDelay 500000
    allowConnection alice bobId confId "alice's connInfo"
    void $ messageNotificationData bob apns
    get bob ##> ("", aliceId, INFO "alice's connInfo")
    when (baseId == 3) $ void $ messageNotificationData alice apns
    get alice ##> ("", bobId, CON)
    when (baseId == 3) $ void $ messageNotificationData bob apns
    get bob ##> ("", aliceId, CON)
    -- bob sends message
    1 <- msgId <$> sendMessage bob aliceId (SMP.MsgFlags True) "hello"
    get bob ##> ("", aliceId, SENT $ baseId + 1)
    void $ messageNotificationData alice apns
    get alice =##> \case ("", c, Msg "hello") -> c == bobId; _ -> False
    ackMessage alice bobId (baseId + 1) Nothing
    -- alice sends message
    2 <- msgId <$> sendMessage alice bobId (SMP.MsgFlags True) "hey there"
    get alice ##> ("", bobId, SENT $ baseId + 2)
    void $ messageNotificationData bob apns
    get bob =##> \case ("", c, Msg "hey there") -> c == aliceId; _ -> False
    ackMessage bob aliceId (baseId + 2) Nothing
    -- no unexpected notifications should follow
    noNotifications apns
  where
    msgId = subtract baseId

registerTestToken :: AgentClient -> ByteString -> NotificationsMode -> APNSMockServer -> ExceptT AgentErrorType IO DeviceToken
registerTestToken a token mode apns = do
  let tkn = DeviceToken PPApnsTest token
  NTRegistered <- registerNtfToken a tkn mode
  Just APNSMockRequest {notification = APNSNotification {aps = APNSBackground _, notificationData = Just ntfData'}} <-
    timeout 1000000 $ getMockNotification apns tkn
  verification' <- ntfData' .-> "verification"
  nonce' <- C.cbNonce <$> ntfData' .-> "nonce"
  verifyNtfToken a tkn nonce' verification'
  NTActive <- checkNtfToken a tkn
  pure tkn

testChangeNotificationsMode :: HasCallStack => APNSMockServer -> IO ()
testChangeNotificationsMode apns =
  withAgentClients2 $ \alice bob -> runRight_ $ do
    -- establish connection
    (bobId, qInfo) <- createConnection alice 1 True SCMInvitation Nothing SMSubscribe
    (aliceId, sqSecured) <- joinConnection bob 1 True qInfo "bob's connInfo" SMSubscribe
    liftIO $ sqSecured `shouldBe` True
    ("", _, CONF confId _ "bob's connInfo") <- get alice
    allowConnection alice bobId confId "alice's connInfo"
    get bob ##> ("", aliceId, INFO "alice's connInfo")
    get alice ##> ("", bobId, CON)
    get bob ##> ("", aliceId, CON)
    -- register notification token, set mode to NMInstant
    tkn <- registerTestToken alice "abcd" NMInstant apns
    -- send message, receive notification
    liftIO $ threadDelay 500000
    1 <- msgId <$> sendMessage bob aliceId (SMP.MsgFlags True) "hello"
    get bob ##> ("", aliceId, SENT $ baseId + 1)
    void $ messageNotificationData alice apns
    get alice =##> \case ("", c, Msg "hello") -> c == bobId; _ -> False
    ackMessage alice bobId (baseId + 1) Nothing
    -- set mode to NMPeriodic
    NTActive <- registerNtfToken alice tkn NMPeriodic
    -- send message, no notification
    liftIO $ threadDelay 750000
    2 <- msgId <$> sendMessage bob aliceId (SMP.MsgFlags True) "hello again"
    get bob ##> ("", aliceId, SENT $ baseId + 2)
    noNotification alice apns
    get alice =##> \case ("", c, Msg "hello again") -> c == bobId; _ -> False
    ackMessage alice bobId (baseId + 2) Nothing
    -- set mode to NMInstant
    NTActive <- registerNtfToken alice tkn NMInstant
    -- send message, receive notification
    liftIO $ threadDelay 500000
    3 <- msgId <$> sendMessage bob aliceId (SMP.MsgFlags True) "hello there"
    get bob ##> ("", aliceId, SENT $ baseId + 3)
    void $ messageNotificationData alice apns
    get alice =##> \case ("", c, Msg "hello there") -> c == bobId; _ -> False
    ackMessage alice bobId (baseId + 3) Nothing
    -- turn off notifications
    deleteNtfToken alice tkn
    -- send message, no notification
    liftIO $ threadDelay 500000
    4 <- msgId <$> sendMessage bob aliceId (SMP.MsgFlags True) "why hello there"
    get bob ##> ("", aliceId, SENT $ baseId + 4)
    noNotifications apns
    get alice =##> \case ("", c, Msg "why hello there") -> c == bobId; _ -> False
    ackMessage alice bobId (baseId + 4) Nothing
    -- turn on notifications, set mode to NMInstant
    void $ registerTestToken alice "abcd" NMInstant apns
    -- send message, receive notification
    liftIO $ threadDelay 500000
    5 <- msgId <$> sendMessage bob aliceId (SMP.MsgFlags True) "hey"
    get bob ##> ("", aliceId, SENT $ baseId + 5)
    void $ messageNotificationData alice apns
    get alice =##> \case ("", c, Msg "hey") -> c == bobId; _ -> False
    ackMessage alice bobId (baseId + 5) Nothing
    -- no notifications should follow
    noNotification alice apns
  where
    baseId = 1
    msgId = subtract baseId

testChangeToken :: APNSMockServer -> IO ()
testChangeToken apns = withAgent 1 agentCfg initAgentServers testDB2 $ \bob -> do
  (aliceId, bobId) <- withAgent 2 agentCfg initAgentServers testDB $ \alice -> runRight $ do
    -- establish connection
    (bobId, qInfo) <- createConnection alice 1 True SCMInvitation Nothing SMSubscribe
    (aliceId, sqSecured) <- joinConnection bob 1 True qInfo "bob's connInfo" SMSubscribe
    liftIO $ sqSecured `shouldBe` True
    ("", _, CONF confId _ "bob's connInfo") <- get alice
    allowConnection alice bobId confId "alice's connInfo"
    get bob ##> ("", aliceId, INFO "alice's connInfo")
    get alice ##> ("", bobId, CON)
    get bob ##> ("", aliceId, CON)
    -- register notification token, set mode to NMInstant
    void $ registerTestToken alice "abcd" NMInstant apns
    -- send message, receive notification
    liftIO $ threadDelay 500000
    1 <- msgId <$> sendMessage bob aliceId (SMP.MsgFlags True) "hello"
    get bob ##> ("", aliceId, SENT $ baseId + 1)
    void $ messageNotificationData alice apns
    get alice =##> \case ("", c, Msg "hello") -> c == bobId; _ -> False
    ackMessage alice bobId (baseId + 1) Nothing
    pure (aliceId, bobId)

  withAgent 3 agentCfg initAgentServers testDB $ \alice1 -> runRight_ $ do
    subscribeConnection alice1 bobId
    -- change notification token
    void $ registerTestToken alice1 "bcde" NMInstant apns
    -- send message, receive notification
    liftIO $ threadDelay 500000
    2 <- msgId <$> sendMessage bob aliceId (SMP.MsgFlags True) "hello there"
    get bob ##> ("", aliceId, SENT $ baseId + 2)
    void $ messageNotificationData alice1 apns
    get alice1 =##> \case ("", c, Msg "hello there") -> c == bobId; _ -> False
    ackMessage alice1 bobId (baseId + 2) Nothing
    -- no notifications should follow
    noNotification alice1 apns
  where
    baseId = 1
    msgId = subtract baseId

testNotificationsStoreLog :: ATransport -> APNSMockServer -> IO ()
testNotificationsStoreLog t apns = withAgentClients2 $ \alice bob -> do
  withSmpServerStoreMsgLogOn t testPort $ \_ -> do
    (aliceId, bobId) <- withNtfServerStoreLog t $ \threadId -> runRight $ do
      (aliceId, bobId) <- makeConnection alice bob
      _ <- registerTestToken alice "abcd" NMInstant apns
      liftIO $ threadDelay 250000
      2 <- sendMessage bob aliceId (SMP.MsgFlags True) "hello"
      get bob ##> ("", aliceId, SENT 2)
      void $ messageNotificationData alice apns
      get alice =##> \case ("", c, Msg "hello") -> c == bobId; _ -> False
      ackMessage alice bobId 2 Nothing
      liftIO $ killThread threadId
      pure (aliceId, bobId)

    liftIO $ threadDelay 250000

    withNtfServerStoreLog t $ \threadId -> runRight_ $ do
      liftIO $ threadDelay 250000
      3 <- sendMessage bob aliceId (SMP.MsgFlags True) "hello again"
      get bob ##> ("", aliceId, SENT 3)
      void $ messageNotificationData alice apns
      get alice =##> \case ("", c, Msg "hello again") -> c == bobId; _ -> False
      ackMessage alice bobId 3 Nothing
      liftIO $ killThread threadId

    runRight_ $ do
      4 <- sendMessage bob aliceId (SMP.MsgFlags True) "message 4"
      get bob ##> ("", aliceId, SENT 4)
      get alice =##> \case ("", c, Msg "message 4") -> c == bobId; _ -> False
      ackMessage alice bobId 4 Nothing
      noNotifications apns

  withSmpServerStoreMsgLogOn t testPort $ \_ ->
    withNtfServerStoreLog t $ \_ -> runRight_ $ do
      void $ messageNotificationData alice apns

testNotificationsSMPRestart :: ATransport -> APNSMockServer -> IO ()
testNotificationsSMPRestart t apns = withAgentClients2 $ \alice bob -> do
  (aliceId, bobId) <- withSmpServerStoreLogOn t testPort $ \threadId -> runRight $ do
    (aliceId, bobId) <- makeConnection alice bob
    _ <- registerTestToken alice "abcd" NMInstant apns
    liftIO $ threadDelay 250000
    2 <- sendMessage bob aliceId (SMP.MsgFlags True) "hello"
    get bob ##> ("", aliceId, SENT 2)
    void $ messageNotificationData alice apns
    get alice =##> \case ("", c, Msg "hello") -> c == bobId; _ -> False
    ackMessage alice bobId 2 Nothing
    liftIO $ killThread threadId
    pure (aliceId, bobId)

  runRight_ @AgentErrorType $ do
    nGet alice =##> \case ("", "", DOWN _ [c]) -> c == bobId; _ -> False
    nGet bob =##> \case ("", "", DOWN _ [c]) -> c == aliceId; _ -> False

  withSmpServerStoreLogOn t testPort $ \threadId -> runRight_ $ do
    nGet alice =##> \case ("", "", UP _ [c]) -> c == bobId; _ -> False
    nGet bob =##> \case ("", "", UP _ [c]) -> c == aliceId; _ -> False
    liftIO $ threadDelay 1000000
    3 <- sendMessage bob aliceId (SMP.MsgFlags True) "hello again"
    get bob ##> ("", aliceId, SENT 3)
    _ <- messageNotificationData alice apns
    get alice =##> \case ("", c, Msg "hello again") -> c == bobId; _ -> False
    liftIO $ killThread threadId

testNotificationsSMPRestartBatch :: Int -> ATransport -> APNSMockServer -> IO ()
testNotificationsSMPRestartBatch n t apns =
  withAgentClientsCfgServers2 agentCfg agentCfg initAgentServers2 $ \a b -> do
    threadDelay 1000000
    conns <- runServers $ do
      conns <- replicateM (n :: Int) $ makeConnection a b
      _ <- registerTestToken a "abcd" NMInstant apns
      liftIO $ threadDelay 5000000
      forM_ conns $ \(aliceId, bobId) -> do
        msgId <- sendMessage b aliceId (SMP.MsgFlags True) "hello"
        get b ##> ("", aliceId, SENT msgId)
        void $ messageNotificationData a apns
        get a =##> \case ("", c, Msg "hello") -> c == bobId; _ -> False
        ackMessage a bobId msgId Nothing
      pure conns

    runRight_ @AgentErrorType $ do
      ("", "", DOWN _ bcs1) <- nGet a
      ("", "", DOWN _ bcs2) <- nGet a
      liftIO $ length (bcs1 <> bcs2) `shouldBe` length conns
      ("", "", DOWN _ acs1) <- nGet b
      ("", "", DOWN _ acs2) <- nGet b
      liftIO $ length (acs1 <> acs2) `shouldBe` length conns

    runServers $ do
      ("", "", UP _ bcs1) <- nGet a
      ("", "", UP _ bcs2) <- nGet a
      liftIO $ length (bcs1 <> bcs2) `shouldBe` length conns
      ("", "", UP _ acs1) <- nGet b
      ("", "", UP _ acs2) <- nGet b
      liftIO $ length (acs1 <> acs2) `shouldBe` length conns
      liftIO $ threadDelay 1500000
      forM_ conns $ \(aliceId, bobId) -> do
        msgId <- sendMessage b aliceId (SMP.MsgFlags True) "hello again"
        get b ##> ("", aliceId, SENT msgId)
        _ <- messageNotificationData a apns
        get a =##> \case ("", c, Msg "hello again") -> c == bobId; _ -> False
  where
    runServers :: ExceptT AgentErrorType IO a -> IO a
    runServers a = do
      withSmpServerStoreLogOn t testPort $ \t1 -> do
        res <- withSmpServerConfigOn t (cfg :: ServerConfig) {storeLogFile = Just testStoreLogFile2, storeMsgsFile = Just testStoreMsgsDir2} testPort2 $ \t2 ->
          runRight a `finally` killThread t2
        killThread t1
        pure res

testSwitchNotifications :: InitialAgentServers -> APNSMockServer -> IO ()
testSwitchNotifications servers apns =
  withAgentClientsCfgServers2 agentCfg agentCfg servers $ \a b -> runRight_ $ do
    (aId, bId) <- makeConnection a b
    exchangeGreetings a bId b aId
    _ <- registerTestToken a "abcd" NMInstant apns
    liftIO $ threadDelay 250000
    let testMessage msg = do
          msgId <- sendMessage b aId (SMP.MsgFlags True) msg
          get b ##> ("", aId, SENT msgId)
          void $ messageNotificationData a apns
          get a =##> \case ("", c, Msg msg') -> c == bId && msg == msg'; _ -> False
          ackMessage a bId msgId Nothing
    testMessage "hello"
    _ <- switchConnectionAsync a "" bId
    switchComplete a bId b aId
    liftIO $ threadDelay 500000
    testMessage "hello again"

testNotificationsOldToken :: APNSMockServer -> IO ()
testNotificationsOldToken apns =
  withAgentClients3 $ \a b c -> runRight_ $ do
    (abId, baId) <- makeConnection a b
    let testMessageAB = testMessage_ apns a abId b baId
    _ <- registerTestToken a "abcd" NMInstant apns
    liftIO $ threadDelay 250000
    testMessageAB "hello"
    -- change server
    liftIO $ setNtfServers a [testNtfServer2] -- server 2 isn't running now, don't use
    -- replacing token keeps server
    _ <- registerTestToken a "xyzw" NMInstant apns
    getTestNtfTokenPort a >>= \port -> liftIO $ port `shouldBe` ntfTestPort
    testMessageAB "still there"
    -- new connections keep server
    (acId, caId) <- makeConnection a c
    let testMessageAC = testMessage_ apns a acId c caId
    testMessageAC "greetings"

testNotificationsNewToken :: APNSMockServer -> ThreadId -> IO ()
testNotificationsNewToken apns oldNtf =
  withAgentClients3 $ \a b c -> runRight_ $ do
    (abId, baId) <- makeConnection a b
    let testMessageAB = testMessage_ apns a abId b baId
    tkn <- registerTestToken a "abcd" NMInstant apns
    getTestNtfTokenPort a >>= \port -> liftIO $ port `shouldBe` ntfTestPort
    liftIO $ threadDelay 250000
    testMessageAB "hello"
    -- switch
    liftIO $ setNtfServers a [testNtfServer2]
    deleteNtfToken a tkn
    _ <- registerTestToken a "abcd" NMInstant apns
    getTestNtfTokenPort a >>= \port -> liftIO $ port `shouldBe` ntfTestPort2
    liftIO $ threadDelay 250000
    liftIO $ killThread oldNtf
    -- -- back to work
    testMessageAB "hello again"
    (acId, caId) <- makeConnection a c
    let testMessageAC = testMessage_ apns a acId c caId
    testMessageAC "greetings"

testMessage_ :: HasCallStack => APNSMockServer -> AgentClient -> ConnId -> AgentClient -> ConnId -> SMP.MsgBody -> ExceptT AgentErrorType IO ()
testMessage_ apns a aId b bId msg = do
  msgId <- sendMessage b aId (SMP.MsgFlags True) msg
  get b ##> ("", aId, SENT msgId)
  void $ messageNotificationData a apns
  get a =##> \case ("", c, Msg msg') -> c == bId && msg == msg'; _ -> False
  ackMessage a bId msgId Nothing

messageNotification :: HasCallStack => APNSMockServer -> DeviceToken -> ExceptT AgentErrorType IO (C.CbNonce, ByteString)
messageNotification apns tkn = do
  500000 `timeout` getMockNotification apns tkn >>= \case
    Nothing -> error "no notification"
    Just APNSMockRequest {notification = APNSNotification {aps = APNSMutableContent {}, notificationData = Just ntfData}} -> do
      nonce <- C.cbNonce <$> ntfData .-> "nonce"
      message <- ntfData .-> "message"
      pure (nonce, message)
    _ -> error "bad notification"

messageNotificationData :: HasCallStack => AgentClient -> APNSMockServer -> ExceptT AgentErrorType IO PNMessageData
messageNotificationData c apns = do
  NtfToken {deviceToken, ntfDhSecret = Just dhSecret} <- getNtfTokenData c
  (nonce, message) <- messageNotification apns deviceToken
  Right pnMsgs <- liftEither . first INTERNAL $ Right . parseAll pnMessagesP =<< first show (C.cbDecrypt dhSecret nonce message)
  pure $ L.last pnMsgs

noNotification :: AgentClient -> APNSMockServer -> ExceptT AgentErrorType IO ()
noNotification c apns = do
  NtfToken {deviceToken} <- getNtfTokenData c
  500000 `timeout` getMockNotification apns deviceToken >>= \case
    Nothing -> pure ()
    _ -> error "unexpected notification"

noNotifications :: APNSMockServer -> ExceptT AgentErrorType IO ()
noNotifications apns = do
  500000 `timeout` getAnyMockNotification apns >>= \case
    Nothing -> pure ()
    _ -> error "unexpected notification"<|MERGE_RESOLUTION|>--- conflicted
+++ resolved
@@ -120,17 +120,10 @@
     it "should keep working with active token until replaced" $
       withAPNSMockServer $ \apns ->
         testNtfTokenChangeServers t apns
-<<<<<<< HEAD
-    fit "should re-register token in NTInvalid status after register attempt" $
-      withAPNSMockServer $ \apns ->
-        testNtfTokenReRegisterInvalid t apns
-    fit "should re-register token in NTInvalid status after checking token" $
-=======
     xit'' "should re-register token in NTInvalid status after register attempt" $
       withAPNSMockServer $ \apns ->
         testNtfTokenReRegisterInvalid t apns
     xit'' "should re-register token in NTInvalid status after checking token" $
->>>>>>> 94046251
       withAPNSMockServer $ \apns ->
         testNtfTokenReRegisterInvalidOnCheck t apns
   describe "notification server tests" $ do

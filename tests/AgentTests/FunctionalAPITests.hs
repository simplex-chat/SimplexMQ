{-# LANGUAGE DataKinds #-}
{-# LANGUAGE DuplicateRecordFields #-}
{-# LANGUAGE FlexibleContexts #-}
{-# LANGUAGE FlexibleInstances #-}
{-# LANGUAGE GADTs #-}
{-# LANGUAGE InstanceSigs #-}
{-# LANGUAGE LambdaCase #-}
{-# LANGUAGE NamedFieldPuns #-}
{-# LANGUAGE NumericUnderscores #-}
{-# LANGUAGE OverloadedLists #-}
{-# LANGUAGE OverloadedStrings #-}
{-# LANGUAGE PatternSynonyms #-}
{-# LANGUAGE RankNTypes #-}
{-# LANGUAGE ScopedTypeVariables #-}
{-# LANGUAGE TypeApplications #-}
{-# OPTIONS_GHC -Wno-orphans #-}

module AgentTests.FunctionalAPITests
  ( functionalAPITests,
    testServerMatrix2,
    withAgentClientsCfg2,
    withAgentClientsCfgServers2,
    getSMPAgentClient',
    withAgent,
    withAgentClients2,
    withAgentClients3,
    makeConnection,
    exchangeGreetingsMsgId,
    switchComplete,
    createConnection,
    joinConnection,
    sendMessage,
    runRight,
    runRight_,
    inAnyOrder,
    get,
    get',
    rfGet,
    sfGet,
    nGet,
    (##>),
    (=##>),
    pattern CON,
    pattern CONF,
    pattern INFO,
    pattern REQ,
    pattern Msg,
    pattern Msg',
    pattern SENT,
    agentCfgV7,
  )
where

import AgentTests.ConnectionRequestTests (connReqData, queueAddr, testE2ERatchetParams12)
import Control.Concurrent (forkIO, killThread, threadDelay)
import Control.Monad
import Control.Monad.Except
import Control.Monad.Reader
import Data.Bifunctor (first)
import qualified Data.ByteString.Base64 as B64
import Data.ByteString.Char8 (ByteString)
import qualified Data.ByteString.Char8 as B
import Data.Either (isRight)
import Data.Int (Int64)
import Data.List (find, nub)
import Data.List.NonEmpty (NonEmpty)
import qualified Data.Map as M
import Data.Maybe (isJust, isNothing)
import qualified Data.Set as S
import Data.Text.Encoding (decodeLatin1)
import Data.Time.Clock (diffUTCTime, getCurrentTime)
import Data.Time.Clock.System (SystemTime (..), getSystemTime)
import Data.Type.Equality (testEquality, (:~:) (Refl))
import Data.Word (Word16)
import qualified Database.SQLite.Simple as SQL
import GHC.Stack (withFrozenCallStack)
import SMPAgentClient
import SMPClient (cfg, testPort, testPort2, testStoreLogFile2, withSmpServer, withSmpServerConfigOn, withSmpServerOn, withSmpServerProxy, withSmpServerStoreLogOn, withSmpServerStoreMsgLogOn, withSmpServerV7)
import Simplex.Messaging.Agent hiding (createConnection, joinConnection, sendMessage)
import qualified Simplex.Messaging.Agent as A
import Simplex.Messaging.Agent.Client (ProtocolTestFailure (..), ProtocolTestStep (..), UserNetworkInfo (..), UserNetworkType (..), waitForUserNetwork)
import Simplex.Messaging.Agent.Env.SQLite (AgentConfig (..), InitialAgentServers (..), createAgentStore)
import Simplex.Messaging.Agent.Protocol hiding (CON, CONF, INFO, REQ, SENT)
import qualified Simplex.Messaging.Agent.Protocol as A
import Simplex.Messaging.Agent.Store.SQLite (MigrationConfirmation (..), SQLiteStore (dbNew))
import Simplex.Messaging.Agent.Store.SQLite.Common (withTransaction')
import Simplex.Messaging.Client (NetworkConfig (..), ProtocolClientConfig (..), SMPProxyFallback (..), SMPProxyMode (..), TransportSessionMode (TSMEntity, TSMUser), defaultClientConfig)
import qualified Simplex.Messaging.Crypto as C
import Simplex.Messaging.Crypto.Ratchet (InitialKeys (..), PQEncryption (..), PQSupport (..), pattern IKPQOff, pattern IKPQOn, pattern PQEncOff, pattern PQEncOn, pattern PQSupportOff, pattern PQSupportOn)
import qualified Simplex.Messaging.Crypto.Ratchet as CR
import Simplex.Messaging.Encoding.String
import Simplex.Messaging.Notifications.Transport (NTFVersion, authBatchCmdsNTFVersion, pattern VersionNTF)
import Simplex.Messaging.Protocol (BasicAuth, ErrorType (..), MsgBody, ProtocolServer (..), SubscriptionMode (..), supportedSMPClientVRange)
import qualified Simplex.Messaging.Protocol as SMP
import Simplex.Messaging.Server.Env.STM (ServerConfig (..))
import Simplex.Messaging.Server.Expiration
import Simplex.Messaging.Server.QueueStore.QueueInfo
import Simplex.Messaging.Transport (ATransport (..), SMPVersion, VersionSMP, authCmdsSMPVersion, basicAuthSMPVersion, batchCmdsSMPVersion, currentServerSMPRelayVersion, supportedSMPHandshakes)
import Simplex.Messaging.Util (bshow, diffToMicroseconds)
import Simplex.Messaging.Version (VersionRange (..))
import qualified Simplex.Messaging.Version as V
import Simplex.Messaging.Version.Internal (Version (..))
import System.Directory (copyFile, renameFile)
import Test.Hspec
import UnliftIO
import Util
import XFTPClient (testXFTPServer)

type AEntityTransmission e = (ACorrId, ConnId, AEvent e)

-- deriving instance Eq (ValidFileDescription p)

shouldRespond :: (HasCallStack, MonadUnliftIO m, Eq a, Show a) => m a -> a -> m ()
a `shouldRespond` r = withFrozenCallStack $ withTimeout a (`shouldBe` r)

(##>) :: (HasCallStack, MonadUnliftIO m) => m (AEntityTransmission e) -> AEntityTransmission e -> m ()
a ##> t = a `shouldRespond` t

(=##>) :: (Show a, HasCallStack, MonadUnliftIO m) => m a -> (HasCallStack => a -> Bool) -> m ()
a =##> p =
  withTimeout a $ \r -> do
    unless (p r) $ liftIO $ putStrLn $ "value failed predicate: " <> show r
    r `shouldSatisfy` p

withTimeout :: (HasCallStack, MonadUnliftIO m) => m a -> (HasCallStack => a -> Expectation) -> m ()
withTimeout a test =
  timeout 10_000000 a >>= \case
    Nothing -> error "operation timed out"
    Just t -> liftIO $ test t

get :: (MonadIO m, HasCallStack) => AgentClient -> m (AEntityTransmission 'AEConn)
get c = withFrozenCallStack $ get' @'AEConn c

rfGet :: (MonadIO m, HasCallStack) => AgentClient -> m (AEntityTransmission 'AERcvFile)
rfGet c = withFrozenCallStack $ get' @'AERcvFile c

sfGet :: (MonadIO m, HasCallStack) => AgentClient -> m (AEntityTransmission 'AESndFile)
sfGet c = withFrozenCallStack $ get' @'AESndFile c

nGet :: (MonadIO m, HasCallStack) => AgentClient -> m (AEntityTransmission 'AENone)
nGet c = withFrozenCallStack $ get' @'AENone c

get' :: forall e m. (MonadIO m, AEntityI e, HasCallStack) => AgentClient -> m (AEntityTransmission e)
get' c = withFrozenCallStack $ do
  (corrId, connId, AEvt e cmd) <- pGet c
  case testEquality e (sAEntity @e) of
    Just Refl -> pure (corrId, connId, cmd)
    _ -> error $ "unexpected command " <> show cmd

pGet :: forall m. MonadIO m => AgentClient -> m ATransmission
pGet c = pGet' c True

pGet' :: forall m. MonadIO m => AgentClient -> Bool -> m ATransmission
pGet' c skipWarn = do
  t@(_, _, AEvt _ cmd) <- atomically (readTBQueue $ subQ c)
  case cmd of
    CONNECT {} -> pGet c
    DISCONNECT {} -> pGet c
    ERR (BROKER _ NETWORK) -> pGet c
<<<<<<< HEAD
    MWARN {} -> pGet c
    RFWARN {} -> pGet c
    SFWARN {} -> pGet c
=======
    MWARN {} | skipWarn -> pGet c
>>>>>>> 3d605310
    _ -> pure t

pattern CONF :: ConfirmationId -> [SMPServer] -> ConnInfo -> AEvent e
pattern CONF conId srvs connInfo <- A.CONF conId PQSupportOn srvs connInfo

pattern INFO :: ConnInfo -> AEvent 'AEConn
pattern INFO connInfo = A.INFO PQSupportOn connInfo

pattern REQ :: InvitationId -> NonEmpty SMPServer -> ConnInfo -> AEvent e
pattern REQ invId srvs connInfo <- A.REQ invId PQSupportOn srvs connInfo

pattern CON :: AEvent 'AEConn
pattern CON = A.CON PQEncOn

pattern Msg :: MsgBody -> AEvent e
pattern Msg msgBody <- MSG MsgMeta {integrity = MsgOk, pqEncryption = PQEncOn} _ msgBody

pattern Msg' :: AgentMsgId -> PQEncryption -> MsgBody -> AEvent e
pattern Msg' aMsgId pq msgBody <- MSG MsgMeta {integrity = MsgOk, recipient = (aMsgId, _), pqEncryption = pq} _ msgBody

pattern MsgErr :: AgentMsgId -> MsgErrorType -> MsgBody -> AEvent 'AEConn
pattern MsgErr msgId err msgBody <- MSG MsgMeta {recipient = (msgId, _), integrity = MsgError err} _ msgBody

pattern MsgErr' :: AgentMsgId -> MsgErrorType -> PQEncryption -> MsgBody -> AEvent 'AEConn
pattern MsgErr' msgId err pq msgBody <- MSG MsgMeta {recipient = (msgId, _), integrity = MsgError err, pqEncryption = pq} _ msgBody

pattern SENT :: AgentMsgId -> AEvent 'AEConn
pattern SENT msgId = A.SENT msgId Nothing

pattern Rcvd :: AgentMsgId -> AEvent 'AEConn
pattern Rcvd agentMsgId <- RCVD MsgMeta {integrity = MsgOk} [MsgReceipt {agentMsgId, msgRcptStatus = MROk}]

smpCfgVPrev :: ProtocolClientConfig SMPVersion
smpCfgVPrev = (smpCfg agentCfg) {clientALPN = Nothing, serverVRange = prevRange $ serverVRange $ smpCfg agentCfg}

smpCfgV7 :: ProtocolClientConfig SMPVersion
smpCfgV7 = (smpCfg agentCfg) {serverVRange = V.mkVersionRange batchCmdsSMPVersion authCmdsSMPVersion}

ntfCfgVPrev :: ProtocolClientConfig NTFVersion
ntfCfgVPrev = (ntfCfg agentCfg) {clientALPN = Nothing, serverVRange = V.mkVersionRange (VersionNTF 1) (VersionNTF 1)}

ntfCfgV2 :: ProtocolClientConfig NTFVersion
ntfCfgV2 = (ntfCfg agentCfg) {serverVRange = V.mkVersionRange (VersionNTF 1) authBatchCmdsNTFVersion}

agentCfgVPrev :: AgentConfig
agentCfgVPrev =
  agentCfg
    { sndAuthAlg = C.AuthAlg C.SEd25519,
      smpAgentVRange = prevRange $ smpAgentVRange agentCfg,
      smpClientVRange = prevRange $ smpClientVRange agentCfg,
      e2eEncryptVRange = prevRange $ e2eEncryptVRange agentCfg,
      smpCfg = smpCfgVPrev,
      ntfCfg = ntfCfgVPrev
    }

-- agent config for the next client version
agentCfgV7 :: AgentConfig
agentCfgV7 =
  agentCfg
    { sndAuthAlg = C.AuthAlg C.SX25519,
      smpAgentVRange = V.mkVersionRange duplexHandshakeSMPAgentVersion $ max pqdrSMPAgentVersion currentSMPAgentVersion,
      e2eEncryptVRange = V.mkVersionRange CR.kdfX3DHE2EEncryptVersion $ max CR.pqRatchetE2EEncryptVersion CR.currentE2EEncryptVersion,
      smpCfg = smpCfgV7,
      ntfCfg = ntfCfgV2
    }

agentCfgRatchetVPrev :: AgentConfig
agentCfgRatchetVPrev = agentCfg {e2eEncryptVRange = prevRange $ e2eEncryptVRange agentCfg}

prevRange :: VersionRange v -> VersionRange v
prevRange vr = vr {maxVersion = max (minVersion vr) (prevVersion $ maxVersion vr)}

prevVersion :: Version v -> Version v
prevVersion (Version v) = Version (v - 1)

mkVersionRange :: Word16 -> Word16 -> VersionRange v
mkVersionRange v1 v2 = V.mkVersionRange (Version v1) (Version v2)

runRight_ :: (Eq e, Show e, HasCallStack) => ExceptT e IO () -> Expectation
runRight_ action = withFrozenCallStack $ runExceptT action `shouldReturn` Right ()

runRight :: (Show e, HasCallStack) => ExceptT e IO a -> IO a
runRight action =
  runExceptT action >>= \case
    Right x -> pure x
    Left e -> error $ "Unexpected error: " <> show e

getInAnyOrder :: HasCallStack => AgentClient -> [ATransmission -> Bool] -> Expectation
getInAnyOrder c ts = withFrozenCallStack $ inAnyOrder (pGet c) ts

inAnyOrder :: (Show a, MonadUnliftIO m, HasCallStack) => m a -> [a -> Bool] -> m ()
inAnyOrder _ [] = pure ()
inAnyOrder g rs = withFrozenCallStack $ do
  r <- 5000000 `timeout` g >>= maybe (error "inAnyOrder timeout") pure
  let rest = filter (not . expected r) rs
  if length rest < length rs
    then inAnyOrder g rest
    else error $ "unexpected event: " <> show r
  where
    expected :: a -> (a -> Bool) -> Bool
    expected r rp = rp r

createConnection :: AgentClient -> UserId -> Bool -> SConnectionMode c -> Maybe CRClientData -> SubscriptionMode -> AE (ConnId, ConnectionRequestUri c)
createConnection c userId enableNtfs cMode clientData = A.createConnection c userId enableNtfs cMode clientData (IKNoPQ PQSupportOn)

joinConnection :: AgentClient -> UserId -> Bool -> ConnectionRequestUri c -> ConnInfo -> SubscriptionMode -> AE ConnId
joinConnection c userId enableNtfs cReq connInfo = A.joinConnection c userId Nothing enableNtfs cReq connInfo PQSupportOn

sendMessage :: AgentClient -> ConnId -> SMP.MsgFlags -> MsgBody -> AE AgentMsgId
sendMessage c connId msgFlags msgBody = do
  (msgId, pqEnc) <- A.sendMessage c connId PQEncOn msgFlags msgBody
  liftIO $ pqEnc `shouldBe` PQEncOn
  pure msgId

functionalAPITests :: ATransport -> Spec
functionalAPITests t = do
  describe "Establishing duplex connection" $ do
    testMatrix2 t runAgentClientTest
    it "should connect when server with multiple identities is stored" $
      withSmpServer t testServerMultipleIdentities
    it "should connect with two peers" $
      withSmpServer t testAgentClient3
    it "should establish connection without PQ encryption and enable it" $
      withSmpServer t testEnablePQEncryption
  describe "Establishing duplex connection, different PQ settings" $ do
    testPQMatrix2 t $ runAgentClientTestPQ True
  describe "Establishing duplex connection v2, different Ratchet versions" $
    testRatchetMatrix2 t runAgentClientTest
  describe "Establish duplex connection via contact address" $
    testMatrix2 t runAgentClientContactTest
  describe "Establish duplex connection via contact address, different PQ settings" $ do
    testPQMatrix2NoInv t $ runAgentClientContactTestPQ True PQSupportOn
  describe "Establish duplex connection via contact address v2, different Ratchet versions" $
    testRatchetMatrix2 t runAgentClientContactTest
  describe "Establish duplex connection via contact address, different PQ settings" $ do
    testPQMatrix3 t $ runAgentClientContactTestPQ3 True
  it "should support rejecting contact request" $
    withSmpServer t testRejectContactRequest
  describe "Establishing connection asynchronously" $ do
    it "should connect with initiating client going offline" $
      withSmpServer t testAsyncInitiatingOffline
    it "should connect with joining client going offline before its queue activation" $
      withSmpServer t testAsyncJoiningOfflineBeforeActivation
    it "should connect with both clients going offline" $
      withSmpServer t testAsyncBothOffline
    it "should connect on the second attempt if server was offline" $
      testAsyncServerOffline t
    it "should restore confirmation after client restart" $
      testAllowConnectionClientRestart t
  describe "Message delivery" $ do
    describe "update connection agent version on received messages" $ do
      it "should increase if compatible, shouldn't decrease" $
        testIncreaseConnAgentVersion t
      it "should increase to max compatible version" $
        testIncreaseConnAgentVersionMaxCompatible t
      it "should increase when connection was negotiated on different versions" $
        testIncreaseConnAgentVersionStartDifferentVersion t
    -- TODO PQ tests for upgrading connection to PQ encryption
    it "should deliver message after client restart" $
      testDeliverClientRestart t
    it "should deliver messages to the user once, even if repeat delivery is made by the server (no ACK)" $
      testDuplicateMessage t
    it "should report error via msg integrity on skipped messages" $
      testSkippedMessages t
    it "should connect to the server when server goes up if it initially was down" $
      testDeliveryAfterSubscriptionError t
    it "should deliver messages if one of connections has quota exceeded" $
      testMsgDeliveryQuotaExceeded t
    describe "message expiration" $ do
      it "should expire one message" $ testExpireMessage t
      it "should expire multiple messages" $ testExpireManyMessages t
      it "should expire one message if quota is exceeded" $ testExpireMessageQuota t
      it "should expire multiple messages if quota is exceeded" $ testExpireManyMessagesQuota t
    describe "Ratchet synchronization" $ do
      it "should report ratchet de-synchronization, synchronize ratchets" $
        testRatchetSync t
      it "should synchronize ratchets after server being offline" $
        testRatchetSyncServerOffline t
      it "should synchronize ratchets after client restart" $
        testRatchetSyncClientRestart t
      it "should synchronize ratchets after suspend/foreground" $
        testRatchetSyncSuspendForeground t
      it "should synchronize ratchets when clients start synchronization simultaneously" $
        testRatchetSyncSimultaneous t
    describe "Subscription mode OnlyCreate" $ do
      it "messages delivered only when polled" $
        withSmpServer t testOnlyCreatePull
  describe "Inactive client disconnection" $ do
    it "should disconnect clients without subs if they were inactive longer than TTL" $
      testInactiveNoSubs t
    it "should NOT disconnect inactive clients when they have subscriptions" $
      testInactiveWithSubs t
    it "should NOT disconnect active clients" $
      testActiveClientNotDisconnected t
  describe "Suspending agent" $ do
    it "should update client when agent is suspended" $
      withSmpServer t testSuspendingAgent
    it "should complete sending messages when agent is suspended" $
      testSuspendingAgentCompleteSending t
    it "should suspend agent on timeout, even if pending messages not sent" $
      testSuspendingAgentTimeout t
  describe "Batching SMP commands" $ do
    it "should subscribe to multiple (200) subscriptions with batching" $
      testBatchedSubscriptions 200 10 t
    skip "faster version of the previous test (200 subscriptions gets very slow with test coverage)" $
      it "should subscribe to multiple (6) subscriptions with batching" $
        testBatchedSubscriptions 6 3 t
    it "should subscribe to multiple connections with pending messages" $
      withSmpServer t $
        testBatchedPendingMessages 10 5
  describe "Async agent commands" $ do
    it "should connect using async agent commands" $
      withSmpServer t testAsyncCommands
    it "should restore and complete async commands on restart" $
      testAsyncCommandsRestore t
    it "should accept connection using async command" $
      withSmpServer t testAcceptContactAsync
    it "should delete connections using async command when server connection fails" $
      testDeleteConnectionAsync t
    it "join connection when reply queue creation fails" $
      testJoinConnectionAsyncReplyError t
    describe "delete connection waiting for delivery" $ do
      it "should delete connection immediately if there are no pending messages" $
        testWaitDeliveryNoPending t
      it "should delete connection after waiting for delivery to complete" $
        testWaitDelivery t
      it "should delete connection if message can't be delivered due to AUTH error" $
        testWaitDeliveryAUTHErr t
      it "should delete connection by timeout even if message wasn't delivered" $
        testWaitDeliveryTimeout t
      it "should delete connection by timeout, message in progress can be delivered" $
        testWaitDeliveryTimeout2 t
  describe "Users" $ do
    it "should create and delete user with connections" $
      withSmpServer t testUsers
    it "should create and delete user without connections" $
      withSmpServer t testDeleteUserQuietly
    it "should create and delete user with connections when server connection fails" $
      testUsersNoServer t
    it "should connect two users and switch session mode" $
      withSmpServer t testTwoUsers
  describe "Connection switch" $ do
    describe "should switch delivery to the new queue" $
      testServerMatrix2 t testSwitchConnection
    describe "should switch to new queue asynchronously" $
      testServerMatrix2 t testSwitchAsync
    describe "should delete connection during switch" $
      testServerMatrix2 t testSwitchDelete
    describe "should abort switch in Started phase" $
      testServerMatrix2 t testAbortSwitchStarted
    describe "should abort switch in Started phase, reinitiate immediately" $
      testServerMatrix2 t testAbortSwitchStartedReinitiate
    describe "should prohibit to abort switch in Secured phase" $
      testServerMatrix2 t testCannotAbortSwitchSecured
    describe "should switch two connections simultaneously" $
      testServerMatrix2 t testSwitch2Connections
    describe "should switch two connections simultaneously, abort one" $
      testServerMatrix2 t testSwitch2ConnectionsAbort1
  describe "SMP basic auth" $ do
    let v4 = prevVersion basicAuthSMPVersion
    forM_ (nub [prevVersion authCmdsSMPVersion, authCmdsSMPVersion, currentServerSMPRelayVersion]) $ \v -> do
      describe ("v" <> show v <> ": with server auth") $ do
        --                                       allow NEW | server auth, v | clnt1 auth, v  | clnt2 auth, v    |  2 - success, 1 - JOIN fail, 0 - NEW fail
        it "success                " $ testBasicAuth t True (Just "abcd", v) (Just "abcd", v) (Just "abcd", v) `shouldReturn` 2
        it "disabled               " $ testBasicAuth t False (Just "abcd", v) (Just "abcd", v) (Just "abcd", v) `shouldReturn` 0
        it "NEW fail, no auth      " $ testBasicAuth t True (Just "abcd", v) (Nothing, v) (Just "abcd", v) `shouldReturn` 0
        it "NEW fail, bad auth     " $ testBasicAuth t True (Just "abcd", v) (Just "wrong", v) (Just "abcd", v) `shouldReturn` 0
        it "NEW fail, version      " $ testBasicAuth t True (Just "abcd", v) (Just "abcd", v4) (Just "abcd", v) `shouldReturn` 0
        it "JOIN fail, no auth     " $ testBasicAuth t True (Just "abcd", v) (Just "abcd", v) (Nothing, v) `shouldReturn` 1
        it "JOIN fail, bad auth    " $ testBasicAuth t True (Just "abcd", v) (Just "abcd", v) (Just "wrong", v) `shouldReturn` 1
        it "JOIN fail, version     " $ testBasicAuth t True (Just "abcd", v) (Just "abcd", v) (Just "abcd", v4) `shouldReturn` 1
      describe ("v" <> show v <> ": no server auth") $ do
        it "success     " $ testBasicAuth t True (Nothing, v) (Nothing, v) (Nothing, v) `shouldReturn` 2
        it "srv disabled" $ testBasicAuth t False (Nothing, v) (Nothing, v) (Nothing, v) `shouldReturn` 0
        it "version srv " $ testBasicAuth t True (Nothing, v4) (Nothing, v) (Nothing, v) `shouldReturn` 2
        it "version fst " $ testBasicAuth t True (Nothing, v) (Nothing, v4) (Nothing, v) `shouldReturn` 2
        it "version snd " $ testBasicAuth t True (Nothing, v) (Nothing, v) (Nothing, v4) `shouldReturn` 2
        it "version both" $ testBasicAuth t True (Nothing, v) (Nothing, v4) (Nothing, v4) `shouldReturn` 2
        it "version all " $ testBasicAuth t True (Nothing, v4) (Nothing, v4) (Nothing, v4) `shouldReturn` 2
        it "auth fst    " $ testBasicAuth t True (Nothing, v) (Just "abcd", v) (Nothing, v) `shouldReturn` 2
        it "auth fst 2  " $ testBasicAuth t True (Nothing, v4) (Just "abcd", v) (Nothing, v) `shouldReturn` 2
        it "auth snd    " $ testBasicAuth t True (Nothing, v) (Nothing, v) (Just "abcd", v) `shouldReturn` 2
        it "auth both   " $ testBasicAuth t True (Nothing, v) (Just "abcd", v) (Just "abcd", v) `shouldReturn` 2
        it "auth, disabled" $ testBasicAuth t False (Nothing, v) (Just "abcd", v) (Just "abcd", v) `shouldReturn` 0
  describe "SMP server test via agent API" $ do
    it "should pass without basic auth" $ testSMPServerConnectionTest t Nothing (noAuthSrv testSMPServer2) `shouldReturn` Nothing
    let srv1 = testSMPServer2 {keyHash = "1234"}
    it "should fail with incorrect fingerprint" $ do
      testSMPServerConnectionTest t Nothing (noAuthSrv srv1) `shouldReturn` Just (ProtocolTestFailure TSConnect $ BROKER (B.unpack $ strEncode srv1) NETWORK)
    describe "server with password" $ do
      let auth = Just "abcd"
          srv = ProtoServerWithAuth testSMPServer2
          authErr = Just (ProtocolTestFailure TSCreateQueue $ SMP (B.unpack $ strEncode testSMPServer2) AUTH)
      it "should pass with correct password" $ testSMPServerConnectionTest t auth (srv auth) `shouldReturn` Nothing
      it "should fail without password" $ testSMPServerConnectionTest t auth (srv Nothing) `shouldReturn` authErr
      it "should fail with incorrect password" $ testSMPServerConnectionTest t auth (srv $ Just "wrong") `shouldReturn` authErr
  describe "getRatchetAdHash" $
    it "should return the same data for both peers" $
      withSmpServer t testRatchetAdHash
  describe "Delivery receipts" $ do
    it "should send and receive delivery receipt" $ withSmpServer t testDeliveryReceipts
    it "should send delivery receipt only in connection v3+" $ testDeliveryReceiptsVersion t
    it "send delivery receipts concurrently with messages" $ testDeliveryReceiptsConcurrent t
  describe "user network info" $ do
    it "should wait for user network" testWaitForUserNetwork
    it "should not reset online to offline if happens too quickly" testDoNotResetOnlineToOffline
    it "should resume multiple threads" testResumeMultipleThreads
  describe "SMP queue info" $ do
    it "server should respond with queue and subscription information" $
      withSmpServer t testServerQueueInfo

testBasicAuth :: ATransport -> Bool -> (Maybe BasicAuth, VersionSMP) -> (Maybe BasicAuth, VersionSMP) -> (Maybe BasicAuth, VersionSMP) -> IO Int
testBasicAuth t allowNewQueues srv@(srvAuth, srvVersion) clnt1 clnt2 = do
  let testCfg = cfg {allowNewQueues, newQueueBasicAuth = srvAuth, smpServerVRange = V.mkVersionRange batchCmdsSMPVersion srvVersion}
      canCreate1 = canCreateQueue allowNewQueues srv clnt1
      canCreate2 = canCreateQueue allowNewQueues srv clnt2
      expected
        | canCreate1 && canCreate2 = 2
        | canCreate1 = 1
        | otherwise = 0
  created <- withSmpServerConfigOn t testCfg testPort $ \_ -> testCreateQueueAuth srvVersion clnt1 clnt2
  created `shouldBe` expected
  pure created

canCreateQueue :: Bool -> (Maybe BasicAuth, VersionSMP) -> (Maybe BasicAuth, VersionSMP) -> Bool
canCreateQueue allowNew (srvAuth, srvVersion) (clntAuth, clntVersion) =
  let v = basicAuthSMPVersion
   in allowNew && (isNothing srvAuth || (srvVersion >= v && clntVersion >= v && srvAuth == clntAuth))

testMatrix2 :: HasCallStack => ATransport -> (PQSupport -> Bool -> AgentClient -> AgentClient -> AgentMsgId -> IO ()) -> Spec
testMatrix2 t runTest = do
  it "v8, via proxy" $ withSmpServerProxy t $ runTestCfgServers2 agentProxyCfg agentProxyCfg (initAgentServersProxy SPMAlways SPFProhibit) 3 $ runTest PQSupportOn True
  it "v7" $ withSmpServerV7 t $ runTestCfg2 agentCfgV7 agentCfgV7 3 $ runTest PQSupportOn False
  it "v7 to current" $ withSmpServerV7 t $ runTestCfg2 agentCfgV7 agentCfg 3 $ runTest PQSupportOn False
  it "current to v7" $ withSmpServerV7 t $ runTestCfg2 agentCfg agentCfgV7 3 $ runTest PQSupportOn False
  it "current with v7 server" $ withSmpServerV7 t $ runTestCfg2 agentCfg agentCfg 3 $ runTest PQSupportOn False
  it "current" $ withSmpServer t $ runTestCfg2 agentCfg agentCfg 3 $ runTest PQSupportOn False
  it "prev" $ withSmpServer t $ runTestCfg2 agentCfgVPrev agentCfgVPrev 3 $ runTest PQSupportOff False
  it "prev to current" $ withSmpServer t $ runTestCfg2 agentCfgVPrev agentCfg 3 $ runTest PQSupportOff False
  it "current to prev" $ withSmpServer t $ runTestCfg2 agentCfg agentCfgVPrev 3 $ runTest PQSupportOff False

testRatchetMatrix2 :: HasCallStack => ATransport -> (PQSupport -> Bool -> AgentClient -> AgentClient -> AgentMsgId -> IO ()) -> Spec
testRatchetMatrix2 t runTest = do
  it "v8, via proxy" $ withSmpServerProxy t $ runTestCfgServers2 agentProxyCfg agentProxyCfg (initAgentServersProxy SPMAlways SPFProhibit) 3 $ runTest PQSupportOn True
  it "ratchet next" $ withSmpServerV7 t $ runTestCfg2 agentCfgV7 agentCfgV7 3 $ runTest PQSupportOn False
  it "ratchet next to current" $ withSmpServerV7 t $ runTestCfg2 agentCfgV7 agentCfg 3 $ runTest PQSupportOn False
  it "ratchet current to next" $ withSmpServerV7 t $ runTestCfg2 agentCfg agentCfgV7 3 $ runTest PQSupportOn False
  it "ratchet current" $ withSmpServer t $ runTestCfg2 agentCfg agentCfg 3 $ runTest PQSupportOn False
  it "ratchet prev" $ withSmpServer t $ runTestCfg2 agentCfgRatchetVPrev agentCfgRatchetVPrev 3 $ runTest PQSupportOff False
  it "ratchets prev to current" $ withSmpServer t $ runTestCfg2 agentCfgRatchetVPrev agentCfg 3 $ runTest PQSupportOff False
  it "ratchets current to prev" $ withSmpServer t $ runTestCfg2 agentCfg agentCfgRatchetVPrev 3 $ runTest PQSupportOff False

testServerMatrix2 :: HasCallStack => ATransport -> (InitialAgentServers -> IO ()) -> Spec
testServerMatrix2 t runTest = do
  it "1 server" $ withSmpServer t $ runTest initAgentServers
  it "2 servers" $ withSmpServer t . withSmpServerOn t testPort2 $ runTest initAgentServers2

testPQMatrix2 :: HasCallStack => ATransport -> (HasCallStack => (AgentClient, InitialKeys) -> (AgentClient, PQSupport) -> AgentMsgId -> IO ()) -> Spec
testPQMatrix2 = pqMatrix2_ True

testPQMatrix2NoInv :: HasCallStack => ATransport -> (HasCallStack => (AgentClient, InitialKeys) -> (AgentClient, PQSupport) -> AgentMsgId -> IO ()) -> Spec
testPQMatrix2NoInv = pqMatrix2_ False

pqMatrix2_ :: HasCallStack => Bool -> ATransport -> (HasCallStack => (AgentClient, InitialKeys) -> (AgentClient, PQSupport) -> AgentMsgId -> IO ()) -> Spec
pqMatrix2_ pqInv t test = do
  it "dh/dh handshake" $ runTest $ \a b -> test (a, IKPQOff) (b, PQSupportOff)
  it "dh/pq handshake" $ runTest $ \a b -> test (a, IKPQOff) (b, PQSupportOn)
  it "pq/dh handshake" $ runTest $ \a b -> test (a, IKPQOn) (b, PQSupportOff)
  it "pq/pq handshake" $ runTest $ \a b -> test (a, IKPQOn) (b, PQSupportOn)
  when pqInv $ do
    it "pq-inv/dh handshake" $ runTest $ \a b -> test (a, IKUsePQ) (b, PQSupportOff)
    it "pq-inv/pq handshake" $ runTest $ \a b -> test (a, IKUsePQ) (b, PQSupportOn)
  where
    runTest = withSmpServerProxy t . runTestCfgServers2 agentProxyCfg agentProxyCfg (initAgentServersProxy SPMAlways SPFProhibit) 3

testPQMatrix3 ::
  HasCallStack =>
  ATransport ->
  (HasCallStack => (AgentClient, InitialKeys) -> (AgentClient, PQSupport) -> (AgentClient, PQSupport) -> AgentMsgId -> IO ()) ->
  Spec
testPQMatrix3 t test = do
  it "dh" $ runTest $ \a b c -> test (a, IKPQOff) (b, PQSupportOff) (c, PQSupportOff)
  it "dh/dh/pq" $ runTest $ \a b c -> test (a, IKPQOff) (b, PQSupportOff) (c, PQSupportOn)
  it "dh/pq/dh" $ runTest $ \a b c -> test (a, IKPQOff) (b, PQSupportOn) (c, PQSupportOff)
  it "dh/pq/pq" $ runTest $ \a b c -> test (a, IKPQOff) (b, PQSupportOn) (c, PQSupportOn)
  it "pq/dh/dh" $ runTest $ \a b c -> test (a, IKPQOn) (b, PQSupportOff) (c, PQSupportOff)
  it "pq/dh/pq" $ runTest $ \a b c -> test (a, IKPQOn) (b, PQSupportOff) (c, PQSupportOn)
  it "pq/pq/dh" $ runTest $ \a b c -> test (a, IKPQOn) (b, PQSupportOn) (c, PQSupportOff)
  it "pq" $ runTest $ \a b c -> test (a, IKPQOn) (b, PQSupportOn) (c, PQSupportOn)
  where
    runTest test' =
      withSmpServerProxy t $
        runTestCfgServers2 agentProxyCfg agentProxyCfg servers 3 $ \a b baseMsgId ->
          withAgent 3 agentProxyCfg servers testDB3 $ \c -> test' a b c baseMsgId
    servers = initAgentServersProxy SPMAlways SPFProhibit

runTestCfg2 :: HasCallStack => AgentConfig -> AgentConfig -> AgentMsgId -> (HasCallStack => AgentClient -> AgentClient -> AgentMsgId -> IO ()) -> IO ()
runTestCfg2 aCfg bCfg = runTestCfgServers2 aCfg bCfg initAgentServers
{-# INLINE runTestCfg2 #-}

runTestCfgServers2 :: HasCallStack => AgentConfig -> AgentConfig -> InitialAgentServers -> AgentMsgId -> (HasCallStack => AgentClient -> AgentClient -> AgentMsgId -> IO ()) -> IO ()
runTestCfgServers2 aCfg bCfg servers baseMsgId runTest =
  withAgentClientsCfgServers2 aCfg bCfg servers $ \a b -> runTest a b baseMsgId
{-# INLINE runTestCfgServers2 #-}

withAgentClientsCfgServers2 :: HasCallStack => AgentConfig -> AgentConfig -> InitialAgentServers -> (HasCallStack => AgentClient -> AgentClient -> IO a) -> IO a
withAgentClientsCfgServers2 aCfg bCfg servers runTest =
  withAgent 1 aCfg servers testDB $ \a ->
    withAgent 2 bCfg servers testDB2 $ \b ->
      runTest a b

withAgentClientsCfg2 :: HasCallStack => AgentConfig -> AgentConfig -> (HasCallStack => AgentClient -> AgentClient -> IO a) -> IO a
withAgentClientsCfg2 aCfg bCfg = withAgentClientsCfgServers2 aCfg bCfg initAgentServers
{-# INLINE withAgentClientsCfg2 #-}

withAgentClients2 :: HasCallStack => (HasCallStack => AgentClient -> AgentClient -> IO a) -> IO a
withAgentClients2 = withAgentClientsCfg2 agentCfg agentCfg
{-# INLINE withAgentClients2 #-}

withAgentClients3 :: HasCallStack => (HasCallStack => AgentClient -> AgentClient -> AgentClient -> IO ()) -> IO ()
withAgentClients3 runTest =
  withAgentClients2 $ \a b ->
    withAgent 3 agentCfg initAgentServers testDB3 $ \c ->
      runTest a b c

runAgentClientTest :: HasCallStack => PQSupport -> Bool -> AgentClient -> AgentClient -> AgentMsgId -> IO ()
runAgentClientTest pqSupport viaProxy alice bob baseId =
  runAgentClientTestPQ viaProxy (alice, IKNoPQ pqSupport) (bob, pqSupport) baseId

runAgentClientTestPQ :: HasCallStack => Bool -> (AgentClient, InitialKeys) -> (AgentClient, PQSupport) -> AgentMsgId -> IO ()
runAgentClientTestPQ viaProxy (alice, aPQ) (bob, bPQ) baseId =
  runRight_ $ do
    (bobId, qInfo) <- A.createConnection alice 1 True SCMInvitation Nothing aPQ SMSubscribe
    aliceId <- A.joinConnection bob 1 Nothing True qInfo "bob's connInfo" bPQ SMSubscribe
    ("", _, A.CONF confId pqSup' _ "bob's connInfo") <- get alice
    liftIO $ pqSup' `shouldBe` CR.connPQEncryption aPQ
    allowConnection alice bobId confId "alice's connInfo"
    let pqEnc = PQEncryption $ pqConnectionMode aPQ bPQ
    get alice ##> ("", bobId, A.CON pqEnc)
    get bob ##> ("", aliceId, A.INFO bPQ "alice's connInfo")
    get bob ##> ("", aliceId, A.CON pqEnc)
    -- message IDs 1 to 3 (or 1 to 4 in v1) get assigned to control messages, so first MSG is assigned ID 4
    let proxySrv = if viaProxy then Just testSMPServer else Nothing
    1 <- msgId <$> A.sendMessage alice bobId pqEnc SMP.noMsgFlags "hello"
    get alice ##> ("", bobId, A.SENT (baseId + 1) proxySrv)
    2 <- msgId <$> A.sendMessage alice bobId pqEnc SMP.noMsgFlags "how are you?"
    get alice ##> ("", bobId, A.SENT (baseId + 2) proxySrv)
    get bob =##> \case ("", c, Msg' _ pq "hello") -> c == aliceId && pq == pqEnc; _ -> False
    ackMessage bob aliceId (baseId + 1) Nothing
    get bob =##> \case ("", c, Msg' _ pq "how are you?") -> c == aliceId && pq == pqEnc; _ -> False
    ackMessage bob aliceId (baseId + 2) Nothing
    3 <- msgId <$> A.sendMessage bob aliceId pqEnc SMP.noMsgFlags "hello too"
    get bob ##> ("", aliceId, A.SENT (baseId + 3) proxySrv)
    4 <- msgId <$> A.sendMessage bob aliceId pqEnc SMP.noMsgFlags "message 1"
    get bob ##> ("", aliceId, A.SENT (baseId + 4) proxySrv)
    get alice =##> \case ("", c, Msg' _ pq "hello too") -> c == bobId && pq == pqEnc; _ -> False
    ackMessage alice bobId (baseId + 3) Nothing
    get alice =##> \case ("", c, Msg' _ pq "message 1") -> c == bobId && pq == pqEnc; _ -> False
    ackMessage alice bobId (baseId + 4) Nothing
    suspendConnection alice bobId
    5 <- msgId <$> A.sendMessage bob aliceId pqEnc SMP.noMsgFlags "message 2"
    get bob =##> \case ("", cId, MERR mId (SMP _ AUTH)) -> cId == aliceId && mId == (baseId + 5); _ -> False
    deleteConnection alice bobId
    liftIO $ noMessages alice "nothing else should be delivered to alice"
  where
    msgId = subtract baseId . fst

pqConnectionMode :: InitialKeys -> PQSupport -> Bool
pqConnectionMode pqMode1 pqMode2 = supportPQ (CR.connPQEncryption pqMode1) && supportPQ pqMode2

testEnablePQEncryption :: HasCallStack => IO ()
testEnablePQEncryption =
  withAgentClients2 $ \ca cb -> runRight_ $ do
    g <- liftIO C.newRandom
    (aId, bId) <- makeConnection_ PQSupportOff ca cb
    let a = (ca, aId)
        b = (cb, bId)
    (a, 4, "msg 1") \#>\ b
    (b, 5, "msg 2") \#>\ a
    -- 45 bytes is used by agent message envelope inside double ratchet message envelope
    let largeMsg g' pqEnc = atomically $ C.randomBytes (e2eEncAgentMsgLength pqdrSMPAgentVersion pqEnc - 45) g'
    lrg <- largeMsg g PQSupportOff
    (a, 6, lrg) \#>\ b
    (b, 7, lrg) \#>\ a
    -- switched to smaller envelopes (before reporting PQ encryption enabled)
    sml <- largeMsg g PQSupportOn
    -- fail because of message size
    Left (A.CMD LARGE _) <- tryError $ A.sendMessage ca bId PQEncOn SMP.noMsgFlags lrg
    (9, PQEncOff) <- A.sendMessage ca bId PQEncOn SMP.noMsgFlags sml
    get ca =##> \case ("", connId, SENT 9) -> connId == bId; _ -> False
    get cb =##> \case ("", connId, MsgErr' 8 MsgSkipped {} PQEncOff msg') -> connId == aId && msg' == sml; _ -> False
    ackMessage cb aId 8 Nothing
    -- -- fail in reply to sync IDss
    Left (A.CMD LARGE _) <- tryError $ A.sendMessage cb aId PQEncOn SMP.noMsgFlags lrg
    (10, PQEncOff) <- A.sendMessage cb aId PQEncOn SMP.noMsgFlags sml
    get cb =##> \case ("", connId, SENT 10) -> connId == aId; _ -> False
    get ca =##> \case ("", connId, MsgErr' 10 MsgSkipped {} PQEncOff msg') -> connId == bId && msg' == sml; _ -> False
    ackMessage ca bId 10 Nothing
    (a, 11, sml) \#>! b
    -- PQ encryption now enabled
    (b, 12, sml) !#>! a
    (a, 13, sml) !#>! b
    (b, 14, sml) !#>! a
    -- disabling PQ encryption
    (a, 15, sml) !#>\ b
    (b, 16, sml) !#>\ a
    (a, 17, sml) \#>\ b
    (b, 18, sml) \#>\ a
    -- enabling PQ encryption again
    (a, 19, sml) \#>! b
    (b, 20, sml) \#>! a
    (a, 21, sml) \#>! b
    (b, 22, sml) !#>! a
    (a, 23, sml) !#>! b
    -- disabling PQ encryption again
    (b, 24, sml) !#>\ a
    (a, 25, sml) !#>\ b
    (b, 26, sml) \#>\ a
    (a, 27, sml) \#>\ b
    -- PQ encryption is now disabled, but support remained enabled, so we still cannot send larger messages
    Left (A.CMD LARGE _) <- tryError $ A.sendMessage ca bId PQEncOff SMP.noMsgFlags (sml <> "123456")
    Left (A.CMD LARGE _) <- tryError $ A.sendMessage cb aId PQEncOff SMP.noMsgFlags (sml <> "123456")
    pure ()
  where
    (\#>\) = PQEncOff `sndRcv` PQEncOff
    (\#>!) = PQEncOff `sndRcv` PQEncOn
    (!#>!) = PQEncOn `sndRcv` PQEncOn
    (!#>\) = PQEncOn `sndRcv` PQEncOff

sndRcv :: PQEncryption -> PQEncryption -> ((AgentClient, ConnId), AgentMsgId, MsgBody) -> (AgentClient, ConnId) -> ExceptT AgentErrorType IO ()
sndRcv pqEnc pqEnc' ((c1, id1), mId, msg) (c2, id2) = do
  r <- A.sendMessage c1 id2 pqEnc' SMP.noMsgFlags msg
  liftIO $ r `shouldBe` (mId, pqEnc)
  get c1 =##> \case ("", connId, SENT mId') -> connId == id2 && mId' == mId; _ -> False
  get c2 =##> \case ("", connId, Msg' mId' pq msg') -> connId == id1 && mId' == mId && msg' == msg && pq == pqEnc; _ -> False
  ackMessage c2 id1 mId Nothing

testAgentClient3 :: HasCallStack => IO ()
testAgentClient3 =
  withAgentClients3 $ \a b c -> runRight_ $ do
    (aIdForB, bId) <- makeConnection a b
    (aIdForC, cId) <- makeConnection a c

    4 <- sendMessage a bId SMP.noMsgFlags "b4"
    4 <- sendMessage a cId SMP.noMsgFlags "c4"
    5 <- sendMessage a bId SMP.noMsgFlags "b5"
    5 <- sendMessage a cId SMP.noMsgFlags "c5"
    get a =##> \case ("", connId, SENT 4) -> connId == bId || connId == cId; _ -> False
    get a =##> \case ("", connId, SENT 4) -> connId == bId || connId == cId; _ -> False
    get a =##> \case ("", connId, SENT 5) -> connId == bId || connId == cId; _ -> False
    get a =##> \case ("", connId, SENT 5) -> connId == bId || connId == cId; _ -> False
    get b =##> \case ("", connId, Msg "b4") -> connId == aIdForB; _ -> False
    ackMessage b aIdForB 4 Nothing
    get b =##> \case ("", connId, Msg "b5") -> connId == aIdForB; _ -> False
    ackMessage b aIdForB 5 Nothing
    get c =##> \case ("", connId, Msg "c4") -> connId == aIdForC; _ -> False
    ackMessage c aIdForC 4 Nothing
    get c =##> \case ("", connId, Msg "c5") -> connId == aIdForC; _ -> False
    ackMessage c aIdForC 5 Nothing

runAgentClientContactTest :: HasCallStack => PQSupport -> Bool -> AgentClient -> AgentClient -> AgentMsgId -> IO ()
runAgentClientContactTest pqSupport viaProxy alice bob baseId =
  runAgentClientContactTestPQ viaProxy pqSupport (alice, IKNoPQ pqSupport) (bob, pqSupport) baseId

runAgentClientContactTestPQ :: HasCallStack => Bool -> PQSupport -> (AgentClient, InitialKeys) -> (AgentClient, PQSupport) -> AgentMsgId -> IO ()
runAgentClientContactTestPQ viaProxy reqPQSupport (alice, aPQ) (bob, bPQ) baseId =
  runRight_ $ do
    (_, qInfo) <- A.createConnection alice 1 True SCMContact Nothing aPQ SMSubscribe
    aliceId <- A.prepareConnectionToJoin bob 1 True qInfo bPQ
    aliceId' <- A.joinConnection bob 1 (Just aliceId) True qInfo "bob's connInfo" bPQ SMSubscribe
    liftIO $ aliceId' `shouldBe` aliceId
    ("", _, A.REQ invId pqSup' _ "bob's connInfo") <- get alice
    liftIO $ pqSup' `shouldBe` reqPQSupport
    bobId <- acceptContact alice True invId "alice's connInfo" (CR.connPQEncryption aPQ) SMSubscribe
    ("", _, A.CONF confId pqSup'' _ "alice's connInfo") <- get bob
    liftIO $ pqSup'' `shouldBe` bPQ
    allowConnection bob aliceId confId "bob's connInfo"
    let pqEnc = PQEncryption $ pqConnectionMode aPQ bPQ
    get alice ##> ("", bobId, A.INFO (CR.connPQEncryption aPQ) "bob's connInfo")
    get alice ##> ("", bobId, A.CON pqEnc)
    get bob ##> ("", aliceId, A.CON pqEnc)
    -- message IDs 1 to 3 (or 1 to 4 in v1) get assigned to control messages, so first MSG is assigned ID 4
    let proxySrv = if viaProxy then Just testSMPServer else Nothing
    1 <- msgId <$> A.sendMessage alice bobId pqEnc SMP.noMsgFlags "hello"
    get alice ##> ("", bobId, A.SENT (baseId + 1) proxySrv)
    2 <- msgId <$> A.sendMessage alice bobId pqEnc SMP.noMsgFlags "how are you?"
    get alice ##> ("", bobId, A.SENT (baseId + 2) proxySrv)
    get bob =##> \case ("", c, Msg' _ pq "hello") -> c == aliceId && pq == pqEnc; _ -> False
    ackMessage bob aliceId (baseId + 1) Nothing
    get bob =##> \case ("", c, Msg' _ pq "how are you?") -> c == aliceId && pq == pqEnc; _ -> False
    ackMessage bob aliceId (baseId + 2) Nothing
    3 <- msgId <$> A.sendMessage bob aliceId pqEnc SMP.noMsgFlags "hello too"
    get bob ##> ("", aliceId, A.SENT (baseId + 3) proxySrv)
    4 <- msgId <$> A.sendMessage bob aliceId pqEnc SMP.noMsgFlags "message 1"
    get bob ##> ("", aliceId, A.SENT (baseId + 4) proxySrv)
    get alice =##> \case ("", c, Msg' _ pq "hello too") -> c == bobId && pq == pqEnc; _ -> False
    ackMessage alice bobId (baseId + 3) Nothing
    get alice =##> \case ("", c, Msg' _ pq "message 1") -> c == bobId && pq == pqEnc; _ -> False
    ackMessage alice bobId (baseId + 4) Nothing
    suspendConnection alice bobId
    5 <- msgId <$> A.sendMessage bob aliceId pqEnc SMP.noMsgFlags "message 2"
    get bob =##> \case ("", cId, MERR mId (SMP _ AUTH)) -> cId == aliceId && mId == (baseId + 5); _ -> False
    deleteConnection alice bobId
    liftIO $ noMessages alice "nothing else should be delivered to alice"
  where
    msgId = subtract baseId . fst

runAgentClientContactTestPQ3 :: HasCallStack => Bool -> (AgentClient, InitialKeys) -> (AgentClient, PQSupport) -> (AgentClient, PQSupport) -> AgentMsgId -> IO ()
runAgentClientContactTestPQ3 viaProxy (alice, aPQ) (bob, bPQ) (tom, tPQ) baseId = runRight_ $ do
  (_, qInfo) <- A.createConnection alice 1 True SCMContact Nothing aPQ SMSubscribe
  (bAliceId, bobId, abPQEnc) <- connectViaContact bob bPQ qInfo
  sentMessages abPQEnc alice bobId bob bAliceId
  (tAliceId, tomId, atPQEnc) <- connectViaContact tom tPQ qInfo
  sentMessages atPQEnc alice tomId tom tAliceId
  where
    msgId = subtract baseId . fst
    connectViaContact b pq qInfo = do
      aId <- A.prepareConnectionToJoin b 1 True qInfo pq
      aId' <- A.joinConnection b 1 (Just aId) True qInfo "bob's connInfo" pq SMSubscribe
      liftIO $ aId' `shouldBe` aId
      ("", _, A.REQ invId pqSup' _ "bob's connInfo") <- get alice
      liftIO $ pqSup' `shouldBe` PQSupportOn
      bId <- acceptContact alice True invId "alice's connInfo" (CR.connPQEncryption aPQ) SMSubscribe
      ("", _, A.CONF confId pqSup'' _ "alice's connInfo") <- get b
      liftIO $ pqSup'' `shouldBe` pq
      allowConnection b aId confId "bob's connInfo"
      let pqEnc = PQEncryption $ pqConnectionMode aPQ pq
      get alice ##> ("", bId, A.INFO (CR.connPQEncryption aPQ) "bob's connInfo")
      get alice ##> ("", bId, A.CON pqEnc)
      get b ##> ("", aId, A.CON pqEnc)
      pure (aId, bId, pqEnc)
    sentMessages pqEnc a bId b aId = do
      let proxySrv = if viaProxy then Just testSMPServer else Nothing
      1 <- msgId <$> A.sendMessage a bId pqEnc SMP.noMsgFlags "hello"
      get a ##> ("", bId, A.SENT (baseId + 1) proxySrv)
      get b =##> \case ("", c, Msg' _ pq "hello") -> c == aId && pq == pqEnc; _ -> False
      ackMessage b aId (baseId + 1) Nothing
      2 <- msgId <$> A.sendMessage b aId pqEnc SMP.noMsgFlags "hello too"
      get b ##> ("", aId, A.SENT (baseId + 2) proxySrv)
      get a =##> \case ("", c, Msg' _ pq "hello too") -> c == bId && pq == pqEnc; _ -> False
      ackMessage a bId (baseId + 2) Nothing

noMessages :: HasCallStack => AgentClient -> String -> Expectation
noMessages c err = tryGet `shouldReturn` ()
  where
    tryGet =
      10000 `timeout` get c >>= \case
        Just msg -> error $ err <> ": " <> show msg
        _ -> return ()

testRejectContactRequest :: HasCallStack => IO ()
testRejectContactRequest =
  withAgentClients2 $ \alice bob -> runRight_ $ do
    (addrConnId, qInfo) <- A.createConnection alice 1 True SCMContact Nothing IKPQOn SMSubscribe
    aliceId <- A.prepareConnectionToJoin bob 1 True qInfo PQSupportOn
    aliceId' <- A.joinConnection bob 1 (Just aliceId) True qInfo "bob's connInfo" PQSupportOn SMSubscribe
    liftIO $ aliceId' `shouldBe` aliceId
    ("", _, A.REQ invId PQSupportOn _ "bob's connInfo") <- get alice
    liftIO $ runExceptT (rejectContact alice "abcd" invId) `shouldReturn` Left (CONN NOT_FOUND)
    rejectContact alice addrConnId invId
    liftIO $ noMessages bob "nothing delivered to bob"

testAsyncInitiatingOffline :: HasCallStack => IO ()
testAsyncInitiatingOffline =
  withAgent 2 agentCfg initAgentServers testDB2 $ \bob -> runRight_ $ do
    alice <- liftIO $ getSMPAgentClient' 1 agentCfg initAgentServers testDB
    (bobId, cReq) <- createConnection alice 1 True SCMInvitation Nothing SMSubscribe
    liftIO $ disposeAgentClient alice
    aliceId <- joinConnection bob 1 True cReq "bob's connInfo" SMSubscribe
    alice' <- liftIO $ getSMPAgentClient' 3 agentCfg initAgentServers testDB
    subscribeConnection alice' bobId
    ("", _, CONF confId _ "bob's connInfo") <- get alice'
    allowConnection alice' bobId confId "alice's connInfo"
    get alice' ##> ("", bobId, CON)
    get bob ##> ("", aliceId, INFO "alice's connInfo")
    get bob ##> ("", aliceId, CON)
    exchangeGreetings alice' bobId bob aliceId
    liftIO $ disposeAgentClient alice'

testAsyncJoiningOfflineBeforeActivation :: HasCallStack => IO ()
testAsyncJoiningOfflineBeforeActivation =
  withAgent 1 agentCfg initAgentServers testDB $ \alice -> runRight_ $ do
    bob <- liftIO $ getSMPAgentClient' 2 agentCfg initAgentServers testDB2
    (bobId, qInfo) <- createConnection alice 1 True SCMInvitation Nothing SMSubscribe
    aliceId <- joinConnection bob 1 True qInfo "bob's connInfo" SMSubscribe
    liftIO $ disposeAgentClient bob
    ("", _, CONF confId _ "bob's connInfo") <- get alice
    allowConnection alice bobId confId "alice's connInfo"
    bob' <- liftIO $ getSMPAgentClient' 3 agentCfg initAgentServers testDB2
    subscribeConnection bob' aliceId
    get alice ##> ("", bobId, CON)
    get bob' ##> ("", aliceId, INFO "alice's connInfo")
    get bob' ##> ("", aliceId, CON)
    exchangeGreetings alice bobId bob' aliceId
    liftIO $ disposeAgentClient bob'

testAsyncBothOffline :: HasCallStack => IO ()
testAsyncBothOffline = do
  alice <- getSMPAgentClient' 1 agentCfg initAgentServers testDB
  bob <- getSMPAgentClient' 2 agentCfg initAgentServers testDB2
  runRight_ $ do
    (bobId, cReq) <- createConnection alice 1 True SCMInvitation Nothing SMSubscribe
    liftIO $ disposeAgentClient alice
    aliceId <- joinConnection bob 1 True cReq "bob's connInfo" SMSubscribe
    liftIO $ disposeAgentClient bob
    alice' <- liftIO $ getSMPAgentClient' 3 agentCfg initAgentServers testDB
    subscribeConnection alice' bobId
    ("", _, CONF confId _ "bob's connInfo") <- get alice'
    allowConnection alice' bobId confId "alice's connInfo"
    bob' <- liftIO $ getSMPAgentClient' 4 agentCfg initAgentServers testDB2
    subscribeConnection bob' aliceId
    get alice' ##> ("", bobId, CON)
    get bob' ##> ("", aliceId, INFO "alice's connInfo")
    get bob' ##> ("", aliceId, CON)
    exchangeGreetings alice' bobId bob' aliceId
    liftIO $ disposeAgentClient alice'
    liftIO $ disposeAgentClient bob'

testAsyncServerOffline :: HasCallStack => ATransport -> IO ()
testAsyncServerOffline t = withAgentClients2 $ \alice bob -> do
  -- create connection and shutdown the server
  (bobId, cReq) <- withSmpServerStoreLogOn t testPort $ \_ ->
    runRight $ createConnection alice 1 True SCMInvitation Nothing SMSubscribe
  -- connection fails
  Left (BROKER _ NETWORK) <- runExceptT $ joinConnection bob 1 True cReq "bob's connInfo" SMSubscribe
  ("", "", DOWN srv conns) <- nGet alice
  srv `shouldBe` testSMPServer
  conns `shouldBe` [bobId]
  -- connection succeeds after server start
  withSmpServerStoreLogOn t testPort $ \_ -> runRight_ $ do
    ("", "", UP srv1 conns1) <- nGet alice
    liftIO $ do
      srv1 `shouldBe` testSMPServer
      conns1 `shouldBe` [bobId]
    aliceId <- joinConnection bob 1 True cReq "bob's connInfo" SMSubscribe
    ("", _, CONF confId _ "bob's connInfo") <- get alice
    allowConnection alice bobId confId "alice's connInfo"
    get alice ##> ("", bobId, CON)
    get bob ##> ("", aliceId, INFO "alice's connInfo")
    get bob ##> ("", aliceId, CON)
    exchangeGreetings alice bobId bob aliceId

testAllowConnectionClientRestart :: HasCallStack => ATransport -> IO ()
testAllowConnectionClientRestart t = do
  let initAgentServersSrv2 = initAgentServers {smp = userServers [noAuthSrv testSMPServer2]}
  alice <- getSMPAgentClient' 1 agentCfg initAgentServers testDB
  bob <- getSMPAgentClient' 2 agentCfg initAgentServersSrv2 testDB2
  withSmpServerStoreLogOn t testPort $ \_ -> do
    (aliceId, bobId, confId) <-
      withSmpServerConfigOn t cfg {storeLogFile = Just testStoreLogFile2} testPort2 $ \_ -> do
        runRight $ do
          (bobId, qInfo) <- createConnection alice 1 True SCMInvitation Nothing SMSubscribe
          aliceId <- joinConnection bob 1 True qInfo "bob's connInfo" SMSubscribe
          ("", _, CONF confId _ "bob's connInfo") <- get alice
          pure (aliceId, bobId, confId)

    ("", "", DOWN _ _) <- nGet bob

    runRight_ $ do
      allowConnectionAsync alice "1" bobId confId "alice's connInfo"
      get alice =##> \case ("1", _, OK) -> True; _ -> False
      pure ()

    threadDelay 100000 -- give time to enqueue confirmation (enqueueConfirmation)
    disposeAgentClient alice

    alice2 <- getSMPAgentClient' 3 agentCfg initAgentServers testDB

    withSmpServerConfigOn t cfg {storeLogFile = Just testStoreLogFile2} testPort2 $ \_ -> do
      runRight $ do
        ("", "", UP _ _) <- nGet bob

        subscribeConnection alice2 bobId

        get alice2 ##> ("", bobId, CON)
        get bob ##> ("", aliceId, INFO "alice's connInfo")
        get bob ##> ("", aliceId, CON)

        exchangeGreetingsMsgId 4 alice2 bobId bob aliceId
    disposeAgentClient alice2
    disposeAgentClient bob

testIncreaseConnAgentVersion :: HasCallStack => ATransport -> IO ()
testIncreaseConnAgentVersion t = do
  alice <- getSMPAgentClient' 1 agentCfg {smpAgentVRange = mkVersionRange 1 2} initAgentServers testDB
  bob <- getSMPAgentClient' 2 agentCfg {smpAgentVRange = mkVersionRange 1 2} initAgentServers testDB2
  withSmpServerStoreMsgLogOn t testPort $ \_ -> do
    (aliceId, bobId) <- runRight $ do
      (aliceId, bobId) <- makeConnection_ PQSupportOff alice bob
      exchangeGreetingsMsgId_ PQEncOff 4 alice bobId bob aliceId
      checkVersion alice bobId 2
      checkVersion bob aliceId 2
      pure (aliceId, bobId)

    -- version doesn't increase if incompatible

    disposeAgentClient alice
    alice2 <- getSMPAgentClient' 3 agentCfg {smpAgentVRange = mkVersionRange 1 3} initAgentServers testDB

    runRight_ $ do
      subscribeConnection alice2 bobId
      exchangeGreetingsMsgId_ PQEncOff 6 alice2 bobId bob aliceId
      checkVersion alice2 bobId 2
      checkVersion bob aliceId 2

    -- version increases if compatible

    disposeAgentClient bob
    bob2 <- getSMPAgentClient' 4 agentCfg {smpAgentVRange = mkVersionRange 1 3} initAgentServers testDB2

    runRight_ $ do
      subscribeConnection bob2 aliceId
      exchangeGreetingsMsgId_ PQEncOff 8 alice2 bobId bob2 aliceId
      checkVersion alice2 bobId 3
      checkVersion bob2 aliceId 3

    -- version doesn't decrease, even if incompatible

    disposeAgentClient alice2
    alice3 <- getSMPAgentClient' 5 agentCfg {smpAgentVRange = mkVersionRange 2 2} initAgentServers testDB

    runRight_ $ do
      subscribeConnection alice3 bobId
      exchangeGreetingsMsgId_ PQEncOff 10 alice3 bobId bob2 aliceId
      checkVersion alice3 bobId 3
      checkVersion bob2 aliceId 3

    disposeAgentClient bob2
    bob3 <- getSMPAgentClient' 6 agentCfg {smpAgentVRange = mkVersionRange 1 1} initAgentServers testDB2

    runRight_ $ do
      subscribeConnection bob3 aliceId
      exchangeGreetingsMsgId_ PQEncOff 12 alice3 bobId bob3 aliceId
      checkVersion alice3 bobId 3
      checkVersion bob3 aliceId 3
    disposeAgentClient alice3
    disposeAgentClient bob3

checkVersion :: AgentClient -> ConnId -> Word16 -> ExceptT AgentErrorType IO ()
checkVersion c connId v = do
  ConnectionStats {connAgentVersion} <- getConnectionServers c connId
  liftIO $ connAgentVersion `shouldBe` VersionSMPA v

testIncreaseConnAgentVersionMaxCompatible :: HasCallStack => ATransport -> IO ()
testIncreaseConnAgentVersionMaxCompatible t = do
  alice <- getSMPAgentClient' 1 agentCfg {smpAgentVRange = mkVersionRange 1 2} initAgentServers testDB
  bob <- getSMPAgentClient' 2 agentCfg {smpAgentVRange = mkVersionRange 1 2} initAgentServers testDB2
  withSmpServerStoreMsgLogOn t testPort $ \_ -> do
    (aliceId, bobId) <- runRight $ do
      (aliceId, bobId) <- makeConnection_ PQSupportOff alice bob
      exchangeGreetingsMsgId_ PQEncOff 4 alice bobId bob aliceId
      checkVersion alice bobId 2
      checkVersion bob aliceId 2
      pure (aliceId, bobId)

    -- version increases to max compatible

    disposeAgentClient alice
    alice2 <- getSMPAgentClient' 3 agentCfg {smpAgentVRange = mkVersionRange 1 3} initAgentServers testDB
    disposeAgentClient bob
    bob2 <- getSMPAgentClient' 4 agentCfg {smpAgentVRange = supportedSMPAgentVRange} initAgentServers testDB2

    runRight_ $ do
      subscribeConnection alice2 bobId
      subscribeConnection bob2 aliceId
      exchangeGreetingsMsgId_ PQEncOff 6 alice2 bobId bob2 aliceId
      checkVersion alice2 bobId 3
      checkVersion bob2 aliceId 3
    disposeAgentClient alice2
    disposeAgentClient bob2

testIncreaseConnAgentVersionStartDifferentVersion :: HasCallStack => ATransport -> IO ()
testIncreaseConnAgentVersionStartDifferentVersion t = do
  alice <- getSMPAgentClient' 1 agentCfg {smpAgentVRange = mkVersionRange 1 2} initAgentServers testDB
  bob <- getSMPAgentClient' 2 agentCfg {smpAgentVRange = mkVersionRange 1 3} initAgentServers testDB2
  withSmpServerStoreMsgLogOn t testPort $ \_ -> do
    (aliceId, bobId) <- runRight $ do
      (aliceId, bobId) <- makeConnection_ PQSupportOff alice bob
      exchangeGreetingsMsgId_ PQEncOff 4 alice bobId bob aliceId
      checkVersion alice bobId 2
      checkVersion bob aliceId 2
      pure (aliceId, bobId)

    -- version increases to max compatible

    disposeAgentClient alice
    alice2 <- getSMPAgentClient' 3 agentCfg {smpAgentVRange = mkVersionRange 1 3} initAgentServers testDB

    runRight_ $ do
      subscribeConnection alice2 bobId
      exchangeGreetingsMsgId_ PQEncOff 6 alice2 bobId bob aliceId
      checkVersion alice2 bobId 3
      checkVersion bob aliceId 3
    disposeAgentClient alice2
    disposeAgentClient bob

testDeliverClientRestart :: HasCallStack => ATransport -> IO ()
testDeliverClientRestart t = do
  alice <- getSMPAgentClient' 1 agentCfg initAgentServers testDB
  bob <- getSMPAgentClient' 2 agentCfg initAgentServers testDB2

  (aliceId, bobId) <- withSmpServerStoreMsgLogOn t testPort $ \_ -> do
    runRight $ do
      (aliceId, bobId) <- makeConnection alice bob
      exchangeGreetingsMsgId 4 alice bobId bob aliceId
      pure (aliceId, bobId)

  ("", "", DOWN _ _) <- nGet alice
  ("", "", DOWN _ _) <- nGet bob

  6 <- runRight $ sendMessage bob aliceId SMP.noMsgFlags "hello"

  disposeAgentClient bob

  bob2 <- getSMPAgentClient' 3 agentCfg initAgentServers testDB2

  withSmpServerStoreMsgLogOn t testPort $ \_ -> do
    runRight_ $ do
      ("", "", UP _ _) <- nGet alice

      subscribeConnection bob2 aliceId

      get bob2 ##> ("", aliceId, SENT 6)
      get alice =##> \case ("", c, Msg "hello") -> c == bobId; _ -> False
  disposeAgentClient alice
  disposeAgentClient bob2

testDuplicateMessage :: HasCallStack => ATransport -> IO ()
testDuplicateMessage t = do
  alice <- getSMPAgentClient' 1 agentCfg initAgentServers testDB
  bob <- getSMPAgentClient' 2 agentCfg initAgentServers testDB2
  (aliceId, bobId, bob1) <- withSmpServerStoreMsgLogOn t testPort $ \_ -> do
    (aliceId, bobId) <- runRight $ makeConnection alice bob
    runRight_ $ do
      4 <- sendMessage alice bobId SMP.noMsgFlags "hello"
      get alice ##> ("", bobId, SENT 4)
      get bob =##> \case ("", c, Msg "hello") -> c == aliceId; _ -> False
    disposeAgentClient bob

    -- if the agent user did not send ACK, the message will be delivered again
    bob1 <- getSMPAgentClient' 3 agentCfg initAgentServers testDB2
    runRight_ $ do
      subscribeConnection bob1 aliceId
      get bob1 =##> \case ("", c, Msg "hello") -> c == aliceId; _ -> False
      ackMessage bob1 aliceId 4 Nothing
      5 <- sendMessage alice bobId SMP.noMsgFlags "hello 2"
      get alice ##> ("", bobId, SENT 5)
      get bob1 =##> \case ("", c, Msg "hello 2") -> c == aliceId; _ -> False

    pure (aliceId, bobId, bob1)

  nGet alice =##> \case ("", "", DOWN _ [c]) -> c == bobId; _ -> False
  nGet bob1 =##> \case ("", "", DOWN _ [c]) -> c == aliceId; _ -> False
  -- commenting two lines below and uncommenting further two lines would also runRight_,
  -- it is the scenario tested above, when the message was not acknowledged by the user
  threadDelay 200000
  Left (BROKER _ NETWORK) <- runExceptT $ ackMessage bob1 aliceId 5 Nothing

  disposeAgentClient alice
  disposeAgentClient bob1

  alice2 <- getSMPAgentClient' 4 agentCfg initAgentServers testDB
  bob2 <- getSMPAgentClient' 5 agentCfg initAgentServers testDB2

  withSmpServerStoreMsgLogOn t testPort $ \_ -> do
    runRight_ $ do
      subscribeConnection bob2 aliceId
      subscribeConnection alice2 bobId
      -- get bob2 =##> \case ("", c, Msg "hello 2") -> c == aliceId; _ -> False
      -- ackMessage bob2 aliceId 5 Nothing
      -- message 2 is not delivered again, even though it was delivered to the agent
      6 <- sendMessage alice2 bobId SMP.noMsgFlags "hello 3"
      get alice2 ##> ("", bobId, SENT 6)
      get bob2 =##> \case ("", c, Msg "hello 3") -> c == aliceId; _ -> False
  disposeAgentClient alice2
  disposeAgentClient bob2

testSkippedMessages :: HasCallStack => ATransport -> IO ()
testSkippedMessages t = do
  alice <- getSMPAgentClient' 1 agentCfg initAgentServers testDB
  bob <- getSMPAgentClient' 2 agentCfg initAgentServers testDB2
  (aliceId, bobId) <- withSmpServerStoreLogOn t testPort $ \_ -> do
    (aliceId, bobId) <- runRight $ makeConnection alice bob
    runRight_ $ do
      4 <- sendMessage alice bobId SMP.noMsgFlags "hello"
      get alice ##> ("", bobId, SENT 4)
      get bob =##> \case ("", c, Msg "hello") -> c == aliceId; _ -> False
      ackMessage bob aliceId 4 Nothing

    disposeAgentClient bob

    runRight_ $ do
      5 <- sendMessage alice bobId SMP.noMsgFlags "hello 2"
      get alice ##> ("", bobId, SENT 5)
      6 <- sendMessage alice bobId SMP.noMsgFlags "hello 3"
      get alice ##> ("", bobId, SENT 6)
      7 <- sendMessage alice bobId SMP.noMsgFlags "hello 4"
      get alice ##> ("", bobId, SENT 7)

    pure (aliceId, bobId)

  nGet alice =##> \case ("", "", DOWN _ [c]) -> c == bobId; _ -> False
  threadDelay 200000

  disposeAgentClient alice

  alice2 <- getSMPAgentClient' 3 agentCfg initAgentServers testDB
  bob2 <- getSMPAgentClient' 4 agentCfg initAgentServers testDB2

  withSmpServerStoreLogOn t testPort $ \_ -> do
    runRight_ $ do
      subscribeConnection bob2 aliceId
      subscribeConnection alice2 bobId

      8 <- sendMessage alice2 bobId SMP.noMsgFlags "hello 5"
      get alice2 ##> ("", bobId, SENT 8)
      get bob2 =##> \case ("", c, MSG MsgMeta {integrity = MsgError {errorInfo = MsgSkipped {fromMsgId = 4, toMsgId = 6}}} _ "hello 5") -> c == aliceId; _ -> False
      ackMessage bob2 aliceId 5 Nothing

      9 <- sendMessage alice2 bobId SMP.noMsgFlags "hello 6"
      get alice2 ##> ("", bobId, SENT 9)
      get bob2 =##> \case ("", c, Msg "hello 6") -> c == aliceId; _ -> False
      ackMessage bob2 aliceId 6 Nothing
  disposeAgentClient alice2
  disposeAgentClient bob2

testDeliveryAfterSubscriptionError :: HasCallStack => ATransport -> IO ()
testDeliveryAfterSubscriptionError t = do
  (aId, bId) <- withAgentClients2 $ \a b -> do
    (aId, bId) <- withSmpServerStoreLogOn t testPort $ \_ -> runRight $ makeConnection a b
    nGet a =##> \case ("", "", DOWN _ [c]) -> c == bId; _ -> False
    nGet b =##> \case ("", "", DOWN _ [c]) -> c == aId; _ -> False
    4 <- runRight $ sendMessage a bId SMP.noMsgFlags "hello"
    liftIO $ noMessages b "not delivered"
    pure (aId, bId)

  withAgentClients2 $ \a b -> do
    Left (BROKER _ NETWORK) <- runExceptT $ subscribeConnection a bId
    Left (BROKER _ NETWORK) <- runExceptT $ subscribeConnection b aId
    pure ()
    withSmpServerStoreLogOn t testPort $ \_ -> runRight $ do
      withUP a bId $ \case ("", c, SENT 4) -> c == bId; _ -> False
      withUP b aId $ \case ("", c, Msg "hello") -> c == aId; _ -> False
      ackMessage b aId 4 Nothing

testMsgDeliveryQuotaExceeded :: HasCallStack => ATransport -> IO ()
testMsgDeliveryQuotaExceeded t =
  withAgentClients2 $ \a b -> withSmpServerStoreLogOn t testPort $ \_ -> runRight_ $ do
    (aId, bId) <- makeConnection a b
    (aId', bId') <- makeConnection a b
    forM_ ([1 .. 4] :: [Int]) $ \i -> do
      mId <- sendMessage a bId SMP.noMsgFlags $ "message " <> bshow i
      get a =##> \case ("", c, SENT mId') -> bId == c && mId == mId'; _ -> False
    8 <- sendMessage a bId SMP.noMsgFlags "over quota"
    pGet' a False =##> \case ("", c, AEvt _ (MWARN 8 (SMP _ QUOTA))) -> bId == c; _ -> False
    4 <- sendMessage a bId' SMP.noMsgFlags "hello"
    get a =##> \case ("", c, SENT 4) -> bId' == c; _ -> False
    get b =##> \case ("", c, Msg "message 1") -> aId == c; _ -> False
    get b =##> \case ("", c, Msg "hello") -> aId' == c; _ -> False
    ackMessage b aId' 4 Nothing
    ackMessage b aId 4 Nothing
    get b =##> \case ("", c, Msg "message 2") -> aId == c; _ -> False
    ackMessage b aId 5 Nothing
    get b =##> \case ("", c, Msg "message 3") -> aId == c; _ -> False
    ackMessage b aId 6 Nothing
    get b =##> \case ("", c, Msg "message 4") -> aId == c; _ -> False
    ackMessage b aId 7 Nothing
    get a =##> \case ("", c, QCONT) -> bId == c; _ -> False
    get b =##> \case ("", c, Msg "over quota") -> aId == c; _ -> False
    ackMessage b aId 9 Nothing -- msg 8 was QCONT
    get a =##> \case ("", c, SENT 8) -> bId == c; _ -> False
    liftIO $ concurrently_ (noMessages a "no more events") (noMessages b "no more events")

testExpireMessage :: HasCallStack => ATransport -> IO ()
testExpireMessage t =
  withAgent 1 agentCfg {messageTimeout = 1, messageRetryInterval = fastMessageRetryInterval} initAgentServers testDB $ \a ->
    withAgent 2 agentCfg initAgentServers testDB2 $ \b -> do
      (aId, bId) <- withSmpServerStoreLogOn t testPort $ \_ -> runRight $ makeConnection a b
      nGet a =##> \case ("", "", DOWN _ [c]) -> c == bId; _ -> False
      nGet b =##> \case ("", "", DOWN _ [c]) -> c == aId; _ -> False
      4 <- runRight $ sendMessage a bId SMP.noMsgFlags "1"
      threadDelay 1000000
      5 <- runRight $ sendMessage a bId SMP.noMsgFlags "2" -- this won't expire
      get a =##> \case ("", c, MERR 4 (BROKER _ e)) -> bId == c && (e == TIMEOUT || e == NETWORK); _ -> False
      withSmpServerStoreLogOn t testPort $ \_ -> runRight_ $ do
        withUP a bId $ \case ("", _, SENT 5) -> True; _ -> False
        withUP b aId $ \case ("", _, MsgErr 4 (MsgSkipped 3 3) "2") -> True; _ -> False
        ackMessage b aId 4 Nothing

testExpireManyMessages :: HasCallStack => ATransport -> IO ()
testExpireManyMessages t =
  withAgent 1 agentCfg {messageTimeout = 1, messageRetryInterval = fastMessageRetryInterval} initAgentServers testDB $ \a ->
    withAgent 2 agentCfg initAgentServers testDB2 $ \b -> do
      (aId, bId) <- withSmpServerStoreLogOn t testPort $ \_ -> runRight $ makeConnection a b
      runRight_ $ do
        nGet a =##> \case ("", "", DOWN _ [c]) -> c == bId; _ -> False
        nGet b =##> \case ("", "", DOWN _ [c]) -> c == aId; _ -> False
        4 <- sendMessage a bId SMP.noMsgFlags "1"
        5 <- sendMessage a bId SMP.noMsgFlags "2"
        6 <- sendMessage a bId SMP.noMsgFlags "3"
        liftIO $ threadDelay 1000000
        7 <- sendMessage a bId SMP.noMsgFlags "4" -- this won't expire
        get a =##> \case ("", c, MERR 4 (BROKER _ e)) -> bId == c && (e == TIMEOUT || e == NETWORK); _ -> False
        -- get a =##> \case ("", c, MERRS [5, 6] (BROKER _ e)) -> bId == c && (e == TIMEOUT || e == NETWORK); _ -> False
        let expected c e = bId == c && (e == TIMEOUT || e == NETWORK)
        get a >>= \case
          ("", c, MERR 5 (BROKER _ e)) -> do
            liftIO $ expected c e `shouldBe` True
            get a =##> \case ("", c', MERR 6 (BROKER _ e')) -> expected c' e'; ("", c', MERRS [6] (BROKER _ e')) -> expected c' e'; _ -> False
          ("", c, MERRS [5] (BROKER _ e)) -> do
            liftIO $ expected c e `shouldBe` True
            get a =##> \case ("", c', MERR 6 (BROKER _ e')) -> expected c' e'; _ -> False
          ("", c, MERRS [5, 6] (BROKER _ e)) ->
            liftIO $ expected c e `shouldBe` True
          r -> error $ show r
      withSmpServerStoreLogOn t testPort $ \_ -> runRight_ $ do
        withUP a bId $ \case ("", _, SENT 7) -> True; _ -> False
        withUP b aId $ \case ("", _, MsgErr 4 (MsgSkipped 3 5) "4") -> True; _ -> False
        ackMessage b aId 4 Nothing

withUP :: AgentClient -> ConnId -> (AEntityTransmission 'AEConn -> Bool) -> ExceptT AgentErrorType IO ()
withUP a bId p =
  liftIO $
    getInAnyOrder
      a
      [ \case ("", "", AEvt SAENone (UP _ [c])) -> c == bId; _ -> False,
        \case (corrId, c, AEvt SAEConn cmd) -> c == bId && p (corrId, c, cmd); _ -> False
      ]

testExpireMessageQuota :: HasCallStack => ATransport -> IO ()
testExpireMessageQuota t = withSmpServerConfigOn t cfg {msgQueueQuota = 1} testPort $ \_ -> do
  a <- getSMPAgentClient' 1 agentCfg {quotaExceededTimeout = 1, messageRetryInterval = fastMessageRetryInterval} initAgentServers testDB
  b <- getSMPAgentClient' 2 agentCfg initAgentServers testDB2
  (aId, bId) <- runRight $ do
    (aId, bId) <- makeConnection a b
    liftIO $ threadDelay 500000 >> disposeAgentClient b
    4 <- sendMessage a bId SMP.noMsgFlags "1"
    get a ##> ("", bId, SENT 4)
    5 <- sendMessage a bId SMP.noMsgFlags "2"
    liftIO $ threadDelay 1000000
    6 <- sendMessage a bId SMP.noMsgFlags "3" -- this won't expire
    get a =##> \case ("", c, MERR 5 (SMP _ QUOTA)) -> bId == c; _ -> False
    pure (aId, bId)
  withAgent 3 agentCfg initAgentServers testDB2 $ \b' -> runRight_ $ do
    subscribeConnection b' aId
    get b' =##> \case ("", c, Msg "1") -> c == aId; _ -> False
    ackMessage b' aId 4 Nothing
    liftIO . getInAnyOrder a $
      [ \case ("", c, AEvt SAEConn (SENT 6)) -> c == bId; _ -> False,
        \case ("", c, AEvt SAEConn QCONT) -> c == bId; _ -> False
      ]
    get b' =##> \case ("", c, MsgErr 6 (MsgSkipped 4 4) "3") -> c == aId; _ -> False
    ackMessage b' aId 6 Nothing
  disposeAgentClient a

testExpireManyMessagesQuota :: ATransport -> IO ()
testExpireManyMessagesQuota t = withSmpServerConfigOn t cfg {msgQueueQuota = 1} testPort $ \_ -> do
  a <- getSMPAgentClient' 1 agentCfg {quotaExceededTimeout = 1, messageRetryInterval = fastMessageRetryInterval} initAgentServers testDB
  b <- getSMPAgentClient' 2 agentCfg initAgentServers testDB2
  (aId, bId) <- runRight $ do
    (aId, bId) <- makeConnection a b
    liftIO $ threadDelay 500000 >> disposeAgentClient b
    4 <- sendMessage a bId SMP.noMsgFlags "1"
    get a ##> ("", bId, SENT 4)
    5 <- sendMessage a bId SMP.noMsgFlags "2"
    6 <- sendMessage a bId SMP.noMsgFlags "3"
    7 <- sendMessage a bId SMP.noMsgFlags "4"
    liftIO $ threadDelay 1000000
    8 <- sendMessage a bId SMP.noMsgFlags "5" -- this won't expire
    get a =##> \case ("", c, MERR 5 (SMP _ QUOTA)) -> bId == c; _ -> False
    get a >>= \case
      ("", c, MERR 6 (SMP _ QUOTA)) -> do
        liftIO $ bId `shouldBe` c
        get a =##> \case ("", c', MERR 7 (SMP _ QUOTA)) -> bId == c'; ("", c', MERRS [7] (SMP _ QUOTA)) -> bId == c'; _ -> False
      ("", c, MERRS [6] (SMP _ QUOTA)) -> do
        liftIO $ bId `shouldBe` c
        get a =##> \case ("", c', MERR 7 (SMP _ QUOTA)) -> bId == c'; _ -> False
      ("", c, MERRS [6, 7] (SMP _ QUOTA)) -> liftIO $ bId `shouldBe` c
      r -> error $ show r
    pure (aId, bId)
  withAgent 3 agentCfg initAgentServers testDB2 $ \b' -> runRight_ $ do
    subscribeConnection b' aId
    get b' =##> \case ("", c, Msg "1") -> c == aId; _ -> False
    ackMessage b' aId 4 Nothing
    liftIO . getInAnyOrder a $
      [ \case ("", c, AEvt SAEConn (SENT 8)) -> c == bId; _ -> False,
        \case ("", c, AEvt SAEConn QCONT) -> c == bId; _ -> False
      ]
    get b' =##> \case ("", c, MsgErr 6 (MsgSkipped 4 6) "5") -> c == aId; _ -> False
    ackMessage b' aId 6 Nothing
  disposeAgentClient a

testRatchetSync :: HasCallStack => ATransport -> IO ()
testRatchetSync t = withAgentClients2 $ \alice bob ->
  withSmpServerStoreMsgLogOn t testPort $ \_ -> do
    (aliceId, bobId, bob2) <- setupDesynchronizedRatchet alice bob
    runRight $ do
      ConnectionStats {ratchetSyncState} <- synchronizeRatchet bob2 aliceId PQSupportOn False
      liftIO $ ratchetSyncState `shouldBe` RSStarted
      get alice =##> ratchetSyncP bobId RSAgreed
      get bob2 =##> ratchetSyncP aliceId RSAgreed
      get alice =##> ratchetSyncP bobId RSOk
      get bob2 =##> ratchetSyncP aliceId RSOk
      exchangeGreetingsMsgIds alice bobId 12 bob2 aliceId 9
    disposeAgentClient bob2

setupDesynchronizedRatchet :: HasCallStack => AgentClient -> AgentClient -> IO (ConnId, ConnId, AgentClient)
setupDesynchronizedRatchet alice bob = do
  (aliceId, bobId) <- runRight $ makeConnection alice bob
  runRight_ $ do
    4 <- sendMessage alice bobId SMP.noMsgFlags "hello"
    get alice ##> ("", bobId, SENT 4)
    get bob =##> \case ("", c, Msg "hello") -> c == aliceId; _ -> False
    ackMessage bob aliceId 4 Nothing

    5 <- sendMessage bob aliceId SMP.noMsgFlags "hello 2"
    get bob ##> ("", aliceId, SENT 5)
    get alice =##> \case ("", c, Msg "hello 2") -> c == bobId; _ -> False
    ackMessage alice bobId 5 Nothing

    liftIO $ copyFile testDB2 (testDB2 <> ".bak")

    6 <- sendMessage alice bobId SMP.noMsgFlags "hello 3"
    get alice ##> ("", bobId, SENT 6)
    get bob =##> \case ("", c, Msg "hello 3") -> c == aliceId; _ -> False
    ackMessage bob aliceId 6 Nothing

    7 <- sendMessage bob aliceId SMP.noMsgFlags "hello 4"
    get bob ##> ("", aliceId, SENT 7)
    get alice =##> \case ("", c, Msg "hello 4") -> c == bobId; _ -> False
    ackMessage alice bobId 7 Nothing

  disposeAgentClient bob

  -- importing database backup after progressing ratchet de-synchronizes ratchet
  liftIO $ renameFile (testDB2 <> ".bak") testDB2

  bob2 <- getSMPAgentClient' 3 agentCfg initAgentServers testDB2

  runRight_ $ do
    subscribeConnection bob2 aliceId

    Left A.CMD {cmdErr = PROHIBITED} <- liftIO . runExceptT $ synchronizeRatchet bob2 aliceId PQSupportOn False

    8 <- sendMessage alice bobId SMP.noMsgFlags "hello 5"
    get alice ##> ("", bobId, SENT 8)
    get bob2 =##> ratchetSyncP aliceId RSRequired

    Left A.CMD {cmdErr = PROHIBITED} <- liftIO . runExceptT $ sendMessage bob2 aliceId SMP.noMsgFlags "hello 6"
    pure ()

  pure (aliceId, bobId, bob2)

ratchetSyncP :: ConnId -> RatchetSyncState -> AEntityTransmission 'AEConn -> Bool
ratchetSyncP cId rss = \case
  (_, cId', RSYNC rss' _ ConnectionStats {ratchetSyncState}) ->
    cId' == cId && rss' == rss && ratchetSyncState == rss
  _ -> False

ratchetSyncP' :: ConnId -> RatchetSyncState -> ATransmission -> Bool
ratchetSyncP' cId rss = \case
  (_, cId', AEvt SAEConn (RSYNC rss' _ ConnectionStats {ratchetSyncState})) ->
    cId' == cId && rss' == rss && ratchetSyncState == rss
  _ -> False

testRatchetSyncServerOffline :: HasCallStack => ATransport -> IO ()
testRatchetSyncServerOffline t = withAgentClients2 $ \alice bob -> do
  (aliceId, bobId, bob2) <- withSmpServerStoreMsgLogOn t testPort $ \_ ->
    setupDesynchronizedRatchet alice bob

  ("", "", DOWN _ _) <- nGet alice
  ("", "", DOWN _ _) <- nGet bob2

  ConnectionStats {ratchetSyncState} <- runRight $ synchronizeRatchet bob2 aliceId PQSupportOn False
  liftIO $ ratchetSyncState `shouldBe` RSStarted

  withSmpServerStoreMsgLogOn t testPort $ \_ -> do
    concurrently_
      (getInAnyOrder alice [ratchetSyncP' bobId RSAgreed, serverUpP])
      (getInAnyOrder bob2 [ratchetSyncP' aliceId RSAgreed, serverUpP])
    runRight_ $ do
      get alice =##> ratchetSyncP bobId RSOk
      get bob2 =##> ratchetSyncP aliceId RSOk
      exchangeGreetingsMsgIds alice bobId 12 bob2 aliceId 9
  disposeAgentClient bob2

serverUpP :: ATransmission -> Bool
serverUpP = \case
  ("", "", AEvt SAENone (UP _ _)) -> True
  _ -> False

testRatchetSyncClientRestart :: HasCallStack => ATransport -> IO ()
testRatchetSyncClientRestart t = do
  alice <- getSMPAgentClient' 1 agentCfg initAgentServers testDB
  bob <- getSMPAgentClient' 2 agentCfg initAgentServers testDB2
  (aliceId, bobId, bob2) <- withSmpServerStoreMsgLogOn t testPort $ \_ ->
    setupDesynchronizedRatchet alice bob
  ("", "", DOWN _ _) <- nGet alice
  ("", "", DOWN _ _) <- nGet bob2
  ConnectionStats {ratchetSyncState} <- runRight $ synchronizeRatchet bob2 aliceId PQSupportOn False
  ratchetSyncState `shouldBe` RSStarted
  disposeAgentClient bob2
  bob3 <- getSMPAgentClient' 3 agentCfg initAgentServers testDB2
  withSmpServerStoreMsgLogOn t testPort $ \_ -> do
    runRight_ $ do
      ("", "", UP _ _) <- nGet alice
      subscribeConnection bob3 aliceId
      get alice =##> ratchetSyncP bobId RSAgreed
      get bob3 =##> ratchetSyncP aliceId RSAgreed
      get alice =##> ratchetSyncP bobId RSOk
      get bob3 =##> ratchetSyncP aliceId RSOk
      exchangeGreetingsMsgIds alice bobId 12 bob3 aliceId 9
  disposeAgentClient alice
  disposeAgentClient bob
  disposeAgentClient bob3

testRatchetSyncSuspendForeground :: HasCallStack => ATransport -> IO ()
testRatchetSyncSuspendForeground t = do
  alice <- getSMPAgentClient' 1 agentCfg initAgentServers testDB
  bob <- getSMPAgentClient' 2 agentCfg initAgentServers testDB2
  (aliceId, bobId, bob2) <- withSmpServerStoreMsgLogOn t testPort $ \_ ->
    setupDesynchronizedRatchet alice bob

  ("", "", DOWN _ _) <- nGet alice
  ("", "", DOWN _ _) <- nGet bob2

  ConnectionStats {ratchetSyncState} <- runRight $ synchronizeRatchet bob2 aliceId PQSupportOn False
  liftIO $ ratchetSyncState `shouldBe` RSStarted

  suspendAgent bob2 0
  threadDelay 100000
  foregroundAgent bob2

  withSmpServerStoreMsgLogOn t testPort $ \_ -> do
    concurrently_
      (getInAnyOrder alice [ratchetSyncP' bobId RSAgreed, serverUpP])
      (getInAnyOrder bob2 [ratchetSyncP' aliceId RSAgreed, serverUpP])
    runRight_ $ do
      get alice =##> ratchetSyncP bobId RSOk
      get bob2 =##> ratchetSyncP aliceId RSOk
      exchangeGreetingsMsgIds alice bobId 12 bob2 aliceId 9
  disposeAgentClient alice
  disposeAgentClient bob
  disposeAgentClient bob2

testRatchetSyncSimultaneous :: HasCallStack => ATransport -> IO ()
testRatchetSyncSimultaneous t = do
  alice <- getSMPAgentClient' 1 agentCfg initAgentServers testDB
  bob <- getSMPAgentClient' 2 agentCfg initAgentServers testDB2
  (aliceId, bobId, bob2) <- withSmpServerStoreMsgLogOn t testPort $ \_ ->
    setupDesynchronizedRatchet alice bob

  ("", "", DOWN _ _) <- nGet alice
  ("", "", DOWN _ _) <- nGet bob2

  ConnectionStats {ratchetSyncState = bRSS} <- runRight $ synchronizeRatchet bob2 aliceId PQSupportOn False
  liftIO $ bRSS `shouldBe` RSStarted

  ConnectionStats {ratchetSyncState = aRSS} <- runRight $ synchronizeRatchet alice bobId PQSupportOn True
  liftIO $ aRSS `shouldBe` RSStarted

  withSmpServerStoreMsgLogOn t testPort $ \_ -> do
    concurrently_
      (getInAnyOrder alice [ratchetSyncP' bobId RSAgreed, serverUpP])
      (getInAnyOrder bob2 [ratchetSyncP' aliceId RSAgreed, serverUpP])
    runRight_ $ do
      get alice =##> ratchetSyncP bobId RSOk
      get bob2 =##> ratchetSyncP aliceId RSOk
      exchangeGreetingsMsgIds alice bobId 12 bob2 aliceId 9
  disposeAgentClient alice
  disposeAgentClient bob
  disposeAgentClient bob2

testOnlyCreatePull :: IO ()
testOnlyCreatePull = withAgentClients2 $ \alice bob -> runRight_ $ do
  (bobId, qInfo) <- createConnection alice 1 True SCMInvitation Nothing SMOnlyCreate
  aliceId <- joinConnection bob 1 True qInfo "bob's connInfo" SMOnlyCreate
  Just ("", _, CONF confId _ "bob's connInfo") <- getMsg alice bobId $ timeout 5_000000 $ get alice
  allowConnection alice bobId confId "alice's connInfo"
  liftIO $ threadDelay 1_000000
  getMsg bob aliceId $
    get bob ##> ("", aliceId, INFO "alice's connInfo")
  liftIO $ threadDelay 1_000000
  getMsg alice bobId $ pure ()
  get alice ##> ("", bobId, CON)
  getMsg bob aliceId $
    get bob ##> ("", aliceId, CON)
  -- exchange messages
  4 <- sendMessage alice bobId SMP.noMsgFlags "hello"
  get alice ##> ("", bobId, SENT 4)
  getMsg bob aliceId $
    get bob =##> \case ("", c, Msg "hello") -> c == aliceId; _ -> False
  ackMessage bob aliceId 4 Nothing
  5 <- sendMessage bob aliceId SMP.noMsgFlags "hello too"
  get bob ##> ("", aliceId, SENT 5)
  getMsg alice bobId $
    get alice =##> \case ("", c, Msg "hello too") -> c == bobId; _ -> False
  ackMessage alice bobId 5 Nothing
  where
    getMsg :: AgentClient -> ConnId -> ExceptT AgentErrorType IO a -> ExceptT AgentErrorType IO a
    getMsg c cId action = do
      liftIO $ noMessages c "nothing should be delivered before GET"
      Just _ <- getConnectionMessage c cId
      r <- action
      get c =##> \case ("", cId', MSGNTF _) -> cId == cId'; _ -> False
      pure r

makeConnection :: AgentClient -> AgentClient -> ExceptT AgentErrorType IO (ConnId, ConnId)
makeConnection = makeConnection_ PQSupportOn

makeConnection_ :: PQSupport -> AgentClient -> AgentClient -> ExceptT AgentErrorType IO (ConnId, ConnId)
makeConnection_ pqEnc alice bob = makeConnectionForUsers_ pqEnc alice 1 bob 1

makeConnectionForUsers :: HasCallStack => AgentClient -> UserId -> AgentClient -> UserId -> ExceptT AgentErrorType IO (ConnId, ConnId)
makeConnectionForUsers = makeConnectionForUsers_ PQSupportOn

makeConnectionForUsers_ :: HasCallStack => PQSupport -> AgentClient -> UserId -> AgentClient -> UserId -> ExceptT AgentErrorType IO (ConnId, ConnId)
makeConnectionForUsers_ pqSupport alice aliceUserId bob bobUserId = do
  (bobId, qInfo) <- A.createConnection alice aliceUserId True SCMInvitation Nothing (CR.IKNoPQ pqSupport) SMSubscribe
  aliceId <- A.prepareConnectionToJoin bob bobUserId True qInfo pqSupport
  aliceId' <- A.joinConnection bob bobUserId (Just aliceId) True qInfo "bob's connInfo" pqSupport SMSubscribe
  liftIO $ aliceId' `shouldBe` aliceId
  ("", _, A.CONF confId pqSup' _ "bob's connInfo") <- get alice
  liftIO $ pqSup' `shouldBe` pqSupport
  allowConnection alice bobId confId "alice's connInfo"
  let pqEnc = CR.pqSupportToEnc pqSupport
  get alice ##> ("", bobId, A.CON pqEnc)
  get bob ##> ("", aliceId, A.INFO pqSupport "alice's connInfo")
  get bob ##> ("", aliceId, A.CON pqEnc)
  pure (aliceId, bobId)

testInactiveNoSubs :: ATransport -> IO ()
testInactiveNoSubs t = do
  let cfg' = cfg {inactiveClientExpiration = Just ExpirationConfig {ttl = 1, checkInterval = 1}}
  withSmpServerConfigOn t cfg' testPort $ \_ ->
    withAgent 1 agentCfg initAgentServers testDB $ \alice -> do
      runRight_ . void $ createConnection alice 1 True SCMInvitation Nothing SMOnlyCreate -- do not subscribe to pass noSubscriptions check
      Just (_, _, AEvt SAENone (CONNECT _ _)) <- timeout 2000000 $ atomically (readTBQueue $ subQ alice)
      Just (_, _, AEvt SAENone (DISCONNECT _ _)) <- timeout 5000000 $ atomically (readTBQueue $ subQ alice)
      pure ()

testInactiveWithSubs :: ATransport -> IO ()
testInactiveWithSubs t = do
  let cfg' = cfg {inactiveClientExpiration = Just ExpirationConfig {ttl = 1, checkInterval = 1}}
  withSmpServerConfigOn t cfg' testPort $ \_ ->
    withAgent 1 agentCfg initAgentServers testDB $ \alice -> do
      runRight_ . void $ createConnection alice 1 True SCMInvitation Nothing SMSubscribe
      Nothing <- 800000 `timeout` get alice
      liftIO $ threadDelay 1200000
      -- and after 2 sec of inactivity no DOWN is sent as we have a live subscription
      liftIO $ timeout 1200000 (get alice) `shouldReturn` Nothing

testActiveClientNotDisconnected :: ATransport -> IO ()
testActiveClientNotDisconnected t = do
  let cfg' = cfg {inactiveClientExpiration = Just ExpirationConfig {ttl = 1, checkInterval = 1}}
  withSmpServerConfigOn t cfg' testPort $ \_ ->
    withAgent 1 agentCfg initAgentServers testDB $ \alice -> do
      ts <- getSystemTime
      runRight_ $ do
        (connId, _cReq) <- createConnection alice 1 True SCMInvitation Nothing SMSubscribe
        keepSubscribing alice connId ts
  where
    keepSubscribing :: AgentClient -> ConnId -> SystemTime -> ExceptT AgentErrorType IO ()
    keepSubscribing alice connId ts = do
      ts' <- liftIO getSystemTime
      if milliseconds ts' - milliseconds ts < 2200
        then do
          -- keep sending SUB for 2.2 seconds
          liftIO $ threadDelay 200000
          subscribeConnection alice connId
          keepSubscribing alice connId ts
        else do
          -- check that nothing is sent from agent
          Nothing <- 800000 `timeout` get alice
          liftIO $ threadDelay 1200000
          -- and after 2 sec of inactivity no DOWN is sent as we have a live subscription
          liftIO $ timeout 1200000 (get alice) `shouldReturn` Nothing
    milliseconds ts = systemSeconds ts * 1000 + fromIntegral (systemNanoseconds ts `div` 1000000)

testSuspendingAgent :: IO ()
testSuspendingAgent =
  withAgentClients2 $ \a b -> runRight_ $ do
    (aId, bId) <- makeConnection a b
    4 <- sendMessage a bId SMP.noMsgFlags "hello"
    get a ##> ("", bId, SENT 4)
    get b =##> \case ("", c, Msg "hello") -> c == aId; _ -> False
    ackMessage b aId 4 Nothing
    liftIO $ suspendAgent b 1000000
    get' b ##> ("", "", SUSPENDED)
    5 <- sendMessage a bId SMP.noMsgFlags "hello 2"
    get a ##> ("", bId, SENT 5)
    Nothing <- 100000 `timeout` get b
    liftIO $ foregroundAgent b
    get b =##> \case ("", c, Msg "hello 2") -> c == aId; _ -> False

testSuspendingAgentCompleteSending :: ATransport -> IO ()
testSuspendingAgentCompleteSending t = withAgentClients2 $ \a b -> do
  (aId, bId) <- withSmpServerStoreLogOn t testPort $ \_ -> runRight $ do
    (aId, bId) <- makeConnection a b
    4 <- sendMessage a bId SMP.noMsgFlags "hello"
    get a ##> ("", bId, SENT 4)
    get b =##> \case ("", c, Msg "hello") -> c == aId; _ -> False
    ackMessage b aId 4 Nothing
    pure (aId, bId)

  runRight_ $ do
    ("", "", DOWN {}) <- nGet a
    ("", "", DOWN {}) <- nGet b
    5 <- sendMessage b aId SMP.noMsgFlags "hello too"
    6 <- sendMessage b aId SMP.noMsgFlags "how are you?"
    liftIO $ threadDelay 100000
    liftIO $ suspendAgent b 5000000

  withSmpServerStoreLogOn t testPort $ \_ -> runRight_ @AgentErrorType $ do
    pGet b =##> \case ("", c, AEvt SAEConn (SENT 5)) -> c == aId; ("", "", AEvt _ UP {}) -> True; _ -> False
    pGet b =##> \case ("", c, AEvt SAEConn (SENT 5)) -> c == aId; ("", "", AEvt _ UP {}) -> True; _ -> False
    pGet b =##> \case ("", c, AEvt SAEConn (SENT 6)) -> c == aId; ("", "", AEvt _ UP {}) -> True; _ -> False
    ("", "", SUSPENDED) <- nGet b

    pGet a =##> \case ("", c, AEvt _ (Msg "hello too")) -> c == bId; ("", "", AEvt _ UP {}) -> True; _ -> False
    pGet a =##> \case ("", c, AEvt _ (Msg "hello too")) -> c == bId; ("", "", AEvt _ UP {}) -> True; _ -> False
    ackMessage a bId 5 Nothing
    get a =##> \case ("", c, Msg "how are you?") -> c == bId; _ -> False
    ackMessage a bId 6 Nothing

testSuspendingAgentTimeout :: ATransport -> IO ()
testSuspendingAgentTimeout t = withAgentClients2 $ \a b -> do
  (aId, _) <- withSmpServer t . runRight $ do
    (aId, bId) <- makeConnection a b
    4 <- sendMessage a bId SMP.noMsgFlags "hello"
    get a ##> ("", bId, SENT 4)
    get b =##> \case ("", c, Msg "hello") -> c == aId; _ -> False
    ackMessage b aId 4 Nothing
    pure (aId, bId)

  runRight_ $ do
    ("", "", DOWN {}) <- nGet a
    ("", "", DOWN {}) <- nGet b
    5 <- sendMessage b aId SMP.noMsgFlags "hello too"
    6 <- sendMessage b aId SMP.noMsgFlags "how are you?"
    liftIO $ suspendAgent b 100000
    ("", "", SUSPENDED) <- nGet b
    pure ()

testBatchedSubscriptions :: Int -> Int -> ATransport -> IO ()
testBatchedSubscriptions nCreate nDel t =
  withAgentClientsCfgServers2 agentCfg agentCfg initAgentServers2 $ \a b -> do
    conns <- runServers $ do
      conns <- replicateM nCreate $ makeConnection_ PQSupportOff a b
      forM_ conns $ \(aId, bId) -> exchangeGreetings_ PQEncOff a bId b aId
      let (aIds', bIds') = unzip $ take nDel conns
      delete a bIds'
      delete b aIds'
      liftIO $ threadDelay 1000000
      pure conns
    ("", "", DOWN {}) <- nGet a
    ("", "", DOWN {}) <- nGet a
    ("", "", DOWN {}) <- nGet b
    ("", "", DOWN {}) <- nGet b
    runServers $ do
      ("", "", UP {}) <- nGet a
      ("", "", UP {}) <- nGet a
      ("", "", UP {}) <- nGet b
      ("", "", UP {}) <- nGet b
      liftIO $ threadDelay 1000000
      let (aIds, bIds) = unzip conns
          conns' = drop nDel conns
          (aIds', bIds') = unzip conns'
      subscribe a bIds
      subscribe b aIds
      forM_ conns' $ \(aId, bId) -> exchangeGreetingsMsgId_ PQEncOff 6 a bId b aId
      void $ resubscribeConnections a bIds
      void $ resubscribeConnections b aIds
      forM_ conns' $ \(aId, bId) -> exchangeGreetingsMsgId_ PQEncOff 8 a bId b aId
      delete a bIds'
      delete b aIds'
      deleteFail a bIds'
      deleteFail b aIds'
  where
    subscribe :: AgentClient -> [ConnId] -> ExceptT AgentErrorType IO ()
    subscribe c cs = do
      r <- subscribeConnections c cs
      liftIO $ do
        let dc = S.fromList $ take nDel cs
        all isRight (M.withoutKeys r dc) `shouldBe` True
        all (== Left (CONN NOT_FOUND)) (M.restrictKeys r dc) `shouldBe` True
        M.keys r `shouldMatchList` cs
    delete :: AgentClient -> [ConnId] -> ExceptT AgentErrorType IO ()
    delete c cs = do
      r <- deleteConnections c cs
      liftIO $ do
        all isRight r `shouldBe` True
        M.keys r `shouldMatchList` cs
    deleteFail :: AgentClient -> [ConnId] -> ExceptT AgentErrorType IO ()
    deleteFail c cs = do
      r <- deleteConnections c cs
      liftIO $ do
        all (== Left (CONN NOT_FOUND)) r `shouldBe` True
        M.keys r `shouldMatchList` cs
    runServers :: ExceptT AgentErrorType IO a -> IO a
    runServers a = do
      withSmpServerStoreLogOn t testPort $ \t1 -> do
        res <- withSmpServerConfigOn t cfg {storeLogFile = Just testStoreLogFile2} testPort2 $ \t2 ->
          runRight a `finally` killThread t2
        killThread t1
        pure res

testBatchedPendingMessages :: Int -> Int -> IO ()
testBatchedPendingMessages nCreate nMsgs =
  withA $ \a -> do
    conns <- withB $ \b -> runRight $ do
      replicateM nCreate $ makeConnection a b
    let msgConns = take nMsgs conns
    runRight_ $ forM_ msgConns $ \(_, bId) -> sendMessage a bId SMP.noMsgFlags "hello"
    replicateM_ nMsgs $ get a =##> \case ("", cId, SENT _) -> isJust $ find ((cId ==) . snd) msgConns; _ -> False
    withB $ \b -> runRight_ $ do
      r <- subscribeConnections b $ map fst conns
      liftIO $ all isRight r `shouldBe` True
      replicateM_ nMsgs $ do
        ("", cId, Msg' msgId _ "hello") <- get b
        liftIO $ isJust (find ((cId ==) . fst) msgConns) `shouldBe` True
        ackMessage b cId msgId Nothing
  where
    withA = withAgent 1 agentCfg initAgentServers testDB
    withB = withAgent 2 agentCfg initAgentServers testDB2

testAsyncCommands :: IO ()
testAsyncCommands =
  withAgentClients2 $ \alice bob -> runRight_ $ do
    bobId <- createConnectionAsync alice 1 "1" True SCMInvitation (IKNoPQ PQSupportOn) SMSubscribe
    ("1", bobId', INV (ACR _ qInfo)) <- get alice
    liftIO $ bobId' `shouldBe` bobId
    aliceId <- joinConnectionAsync bob 1 "2" True qInfo "bob's connInfo" PQSupportOn SMSubscribe
    ("2", aliceId', OK) <- get bob
    liftIO $ aliceId' `shouldBe` aliceId
    ("", _, CONF confId _ "bob's connInfo") <- get alice
    allowConnectionAsync alice "3" bobId confId "alice's connInfo"
    get alice =##> \case ("3", _, OK) -> True; _ -> False
    get alice ##> ("", bobId, CON)
    get bob ##> ("", aliceId, INFO "alice's connInfo")
    get bob ##> ("", aliceId, CON)
    -- message IDs 1 to 3 get assigned to control messages, so first MSG is assigned ID 4
    1 <- msgId <$> sendMessage alice bobId SMP.noMsgFlags "hello"
    get alice ##> ("", bobId, SENT $ baseId + 1)
    2 <- msgId <$> sendMessage alice bobId SMP.noMsgFlags "how are you?"
    get alice ##> ("", bobId, SENT $ baseId + 2)
    get bob =##> \case ("", c, Msg "hello") -> c == aliceId; _ -> False
    ackMessageAsync bob "4" aliceId (baseId + 1) Nothing
    inAnyOrder
      (get bob)
      [ \case ("4", _, OK) -> True; _ -> False,
        \case ("", c, Msg "how are you?") -> c == aliceId; _ -> False
      ]
    ackMessageAsync bob "5" aliceId (baseId + 2) Nothing
    get bob =##> \case ("5", _, OK) -> True; _ -> False
    3 <- msgId <$> sendMessage bob aliceId SMP.noMsgFlags "hello too"
    get bob ##> ("", aliceId, SENT $ baseId + 3)
    4 <- msgId <$> sendMessage bob aliceId SMP.noMsgFlags "message 1"
    get bob ##> ("", aliceId, SENT $ baseId + 4)
    get alice =##> \case ("", c, Msg "hello too") -> c == bobId; _ -> False
    ackMessageAsync alice "6" bobId (baseId + 3) Nothing
    inAnyOrder
      (get alice)
      [ \case ("6", _, OK) -> True; _ -> False,
        \case ("", c, Msg "message 1") -> c == bobId; _ -> False
      ]
    ackMessageAsync alice "7" bobId (baseId + 4) Nothing
    get alice =##> \case ("7", _, OK) -> True; _ -> False
    deleteConnectionAsync alice False bobId
    get alice =##> \case ("", c, DEL_RCVQ _ _ Nothing) -> c == bobId; _ -> False
    get alice =##> \case ("", c, DEL_CONN) -> c == bobId; _ -> False
    liftIO $ noMessages alice "nothing else should be delivered to alice"
  where
    baseId = 3
    msgId = subtract baseId

testAsyncCommandsRestore :: ATransport -> IO ()
testAsyncCommandsRestore t = do
  alice <- getSMPAgentClient' 1 agentCfg initAgentServers testDB
  bobId <- runRight $ createConnectionAsync alice 1 "1" True SCMInvitation (IKNoPQ PQSupportOn) SMSubscribe
  liftIO $ noMessages alice "alice doesn't receive INV because server is down"
  disposeAgentClient alice
  withAgent 2 agentCfg initAgentServers testDB $ \alice' ->
    withSmpServerStoreLogOn t testPort $ \_ -> runRight_ $ do
      subscribeConnection alice' bobId
      get alice' =##> \case ("1", _, INV _) -> True; _ -> False
      pure ()

testAcceptContactAsync :: IO ()
testAcceptContactAsync =
  withAgentClients2 $ \alice bob -> runRight_ $ do
    (_, qInfo) <- createConnection alice 1 True SCMContact Nothing SMSubscribe
    aliceId <- joinConnection bob 1 True qInfo "bob's connInfo" SMSubscribe
    ("", _, REQ invId _ "bob's connInfo") <- get alice
    bobId <- acceptContactAsync alice "1" True invId "alice's connInfo" PQSupportOn SMSubscribe
    get alice =##> \case ("1", c, OK) -> c == bobId; _ -> False
    ("", _, CONF confId _ "alice's connInfo") <- get bob
    allowConnection bob aliceId confId "bob's connInfo"
    get alice ##> ("", bobId, INFO "bob's connInfo")
    get alice ##> ("", bobId, CON)
    get bob ##> ("", aliceId, CON)
    -- message IDs 1 to 3 (or 1 to 4 in v1) get assigned to control messages, so first MSG is assigned ID 4
    1 <- msgId <$> sendMessage alice bobId SMP.noMsgFlags "hello"
    get alice ##> ("", bobId, SENT $ baseId + 1)
    2 <- msgId <$> sendMessage alice bobId SMP.noMsgFlags "how are you?"
    get alice ##> ("", bobId, SENT $ baseId + 2)
    get bob =##> \case ("", c, Msg "hello") -> c == aliceId; _ -> False
    ackMessage bob aliceId (baseId + 1) Nothing
    get bob =##> \case ("", c, Msg "how are you?") -> c == aliceId; _ -> False
    ackMessage bob aliceId (baseId + 2) Nothing
    3 <- msgId <$> sendMessage bob aliceId SMP.noMsgFlags "hello too"
    get bob ##> ("", aliceId, SENT $ baseId + 3)
    4 <- msgId <$> sendMessage bob aliceId SMP.noMsgFlags "message 1"
    get bob ##> ("", aliceId, SENT $ baseId + 4)
    get alice =##> \case ("", c, Msg "hello too") -> c == bobId; _ -> False
    ackMessage alice bobId (baseId + 3) Nothing
    get alice =##> \case ("", c, Msg "message 1") -> c == bobId; _ -> False
    ackMessage alice bobId (baseId + 4) Nothing
    suspendConnection alice bobId
    5 <- msgId <$> sendMessage bob aliceId SMP.noMsgFlags "message 2"
    get bob =##> \case ("", cId, MERR mId (SMP _ AUTH)) -> cId == aliceId && mId == (baseId + 5); _ -> False
    deleteConnection alice bobId
    liftIO $ noMessages alice "nothing else should be delivered to alice"
  where
    baseId = 3
    msgId = subtract baseId

testDeleteConnectionAsync :: ATransport -> IO ()
testDeleteConnectionAsync t =
  withAgent 1 agentCfg {initialCleanupDelay = 10000, cleanupInterval = 10000, deleteErrorCount = 3} initAgentServers testDB $ \a -> do
    connIds <- withSmpServerStoreLogOn t testPort $ \_ -> runRight $ do
      (bId1, _inv) <- createConnection a 1 True SCMInvitation Nothing SMSubscribe
      (bId2, _inv) <- createConnection a 1 True SCMInvitation Nothing SMSubscribe
      (bId3, _inv) <- createConnection a 1 True SCMInvitation Nothing SMSubscribe
      pure ([bId1, bId2, bId3] :: [ConnId])
    runRight_ $ do
      deleteConnectionsAsync a False connIds
      nGet a =##> \case ("", "", DOWN {}) -> True; _ -> False
      get a =##> \case ("", c, DEL_RCVQ _ _ (Just (BROKER _ e))) -> c `elem` connIds && (e == TIMEOUT || e == NETWORK); _ -> False
      get a =##> \case ("", c, DEL_RCVQ _ _ (Just (BROKER _ e))) -> c `elem` connIds && (e == TIMEOUT || e == NETWORK); _ -> False
      get a =##> \case ("", c, DEL_RCVQ _ _ (Just (BROKER _ e))) -> c `elem` connIds && (e == TIMEOUT || e == NETWORK); _ -> False
      get a =##> \case ("", c, DEL_CONN) -> c `elem` connIds; _ -> False
      get a =##> \case ("", c, DEL_CONN) -> c `elem` connIds; _ -> False
      get a =##> \case ("", c, DEL_CONN) -> c `elem` connIds; _ -> False
      liftIO $ noMessages a "nothing else should be delivered to alice"

testWaitDeliveryNoPending :: ATransport -> IO ()
testWaitDeliveryNoPending t = withAgentClients2 $ \alice bob ->
  withSmpServerStoreLogOn t testPort $ \_ -> runRight_ $ do
    (aliceId, bobId) <- makeConnection alice bob

    1 <- msgId <$> sendMessage alice bobId SMP.noMsgFlags "hello"
    get alice ##> ("", bobId, SENT $ baseId + 1)
    get bob =##> \case ("", c, Msg "hello") -> c == aliceId; _ -> False
    ackMessage bob aliceId (baseId + 1) Nothing

    2 <- msgId <$> sendMessage bob aliceId SMP.noMsgFlags "hello too"
    get bob ##> ("", aliceId, SENT $ baseId + 2)
    get alice =##> \case ("", c, Msg "hello too") -> c == bobId; _ -> False
    ackMessage alice bobId (baseId + 2) Nothing

    deleteConnectionsAsync alice True [bobId]
    get alice =##> \case ("", cId, DEL_RCVQ _ _ Nothing) -> cId == bobId; _ -> False
    get alice =##> \case ("", cId, DEL_CONN) -> cId == bobId; _ -> False

    3 <- msgId <$> sendMessage bob aliceId SMP.noMsgFlags "message 2"
    get bob =##> \case ("", cId, MERR mId (SMP _ AUTH)) -> cId == aliceId && mId == (baseId + 3); _ -> False

    liftIO $ noMessages alice "nothing else should be delivered to alice"
    liftIO $ noMessages bob "nothing else should be delivered to bob"
  where
    baseId = 3
    msgId = subtract baseId

testWaitDelivery :: ATransport -> IO ()
testWaitDelivery t =
  withAgent 1 agentCfg {initialCleanupDelay = 10000, cleanupInterval = 10000, deleteErrorCount = 3} initAgentServers testDB $ \alice ->
    withAgent 2 agentCfg initAgentServers testDB2 $ \bob -> do
      (aliceId, bobId) <- withSmpServerStoreLogOn t testPort $ \_ -> runRight $ do
        (aliceId, bobId) <- makeConnection alice bob

        1 <- msgId <$> sendMessage alice bobId SMP.noMsgFlags "hello"
        get alice ##> ("", bobId, SENT $ baseId + 1)
        get bob =##> \case ("", c, Msg "hello") -> c == aliceId; _ -> False
        ackMessage bob aliceId (baseId + 1) Nothing

        2 <- msgId <$> sendMessage bob aliceId SMP.noMsgFlags "hello too"
        get bob ##> ("", aliceId, SENT $ baseId + 2)
        get alice =##> \case ("", c, Msg "hello too") -> c == bobId; _ -> False
        ackMessage alice bobId (baseId + 2) Nothing

        pure (aliceId, bobId)

      runRight_ $ do
        ("", "", DOWN _ _) <- nGet alice
        ("", "", DOWN _ _) <- nGet bob
        3 <- msgId <$> sendMessage alice bobId SMP.noMsgFlags "how are you?"
        4 <- msgId <$> sendMessage alice bobId SMP.noMsgFlags "message 1"
        deleteConnectionsAsync alice True [bobId]
        get alice =##> \case ("", cId, DEL_RCVQ _ _ (Just (BROKER _ e))) -> cId == bobId && (e == TIMEOUT || e == NETWORK); _ -> False
        liftIO $ noMessages alice "nothing else should be delivered to alice"
        liftIO $ noMessages bob "nothing else should be delivered to bob"

      withSmpServerStoreLogOn t testPort $ \_ -> runRight_ $ do
        get alice ##> ("", bobId, SENT $ baseId + 3)
        get alice ##> ("", bobId, SENT $ baseId + 4)
        get alice =##> \case ("", cId, DEL_CONN) -> cId == bobId; _ -> False

        liftIO $
          getInAnyOrder
            bob
            [ \case ("", "", AEvt SAENone (UP _ [cId])) -> cId == aliceId; _ -> False,
              \case ("", cId, AEvt SAEConn (Msg "how are you?")) -> cId == aliceId; _ -> False
            ]
        ackMessage bob aliceId (baseId + 3) Nothing
        get bob =##> \case ("", c, Msg "message 1") -> c == aliceId; _ -> False
        ackMessage bob aliceId (baseId + 4) Nothing

        -- queue wasn't deleted (DEL never reached server, see DEL_RCVQ with error), so bob can send message
        5 <- msgId <$> sendMessage bob aliceId SMP.noMsgFlags "message 2"
        get bob ##> ("", aliceId, SENT $ baseId + 5)

        liftIO $ noMessages alice "nothing else should be delivered to alice"
        liftIO $ noMessages bob "nothing else should be delivered to bob"
  where
    baseId = 3
    msgId = subtract baseId

testWaitDeliveryAUTHErr :: ATransport -> IO ()
testWaitDeliveryAUTHErr t =
  withAgent 1 agentCfg {initialCleanupDelay = 10000, cleanupInterval = 10000, deleteErrorCount = 3} initAgentServers testDB $ \alice ->
    withAgent 2 agentCfg initAgentServers testDB2 $ \bob -> do
      (_aliceId, bobId) <- withSmpServerStoreLogOn t testPort $ \_ -> runRight $ do
        (aliceId, bobId) <- makeConnection alice bob

        1 <- msgId <$> sendMessage alice bobId SMP.noMsgFlags "hello"
        get alice ##> ("", bobId, SENT $ baseId + 1)
        get bob =##> \case ("", c, Msg "hello") -> c == aliceId; _ -> False
        ackMessage bob aliceId (baseId + 1) Nothing

        2 <- msgId <$> sendMessage bob aliceId SMP.noMsgFlags "hello too"
        get bob ##> ("", aliceId, SENT $ baseId + 2)
        get alice =##> \case ("", c, Msg "hello too") -> c == bobId; _ -> False
        ackMessage alice bobId (baseId + 2) Nothing

        deleteConnectionsAsync bob False [aliceId]
        get bob =##> \case ("", cId, DEL_RCVQ _ _ Nothing) -> cId == aliceId; _ -> False
        get bob =##> \case ("", cId, DEL_CONN) -> cId == aliceId; _ -> False

        pure (aliceId, bobId)

      runRight_ $ do
        ("", "", DOWN _ _) <- nGet alice
        3 <- msgId <$> sendMessage alice bobId SMP.noMsgFlags "how are you?"
        4 <- msgId <$> sendMessage alice bobId SMP.noMsgFlags "message 1"
        deleteConnectionsAsync alice True [bobId]
        get alice =##> \case ("", cId, DEL_RCVQ _ _ (Just (BROKER _ e))) -> cId == bobId && (e == TIMEOUT || e == NETWORK); _ -> False
        liftIO $ noMessages alice "nothing else should be delivered to alice"
        liftIO $ noMessages bob "nothing else should be delivered to bob"

      withSmpServerStoreLogOn t testPort $ \_ -> do
        get alice =##> \case ("", cId, MERR mId (SMP _ AUTH)) -> cId == bobId && mId == (baseId + 3); _ -> False
        get alice =##> \case ("", cId, MERR mId (SMP _ AUTH)) -> cId == bobId && mId == (baseId + 4); _ -> False
        get alice =##> \case ("", cId, DEL_CONN) -> cId == bobId; _ -> False

        liftIO $ noMessages alice "nothing else should be delivered to alice"
        liftIO $ noMessages bob "nothing else should be delivered to bob"
  where
    baseId = 3
    msgId = subtract baseId

testWaitDeliveryTimeout :: ATransport -> IO ()
testWaitDeliveryTimeout t =
  withAgent 1 agentCfg {connDeleteDeliveryTimeout = 1, initialCleanupDelay = 10000, cleanupInterval = 10000, deleteErrorCount = 3} initAgentServers testDB $ \alice ->
    withAgent 2 agentCfg initAgentServers testDB2 $ \bob -> do
      (aliceId, bobId) <- withSmpServerStoreLogOn t testPort $ \_ -> runRight $ do
        (aliceId, bobId) <- makeConnection alice bob

        1 <- msgId <$> sendMessage alice bobId SMP.noMsgFlags "hello"
        get alice ##> ("", bobId, SENT $ baseId + 1)
        get bob =##> \case ("", c, Msg "hello") -> c == aliceId; _ -> False
        ackMessage bob aliceId (baseId + 1) Nothing

        2 <- msgId <$> sendMessage bob aliceId SMP.noMsgFlags "hello too"
        get bob ##> ("", aliceId, SENT $ baseId + 2)
        get alice =##> \case ("", c, Msg "hello too") -> c == bobId; _ -> False
        ackMessage alice bobId (baseId + 2) Nothing

        pure (aliceId, bobId)

      runRight_ $ do
        ("", "", DOWN _ _) <- nGet alice
        ("", "", DOWN _ _) <- nGet bob
        3 <- msgId <$> sendMessage alice bobId SMP.noMsgFlags "how are you?"
        4 <- msgId <$> sendMessage alice bobId SMP.noMsgFlags "message 1"
        deleteConnectionsAsync alice True [bobId]
        get alice =##> \case ("", cId, DEL_RCVQ _ _ (Just (BROKER _ e))) -> cId == bobId && (e == TIMEOUT || e == NETWORK); _ -> False
        get alice =##> \case ("", cId, DEL_CONN) -> cId == bobId; _ -> False
        liftIO $ noMessages alice "nothing else should be delivered to alice"
        liftIO $ noMessages bob "nothing else should be delivered to bob"

      liftIO $ threadDelay 100000

      withSmpServerStoreLogOn t testPort $ \_ -> do
        nGet bob =##> \case ("", "", UP _ [cId]) -> cId == aliceId; _ -> False
        liftIO $ noMessages alice "nothing else should be delivered to alice"
        liftIO $ noMessages bob "nothing else should be delivered to bob"
  where
    baseId = 3
    msgId = subtract baseId

testWaitDeliveryTimeout2 :: ATransport -> IO ()
testWaitDeliveryTimeout2 t =
  withAgent 1 agentCfg {connDeleteDeliveryTimeout = 2, messageRetryInterval = fastMessageRetryInterval, initialCleanupDelay = 10000, cleanupInterval = 10000, deleteErrorCount = 3} initAgentServers testDB $ \alice ->
    withAgent 2 agentCfg initAgentServers testDB2 $ \bob -> do
      (aliceId, bobId) <- withSmpServerStoreLogOn t testPort $ \_ -> runRight $ do
        (aliceId, bobId) <- makeConnection alice bob

        1 <- msgId <$> sendMessage alice bobId SMP.noMsgFlags "hello"
        get alice ##> ("", bobId, SENT $ baseId + 1)
        get bob =##> \case ("", c, Msg "hello") -> c == aliceId; _ -> False
        ackMessage bob aliceId (baseId + 1) Nothing

        2 <- msgId <$> sendMessage bob aliceId SMP.noMsgFlags "hello too"
        get bob ##> ("", aliceId, SENT $ baseId + 2)
        get alice =##> \case ("", c, Msg "hello too") -> c == bobId; _ -> False
        ackMessage alice bobId (baseId + 2) Nothing

        pure (aliceId, bobId)

      runRight_ $ do
        ("", "", DOWN _ _) <- nGet alice
        ("", "", DOWN _ _) <- nGet bob
        3 <- msgId <$> sendMessage alice bobId SMP.noMsgFlags "how are you?"
        4 <- msgId <$> sendMessage alice bobId SMP.noMsgFlags "message 1"
        deleteConnectionsAsync alice True [bobId]
        get alice =##> \case ("", cId, DEL_RCVQ _ _ (Just (BROKER _ e))) -> cId == bobId && (e == TIMEOUT || e == NETWORK); _ -> False
        get alice =##> \case ("", cId, DEL_CONN) -> cId == bobId; _ -> False
        liftIO $ noMessages alice "nothing else should be delivered to alice"
        liftIO $ noMessages bob "nothing else should be delivered to bob"

      withSmpServerStoreLogOn t testPort $ \_ -> do
        get alice ##> ("", bobId, SENT $ baseId + 3)
        -- "message 1" not delivered

        liftIO $
          getInAnyOrder
            bob
            [ \case ("", "", AEvt SAENone (UP _ [cId])) -> cId == aliceId; _ -> False,
              \case ("", cId, AEvt SAEConn (Msg "how are you?")) -> cId == aliceId; _ -> False
            ]
        liftIO $ noMessages alice "nothing else should be delivered to alice"
        liftIO $ noMessages bob "nothing else should be delivered to bob"
  where
    baseId = 3
    msgId = subtract baseId

testJoinConnectionAsyncReplyError :: HasCallStack => ATransport -> IO ()
testJoinConnectionAsyncReplyError t = do
  let initAgentServersSrv2 = initAgentServers {smp = userServers [noAuthSrv testSMPServer2]}
  withAgent 1 agentCfg initAgentServers testDB $ \a ->
    withAgent 2 agentCfg initAgentServersSrv2 testDB2 $ \b -> do
      (aId, bId) <- withSmpServerStoreLogOn t testPort $ \_ -> runRight $ do
        bId <- createConnectionAsync a 1 "1" True SCMInvitation (IKNoPQ PQSupportOn) SMSubscribe
        ("1", bId', INV (ACR _ qInfo)) <- get a
        liftIO $ bId' `shouldBe` bId
        aId <- joinConnectionAsync b 1 "2" True qInfo "bob's connInfo" PQSupportOn SMSubscribe
        liftIO $ threadDelay 500000
        ConnectionStats {rcvQueuesInfo = [], sndQueuesInfo = [SndQueueInfo {}]} <- getConnectionServers b aId
        pure (aId, bId)
      nGet a =##> \case ("", "", DOWN _ [c]) -> c == bId; _ -> False
      withSmpServerOn t testPort2 $ do
        get b =##> \case ("2", c, OK) -> c == aId; _ -> False
        confId <- withSmpServerStoreLogOn t testPort $ \_ -> do
          pGet a >>= \case
            ("", "", AEvt _ (UP _ [_])) -> do
              ("", _, CONF confId _ "bob's connInfo") <- get a
              pure confId
            ("", _, AEvt _ (CONF confId _ "bob's connInfo")) -> do
              ("", "", UP _ [_]) <- nGet a
              pure confId
            r -> error $ "unexpected response " <> show r
        nGet a =##> \case ("", "", DOWN _ [c]) -> c == bId; _ -> False
        runRight_ $ do
          allowConnectionAsync a "3" bId confId "alice's connInfo"
          liftIO $ threadDelay 500000
          ConnectionStats {rcvQueuesInfo = [RcvQueueInfo {}], sndQueuesInfo = [SndQueueInfo {}]} <- getConnectionServers b aId
          pure ()
        withSmpServerStoreLogOn t testPort $ \_ -> runRight_ $ do
          pGet a =##> \case ("3", c, AEvt _ OK) -> c == bId; ("", "", AEvt _ (UP _ [c])) -> c == bId; _ -> False
          pGet a =##> \case ("3", c, AEvt _ OK) -> c == bId; ("", "", AEvt _ (UP _ [c])) -> c == bId; _ -> False
          get a ##> ("", bId, CON)
          get b ##> ("", aId, INFO "alice's connInfo")
          get b ##> ("", aId, CON)
          exchangeGreetings a bId b aId

testUsers :: IO ()
testUsers =
  withAgentClients2 $ \a b -> runRight_ $ do
    (aId, bId) <- makeConnection a b
    exchangeGreetingsMsgId 4 a bId b aId
    auId <- createUser a [noAuthSrv testSMPServer] [noAuthSrv testXFTPServer]
    (aId', bId') <- makeConnectionForUsers a auId b 1
    exchangeGreetingsMsgId 4 a bId' b aId'
    deleteUser a auId True
    get a =##> \case ("", c, DEL_RCVQ _ _ Nothing) -> c == bId'; _ -> False
    get a =##> \case ("", c, DEL_CONN) -> c == bId'; _ -> False
    nGet a =##> \case ("", "", DEL_USER u) -> u == auId; _ -> False
    exchangeGreetingsMsgId 6 a bId b aId
    liftIO $ noMessages a "nothing else should be delivered to alice"

testDeleteUserQuietly :: IO ()
testDeleteUserQuietly =
  withAgentClients2 $ \a b -> runRight_ $ do
    (aId, bId) <- makeConnection a b
    exchangeGreetingsMsgId 4 a bId b aId
    auId <- createUser a [noAuthSrv testSMPServer] [noAuthSrv testXFTPServer]
    (aId', bId') <- makeConnectionForUsers a auId b 1
    exchangeGreetingsMsgId 4 a bId' b aId'
    deleteUser a auId False
    exchangeGreetingsMsgId 6 a bId b aId
    liftIO $ noMessages a "nothing else should be delivered to alice"

testUsersNoServer :: HasCallStack => ATransport -> IO ()
testUsersNoServer t = withAgentClientsCfg2 aCfg agentCfg $ \a b -> do
  (aId, bId, auId, _aId', bId') <- withSmpServerStoreLogOn t testPort $ \_ -> runRight $ do
    (aId, bId) <- makeConnection a b
    exchangeGreetingsMsgId 4 a bId b aId
    auId <- createUser a [noAuthSrv testSMPServer] [noAuthSrv testXFTPServer]
    (aId', bId') <- makeConnectionForUsers a auId b 1
    exchangeGreetingsMsgId 4 a bId' b aId'
    pure (aId, bId, auId, aId', bId')
  nGet a =##> \case ("", "", DOWN _ [c]) -> c == bId || c == bId'; _ -> False
  nGet a =##> \case ("", "", DOWN _ [c]) -> c == bId || c == bId'; _ -> False
  nGet b =##> \case ("", "", DOWN _ cs) -> length cs == 2; _ -> False
  runRight_ $ do
    deleteUser a auId True
    get a =##> \case ("", c, DEL_RCVQ _ _ (Just (BROKER _ e))) -> c == bId' && (e == TIMEOUT || e == NETWORK); _ -> False
    get a =##> \case ("", c, DEL_CONN) -> c == bId'; _ -> False
    nGet a =##> \case ("", "", DEL_USER u) -> u == auId; _ -> False
    liftIO $ noMessages a "nothing else should be delivered to alice"
  withSmpServerStoreLogOn t testPort $ \_ -> runRight_ $ do
    nGet a =##> \case ("", "", UP _ [c]) -> c == bId; _ -> False
    nGet b =##> \case ("", "", UP _ cs) -> length cs == 2; _ -> False
    exchangeGreetingsMsgId 6 a bId b aId
  where
    aCfg = agentCfg {initialCleanupDelay = 10000, cleanupInterval = 10000, deleteErrorCount = 3}

testSwitchConnection :: InitialAgentServers -> IO ()
testSwitchConnection servers =
  withAgentClientsCfgServers2 agentCfg agentCfg servers $ \a b -> runRight_ $ do
    (aId, bId) <- makeConnection a b
    exchangeGreetingsMsgId 4 a bId b aId
    testFullSwitch a bId b aId 10
    testFullSwitch a bId b aId 16

testFullSwitch :: AgentClient -> ByteString -> AgentClient -> ByteString -> Int64 -> ExceptT AgentErrorType IO ()
testFullSwitch a bId b aId msgId = do
  stats <- switchConnectionAsync a "" bId
  liftIO $ rcvSwchStatuses' stats `shouldMatchList` [Just RSSwitchStarted]
  switchComplete a bId b aId
  exchangeGreetingsMsgId msgId a bId b aId

switchComplete :: AgentClient -> ByteString -> AgentClient -> ByteString -> ExceptT AgentErrorType IO ()
switchComplete a bId b aId = do
  phaseRcv a bId SPStarted [Just RSSendingQADD, Nothing]
  phaseSnd b aId SPStarted [Just SSSendingQKEY, Nothing]
  phaseSnd b aId SPConfirmed [Just SSSendingQKEY, Nothing]
  phaseRcv a bId SPConfirmed [Just RSSendingQADD, Nothing]
  phaseRcv a bId SPSecured [Just RSSendingQUSE, Nothing]
  phaseSnd b aId SPSecured [Just SSSendingQTEST, Nothing]
  phaseSnd b aId SPCompleted [Nothing]
  phaseRcv a bId SPCompleted [Nothing]

phaseRcv :: AgentClient -> ByteString -> SwitchPhase -> [Maybe RcvSwitchStatus] -> ExceptT AgentErrorType IO ()
phaseRcv c connId p swchStatuses = phase c connId QDRcv p (\stats -> rcvSwchStatuses' stats `shouldMatchList` swchStatuses)

rcvSwchStatuses' :: ConnectionStats -> [Maybe RcvSwitchStatus]
rcvSwchStatuses' ConnectionStats {rcvQueuesInfo} = map (\RcvQueueInfo {rcvSwitchStatus} -> rcvSwitchStatus) rcvQueuesInfo

phaseSnd :: AgentClient -> ByteString -> SwitchPhase -> [Maybe SndSwitchStatus] -> ExceptT AgentErrorType IO ()
phaseSnd c connId p swchStatuses = phase c connId QDSnd p (\stats -> sndSwchStatuses' stats `shouldMatchList` swchStatuses)

sndSwchStatuses' :: ConnectionStats -> [Maybe SndSwitchStatus]
sndSwchStatuses' ConnectionStats {sndQueuesInfo} = map (\SndQueueInfo {sndSwitchStatus} -> sndSwitchStatus) sndQueuesInfo

phase :: AgentClient -> ByteString -> QueueDirection -> SwitchPhase -> (ConnectionStats -> Expectation) -> ExceptT AgentErrorType IO ()
phase c connId d p statsExpectation =
  get c >>= \(_, connId', msg) -> do
    liftIO $ connId `shouldBe` connId'
    case msg of
      SWITCH d' p' stats -> liftIO $ do
        d `shouldBe` d'
        p `shouldBe` p'
        statsExpectation stats
      ERR (AGENT A_DUPLICATE) -> phase c connId d p statsExpectation
      r -> do
        liftIO . putStrLn $ "expected: " <> show p <> ", received: " <> show r
        SWITCH {} <- pure r
        pure ()

testSwitchAsync :: HasCallStack => InitialAgentServers -> IO ()
testSwitchAsync servers = do
  (aId, bId) <- withA $ \a -> withB $ \b -> runRight $ do
    (aId, bId) <- makeConnection a b
    exchangeGreetingsMsgId 4 a bId b aId
    pure (aId, bId)
  let withA' = sessionSubscribe withA [bId]
      withB' = sessionSubscribe withB [aId]
  withA' $ \a -> do
    stats <- switchConnectionAsync a "" bId
    liftIO $ rcvSwchStatuses' stats `shouldMatchList` [Just RSSwitchStarted]
    phaseRcv a bId SPStarted [Just RSSendingQADD, Nothing]
  withB' $ \b -> do
    phaseSnd b aId SPStarted [Just SSSendingQKEY, Nothing]
    phaseSnd b aId SPConfirmed [Just SSSendingQKEY, Nothing]
  withA' $ \a -> do
    phaseRcv a bId SPConfirmed [Just RSSendingQADD, Nothing]
    phaseRcv a bId SPSecured [Just RSSendingQUSE, Nothing]
  withB' $ \b -> do
    phaseSnd b aId SPSecured [Just SSSendingQTEST, Nothing]
    phaseSnd b aId SPCompleted [Nothing]
  withA' $ \a -> phaseRcv a bId SPCompleted [Nothing]
  withA $ \a -> withB $ \b -> runRight_ $ do
    subscribeConnection a bId
    subscribeConnection b aId
    exchangeGreetingsMsgId 10 a bId b aId
    testFullSwitch a bId b aId 16
  where
    withA :: (AgentClient -> IO a) -> IO a
    withA = withAgent 1 agentCfg servers testDB
    withB :: (AgentClient -> IO a) -> IO a
    withB = withAgent 2 agentCfg servers testDB2

withAgent :: HasCallStack => Int -> AgentConfig -> InitialAgentServers -> FilePath -> (HasCallStack => AgentClient -> IO a) -> IO a
withAgent clientId cfg' servers dbPath = bracket (getSMPAgentClient' clientId cfg' servers dbPath) (\a -> disposeAgentClient a >> threadDelay 100000)

sessionSubscribe :: (forall a. (AgentClient -> IO a) -> IO a) -> [ConnId] -> (AgentClient -> ExceptT AgentErrorType IO ()) -> IO ()
sessionSubscribe withC connIds a =
  withC $ \c -> runRight_ $ do
    void $ subscribeConnections c connIds
    r <- a c
    liftIO $ threadDelay 500000
    liftIO $ noMessages c "nothing else should be delivered"
    pure r

testSwitchDelete :: InitialAgentServers -> IO ()
testSwitchDelete servers =
  withAgentClientsCfgServers2 agentCfg agentCfg servers $ \a b -> runRight_ $ do
    (aId, bId) <- makeConnection a b
    exchangeGreetingsMsgId 4 a bId b aId
    liftIO $ disposeAgentClient b
    stats <- switchConnectionAsync a "" bId
    liftIO $ rcvSwchStatuses' stats `shouldMatchList` [Just RSSwitchStarted]
    phaseRcv a bId SPStarted [Just RSSendingQADD, Nothing]
    deleteConnectionAsync a False bId
    get a =##> \case ("", c, DEL_RCVQ _ _ Nothing) -> c == bId; _ -> False
    get a =##> \case ("", c, DEL_RCVQ _ _ Nothing) -> c == bId; _ -> False
    get a =##> \case ("", c, DEL_CONN) -> c == bId; _ -> False
    liftIO $ noMessages a "nothing else should be delivered to alice"

testAbortSwitchStarted :: HasCallStack => InitialAgentServers -> IO ()
testAbortSwitchStarted servers = do
  (aId, bId) <- withA $ \a -> withB $ \b -> runRight $ do
    (aId, bId) <- makeConnection a b
    exchangeGreetingsMsgId 4 a bId b aId
    pure (aId, bId)
  let withA' = sessionSubscribe withA [bId]
      withB' = sessionSubscribe withB [aId]
  withA' $ \a -> do
    stats <- switchConnectionAsync a "" bId
    liftIO $ rcvSwchStatuses' stats `shouldMatchList` [Just RSSwitchStarted]
    phaseRcv a bId SPStarted [Just RSSendingQADD, Nothing]
    -- repeat switch is prohibited
    Left A.CMD {cmdErr = PROHIBITED} <- liftIO . runExceptT $ switchConnectionAsync a "" bId
    -- abort current switch
    stats' <- abortConnectionSwitch a bId
    liftIO $ rcvSwchStatuses' stats' `shouldMatchList` [Nothing]
  withB' $ \b -> do
    phaseSnd b aId SPStarted [Just SSSendingQKEY, Nothing]
    phaseSnd b aId SPConfirmed [Just SSSendingQKEY, Nothing]
  withA' $ \a -> do
    get a ##> ("", bId, ERR (AGENT {agentErr = A_QUEUE {queueErr = "QKEY: queue address not found in connection"}}))
    -- repeat switch
    stats <- switchConnectionAsync a "" bId
    liftIO $ rcvSwchStatuses' stats `shouldMatchList` [Just RSSwitchStarted]
    phaseRcv a bId SPStarted [Just RSSendingQADD, Nothing]
  withA $ \a -> withB $ \b -> runRight_ $ do
    subscribeConnection a bId
    subscribeConnection b aId

    phaseSnd b aId SPStarted [Just SSSendingQKEY, Nothing]
    phaseSnd b aId SPConfirmed [Just SSSendingQKEY, Nothing]

    phaseRcv a bId SPConfirmed [Just RSSendingQADD, Nothing]
    phaseRcv a bId SPSecured [Just RSSendingQUSE, Nothing]

    phaseSnd b aId SPSecured [Just SSSendingQTEST, Nothing]
    phaseSnd b aId SPCompleted [Nothing]

    phaseRcv a bId SPCompleted [Nothing]

    exchangeGreetingsMsgId 12 a bId b aId

    testFullSwitch a bId b aId 18
  where
    withA :: (AgentClient -> IO a) -> IO a
    withA = withAgent 1 agentCfg servers testDB
    withB :: (AgentClient -> IO a) -> IO a
    withB = withAgent 2 agentCfg servers testDB2

testAbortSwitchStartedReinitiate :: HasCallStack => InitialAgentServers -> IO ()
testAbortSwitchStartedReinitiate servers = do
  (aId, bId) <- withA $ \a -> withB $ \b -> runRight $ do
    (aId, bId) <- makeConnection a b
    exchangeGreetingsMsgId 4 a bId b aId
    pure (aId, bId)
  let withA' = sessionSubscribe withA [bId]
      withB' = sessionSubscribe withB [aId]
  withA' $ \a -> do
    stats <- switchConnectionAsync a "" bId
    liftIO $ rcvSwchStatuses' stats `shouldMatchList` [Just RSSwitchStarted]
    phaseRcv a bId SPStarted [Just RSSendingQADD, Nothing]
    -- abort current switch
    stats' <- abortConnectionSwitch a bId
    liftIO $ rcvSwchStatuses' stats' `shouldMatchList` [Nothing]
    -- repeat switch
    stats'' <- switchConnectionAsync a "" bId
    liftIO $ rcvSwchStatuses' stats'' `shouldMatchList` [Just RSSwitchStarted]
    phaseRcv a bId SPStarted [Just RSSendingQADD, Nothing]
  withB' $ \b -> do
    phaseSnd b aId SPStarted [Just SSSendingQKEY, Nothing]
    liftIO . getInAnyOrder b $
      [ switchPhaseSndP aId SPStarted [Just SSSendingQKEY, Nothing],
        switchPhaseSndP aId SPConfirmed [Just SSSendingQKEY, Nothing]
      ]
    phaseSnd b aId SPConfirmed [Just SSSendingQKEY, Nothing]
  withA $ \a -> withB $ \b -> runRight_ $ do
    subscribeConnection a bId
    subscribeConnection b aId

    liftIO . getInAnyOrder a $
      [ errQueueNotFoundP bId,
        switchPhaseRcvP bId SPConfirmed [Just RSSendingQADD, Nothing]
      ]

    phaseRcv a bId SPSecured [Just RSSendingQUSE, Nothing]

    phaseSnd b aId SPSecured [Just SSSendingQTEST, Nothing]
    phaseSnd b aId SPCompleted [Nothing]

    phaseRcv a bId SPCompleted [Nothing]

    exchangeGreetingsMsgId 12 a bId b aId

    testFullSwitch a bId b aId 18
  where
    withA :: (AgentClient -> IO a) -> IO a
    withA = withAgent 1 agentCfg servers testDB
    withB :: (AgentClient -> IO a) -> IO a
    withB = withAgent 2 agentCfg servers testDB2

switchPhaseRcvP :: ConnId -> SwitchPhase -> [Maybe RcvSwitchStatus] -> ATransmission -> Bool
switchPhaseRcvP cId sphase swchStatuses = switchPhaseP cId QDRcv sphase (\stats -> rcvSwchStatuses' stats == swchStatuses)

switchPhaseSndP :: ConnId -> SwitchPhase -> [Maybe SndSwitchStatus] -> ATransmission -> Bool
switchPhaseSndP cId sphase swchStatuses = switchPhaseP cId QDSnd sphase (\stats -> sndSwchStatuses' stats == swchStatuses)

switchPhaseP :: ConnId -> QueueDirection -> SwitchPhase -> (ConnectionStats -> Bool) -> ATransmission -> Bool
switchPhaseP cId qd sphase statsP = \case
  (_, cId', AEvt SAEConn (SWITCH qd' sphase' stats)) -> cId' == cId && qd' == qd && sphase' == sphase && statsP stats
  _ -> False

errQueueNotFoundP :: ConnId -> ATransmission -> Bool
errQueueNotFoundP cId = \case
  (_, cId', AEvt SAEConn (ERR AGENT {agentErr = A_QUEUE {queueErr = "QKEY: queue address not found in connection"}})) -> cId' == cId
  _ -> False

testCannotAbortSwitchSecured :: HasCallStack => InitialAgentServers -> IO ()
testCannotAbortSwitchSecured servers = do
  (aId, bId) <- withA $ \a -> withB $ \b -> runRight $ do
    (aId, bId) <- makeConnection a b
    exchangeGreetingsMsgId 4 a bId b aId
    pure (aId, bId)
  let withA' = sessionSubscribe withA [bId]
      withB' = sessionSubscribe withB [aId]
  withA' $ \a -> do
    stats <- switchConnectionAsync a "" bId
    liftIO $ rcvSwchStatuses' stats `shouldMatchList` [Just RSSwitchStarted]
    phaseRcv a bId SPStarted [Just RSSendingQADD, Nothing]
  withB' $ \b -> do
    phaseSnd b aId SPStarted [Just SSSendingQKEY, Nothing]
    phaseSnd b aId SPConfirmed [Just SSSendingQKEY, Nothing]
  withA' $ \a -> do
    phaseRcv a bId SPConfirmed [Just RSSendingQADD, Nothing]
    phaseRcv a bId SPSecured [Just RSSendingQUSE, Nothing]
    Left A.CMD {cmdErr = PROHIBITED} <- liftIO . runExceptT $ abortConnectionSwitch a bId
    pure ()
  withA $ \a -> withB $ \b -> runRight_ $ do
    subscribeConnection a bId
    subscribeConnection b aId

    phaseSnd b aId SPSecured [Just SSSendingQTEST, Nothing]
    phaseSnd b aId SPCompleted [Nothing]

    phaseRcv a bId SPCompleted [Nothing]

    exchangeGreetingsMsgId 10 a bId b aId

    testFullSwitch a bId b aId 16
  where
    withA :: (AgentClient -> IO a) -> IO a
    withA = withAgent 1 agentCfg servers testDB
    withB :: (AgentClient -> IO a) -> IO a
    withB = withAgent 2 agentCfg servers testDB2

testSwitch2Connections :: HasCallStack => InitialAgentServers -> IO ()
testSwitch2Connections servers = do
  (aId1, bId1, aId2, bId2) <- withA $ \a -> withB $ \b -> runRight $ do
    (aId1, bId1) <- makeConnection a b
    exchangeGreetingsMsgId 4 a bId1 b aId1
    (aId2, bId2) <- makeConnection a b
    exchangeGreetingsMsgId 4 a bId2 b aId2
    pure (aId1, bId1, aId2, bId2)
  let withA' = sessionSubscribe withA [bId1, bId2]
      withB' = sessionSubscribe withB [aId1, aId2]
  withA' $ \a -> do
    stats1 <- switchConnectionAsync a "" bId1
    liftIO $ rcvSwchStatuses' stats1 `shouldMatchList` [Just RSSwitchStarted]
    phaseRcv a bId1 SPStarted [Just RSSendingQADD, Nothing]
    stats2 <- switchConnectionAsync a "" bId2
    liftIO $ rcvSwchStatuses' stats2 `shouldMatchList` [Just RSSwitchStarted]
    phaseRcv a bId2 SPStarted [Just RSSendingQADD, Nothing]
  withB' $ \b -> do
    liftIO . getInAnyOrder b $
      [ switchPhaseSndP aId1 SPStarted [Just SSSendingQKEY, Nothing],
        switchPhaseSndP aId1 SPConfirmed [Just SSSendingQKEY, Nothing],
        switchPhaseSndP aId2 SPStarted [Just SSSendingQKEY, Nothing],
        switchPhaseSndP aId2 SPConfirmed [Just SSSendingQKEY, Nothing]
      ]
  withA' $ \a -> do
    liftIO . getInAnyOrder a $
      [ switchPhaseRcvP bId1 SPConfirmed [Just RSSendingQADD, Nothing],
        switchPhaseRcvP bId1 SPSecured [Just RSSendingQUSE, Nothing],
        switchPhaseRcvP bId2 SPConfirmed [Just RSSendingQADD, Nothing],
        switchPhaseRcvP bId2 SPSecured [Just RSSendingQUSE, Nothing]
      ]
  withB' $ \b -> do
    liftIO . getInAnyOrder b $
      [ switchPhaseSndP aId1 SPSecured [Just SSSendingQTEST, Nothing],
        switchPhaseSndP aId1 SPCompleted [Nothing],
        switchPhaseSndP aId2 SPSecured [Just SSSendingQTEST, Nothing],
        switchPhaseSndP aId2 SPCompleted [Nothing]
      ]
  withA' $ \a -> do
    liftIO . getInAnyOrder a $
      [ switchPhaseRcvP bId1 SPCompleted [Nothing],
        switchPhaseRcvP bId2 SPCompleted [Nothing]
      ]
  withA $ \a -> withB $ \b -> runRight_ $ do
    void $ subscribeConnections a [bId1, bId2]
    void $ subscribeConnections b [aId1, aId2]

    exchangeGreetingsMsgId 10 a bId1 b aId1
    exchangeGreetingsMsgId 10 a bId2 b aId2

    testFullSwitch a bId1 b aId1 16
    testFullSwitch a bId2 b aId2 16
  where
    withA :: (AgentClient -> IO a) -> IO a
    withA = withAgent 1 agentCfg servers testDB
    withB :: (AgentClient -> IO a) -> IO a
    withB = withAgent 2 agentCfg servers testDB2

testSwitch2ConnectionsAbort1 :: HasCallStack => InitialAgentServers -> IO ()
testSwitch2ConnectionsAbort1 servers = do
  (aId1, bId1, aId2, bId2) <- withA $ \a -> withB $ \b -> runRight $ do
    (aId1, bId1) <- makeConnection a b
    exchangeGreetingsMsgId 4 a bId1 b aId1
    (aId2, bId2) <- makeConnection a b
    exchangeGreetingsMsgId 4 a bId2 b aId2
    pure (aId1, bId1, aId2, bId2)
  let withA' = sessionSubscribe withA [bId1, bId2]
      withB' = sessionSubscribe withB [aId1, aId2]
  withA' $ \a -> do
    stats1 <- switchConnectionAsync a "" bId1
    liftIO $ rcvSwchStatuses' stats1 `shouldMatchList` [Just RSSwitchStarted]
    phaseRcv a bId1 SPStarted [Just RSSendingQADD, Nothing]
    stats2 <- switchConnectionAsync a "" bId2
    liftIO $ rcvSwchStatuses' stats2 `shouldMatchList` [Just RSSwitchStarted]
    phaseRcv a bId2 SPStarted [Just RSSendingQADD, Nothing]
    -- abort switch of second connection
    stats2' <- abortConnectionSwitch a bId2
    liftIO $ rcvSwchStatuses' stats2' `shouldMatchList` [Nothing]
  withB' $ \b -> do
    liftIO . getInAnyOrder b $
      [ switchPhaseSndP aId1 SPStarted [Just SSSendingQKEY, Nothing],
        switchPhaseSndP aId1 SPConfirmed [Just SSSendingQKEY, Nothing],
        switchPhaseSndP aId2 SPStarted [Just SSSendingQKEY, Nothing],
        switchPhaseSndP aId2 SPConfirmed [Just SSSendingQKEY, Nothing]
      ]
  withA' $ \a -> do
    liftIO . getInAnyOrder a $
      [ switchPhaseRcvP bId1 SPConfirmed [Just RSSendingQADD, Nothing],
        switchPhaseRcvP bId1 SPSecured [Just RSSendingQUSE, Nothing],
        errQueueNotFoundP bId2
      ]
  withA $ \a -> withB $ \b -> runRight_ $ do
    void $ subscribeConnections a [bId1, bId2]
    void $ subscribeConnections b [aId1, aId2]

    phaseSnd b aId1 SPSecured [Just SSSendingQTEST, Nothing]
    phaseSnd b aId1 SPCompleted [Nothing]

    phaseRcv a bId1 SPCompleted [Nothing]

    exchangeGreetingsMsgId 10 a bId1 b aId1
    exchangeGreetingsMsgId 8 a bId2 b aId2

    testFullSwitch a bId1 b aId1 16
    testFullSwitch a bId2 b aId2 14
  where
    withA :: (AgentClient -> IO a) -> IO a
    withA = withAgent 1 agentCfg servers testDB
    withB :: (AgentClient -> IO a) -> IO a
    withB = withAgent 2 agentCfg servers testDB2

testCreateQueueAuth :: HasCallStack => VersionSMP -> (Maybe BasicAuth, VersionSMP) -> (Maybe BasicAuth, VersionSMP) -> IO Int
testCreateQueueAuth srvVersion clnt1 clnt2 = do
  a <- getClient 1 clnt1 testDB
  b <- getClient 2 clnt2 testDB2
  r <- runRight $ do
    tryError (createConnection a 1 True SCMInvitation Nothing SMSubscribe) >>= \case
      Left (SMP _ AUTH) -> pure 0
      Left e -> throwError e
      Right (bId, qInfo) ->
        tryError (joinConnection b 1 True qInfo "bob's connInfo" SMSubscribe) >>= \case
          Left (SMP _ AUTH) -> pure 1
          Left e -> throwError e
          Right aId -> do
            ("", _, CONF confId _ "bob's connInfo") <- get a
            allowConnection a bId confId "alice's connInfo"
            get a ##> ("", bId, CON)
            get b ##> ("", aId, INFO "alice's connInfo")
            get b ##> ("", aId, CON)
            exchangeGreetings a bId b aId
            pure 2
  disposeAgentClient a
  disposeAgentClient b
  pure r
  where
    getClient clientId (clntAuth, clntVersion) db =
      let servers = initAgentServers {smp = userServers [ProtoServerWithAuth testSMPServer clntAuth]}
          alpn_ = if clntVersion >= authCmdsSMPVersion then Just supportedSMPHandshakes else Nothing
          smpCfg = defaultClientConfig alpn_ $ V.mkVersionRange (prevVersion basicAuthSMPVersion) clntVersion
          sndAuthAlg = if srvVersion >= authCmdsSMPVersion && clntVersion >= authCmdsSMPVersion then C.AuthAlg C.SX25519 else C.AuthAlg C.SEd25519
       in getSMPAgentClient' clientId agentCfg {smpCfg, sndAuthAlg} servers db

testSMPServerConnectionTest :: ATransport -> Maybe BasicAuth -> SMPServerWithAuth -> IO (Maybe ProtocolTestFailure)
testSMPServerConnectionTest t newQueueBasicAuth srv =
  withSmpServerConfigOn t cfg {newQueueBasicAuth} testPort2 $ \_ -> do
    -- initially passed server is not running
    withAgent 1 agentCfg initAgentServers testDB $ \a ->
      testProtocolServer a 1 srv

testRatchetAdHash :: HasCallStack => IO ()
testRatchetAdHash =
  withAgentClients2 $ \a b -> runRight_ $ do
    (aId, bId) <- makeConnection a b
    ad1 <- getConnectionRatchetAdHash a bId
    ad2 <- getConnectionRatchetAdHash b aId
    liftIO $ ad1 `shouldBe` ad2

testDeliveryReceipts :: HasCallStack => IO ()
testDeliveryReceipts =
  withAgentClients2 $ \a b -> runRight_ $ do
    (aId, bId) <- makeConnection a b
    -- a sends, b receives and sends delivery receipt
    4 <- sendMessage a bId SMP.noMsgFlags "hello"
    get a ##> ("", bId, SENT 4)
    get b =##> \case ("", c, Msg "hello") -> c == aId; _ -> False
    ackMessage b aId 4 $ Just ""
    get a =##> \case ("", c, Rcvd 4) -> c == bId; _ -> False
    ackMessage a bId 5 Nothing
    -- b sends, a receives and sends delivery receipt
    6 <- sendMessage b aId SMP.noMsgFlags "hello too"
    get b ##> ("", aId, SENT 6)
    get a =##> \case ("", c, Msg "hello too") -> c == bId; _ -> False
    ackMessage a bId 6 $ Just ""
    get b =##> \case ("", c, Rcvd 6) -> c == aId; _ -> False
    ackMessage b aId 7 (Just "") `catchError` \case (A.CMD PROHIBITED _) -> pure (); e -> liftIO $ expectationFailure ("unexpected error " <> show e)
    ackMessage b aId 7 Nothing

testDeliveryReceiptsVersion :: HasCallStack => ATransport -> IO ()
testDeliveryReceiptsVersion t = do
  a <- getSMPAgentClient' 1 agentCfg {smpAgentVRange = mkVersionRange 1 3} initAgentServers testDB
  b <- getSMPAgentClient' 2 agentCfg {smpAgentVRange = mkVersionRange 1 3} initAgentServers testDB2
  withSmpServerStoreMsgLogOn t testPort $ \_ -> do
    (aId, bId) <- runRight $ do
      (aId, bId) <- makeConnection_ PQSupportOff a b
      checkVersion a bId 3
      checkVersion b aId 3
      (4, _) <- A.sendMessage a bId PQEncOff SMP.noMsgFlags "hello"
      get a ##> ("", bId, SENT 4)
      get b =##> \case ("", c, Msg' 4 PQEncOff "hello") -> c == aId; _ -> False
      ackMessage b aId 4 $ Just ""
      liftIO $ noMessages a "no delivery receipt (unsupported version)"
      (5, _) <- A.sendMessage b aId PQEncOff SMP.noMsgFlags "hello too"
      get b ##> ("", aId, SENT 5)
      get a =##> \case ("", c, Msg' 5 PQEncOff "hello too") -> c == bId; _ -> False
      ackMessage a bId 5 $ Just ""
      liftIO $ noMessages b "no delivery receipt (unsupported version)"
      pure (aId, bId)

    disposeAgentClient a
    disposeAgentClient b
    a' <- getSMPAgentClient' 3 agentCfg {smpAgentVRange = supportedSMPAgentVRange} initAgentServers testDB
    b' <- getSMPAgentClient' 4 agentCfg {smpAgentVRange = supportedSMPAgentVRange} initAgentServers testDB2

    runRight_ $ do
      subscribeConnection a' bId
      subscribeConnection b' aId
      exchangeGreetingsMsgId_ PQEncOff 6 a' bId b' aId
      checkVersion a' bId 5
      checkVersion b' aId 5
      (8, PQEncOff) <- A.sendMessage a' bId PQEncOn SMP.noMsgFlags "hello"
      get a' ##> ("", bId, SENT 8)
      get b' =##> \case ("", c, Msg' 8 PQEncOff "hello") -> c == aId; _ -> False
      ackMessage b' aId 8 $ Just ""
      get a' =##> \case ("", c, Rcvd 8) -> c == bId; _ -> False
      ackMessage a' bId 9 Nothing
      (10, PQEncOff) <- A.sendMessage b' aId PQEncOn SMP.noMsgFlags "hello too"
      get b' ##> ("", aId, SENT 10)
      get a' =##> \case ("", c, Msg' 10 PQEncOff "hello too") -> c == bId; _ -> False
      ackMessage a' bId 10 $ Just ""
      get b' =##> \case ("", c, Rcvd 10) -> c == aId; _ -> False
      ackMessage b' aId 11 Nothing
      (12, _) <- A.sendMessage a' bId PQEncOn SMP.noMsgFlags "hello 2"
      get a' ##> ("", bId, SENT 12)
      get b' =##> \case ("", c, Msg' 12 PQEncOff "hello 2") -> c == aId; _ -> False
      ackMessage b' aId 12 $ Just ""
      get a' =##> \case ("", c, Rcvd 12) -> c == bId; _ -> False
      ackMessage a' bId 13 Nothing
    disposeAgentClient a'
    disposeAgentClient b'

testDeliveryReceiptsConcurrent :: HasCallStack => ATransport -> IO ()
testDeliveryReceiptsConcurrent t =
  withSmpServerConfigOn t cfg {msgQueueQuota = 256} testPort $ \_ -> do
    withAgentClients2 $ \a b -> do
      (aId, bId) <- runRight $ makeConnection a b
      t1 <- liftIO getCurrentTime
      concurrently_ (runClient "a" a bId) (runClient "b" b aId)
      t2 <- liftIO getCurrentTime
      diffUTCTime t2 t1 `shouldSatisfy` (< 60)
      liftIO $ noMessages a "nothing else should be delivered to alice"
      liftIO $ noMessages b "nothing else should be delivered to bob"
  where
    runClient :: String -> AgentClient -> ConnId -> IO ()
    runClient _cName client connId = do
      concurrently_ send receive
      where
        numMsgs = 100
        send = runRight_ $
          replicateM_ numMsgs $ do
            void $ sendMessage client connId SMP.noMsgFlags "hello"
        receive =
          runRight_ $
            -- for each sent message: 1 SENT, 1 RCVD, 1 OK for acknowledging RCVD
            -- for each received message: 1 MSG, 1 OK for acknowledging MSG
            receiveLoop (numMsgs * 5)
        receiveLoop :: Int -> ExceptT AgentErrorType IO ()
        receiveLoop 0 = pure ()
        receiveLoop n = do
          r <- getWithTimeout
          case r of
            (_, _, SENT _) -> do
              -- liftIO $ print $ cName <> ": SENT"
              pure ()
            (_, _, MSG MsgMeta {recipient = (msgId, _), integrity = MsgOk} _ _) -> do
              -- liftIO $ print $ cName <> ": MSG " <> show msgId
              ackMessageAsync client (B.pack . show $ n) connId msgId (Just "")
            (_, _, RCVD MsgMeta {recipient = (msgId, _), integrity = MsgOk} _) -> do
              -- liftIO $ print $ cName <> ": RCVD " <> show msgId
              ackMessageAsync client (B.pack . show $ n) connId msgId Nothing
            (_, _, OK) -> do
              -- liftIO $ print $ cName <> ": OK"
              pure ()
            r' -> error $ "unexpected event: " <> show r'
          receiveLoop (n - 1)
        getWithTimeout :: ExceptT AgentErrorType IO (AEntityTransmission 'AEConn)
        getWithTimeout = do
          3000000 `timeout` get client >>= \case
            Just r -> pure r
            _ -> error "timeout"

testTwoUsers :: HasCallStack => IO ()
testTwoUsers = withAgentClients2 $ \a b -> do
  let nc = netCfg initAgentServers
  sessionMode nc `shouldBe` TSMUser
  runRight_ $ do
    (aId1, bId1) <- makeConnectionForUsers a 1 b 1
    exchangeGreetings a bId1 b aId1
    (aId1', bId1') <- makeConnectionForUsers a 1 b 1
    exchangeGreetings a bId1' b aId1'
    a `hasClients` 1
    b `hasClients` 1
    liftIO $ setNetworkConfig a nc {sessionMode = TSMEntity}
    liftIO $ threadDelay 250000
    ("", "", DOWN _ _) <- nGet a
    ("", "", UP _ _) <- nGet a
    a `hasClients` 2

    exchangeGreetingsMsgId 6 a bId1 b aId1
    exchangeGreetingsMsgId 6 a bId1' b aId1'
    liftIO $ threadDelay 250000
    liftIO $ setNetworkConfig a nc {sessionMode = TSMUser}
    liftIO $ threadDelay 250000
    ("", "", DOWN _ _) <- nGet a
    ("", "", DOWN _ _) <- nGet a
    ("", "", UP _ _) <- nGet a
    ("", "", UP _ _) <- nGet a
    a `hasClients` 1

    aUserId2 <- createUser a [noAuthSrv testSMPServer] [noAuthSrv testXFTPServer]
    (aId2, bId2) <- makeConnectionForUsers a aUserId2 b 1
    exchangeGreetings a bId2 b aId2
    (aId2', bId2') <- makeConnectionForUsers a aUserId2 b 1
    exchangeGreetings a bId2' b aId2'
    a `hasClients` 2
    b `hasClients` 1
    liftIO $ setNetworkConfig a nc {sessionMode = TSMEntity}
    liftIO $ threadDelay 250000
    ("", "", DOWN _ _) <- nGet a
    ("", "", DOWN _ _) <- nGet a
    ("", "", UP _ _) <- nGet a
    ("", "", UP _ _) <- nGet a
    a `hasClients` 4
    exchangeGreetingsMsgId 8 a bId1 b aId1
    exchangeGreetingsMsgId 8 a bId1' b aId1'
    exchangeGreetingsMsgId 6 a bId2 b aId2
    exchangeGreetingsMsgId 6 a bId2' b aId2'
    liftIO $ threadDelay 250000
    liftIO $ setNetworkConfig a nc {sessionMode = TSMUser}
    liftIO $ threadDelay 250000
    ("", "", DOWN _ _) <- nGet a
    ("", "", DOWN _ _) <- nGet a
    ("", "", DOWN _ _) <- nGet a
    ("", "", DOWN _ _) <- nGet a
    ("", "", UP _ _) <- nGet a
    ("", "", UP _ _) <- nGet a
    ("", "", UP _ _) <- nGet a
    ("", "", UP _ _) <- nGet a
    a `hasClients` 2
    exchangeGreetingsMsgId 10 a bId1 b aId1
    exchangeGreetingsMsgId 10 a bId1' b aId1'
    exchangeGreetingsMsgId 8 a bId2 b aId2
    exchangeGreetingsMsgId 8 a bId2' b aId2'
  where
    hasClients :: HasCallStack => AgentClient -> Int -> ExceptT AgentErrorType IO ()
    hasClients c n = liftIO $ M.size <$> readTVarIO (smpClients c) `shouldReturn` n

getSMPAgentClient' :: Int -> AgentConfig -> InitialAgentServers -> FilePath -> IO AgentClient
getSMPAgentClient' clientId cfg' initServers dbPath = do
  Right st <- liftIO $ createAgentStore dbPath "" False MCError
  c <- getSMPAgentClient_ clientId cfg' initServers st False
  when (dbNew st) $ withTransaction' st (`SQL.execute_` "INSERT INTO users (user_id) VALUES (1)")
  pure c

testServerMultipleIdentities :: HasCallStack => IO ()
testServerMultipleIdentities =
  withAgentClients2 $ \alice bob -> runRight_ $ do
    (bobId, cReq) <- createConnection alice 1 True SCMInvitation Nothing SMSubscribe
    aliceId <- joinConnection bob 1 True cReq "bob's connInfo" SMSubscribe
    ("", _, CONF confId _ "bob's connInfo") <- get alice
    allowConnection alice bobId confId "alice's connInfo"
    get alice ##> ("", bobId, CON)
    get bob ##> ("", aliceId, INFO "alice's connInfo")
    get bob ##> ("", aliceId, CON)
    exchangeGreetings alice bobId bob aliceId
    -- this saves queue with second server identity
    bob' <- liftIO $ do
      Left (BROKER _ NETWORK) <- runExceptT $ joinConnection bob 1 True secondIdentityCReq "bob's connInfo" SMSubscribe
      disposeAgentClient bob
      getSMPAgentClient' 3 agentCfg initAgentServers testDB2
    subscribeConnection bob' aliceId
    exchangeGreetingsMsgId 6 alice bobId bob' aliceId
    liftIO $ disposeAgentClient bob'
  where
    secondIdentityCReq :: ConnectionRequestUri 'CMInvitation
    secondIdentityCReq =
      CRInvitationUri
        connReqData
          { crSmpQueues =
              [ SMPQueueUri
                  supportedSMPClientVRange
                  queueAddr
                    { smpServer = SMPServer "localhost" "5001" (C.KeyHash "\215m\248\251")
                    }
              ]
          }
        testE2ERatchetParams12

testWaitForUserNetwork :: IO ()
testWaitForUserNetwork = do
  a <- getSMPAgentClient' 1 aCfg initAgentServers testDB
  noNetworkDelay a
  setUserNetworkInfo a $ UserNetworkInfo UNNone False
  networkDelay a 100000
  networkDelay a 100000
  setUserNetworkInfo a $ UserNetworkInfo UNCellular True
  noNetworkDelay a
  setUserNetworkInfo a $ UserNetworkInfo UNCellular False
  networkDelay a 100000
  concurrently_
    (threadDelay 50000 >> setUserNetworkInfo a (UserNetworkInfo UNCellular True))
    (networkDelay a 50000)
  noNetworkDelay a
  where
    aCfg = agentCfg {userNetworkInterval = 100000, userOfflineDelay = 0}

testDoNotResetOnlineToOffline :: IO ()
testDoNotResetOnlineToOffline = do
  a <- getSMPAgentClient' 1 aCfg initAgentServers testDB
  noNetworkDelay a
  setUserNetworkInfo a $ UserNetworkInfo UNWifi False
  networkDelay a 100000
  setUserNetworkInfo a $ UserNetworkInfo UNWifi False
  setUserNetworkInfo a $ UserNetworkInfo UNWifi True
  noNetworkDelay a
  setUserNetworkInfo a $ UserNetworkInfo UNWifi False -- ingnored
  noNetworkDelay a
  threadDelay 100000
  setUserNetworkInfo a $ UserNetworkInfo UNWifi False
  networkDelay a 100000
  setUserNetworkInfo a $ UserNetworkInfo UNNone False
  networkDelay a 100000
  setUserNetworkInfo a $ UserNetworkInfo UNWifi True
  setUserNetworkInfo a $ UserNetworkInfo UNNone False -- ingnored
  noNetworkDelay a
  where
    aCfg = agentCfg {userNetworkInterval = 100000, userOfflineDelay = 0.1}

testResumeMultipleThreads :: IO ()
testResumeMultipleThreads = do
  a <- getSMPAgentClient' 1 aCfg initAgentServers testDB
  noNetworkDelay a
  setUserNetworkInfo a $ UserNetworkInfo UNNone False
  vs <-
    replicateM 50000 $ do
      v <- newEmptyTMVarIO
      void . forkIO $ waitNetwork a >>= atomically . putTMVar v
      pure v
  threadDelay 1000000
  setUserNetworkInfo a $ UserNetworkInfo UNCellular True
  ts <- mapM (atomically . readTMVar) vs
  -- print $ minimum ts
  -- print $ maximum ts
  -- print $ sum ts `div` fromIntegral (length ts)
  let average = sum ts `div` fromIntegral (length ts)
  average < 3000000 `shouldBe` True
  maximum ts < 4000000 `shouldBe` True
  where
    aCfg = agentCfg {userOfflineDelay = 0}

testServerQueueInfo :: IO ()
testServerQueueInfo = do
  withAgentClients2 $ \alice bob -> runRight_ $ do
    (bobId, cReq) <- createConnection alice 1 True SCMInvitation Nothing SMSubscribe
    liftIO $ threadDelay 200000
    checkEmptyQ alice bobId False
    aliceId <- joinConnection bob 1 True cReq "bob's connInfo" SMSubscribe
    ("", _, CONF confId _ "bob's connInfo") <- get alice
    liftIO $ threadDelay 200000
    checkEmptyQ alice bobId False
    allowConnection alice bobId confId "alice's connInfo"
    get alice ##> ("", bobId, CON)
    get bob ##> ("", aliceId, INFO "alice's connInfo")
    get bob ##> ("", aliceId, CON)
    liftIO $ threadDelay 200000
    checkEmptyQ alice bobId True
    checkEmptyQ bob aliceId True
    let msgId = 4
    (msgId', PQEncOn) <- A.sendMessage alice bobId PQEncOn SMP.noMsgFlags "hello"
    liftIO $ msgId' `shouldBe` msgId
    get alice ##> ("", bobId, SENT msgId)
    liftIO $ threadDelay 200000
    Just srvMsgId <- checkMsgQ bob aliceId 1
    get bob =##> \case
      ("", c, MSG MsgMeta {integrity = MsgOk, broker = (smId, _), recipient = (mId, _), pqEncryption = PQEncOn} _ "hello") ->
        c == aliceId && decodeLatin1 (B64.encode smId) == srvMsgId && mId == msgId
      _ -> False
    ackMessage bob aliceId msgId Nothing
    liftIO $ threadDelay 200000
    checkEmptyQ bob aliceId True
    (msgId1, PQEncOn) <- A.sendMessage alice bobId PQEncOn SMP.noMsgFlags "hello 1"
    get alice ##> ("", bobId, SENT msgId1)
    Just _ <- checkMsgQ bob aliceId 1
    (msgId2, PQEncOn) <- A.sendMessage alice bobId PQEncOn SMP.noMsgFlags "hello 2"
    get alice ##> ("", bobId, SENT msgId2)
    (msgId3, PQEncOn) <- A.sendMessage alice bobId PQEncOn SMP.noMsgFlags "hello 3"
    get alice ##> ("", bobId, SENT msgId3)
    (msgId4, PQEncOn) <- A.sendMessage alice bobId PQEncOn SMP.noMsgFlags "hello 4"
    get alice ##> ("", bobId, SENT msgId4)
    Just _ <- checkMsgQ bob aliceId 4
    (msgId5, PQEncOn) <- A.sendMessage alice bobId PQEncOn SMP.noMsgFlags "hello: quota exceeded"
    liftIO $ threadDelay 200000
    Just _ <- checkMsgQ bob aliceId 5
    get bob =##> \case ("", c, Msg' mId PQEncOn "hello 1") -> c == aliceId && mId == msgId1; _ -> False
    ackMessage bob aliceId msgId1 Nothing
    liftIO $ threadDelay 200000
    Just _ <- checkMsgQ bob aliceId 4
    get bob =##> \case ("", c, Msg' mId PQEncOn "hello 2") -> c == aliceId && mId == msgId2; _ -> False
    ackMessage bob aliceId msgId2 Nothing
    get bob =##> \case ("", c, Msg' mId PQEncOn "hello 3") -> c == aliceId && mId == msgId3; _ -> False
    ackMessage bob aliceId msgId3 Nothing
    liftIO $ threadDelay 200000
    Just _ <- checkMsgQ bob aliceId 2
    get bob =##> \case ("", c, Msg' mId PQEncOn "hello 4") -> c == aliceId && mId == msgId4; _ -> False
    ackMessage bob aliceId msgId4 Nothing
    liftIO $ threadDelay 200000
    Just _ <- checkMsgQ bob aliceId 1 -- the one that did not fit now accepted
    get alice ##> ("", bobId, QCONT)
    get alice ##> ("", bobId, SENT msgId5)
    liftIO $ threadDelay 200000
    Just _srvMsgId <- checkQ bob aliceId True (Just QNoSub) 1 (Just MTMessage)
    get bob =##> \case ("", c, Msg' mId PQEncOn "hello: quota exceeded") -> c == aliceId && mId == msgId5 + 1; _ -> False
    ackMessage bob aliceId (msgId5 + 1) Nothing
    liftIO $ threadDelay 200000
    checkEmptyQ bob aliceId True
    pure ()
  where
    checkEmptyQ c cId qiSnd' = do
      r <- checkQ c cId qiSnd' (Just QSubThread) 0 Nothing
      liftIO $ r `shouldBe` Nothing
    checkMsgQ c cId qiSize' = do
      r <- checkQ c cId True (Just QNoSub) qiSize' (Just MTMessage)
      liftIO $ isJust r `shouldBe` True
      pure r
    checkQ c cId qiSnd' qiSubThread_ qiSize' msgType_ = do
      QueueInfo {qiSnd, qiNtf, qiSub, qiSize, qiMsg} <- getConnectionQueueInfo c cId
      liftIO $ do
        qiSnd `shouldBe` qiSnd'
        qiNtf `shouldBe` False
        qSubThread <$> qiSub `shouldBe` qiSubThread_
        qiSize `shouldBe` qiSize'
        msgId_ <- forM qiMsg $ \MsgInfo {msgId, msgType} -> msgId <$ (Just msgType `shouldBe` msgType_)
        qDelivered <$> qiSub `shouldBe` Just msgId_
        pure msgId_

noNetworkDelay :: AgentClient -> IO ()
noNetworkDelay a = do
  d <- waitNetwork a
  unless (d < 10000) $ expectationFailure $ "expected no delay, d = " <> show d

networkDelay :: AgentClient -> Int64 -> IO ()
networkDelay a d' = do
  d <- waitNetwork a
  unless (d' < d && d < d' + 15000) $ expectationFailure $ "expected delay " <> show d' <> ", d = " <> show d

waitNetwork :: AgentClient -> IO Int64
waitNetwork a = do
  t <- getCurrentTime
  waitForUserNetwork a
  t' <- getCurrentTime
  pure $ diffToMicroseconds $ diffUTCTime t' t

exchangeGreetings :: HasCallStack => AgentClient -> ConnId -> AgentClient -> ConnId -> ExceptT AgentErrorType IO ()
exchangeGreetings = exchangeGreetings_ PQEncOn

exchangeGreetings_ :: HasCallStack => PQEncryption -> AgentClient -> ConnId -> AgentClient -> ConnId -> ExceptT AgentErrorType IO ()
exchangeGreetings_ pqEnc = exchangeGreetingsMsgId_ pqEnc 4

exchangeGreetingsMsgId :: HasCallStack => Int64 -> AgentClient -> ConnId -> AgentClient -> ConnId -> ExceptT AgentErrorType IO ()
exchangeGreetingsMsgId = exchangeGreetingsMsgId_ PQEncOn

exchangeGreetingsMsgId_ :: HasCallStack => PQEncryption -> Int64 -> AgentClient -> ConnId -> AgentClient -> ConnId -> ExceptT AgentErrorType IO ()
exchangeGreetingsMsgId_ pqEnc msgId alice bobId bob aliceId = do
  msgId1 <- A.sendMessage alice bobId pqEnc SMP.noMsgFlags "hello"
  liftIO $ msgId1 `shouldBe` (msgId, pqEnc)
  get alice ##> ("", bobId, SENT msgId)
  get bob =##> \case ("", c, Msg' mId pq "hello") -> c == aliceId && mId == msgId && pq == pqEnc; _ -> False
  ackMessage bob aliceId msgId Nothing
  msgId2 <- A.sendMessage bob aliceId pqEnc SMP.noMsgFlags "hello too"
  let msgId' = msgId + 1
  liftIO $ msgId2 `shouldBe` (msgId', pqEnc)
  get bob ##> ("", aliceId, SENT msgId')
  get alice =##> \case ("", c, Msg' mId pq "hello too") -> c == bobId && mId == msgId' && pq == pqEnc; _ -> False
  ackMessage alice bobId msgId' Nothing

exchangeGreetingsMsgIds :: HasCallStack => AgentClient -> ConnId -> Int64 -> AgentClient -> ConnId -> Int64 -> ExceptT AgentErrorType IO ()
exchangeGreetingsMsgIds alice bobId aliceMsgId bob aliceId bobMsgId = do
  msgId1 <- sendMessage alice bobId SMP.noMsgFlags "hello"
  liftIO $ msgId1 `shouldBe` aliceMsgId
  get alice ##> ("", bobId, SENT aliceMsgId)
  get bob =##> \case ("", c, Msg "hello") -> c == aliceId; _ -> False
  ackMessage bob aliceId bobMsgId Nothing
  msgId2 <- sendMessage bob aliceId SMP.noMsgFlags "hello too"
  let aliceMsgId' = aliceMsgId + 1
      bobMsgId' = bobMsgId + 1
  liftIO $ msgId2 `shouldBe` bobMsgId'
  get bob ##> ("", aliceId, SENT bobMsgId')
  get alice =##> \case ("", c, Msg "hello too") -> c == bobId; _ -> False
  ackMessage alice bobId aliceMsgId' Nothing

newtype InternalException e = InternalException {unInternalException :: e}
  deriving (Eq, Show)

instance Exception e => Exception (InternalException e)

instance Exception e => MonadUnliftIO (ExceptT e IO) where
  {-# INLINE withRunInIO #-}
  withRunInIO :: ((forall a. ExceptT e IO a -> IO a) -> IO b) -> ExceptT e IO b
  withRunInIO inner =
    ExceptT . fmap (first unInternalException) . try $
      withRunInIO $ \run ->
        inner $ run . (either (throwIO . InternalException) pure <=< runExceptT)<|MERGE_RESOLUTION|>--- conflicted
+++ resolved
@@ -157,13 +157,9 @@
     CONNECT {} -> pGet c
     DISCONNECT {} -> pGet c
     ERR (BROKER _ NETWORK) -> pGet c
-<<<<<<< HEAD
-    MWARN {} -> pGet c
-    RFWARN {} -> pGet c
-    SFWARN {} -> pGet c
-=======
     MWARN {} | skipWarn -> pGet c
->>>>>>> 3d605310
+    RFWARN {} | skipWarn -> pGet c
+    SFWARN {} | skipWarn -> pGet c
     _ -> pure t
 
 pattern CONF :: ConfirmationId -> [SMPServer] -> ConnInfo -> AEvent e

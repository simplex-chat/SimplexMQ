{-# LANGUAGE DataKinds #-}
{-# LANGUAGE DuplicateRecordFields #-}
{-# LANGUAGE GADTs #-}
{-# LANGUAGE LambdaCase #-}
{-# LANGUAGE NamedFieldPuns #-}
{-# LANGUAGE OverloadedLists #-}
{-# LANGUAGE OverloadedStrings #-}
{-# LANGUAGE PatternSynonyms #-}
{-# LANGUAGE RankNTypes #-}
{-# LANGUAGE ScopedTypeVariables #-}
{-# LANGUAGE TypeApplications #-}
{-# OPTIONS_GHC -fno-warn-incomplete-uni-patterns #-}

module AgentTests.FunctionalAPITests
  ( functionalAPITests,
    testServerMatrix2,
    getSMPAgentClient',
    makeConnection,
    exchangeGreetingsMsgId,
    switchComplete,
    runRight,
    runRight_,
    get,
    get',
    rfGet,
    sfGet,
    nGet,
    (##>),
    (=##>),
    pattern Msg,
  )
where

import AgentTests.ConnectionRequestTests (connReqData, queueAddr, testE2ERatchetParams)
import Control.Concurrent (killThread, threadDelay)
import Control.Monad
import Control.Monad.Except
import Data.ByteString.Char8 (ByteString)
import qualified Data.ByteString.Char8 as B
import Data.Either (isRight)
import Data.Int (Int64)
import qualified Data.Map as M
import Data.Maybe (isNothing)
import qualified Data.Set as S
import Data.Time.Clock.System (SystemTime (..), getSystemTime)
import Data.Type.Equality
import SMPAgentClient
import SMPClient (cfg, testPort, testPort2, testStoreLogFile2, withSmpServer, withSmpServerConfigOn, withSmpServerOn, withSmpServerStoreLogOn, withSmpServerStoreMsgLogOn)
import Simplex.Messaging.Agent
import Simplex.Messaging.Agent.Client (ProtocolTestFailure (..), ProtocolTestStep (..))
import Simplex.Messaging.Agent.Env.SQLite (AgentConfig (..), InitialAgentServers (..), createAgentStore)
import Simplex.Messaging.Agent.Protocol as Agent
import Simplex.Messaging.Agent.Store.SQLite (MigrationConfirmation (..))
import Simplex.Messaging.Client (NetworkConfig (..), ProtocolClientConfig (..), TransportSessionMode (TSMEntity, TSMUser), defaultClientConfig)
import qualified Simplex.Messaging.Crypto as C
import Simplex.Messaging.Encoding.String
import Simplex.Messaging.Protocol (BasicAuth, ErrorType (..), MsgBody, ProtocolServer (..), supportedSMPClientVRange)
import qualified Simplex.Messaging.Protocol as SMP
import Simplex.Messaging.Server.Env.STM (ServerConfig (..))
import Simplex.Messaging.Server.Expiration
import Simplex.Messaging.Transport (ATransport (..))
import Simplex.Messaging.Util (tryError)
import Simplex.Messaging.Version
import System.Directory (copyFile, renameFile)
import Test.Hspec
import UnliftIO
import XFTPClient (testXFTPServer)

type AEntityTransmission e = (ACorrId, ConnId, ACommand 'Agent e)

(##>) :: (HasCallStack, MonadIO m) => m (AEntityTransmission e) -> AEntityTransmission e -> m ()
a ##> t = a >>= \t' -> liftIO (t' `shouldBe` t)

(=##>) :: (Show a, HasCallStack, MonadIO m) => m a -> (a -> Bool) -> m ()
a =##> p = a >>= \t -> liftIO (t `shouldSatisfy` p)

get :: MonadIO m => AgentClient -> m (AEntityTransmission 'AEConn)
get = get' @'AEConn

rfGet :: MonadIO m => AgentClient -> m (AEntityTransmission 'AERcvFile)
rfGet = get' @'AERcvFile

sfGet :: MonadIO m => AgentClient -> m (AEntityTransmission 'AESndFile)
sfGet = get' @'AESndFile

nGet :: MonadIO m => AgentClient -> m (AEntityTransmission 'AENone)
nGet = get' @'AENone

get' :: forall e m. (MonadIO m, AEntityI e) => AgentClient -> m (AEntityTransmission e)
get' c = do
  (corrId, connId, APC e cmd) <- pGet c
  case testEquality e (sAEntity @e) of
    Just Refl -> pure (corrId, connId, cmd)
    _ -> error $ "unexpected command " <> show cmd

pGet :: forall m. MonadIO m => AgentClient -> m (ATransmission 'Agent)
pGet c = do
  t@(_, _, APC _ cmd) <- atomically (readTBQueue $ subQ c)
  case cmd of
    CONNECT {} -> pGet c
    DISCONNECT {} -> pGet c
    _ -> pure t

pattern Msg :: MsgBody -> ACommand 'Agent e
pattern Msg msgBody <- MSG MsgMeta {integrity = MsgOk} _ msgBody

smpCfgV1 :: ProtocolClientConfig
smpCfgV1 = (smpCfg agentCfg) {smpServerVRange = vr11}

agentCfgV1 :: AgentConfig
agentCfgV1 = agentCfg {smpAgentVRange = vr11, smpClientVRange = vr11, e2eEncryptVRange = vr11, smpCfg = smpCfgV1}

agentCfgRatchetV1 :: AgentConfig
agentCfgRatchetV1 = agentCfg {e2eEncryptVRange = vr11}

vr11 :: VersionRange
vr11 = mkVersionRange 1 1

runRight_ :: (Eq e, Show e, HasCallStack) => ExceptT e IO () -> Expectation
runRight_ action = runExceptT action `shouldReturn` Right ()

runRight :: HasCallStack => ExceptT AgentErrorType IO a -> IO a
runRight action =
  runExceptT action >>= \case
    Right x -> pure x
    Left e -> error $ "Unexpected error: " <> show e

functionalAPITests :: ATransport -> Spec
functionalAPITests t = do
  describe "Establishing duplex connection" $ do
    testMatrix2 t runAgentClientTest
    it "should connect when server with multiple identities is stored" $
      withSmpServer t testServerMultipleIdentities
  describe "Establishing duplex connection v2, different Ratchet versions" $
    testRatchetMatrix2 t runAgentClientTest
  describe "Establish duplex connection via contact address" $
    testMatrix2 t runAgentClientContactTest
  describe "Establish duplex connection via contact address v2, different Ratchet versions" $
    testRatchetMatrix2 t runAgentClientContactTest
  describe "Establishing connection asynchronously" $ do
    it "should connect with initiating client going offline" $
      withSmpServer t testAsyncInitiatingOffline
    it "should connect with joining client going offline before its queue activation" $
      withSmpServer t testAsyncJoiningOfflineBeforeActivation
    it "should connect with both clients going offline" $
      withSmpServer t testAsyncBothOffline
    it "should connect on the second attempt if server was offline" $
      testAsyncServerOffline t
    it "should notify after HELLO timeout" $
      withSmpServer t testAsyncHelloTimeout
  describe "Message delivery" $ do
    it "should deliver messages to the user once, even if repeat delivery is made by the server (no ACK)" $
      testDuplicateMessage t
    it "should report error via msg integrity on skipped messages" $
      testSkippedMessages t
    it "should report decryption error on ratchet becoming out of sync" $
      testDecryptionError t
  describe "Inactive client disconnection" $ do
    it "should disconnect clients if it was inactive longer than TTL" $
      testInactiveClientDisconnected t
    it "should NOT disconnect active clients" $
      testActiveClientNotDisconnected t
  describe "Suspending agent" $ do
    it "should update client when agent is suspended" $
      withSmpServer t testSuspendingAgent
    it "should complete sending messages when agent is suspended" $
      testSuspendingAgentCompleteSending t
    it "should suspend agent on timeout, even if pending messages not sent" $
      testSuspendingAgentTimeout t
  describe "Batching SMP commands" $ do
<<<<<<< HEAD
    xit "should subscribe to multiple subscriptions with batching" $
      testBatchedSubscriptions t
=======
    it "should subscribe to multiple (200) subscriptions with batching" $
      testBatchedSubscriptions 200 10 t
    it "should subscribe to multiple (6) subscriptions with batching" $
      testBatchedSubscriptions 6 3 t
>>>>>>> b747080d
  describe "Async agent commands" $ do
    it "should connect using async agent commands" $
      withSmpServer t testAsyncCommands
    it "should restore and complete async commands on restart" $
      testAsyncCommandsRestore t
    it "should accept connection using async command" $
      withSmpServer t testAcceptContactAsync
    it "should delete connections using async command when server connection fails" $
      testDeleteConnectionAsync t
  describe "Users" $ do
    it "should create and delete user with connections" $
      withSmpServer t testUsers
    it "should create and delete user without connections" $
      withSmpServer t testDeleteUserQuietly
    it "should create and delete user with connections when server connection fails" $
      testUsersNoServer t
    it "should connect two users and switch session mode" $
      withSmpServer t testTwoUsers
  describe "Queue rotation" $ do
    describe "should switch delivery to the new queue" $
      testServerMatrix2 t testSwitchConnection
    describe "should switch to new queue asynchronously" $
      testServerMatrix2 t testSwitchAsync
    describe "should delete connection during rotation" $
      testServerMatrix2 t testSwitchDelete
  describe "SMP basic auth" $ do
    describe "with server auth" $ do
      --                                       allow NEW | server auth, v | clnt1 auth, v  | clnt2 auth, v    |  2 - success, 1 - JOIN fail, 0 - NEW fail
      it "success                " $ testBasicAuth t True (Just "abcd", 5) (Just "abcd", 5) (Just "abcd", 5) `shouldReturn` 2
      it "disabled               " $ testBasicAuth t False (Just "abcd", 5) (Just "abcd", 5) (Just "abcd", 5) `shouldReturn` 0
      it "NEW fail, no auth      " $ testBasicAuth t True (Just "abcd", 5) (Nothing, 5) (Just "abcd", 5) `shouldReturn` 0
      it "NEW fail, bad auth     " $ testBasicAuth t True (Just "abcd", 5) (Just "wrong", 5) (Just "abcd", 5) `shouldReturn` 0
      it "NEW fail, version      " $ testBasicAuth t True (Just "abcd", 5) (Just "abcd", 4) (Just "abcd", 5) `shouldReturn` 0
      it "JOIN fail, no auth     " $ testBasicAuth t True (Just "abcd", 5) (Just "abcd", 5) (Nothing, 5) `shouldReturn` 1
      it "JOIN fail, bad auth    " $ testBasicAuth t True (Just "abcd", 5) (Just "abcd", 5) (Just "wrong", 5) `shouldReturn` 1
      it "JOIN fail, version     " $ testBasicAuth t True (Just "abcd", 5) (Just "abcd", 5) (Just "abcd", 4) `shouldReturn` 1
    describe "no server auth" $ do
      it "success     " $ testBasicAuth t True (Nothing, 5) (Nothing, 5) (Nothing, 5) `shouldReturn` 2
      it "srv disabled" $ testBasicAuth t False (Nothing, 5) (Nothing, 5) (Nothing, 5) `shouldReturn` 0
      it "version srv " $ testBasicAuth t True (Nothing, 4) (Nothing, 5) (Nothing, 5) `shouldReturn` 2
      it "version fst " $ testBasicAuth t True (Nothing, 5) (Nothing, 4) (Nothing, 5) `shouldReturn` 2
      it "version snd " $ testBasicAuth t True (Nothing, 5) (Nothing, 5) (Nothing, 4) `shouldReturn` 2
      it "version both" $ testBasicAuth t True (Nothing, 5) (Nothing, 4) (Nothing, 4) `shouldReturn` 2
      it "version all " $ testBasicAuth t True (Nothing, 4) (Nothing, 4) (Nothing, 4) `shouldReturn` 2
      it "auth fst    " $ testBasicAuth t True (Nothing, 5) (Just "abcd", 5) (Nothing, 5) `shouldReturn` 2
      it "auth fst 2  " $ testBasicAuth t True (Nothing, 4) (Just "abcd", 5) (Nothing, 5) `shouldReturn` 2
      it "auth snd    " $ testBasicAuth t True (Nothing, 5) (Nothing, 5) (Just "abcd", 5) `shouldReturn` 2
      it "auth both   " $ testBasicAuth t True (Nothing, 5) (Just "abcd", 5) (Just "abcd", 5) `shouldReturn` 2
      it "auth, disabled" $ testBasicAuth t False (Nothing, 5) (Just "abcd", 5) (Just "abcd", 5) `shouldReturn` 0
  describe "SMP server test via agent API" $ do
    it "should pass without basic auth" $ testSMPServerConnectionTest t Nothing (noAuthSrv testSMPServer2) `shouldReturn` Nothing
    let srv1 = testSMPServer2 {keyHash = "1234"}
    it "should fail with incorrect fingerprint" $ do
      testSMPServerConnectionTest t Nothing (noAuthSrv srv1) `shouldReturn` Just (ProtocolTestFailure TSConnect $ BROKER (B.unpack $ strEncode srv1) NETWORK)
    describe "server with password" $ do
      let auth = Just "abcd"
          srv = ProtoServerWithAuth testSMPServer2
          authErr = Just (ProtocolTestFailure TSCreateQueue $ SMP AUTH)
      it "should pass with correct password" $ testSMPServerConnectionTest t auth (srv auth) `shouldReturn` Nothing
      it "should fail without password" $ testSMPServerConnectionTest t auth (srv Nothing) `shouldReturn` authErr
      it "should fail with incorrect password" $ testSMPServerConnectionTest t auth (srv $ Just "wrong") `shouldReturn` authErr
  describe "getRatchetAdHash" $
    it "should return the same data for both peers" $
      withSmpServer t testRatchetAdHash

testBasicAuth :: ATransport -> Bool -> (Maybe BasicAuth, Version) -> (Maybe BasicAuth, Version) -> (Maybe BasicAuth, Version) -> IO Int
testBasicAuth t allowNewQueues srv@(srvAuth, srvVersion) clnt1 clnt2 = do
  let testCfg = cfg {allowNewQueues, newQueueBasicAuth = srvAuth, smpServerVRange = mkVersionRange 4 srvVersion}
      canCreate1 = canCreateQueue allowNewQueues srv clnt1
      canCreate2 = canCreateQueue allowNewQueues srv clnt2
      expected
        | canCreate1 && canCreate2 = 2
        | canCreate1 = 1
        | otherwise = 0
  created <- withSmpServerConfigOn t testCfg testPort $ \_ -> testCreateQueueAuth clnt1 clnt2
  created `shouldBe` expected
  pure created

canCreateQueue :: Bool -> (Maybe BasicAuth, Version) -> (Maybe BasicAuth, Version) -> Bool
canCreateQueue allowNew (srvAuth, srvVersion) (clntAuth, clntVersion) =
  allowNew && (isNothing srvAuth || (srvVersion == 5 && clntVersion == 5 && srvAuth == clntAuth))

testMatrix2 :: ATransport -> (AgentClient -> AgentClient -> AgentMsgId -> IO ()) -> Spec
testMatrix2 t runTest = do
  it "v2" $ withSmpServer t $ runTestCfg2 agentCfg agentCfg 3 runTest
  it "v1" $ withSmpServer t $ runTestCfg2 agentCfgV1 agentCfgV1 4 runTest
  it "v1 to v2" $ withSmpServer t $ runTestCfg2 agentCfgV1 agentCfg 4 runTest
  it "v2 to v1" $ withSmpServer t $ runTestCfg2 agentCfg agentCfgV1 4 runTest

testRatchetMatrix2 :: ATransport -> (AgentClient -> AgentClient -> AgentMsgId -> IO ()) -> Spec
testRatchetMatrix2 t runTest = do
  it "ratchet v2" $ withSmpServer t $ runTestCfg2 agentCfg agentCfg 3 runTest
  it "ratchet v1" $ withSmpServer t $ runTestCfg2 agentCfgRatchetV1 agentCfgRatchetV1 3 runTest
  it "ratchets v1 to v2" $ withSmpServer t $ runTestCfg2 agentCfgRatchetV1 agentCfg 3 runTest
  it "ratchets v2 to v1" $ withSmpServer t $ runTestCfg2 agentCfg agentCfgRatchetV1 3 runTest

testServerMatrix2 :: ATransport -> (InitialAgentServers -> IO ()) -> Spec
testServerMatrix2 t runTest = do
  it "1 server" $ withSmpServer t $ runTest initAgentServers
  it "2 servers" $ withSmpServer t . withSmpServerOn t testPort2 $ runTest initAgentServers2

runTestCfg2 :: AgentConfig -> AgentConfig -> AgentMsgId -> (AgentClient -> AgentClient -> AgentMsgId -> IO ()) -> IO ()
runTestCfg2 aliceCfg bobCfg baseMsgId runTest = do
  alice <- getSMPAgentClient' aliceCfg initAgentServers testDB
  bob <- getSMPAgentClient' bobCfg initAgentServers testDB2
  runTest alice bob baseMsgId

runAgentClientTest :: HasCallStack => AgentClient -> AgentClient -> AgentMsgId -> IO ()
runAgentClientTest alice bob baseId = do
  runRight_ $ do
    (bobId, qInfo) <- createConnection alice 1 True SCMInvitation Nothing
    aliceId <- joinConnection bob 1 True qInfo "bob's connInfo"
    ("", _, CONF confId _ "bob's connInfo") <- get alice
    allowConnection alice bobId confId "alice's connInfo"
    get alice ##> ("", bobId, CON)
    get bob ##> ("", aliceId, INFO "alice's connInfo")
    get bob ##> ("", aliceId, CON)
    -- message IDs 1 to 3 (or 1 to 4 in v1) get assigned to control messages, so first MSG is assigned ID 4
    1 <- msgId <$> sendMessage alice bobId SMP.noMsgFlags "hello"
    get alice ##> ("", bobId, SENT $ baseId + 1)
    2 <- msgId <$> sendMessage alice bobId SMP.noMsgFlags "how are you?"
    get alice ##> ("", bobId, SENT $ baseId + 2)
    get bob =##> \case ("", c, Msg "hello") -> c == aliceId; _ -> False
    ackMessage bob aliceId $ baseId + 1
    get bob =##> \case ("", c, Msg "how are you?") -> c == aliceId; _ -> False
    ackMessage bob aliceId $ baseId + 2
    3 <- msgId <$> sendMessage bob aliceId SMP.noMsgFlags "hello too"
    get bob ##> ("", aliceId, SENT $ baseId + 3)
    4 <- msgId <$> sendMessage bob aliceId SMP.noMsgFlags "message 1"
    get bob ##> ("", aliceId, SENT $ baseId + 4)
    get alice =##> \case ("", c, Msg "hello too") -> c == bobId; _ -> False
    ackMessage alice bobId $ baseId + 3
    get alice =##> \case ("", c, Msg "message 1") -> c == bobId; _ -> False
    ackMessage alice bobId $ baseId + 4
    suspendConnection alice bobId
    5 <- msgId <$> sendMessage bob aliceId SMP.noMsgFlags "message 2"
    get bob ##> ("", aliceId, MERR (baseId + 5) (SMP AUTH))
    deleteConnection alice bobId
    liftIO $ noMessages alice "nothing else should be delivered to alice"
  where
    msgId = subtract baseId

runAgentClientContactTest :: HasCallStack => AgentClient -> AgentClient -> AgentMsgId -> IO ()
runAgentClientContactTest alice bob baseId = do
  runRight_ $ do
    (_, qInfo) <- createConnection alice 1 True SCMContact Nothing
    aliceId <- joinConnection bob 1 True qInfo "bob's connInfo"
    ("", _, REQ invId _ "bob's connInfo") <- get alice
    bobId <- acceptContact alice True invId "alice's connInfo"
    ("", _, CONF confId _ "alice's connInfo") <- get bob
    allowConnection bob aliceId confId "bob's connInfo"
    get alice ##> ("", bobId, INFO "bob's connInfo")
    get alice ##> ("", bobId, CON)
    get bob ##> ("", aliceId, CON)
    -- message IDs 1 to 3 (or 1 to 4 in v1) get assigned to control messages, so first MSG is assigned ID 4
    1 <- msgId <$> sendMessage alice bobId SMP.noMsgFlags "hello"
    get alice ##> ("", bobId, SENT $ baseId + 1)
    2 <- msgId <$> sendMessage alice bobId SMP.noMsgFlags "how are you?"
    get alice ##> ("", bobId, SENT $ baseId + 2)
    get bob =##> \case ("", c, Msg "hello") -> c == aliceId; _ -> False
    ackMessage bob aliceId $ baseId + 1
    get bob =##> \case ("", c, Msg "how are you?") -> c == aliceId; _ -> False
    ackMessage bob aliceId $ baseId + 2
    3 <- msgId <$> sendMessage bob aliceId SMP.noMsgFlags "hello too"
    get bob ##> ("", aliceId, SENT $ baseId + 3)
    4 <- msgId <$> sendMessage bob aliceId SMP.noMsgFlags "message 1"
    get bob ##> ("", aliceId, SENT $ baseId + 4)
    get alice =##> \case ("", c, Msg "hello too") -> c == bobId; _ -> False
    ackMessage alice bobId $ baseId + 3
    get alice =##> \case ("", c, Msg "message 1") -> c == bobId; _ -> False
    ackMessage alice bobId $ baseId + 4
    suspendConnection alice bobId
    5 <- msgId <$> sendMessage bob aliceId SMP.noMsgFlags "message 2"
    get bob ##> ("", aliceId, MERR (baseId + 5) (SMP AUTH))
    deleteConnection alice bobId
    liftIO $ noMessages alice "nothing else should be delivered to alice"
  where
    msgId = subtract baseId

noMessages :: HasCallStack => AgentClient -> String -> Expectation
noMessages c err = tryGet `shouldReturn` ()
  where
    tryGet =
      10000 `timeout` get c >>= \case
        Just msg -> error $ err <> ": " <> show msg
        _ -> return ()

testAsyncInitiatingOffline :: HasCallStack => IO ()
testAsyncInitiatingOffline = do
  alice <- getSMPAgentClient' agentCfg initAgentServers testDB
  bob <- getSMPAgentClient' agentCfg initAgentServers testDB2
  runRight_ $ do
    (bobId, cReq) <- createConnection alice 1 True SCMInvitation Nothing
    disconnectAgentClient alice
    aliceId <- joinConnection bob 1 True cReq "bob's connInfo"
    alice' <- liftIO $ getSMPAgentClient' agentCfg initAgentServers testDB
    subscribeConnection alice' bobId
    ("", _, CONF confId _ "bob's connInfo") <- get alice'
    allowConnection alice' bobId confId "alice's connInfo"
    get alice' ##> ("", bobId, CON)
    get bob ##> ("", aliceId, INFO "alice's connInfo")
    get bob ##> ("", aliceId, CON)
    exchangeGreetings alice' bobId bob aliceId

testAsyncJoiningOfflineBeforeActivation :: HasCallStack => IO ()
testAsyncJoiningOfflineBeforeActivation = do
  alice <- getSMPAgentClient' agentCfg initAgentServers testDB
  bob <- getSMPAgentClient' agentCfg initAgentServers testDB2
  runRight_ $ do
    (bobId, qInfo) <- createConnection alice 1 True SCMInvitation Nothing
    aliceId <- joinConnection bob 1 True qInfo "bob's connInfo"
    disconnectAgentClient bob
    ("", _, CONF confId _ "bob's connInfo") <- get alice
    allowConnection alice bobId confId "alice's connInfo"
    bob' <- liftIO $ getSMPAgentClient' agentCfg initAgentServers testDB2
    subscribeConnection bob' aliceId
    get alice ##> ("", bobId, CON)
    get bob' ##> ("", aliceId, INFO "alice's connInfo")
    get bob' ##> ("", aliceId, CON)
    exchangeGreetings alice bobId bob' aliceId

testAsyncBothOffline :: HasCallStack => IO ()
testAsyncBothOffline = do
  alice <- getSMPAgentClient' agentCfg initAgentServers testDB
  bob <- getSMPAgentClient' agentCfg initAgentServers testDB2
  runRight_ $ do
    (bobId, cReq) <- createConnection alice 1 True SCMInvitation Nothing
    disconnectAgentClient alice
    aliceId <- joinConnection bob 1 True cReq "bob's connInfo"
    disconnectAgentClient bob
    alice' <- liftIO $ getSMPAgentClient' agentCfg initAgentServers testDB
    subscribeConnection alice' bobId
    ("", _, CONF confId _ "bob's connInfo") <- get alice'
    allowConnection alice' bobId confId "alice's connInfo"
    bob' <- liftIO $ getSMPAgentClient' agentCfg initAgentServers testDB2
    subscribeConnection bob' aliceId
    get alice' ##> ("", bobId, CON)
    get bob' ##> ("", aliceId, INFO "alice's connInfo")
    get bob' ##> ("", aliceId, CON)
    exchangeGreetings alice' bobId bob' aliceId

testAsyncServerOffline :: HasCallStack => ATransport -> IO ()
testAsyncServerOffline t = do
  alice <- getSMPAgentClient' agentCfg initAgentServers testDB
  bob <- getSMPAgentClient' agentCfg initAgentServers testDB2
  -- create connection and shutdown the server
  (bobId, cReq) <- withSmpServerStoreLogOn t testPort $ \_ ->
    runRight $ createConnection alice 1 True SCMInvitation Nothing
  -- connection fails
  Left (BROKER _ NETWORK) <- runExceptT $ joinConnection bob 1 True cReq "bob's connInfo"
  ("", "", DOWN srv conns) <- nGet alice
  srv `shouldBe` testSMPServer
  conns `shouldBe` [bobId]
  -- connection succeeds after server start
  withSmpServerStoreLogOn t testPort $ \_ -> runRight_ $ do
    ("", "", UP srv1 conns1) <- nGet alice
    liftIO $ do
      srv1 `shouldBe` testSMPServer
      conns1 `shouldBe` [bobId]
    aliceId <- joinConnection bob 1 True cReq "bob's connInfo"
    ("", _, CONF confId _ "bob's connInfo") <- get alice
    allowConnection alice bobId confId "alice's connInfo"
    get alice ##> ("", bobId, CON)
    get bob ##> ("", aliceId, INFO "alice's connInfo")
    get bob ##> ("", aliceId, CON)
    exchangeGreetings alice bobId bob aliceId

testAsyncHelloTimeout :: HasCallStack => IO ()
testAsyncHelloTimeout = do
  -- this test would only work if any of the agent is v1, there is no HELLO timeout in v2
  alice <- getSMPAgentClient' agentCfgV1 initAgentServers testDB
  bob <- getSMPAgentClient' agentCfg {helloTimeout = 1} initAgentServers testDB2
  runRight_ $ do
    (_, cReq) <- createConnection alice 1 True SCMInvitation Nothing
    disconnectAgentClient alice
    aliceId <- joinConnection bob 1 True cReq "bob's connInfo"
    get bob ##> ("", aliceId, ERR $ CONN NOT_ACCEPTED)

testDuplicateMessage :: HasCallStack => ATransport -> IO ()
testDuplicateMessage t = do
  alice <- getSMPAgentClient' agentCfg initAgentServers testDB
  bob <- getSMPAgentClient' agentCfg initAgentServers testDB2
  (aliceId, bobId, bob1) <- withSmpServerStoreMsgLogOn t testPort $ \_ -> do
    (aliceId, bobId) <- runRight $ makeConnection alice bob
    runRight_ $ do
      4 <- sendMessage alice bobId SMP.noMsgFlags "hello"
      get alice ##> ("", bobId, SENT 4)
      get bob =##> \case ("", c, Msg "hello") -> c == aliceId; _ -> False
    disconnectAgentClient bob

    -- if the agent user did not send ACK, the message will be delivered again
    bob1 <- getSMPAgentClient' agentCfg initAgentServers testDB2
    runRight_ $ do
      subscribeConnection bob1 aliceId
      get bob1 =##> \case ("", c, Msg "hello") -> c == aliceId; _ -> False
      ackMessage bob1 aliceId 4
      5 <- sendMessage alice bobId SMP.noMsgFlags "hello 2"
      get alice ##> ("", bobId, SENT 5)
      get bob1 =##> \case ("", c, Msg "hello 2") -> c == aliceId; _ -> False

    pure (aliceId, bobId, bob1)

  nGet alice =##> \case ("", "", DOWN _ [c]) -> c == bobId; _ -> False
  nGet bob1 =##> \case ("", "", DOWN _ [c]) -> c == aliceId; _ -> False
  -- commenting two lines below and uncommenting further two lines would also runRight_,
  -- it is the scenario tested above, when the message was not acknowledged by the user
  threadDelay 200000
  Left (BROKER _ TIMEOUT) <- runExceptT $ ackMessage bob1 aliceId 5

  disconnectAgentClient alice
  disconnectAgentClient bob1

  alice2 <- getSMPAgentClient' agentCfg initAgentServers testDB
  bob2 <- getSMPAgentClient' agentCfg initAgentServers testDB2

  withSmpServerStoreMsgLogOn t testPort $ \_ -> do
    runRight_ $ do
      subscribeConnection bob2 aliceId
      subscribeConnection alice2 bobId
      -- get bob2 =##> \case ("", c, Msg "hello 2") -> c == aliceId; _ -> False
      -- ackMessage bob2 aliceId 5
      -- message 2 is not delivered again, even though it was delivered to the agent
      6 <- sendMessage alice2 bobId SMP.noMsgFlags "hello 3"
      get alice2 ##> ("", bobId, SENT 6)
      get bob2 =##> \case ("", c, Msg "hello 3") -> c == aliceId; _ -> False

testSkippedMessages :: HasCallStack => ATransport -> IO ()
testSkippedMessages t = do
  alice <- getSMPAgentClient' agentCfg initAgentServers testDB
  bob <- getSMPAgentClient' agentCfg initAgentServers testDB2
  (aliceId, bobId) <- withSmpServerStoreLogOn t testPort $ \_ -> do
    (aliceId, bobId) <- runRight $ makeConnection alice bob
    runRight_ $ do
      4 <- sendMessage alice bobId SMP.noMsgFlags "hello"
      get alice ##> ("", bobId, SENT 4)
      get bob =##> \case ("", c, Msg "hello") -> c == aliceId; _ -> False
      ackMessage bob aliceId 4

    disconnectAgentClient bob

    runRight_ $ do
      5 <- sendMessage alice bobId SMP.noMsgFlags "hello 2"
      get alice ##> ("", bobId, SENT 5)
      6 <- sendMessage alice bobId SMP.noMsgFlags "hello 3"
      get alice ##> ("", bobId, SENT 6)
      7 <- sendMessage alice bobId SMP.noMsgFlags "hello 4"
      get alice ##> ("", bobId, SENT 7)

    pure (aliceId, bobId)

  nGet alice =##> \case ("", "", DOWN _ [c]) -> c == bobId; _ -> False
  threadDelay 200000

  disconnectAgentClient alice

  alice2 <- getSMPAgentClient' agentCfg initAgentServers testDB
  bob2 <- getSMPAgentClient' agentCfg initAgentServers testDB2

  withSmpServerStoreLogOn t testPort $ \_ -> do
    runRight_ $ do
      subscribeConnection bob2 aliceId
      subscribeConnection alice2 bobId

      8 <- sendMessage alice2 bobId SMP.noMsgFlags "hello 5"
      get alice2 ##> ("", bobId, SENT 8)
      get bob2 =##> \case ("", c, MSG MsgMeta {integrity = MsgError {errorInfo = MsgSkipped {fromMsgId = 4, toMsgId = 6}}} _ "hello 5") -> c == aliceId; _ -> False
      ackMessage bob2 aliceId 5

      9 <- sendMessage alice2 bobId SMP.noMsgFlags "hello 6"
      get alice2 ##> ("", bobId, SENT 9)
      get bob2 =##> \case ("", c, Msg "hello 6") -> c == aliceId; _ -> False
      ackMessage bob2 aliceId 6

testDecryptionError :: HasCallStack => ATransport -> IO ()
testDecryptionError t = do
  alice <- getSMPAgentClient' agentCfg initAgentServers testDB
  bob <- getSMPAgentClient' agentCfg initAgentServers testDB2
  withSmpServerStoreMsgLogOn t testPort $ \_ -> do
    (aliceId, bobId) <- runRight $ makeConnection alice bob
    runRight_ $ do
      4 <- sendMessage alice bobId SMP.noMsgFlags "hello"
      get alice ##> ("", bobId, SENT 4)
      get bob =##> \case ("", c, Msg "hello") -> c == aliceId; _ -> False
      ackMessage bob aliceId 4

      5 <- sendMessage bob aliceId SMP.noMsgFlags "hello 2"
      get bob ##> ("", aliceId, SENT 5)
      get alice =##> \case ("", c, Msg "hello 2") -> c == bobId; _ -> False
      ackMessage alice bobId 5

      liftIO $ copyFile testDB2 (testDB2 <> ".bak")

      6 <- sendMessage alice bobId SMP.noMsgFlags "hello 3"
      get alice ##> ("", bobId, SENT 6)
      get bob =##> \case ("", c, Msg "hello 3") -> c == aliceId; _ -> False
      ackMessage bob aliceId 6

      7 <- sendMessage bob aliceId SMP.noMsgFlags "hello 4"
      get bob ##> ("", aliceId, SENT 7)
      get alice =##> \case ("", c, Msg "hello 4") -> c == bobId; _ -> False
      ackMessage alice bobId 7

    disconnectAgentClient bob

    -- importing database backup after progressing ratchet de-synchronizes ratchet,
    -- this will be fixed by ratchet re-negotiation
    liftIO $ renameFile (testDB2 <> ".bak") testDB2

    bob2 <- getSMPAgentClient' agentCfg initAgentServers testDB2

    runRight_ $ do
      subscribeConnection bob2 aliceId

      8 <- sendMessage alice bobId SMP.noMsgFlags "hello 5"
      get alice ##> ("", bobId, SENT 8)
      get bob2 =##> \case ("", c, ERR AGENT {agentErr = A_CRYPTO {cryptoErr = RATCHET_HEADER}}) -> c == aliceId; _ -> False

      6 <- sendMessage bob2 aliceId SMP.noMsgFlags "hello 6"
      get bob2 ##> ("", aliceId, SENT 6)
      get alice =##> \case ("", c, ERR AGENT {agentErr = A_CRYPTO {cryptoErr = RATCHET_HEADER}}) -> c == bobId; _ -> False

makeConnection :: AgentClient -> AgentClient -> ExceptT AgentErrorType IO (ConnId, ConnId)
makeConnection alice bob = makeConnectionForUsers alice 1 bob 1

makeConnectionForUsers :: AgentClient -> UserId -> AgentClient -> UserId -> ExceptT AgentErrorType IO (ConnId, ConnId)
makeConnectionForUsers alice aliceUserId bob bobUserId = do
  (bobId, qInfo) <- createConnection alice aliceUserId True SCMInvitation Nothing
  aliceId <- joinConnection bob bobUserId True qInfo "bob's connInfo"
  ("", _, CONF confId _ "bob's connInfo") <- get alice
  allowConnection alice bobId confId "alice's connInfo"
  get alice ##> ("", bobId, CON)
  get bob ##> ("", aliceId, INFO "alice's connInfo")
  get bob ##> ("", aliceId, CON)
  pure (aliceId, bobId)

testInactiveClientDisconnected :: ATransport -> IO ()
testInactiveClientDisconnected t = do
  let cfg' = cfg {inactiveClientExpiration = Just ExpirationConfig {ttl = 1, checkInterval = 1}}
  withSmpServerConfigOn t cfg' testPort $ \_ -> do
    alice <- getSMPAgentClient' agentCfg initAgentServers testDB
    runRight_ $ do
      (connId, _cReq) <- createConnection alice 1 True SCMInvitation Nothing
      nGet alice ##> ("", "", DOWN testSMPServer [connId])

testActiveClientNotDisconnected :: ATransport -> IO ()
testActiveClientNotDisconnected t = do
  let cfg' = cfg {inactiveClientExpiration = Just ExpirationConfig {ttl = 1, checkInterval = 1}}
  withSmpServerConfigOn t cfg' testPort $ \_ -> do
    alice <- getSMPAgentClient' agentCfg initAgentServers testDB
    ts <- getSystemTime
    runRight_ $ do
      (connId, _cReq) <- createConnection alice 1 True SCMInvitation Nothing
      keepSubscribing alice connId ts
  where
    keepSubscribing :: AgentClient -> ConnId -> SystemTime -> ExceptT AgentErrorType IO ()
    keepSubscribing alice connId ts = do
      ts' <- liftIO getSystemTime
      if milliseconds ts' - milliseconds ts < 2200
        then do
          -- keep sending SUB for 2.2 seconds
          liftIO $ threadDelay 200000
          subscribeConnection alice connId
          keepSubscribing alice connId ts
        else do
          -- check that nothing is sent from agent
          Nothing <- 800000 `timeout` get alice
          liftIO $ threadDelay 1200000
          -- and after 2 sec of inactivity DOWN is sent
          nGet alice ##> ("", "", DOWN testSMPServer [connId])
    milliseconds ts = systemSeconds ts * 1000 + fromIntegral (systemNanoseconds ts `div` 1000000)

testSuspendingAgent :: IO ()
testSuspendingAgent = do
  a <- getSMPAgentClient' agentCfg initAgentServers testDB
  b <- getSMPAgentClient' agentCfg initAgentServers testDB2
  runRight_ $ do
    (aId, bId) <- makeConnection a b
    4 <- sendMessage a bId SMP.noMsgFlags "hello"
    get a ##> ("", bId, SENT 4)
    get b =##> \case ("", c, Msg "hello") -> c == aId; _ -> False
    ackMessage b aId 4
    suspendAgent b 1000000
    get' b ##> ("", "", SUSPENDED)
    5 <- sendMessage a bId SMP.noMsgFlags "hello 2"
    get a ##> ("", bId, SENT 5)
    Nothing <- 100000 `timeout` get b
    foregroundAgent b
    get b =##> \case ("", c, Msg "hello 2") -> c == aId; _ -> False

testSuspendingAgentCompleteSending :: ATransport -> IO ()
testSuspendingAgentCompleteSending t = do
  a <- getSMPAgentClient' agentCfg initAgentServers testDB
  b <- getSMPAgentClient' agentCfg initAgentServers testDB2
  (aId, bId) <- withSmpServerStoreLogOn t testPort $ \_ -> runRight $ do
    (aId, bId) <- makeConnection a b
    4 <- sendMessage a bId SMP.noMsgFlags "hello"
    get a ##> ("", bId, SENT 4)
    get b =##> \case ("", c, Msg "hello") -> c == aId; _ -> False
    ackMessage b aId 4
    pure (aId, bId)

  runRight_ $ do
    ("", "", DOWN {}) <- nGet a
    ("", "", DOWN {}) <- nGet b
    5 <- sendMessage b aId SMP.noMsgFlags "hello too"
    6 <- sendMessage b aId SMP.noMsgFlags "how are you?"
    liftIO $ threadDelay 100000
    suspendAgent b 5000000

  withSmpServerStoreLogOn t testPort $ \_ -> runRight_ @AgentErrorType $ do
    pGet b =##> \case ("", c, APC _ (SENT 5)) -> c == aId; ("", "", APC _ UP {}) -> True; _ -> False
    pGet b =##> \case ("", c, APC _ (SENT 5)) -> c == aId; ("", "", APC _ UP {}) -> True; _ -> False
    pGet b =##> \case ("", c, APC _ (SENT 6)) -> c == aId; ("", "", APC _ UP {}) -> True; _ -> False
    ("", "", SUSPENDED) <- nGet b

    pGet a =##> \case ("", c, APC _ (Msg "hello too")) -> c == bId; ("", "", APC _ UP {}) -> True; _ -> False
    pGet a =##> \case ("", c, APC _ (Msg "hello too")) -> c == bId; ("", "", APC _ UP {}) -> True; _ -> False
    ackMessage a bId 5
    get a =##> \case ("", c, Msg "how are you?") -> c == bId; _ -> False
    ackMessage a bId 6

testSuspendingAgentTimeout :: ATransport -> IO ()
testSuspendingAgentTimeout t = do
  a <- getSMPAgentClient' agentCfg initAgentServers testDB
  b <- getSMPAgentClient' agentCfg initAgentServers testDB2
  (aId, _) <- withSmpServer t . runRight $ do
    (aId, bId) <- makeConnection a b
    4 <- sendMessage a bId SMP.noMsgFlags "hello"
    get a ##> ("", bId, SENT 4)
    get b =##> \case ("", c, Msg "hello") -> c == aId; _ -> False
    ackMessage b aId 4
    pure (aId, bId)

  runRight_ $ do
    ("", "", DOWN {}) <- nGet a
    ("", "", DOWN {}) <- nGet b
    5 <- sendMessage b aId SMP.noMsgFlags "hello too"
    6 <- sendMessage b aId SMP.noMsgFlags "how are you?"
    suspendAgent b 100000
    ("", "", SUSPENDED) <- nGet b
    pure ()

testBatchedSubscriptions :: Int -> Int -> ATransport -> IO ()
testBatchedSubscriptions nCreate nDel t = do
  a <- getSMPAgentClient' agentCfg initAgentServers2 testDB
  b <- getSMPAgentClient' agentCfg initAgentServers2 testDB2
  conns <- runServers $ do
    conns <- forM [1 .. nCreate :: Int] . const $ makeConnection a b
    forM_ conns $ \(aId, bId) -> exchangeGreetings a bId b aId
    let (aIds', bIds') = unzip $ take nDel conns
    delete a bIds'
    delete b aIds'
    liftIO $ threadDelay 1000000
    pure conns
  ("", "", DOWN {}) <- nGet a
  ("", "", DOWN {}) <- nGet a
  ("", "", DOWN {}) <- nGet b
  ("", "", DOWN {}) <- nGet b
  runServers $ do
    ("", "", UP {}) <- nGet a
    ("", "", UP {}) <- nGet a
    ("", "", UP {}) <- nGet b
    ("", "", UP {}) <- nGet b
    liftIO $ threadDelay 1000000
    let (aIds, bIds) = unzip conns
        conns' = drop nDel conns
        (aIds', bIds') = unzip conns'
    subscribe a bIds
    subscribe b aIds
    forM_ conns' $ \(aId, bId) -> exchangeGreetingsMsgId 6 a bId b aId
    void $ resubscribeConnections a bIds
    void $ resubscribeConnections b aIds
    forM_ conns' $ \(aId, bId) -> exchangeGreetingsMsgId 8 a bId b aId
    delete a bIds'
    delete b aIds'
    deleteFail a bIds'
    deleteFail b aIds'
  where
    subscribe :: AgentClient -> [ConnId] -> ExceptT AgentErrorType IO ()
    subscribe c cs = do
      r <- subscribeConnections c cs
      liftIO $ do
        let dc = S.fromList $ take nDel cs
        all isRight (M.withoutKeys r dc) `shouldBe` True
        all (== Left (CONN NOT_FOUND)) (M.restrictKeys r dc) `shouldBe` True
        M.keys r `shouldMatchList` cs
    delete :: AgentClient -> [ConnId] -> ExceptT AgentErrorType IO ()
    delete c cs = do
      r <- deleteConnections c cs
      liftIO $ do
        all isRight r `shouldBe` True
        M.keys r `shouldMatchList` cs
    deleteFail :: AgentClient -> [ConnId] -> ExceptT AgentErrorType IO ()
    deleteFail c cs = do
      r <- deleteConnections c cs
      liftIO $ do
        all (== Left (CONN NOT_FOUND)) r `shouldBe` True
        M.keys r `shouldMatchList` cs
    runServers :: ExceptT AgentErrorType IO a -> IO a
    runServers a = do
      withSmpServerStoreLogOn t testPort $ \t1 -> do
        res <- withSmpServerConfigOn t cfg {storeLogFile = Just testStoreLogFile2} testPort2 $ \t2 ->
          runRight a `finally` killThread t2
        killThread t1
        pure res

testAsyncCommands :: IO ()
testAsyncCommands = do
  alice <- getSMPAgentClient' agentCfg initAgentServers testDB
  bob <- getSMPAgentClient' agentCfg initAgentServers testDB2
  runRight_ $ do
    bobId <- createConnectionAsync alice 1 "1" True SCMInvitation
    ("1", bobId', INV (ACR _ qInfo)) <- get alice
    liftIO $ bobId' `shouldBe` bobId
    aliceId <- joinConnectionAsync bob 1 "2" True qInfo "bob's connInfo"
    ("2", aliceId', OK) <- get bob
    liftIO $ aliceId' `shouldBe` aliceId
    ("", _, CONF confId _ "bob's connInfo") <- get alice
    allowConnectionAsync alice "3" bobId confId "alice's connInfo"
    ("3", _, OK) <- get alice
    get alice ##> ("", bobId, CON)
    get bob ##> ("", aliceId, INFO "alice's connInfo")
    get bob ##> ("", aliceId, CON)
    -- message IDs 1 to 3 get assigned to control messages, so first MSG is assigned ID 4
    1 <- msgId <$> sendMessage alice bobId SMP.noMsgFlags "hello"
    get alice ##> ("", bobId, SENT $ baseId + 1)
    2 <- msgId <$> sendMessage alice bobId SMP.noMsgFlags "how are you?"
    get alice ##> ("", bobId, SENT $ baseId + 2)
    get bob =##> \case ("", c, Msg "hello") -> c == aliceId; _ -> False
    ackMessageAsync bob "4" aliceId $ baseId + 1
    ("4", _, OK) <- get bob
    get bob =##> \case ("", c, Msg "how are you?") -> c == aliceId; _ -> False
    ackMessageAsync bob "5" aliceId $ baseId + 2
    ("5", _, OK) <- get bob
    3 <- msgId <$> sendMessage bob aliceId SMP.noMsgFlags "hello too"
    get bob ##> ("", aliceId, SENT $ baseId + 3)
    4 <- msgId <$> sendMessage bob aliceId SMP.noMsgFlags "message 1"
    get bob ##> ("", aliceId, SENT $ baseId + 4)
    get alice =##> \case ("", c, Msg "hello too") -> c == bobId; _ -> False
    ackMessageAsync alice "6" bobId $ baseId + 3
    ("6", _, OK) <- get alice
    get alice =##> \case ("", c, Msg "message 1") -> c == bobId; _ -> False
    ackMessageAsync alice "7" bobId $ baseId + 4
    ("7", _, OK) <- get alice
    deleteConnectionAsync alice bobId
    get alice =##> \case ("", c, DEL_RCVQ _ _ Nothing) -> c == bobId; _ -> False
    get alice =##> \case ("", c, DEL_CONN) -> c == bobId; _ -> False
    liftIO $ noMessages alice "nothing else should be delivered to alice"
  where
    baseId = 3
    msgId = subtract baseId

testAsyncCommandsRestore :: ATransport -> IO ()
testAsyncCommandsRestore t = do
  alice <- getSMPAgentClient' agentCfg initAgentServers testDB
  bobId <- runRight $ createConnectionAsync alice 1 "1" True SCMInvitation
  liftIO $ noMessages alice "alice doesn't receive INV because server is down"
  disconnectAgentClient alice
  alice' <- liftIO $ getSMPAgentClient' agentCfg initAgentServers testDB
  withSmpServerStoreLogOn t testPort $ \_ -> do
    runRight_ $ do
      subscribeConnection alice' bobId
      ("1", _, INV _) <- get alice'
      pure ()

testAcceptContactAsync :: IO ()
testAcceptContactAsync = do
  alice <- getSMPAgentClient' agentCfg initAgentServers testDB
  bob <- getSMPAgentClient' agentCfg initAgentServers testDB2
  runRight_ $ do
    (_, qInfo) <- createConnection alice 1 True SCMContact Nothing
    aliceId <- joinConnection bob 1 True qInfo "bob's connInfo"
    ("", _, REQ invId _ "bob's connInfo") <- get alice
    bobId <- acceptContactAsync alice "1" True invId "alice's connInfo"
    ("1", bobId', OK) <- get alice
    liftIO $ bobId' `shouldBe` bobId
    ("", _, CONF confId _ "alice's connInfo") <- get bob
    allowConnection bob aliceId confId "bob's connInfo"
    get alice ##> ("", bobId, INFO "bob's connInfo")
    get alice ##> ("", bobId, CON)
    get bob ##> ("", aliceId, CON)
    -- message IDs 1 to 3 (or 1 to 4 in v1) get assigned to control messages, so first MSG is assigned ID 4
    1 <- msgId <$> sendMessage alice bobId SMP.noMsgFlags "hello"
    get alice ##> ("", bobId, SENT $ baseId + 1)
    2 <- msgId <$> sendMessage alice bobId SMP.noMsgFlags "how are you?"
    get alice ##> ("", bobId, SENT $ baseId + 2)
    get bob =##> \case ("", c, Msg "hello") -> c == aliceId; _ -> False
    ackMessage bob aliceId $ baseId + 1
    get bob =##> \case ("", c, Msg "how are you?") -> c == aliceId; _ -> False
    ackMessage bob aliceId $ baseId + 2
    3 <- msgId <$> sendMessage bob aliceId SMP.noMsgFlags "hello too"
    get bob ##> ("", aliceId, SENT $ baseId + 3)
    4 <- msgId <$> sendMessage bob aliceId SMP.noMsgFlags "message 1"
    get bob ##> ("", aliceId, SENT $ baseId + 4)
    get alice =##> \case ("", c, Msg "hello too") -> c == bobId; _ -> False
    ackMessage alice bobId $ baseId + 3
    get alice =##> \case ("", c, Msg "message 1") -> c == bobId; _ -> False
    ackMessage alice bobId $ baseId + 4
    suspendConnection alice bobId
    5 <- msgId <$> sendMessage bob aliceId SMP.noMsgFlags "message 2"
    get bob ##> ("", aliceId, MERR (baseId + 5) (SMP AUTH))
    deleteConnection alice bobId
    liftIO $ noMessages alice "nothing else should be delivered to alice"
  where
    baseId = 3
    msgId = subtract baseId

testDeleteConnectionAsync :: ATransport -> IO ()
testDeleteConnectionAsync t = do
  a <- getSMPAgentClient' agentCfg {initialCleanupDelay = 10000, cleanupInterval = 10000, deleteErrorCount = 3} initAgentServers testDB
  connIds <- withSmpServerStoreLogOn t testPort $ \_ -> runRight $ do
    (bId1, _inv) <- createConnection a 1 True SCMInvitation Nothing
    (bId2, _inv) <- createConnection a 1 True SCMInvitation Nothing
    (bId3, _inv) <- createConnection a 1 True SCMInvitation Nothing
    pure ([bId1, bId2, bId3] :: [ConnId])
  runRight_ $ do
    deleteConnectionsAsync a connIds
    get a =##> \case ("", c, DEL_RCVQ _ _ (Just (BROKER _ e))) -> c `elem` connIds && (e == TIMEOUT || e == NETWORK); _ -> False
    get a =##> \case ("", c, DEL_RCVQ _ _ (Just (BROKER _ e))) -> c `elem` connIds && (e == TIMEOUT || e == NETWORK); _ -> False
    get a =##> \case ("", c, DEL_RCVQ _ _ (Just (BROKER _ e))) -> c `elem` connIds && (e == TIMEOUT || e == NETWORK); _ -> False
    get a =##> \case ("", c, DEL_CONN) -> c `elem` connIds; _ -> False
    get a =##> \case ("", c, DEL_CONN) -> c `elem` connIds; _ -> False
    get a =##> \case ("", c, DEL_CONN) -> c `elem` connIds; _ -> False
    liftIO $ noMessages a "nothing else should be delivered to alice"

testUsers :: IO ()
testUsers = do
  a <- getSMPAgentClient' agentCfg initAgentServers testDB
  b <- getSMPAgentClient' agentCfg initAgentServers testDB2
  runRight_ $ do
    (aId, bId) <- makeConnection a b
    exchangeGreetingsMsgId 4 a bId b aId
    auId <- createUser a [noAuthSrv testSMPServer] [noAuthSrv testXFTPServer]
    (aId', bId') <- makeConnectionForUsers a auId b 1
    exchangeGreetingsMsgId 4 a bId' b aId'
    deleteUser a auId True
    get a =##> \case ("", c, DEL_RCVQ _ _ Nothing) -> c == bId'; _ -> False
    get a =##> \case ("", c, DEL_CONN) -> c == bId'; _ -> False
    nGet a =##> \case ("", "", DEL_USER u) -> u == auId; _ -> False
    exchangeGreetingsMsgId 6 a bId b aId
    liftIO $ noMessages a "nothing else should be delivered to alice"

testDeleteUserQuietly :: IO ()
testDeleteUserQuietly = do
  a <- getSMPAgentClient' agentCfg initAgentServers testDB
  b <- getSMPAgentClient' agentCfg initAgentServers testDB2
  runRight_ $ do
    (aId, bId) <- makeConnection a b
    exchangeGreetingsMsgId 4 a bId b aId
    auId <- createUser a [noAuthSrv testSMPServer] [noAuthSrv testXFTPServer]
    (aId', bId') <- makeConnectionForUsers a auId b 1
    exchangeGreetingsMsgId 4 a bId' b aId'
    deleteUser a auId False
    exchangeGreetingsMsgId 6 a bId b aId
    liftIO $ noMessages a "nothing else should be delivered to alice"

testUsersNoServer :: HasCallStack => ATransport -> IO ()
testUsersNoServer t = do
  a <- getSMPAgentClient' agentCfg {initialCleanupDelay = 10000, cleanupInterval = 10000, deleteErrorCount = 3} initAgentServers testDB
  b <- getSMPAgentClient' agentCfg initAgentServers testDB2
  (aId, bId, auId, _aId', bId') <- withSmpServerStoreLogOn t testPort $ \_ -> runRight $ do
    (aId, bId) <- makeConnection a b
    exchangeGreetingsMsgId 4 a bId b aId
    auId <- createUser a [noAuthSrv testSMPServer] [noAuthSrv testXFTPServer]
    (aId', bId') <- makeConnectionForUsers a auId b 1
    exchangeGreetingsMsgId 4 a bId' b aId'
    pure (aId, bId, auId, aId', bId')
  nGet a =##> \case ("", "", DOWN _ [c]) -> c == bId || c == bId'; _ -> False
  nGet a =##> \case ("", "", DOWN _ [c]) -> c == bId || c == bId'; _ -> False
  nGet b =##> \case ("", "", DOWN _ cs) -> length cs == 2; _ -> False
  runRight_ $ do
    deleteUser a auId True
    get a =##> \case ("", c, DEL_RCVQ _ _ (Just (BROKER _ e))) -> c == bId' && (e == TIMEOUT || e == NETWORK); _ -> False
    get a =##> \case ("", c, DEL_CONN) -> c == bId'; _ -> False
    nGet a =##> \case ("", "", DEL_USER u) -> u == auId; _ -> False
    liftIO $ noMessages a "nothing else should be delivered to alice"
  withSmpServerStoreLogOn t testPort $ \_ -> runRight_ $ do
    nGet a =##> \case ("", "", UP _ [c]) -> c == bId; _ -> False
    nGet b =##> \case ("", "", UP _ cs) -> length cs == 2; _ -> False
    exchangeGreetingsMsgId 6 a bId b aId

testSwitchConnection :: InitialAgentServers -> IO ()
testSwitchConnection servers = do
  a <- getSMPAgentClient' agentCfg servers testDB
  b <- getSMPAgentClient' agentCfg {initialClientId = 1} servers testDB2
  runRight_ $ do
    (aId, bId) <- makeConnection a b
    exchangeGreetingsMsgId 4 a bId b aId
    switchConnectionAsync a "" bId
    switchComplete a bId b aId
    exchangeGreetingsMsgId 10 a bId b aId

switchComplete :: AgentClient -> ByteString -> AgentClient -> ByteString -> ExceptT AgentErrorType IO ()
switchComplete a bId b aId = do
  phase a bId QDRcv SPStarted
  phase b aId QDSnd SPStarted
  phase a bId QDRcv SPConfirmed
  phase b aId QDSnd SPConfirmed
  phase b aId QDSnd SPCompleted
  phase a bId QDRcv SPCompleted

phase :: AgentClient -> ByteString -> QueueDirection -> SwitchPhase -> ExceptT AgentErrorType IO ()
phase c connId d p =
  get c >>= \(_, connId', msg) -> do
    liftIO $ connId `shouldBe` connId'
    case msg of
      SWITCH d' p' _ -> liftIO $ do
        d `shouldBe` d'
        p `shouldBe` p'
      ERR (AGENT A_DUPLICATE) -> phase c connId d p
      r -> do
        liftIO . putStrLn $ "expected: " <> show p <> ", received: " <> show r
        SWITCH {} <- pure r
        pure ()

testSwitchAsync :: HasCallStack => InitialAgentServers -> IO ()
testSwitchAsync servers = do
  (aId, bId) <- withA $ \a -> withB $ \b -> runRight $ do
    (aId, bId) <- makeConnection a b
    exchangeGreetingsMsgId 4 a bId b aId
    pure (aId, bId)
  let withA' = session withA bId
      withB' = session withB aId
  withA' $ \a -> do
    switchConnectionAsync a "" bId
    phase a bId QDRcv SPStarted
  withB' $ \b -> phase b aId QDSnd SPStarted
  withA' $ \a -> phase a bId QDRcv SPConfirmed
  withB' $ \b -> do
    phase b aId QDSnd SPConfirmed
    phase b aId QDSnd SPCompleted
  withA' $ \a -> phase a bId QDRcv SPCompleted
  withA $ \a -> withB $ \b -> runRight_ $ do
    subscribeConnection a bId
    subscribeConnection b aId
    exchangeGreetingsMsgId 10 a bId b aId
  where
    withAgent :: AgentConfig -> FilePath -> (AgentClient -> IO a) -> IO a
    withAgent cfg' dbPath = bracket (getSMPAgentClient' cfg' servers dbPath) disconnectAgentClient
    session :: (forall a. (AgentClient -> IO a) -> IO a) -> ConnId -> (AgentClient -> ExceptT AgentErrorType IO ()) -> IO ()
    session withC connId a =
      withC $ \c -> runRight_ $ do
        subscribeConnection c connId
        r <- a c
        liftIO $ threadDelay 500000
        pure r
    withA = withAgent agentCfg testDB
    withB = withAgent agentCfg {initialClientId = 1} testDB2

testSwitchDelete :: InitialAgentServers -> IO ()
testSwitchDelete servers = do
  a <- getSMPAgentClient' agentCfg servers testDB
  b <- getSMPAgentClient' agentCfg {initialClientId = 1} servers testDB2
  runRight_ $ do
    (aId, bId) <- makeConnection a b
    exchangeGreetingsMsgId 4 a bId b aId
    disconnectAgentClient b
    switchConnectionAsync a "" bId
    phase a bId QDRcv SPStarted
    deleteConnectionAsync a bId
    get a =##> \case ("", c, DEL_RCVQ _ _ Nothing) -> c == bId; _ -> False
    get a =##> \case ("", c, DEL_RCVQ _ _ Nothing) -> c == bId; _ -> False
    get a =##> \case ("", c, DEL_CONN) -> c == bId; _ -> False
    liftIO $ noMessages a "nothing else should be delivered to alice"

testCreateQueueAuth :: (Maybe BasicAuth, Version) -> (Maybe BasicAuth, Version) -> IO Int
testCreateQueueAuth clnt1 clnt2 = do
  a <- getClient clnt1
  b <- getClient clnt2
  runRight $ do
    tryError (createConnection a 1 True SCMInvitation Nothing) >>= \case
      Left (SMP AUTH) -> pure 0
      Left e -> throwError e
      Right (bId, qInfo) ->
        tryError (joinConnection b 1 True qInfo "bob's connInfo") >>= \case
          Left (SMP AUTH) -> pure 1
          Left e -> throwError e
          Right aId -> do
            ("", _, CONF confId _ "bob's connInfo") <- get a
            allowConnection a bId confId "alice's connInfo"
            get a ##> ("", bId, CON)
            get b ##> ("", aId, INFO "alice's connInfo")
            get b ##> ("", aId, CON)
            exchangeGreetings a bId b aId
            pure 2
  where
    getClient (clntAuth, clntVersion) =
      let servers = initAgentServers {smp = userServers [ProtoServerWithAuth testSMPServer clntAuth]}
          smpCfg = (defaultClientConfig :: ProtocolClientConfig) {smpServerVRange = mkVersionRange 4 clntVersion}
       in getSMPAgentClient' agentCfg {smpCfg} servers testDB

testSMPServerConnectionTest :: ATransport -> Maybe BasicAuth -> SMPServerWithAuth -> IO (Maybe ProtocolTestFailure)
testSMPServerConnectionTest t newQueueBasicAuth srv =
  withSmpServerConfigOn t cfg {newQueueBasicAuth} testPort2 $ \_ -> do
    a <- getSMPAgentClient' agentCfg initAgentServers testDB -- initially passed server is not running
    runRight $ testProtocolServer a 1 srv

testRatchetAdHash :: IO ()
testRatchetAdHash = do
  a <- getSMPAgentClient' agentCfg initAgentServers testDB
  b <- getSMPAgentClient' agentCfg initAgentServers testDB2
  runRight_ $ do
    (aId, bId) <- makeConnection a b
    ad1 <- getConnectionRatchetAdHash a bId
    ad2 <- getConnectionRatchetAdHash b aId
    liftIO $ ad1 `shouldBe` ad2

testTwoUsers :: HasCallStack => IO ()
testTwoUsers = do
  let nc = netCfg initAgentServers
  a <- getSMPAgentClient' agentCfg initAgentServers testDB
  b <- getSMPAgentClient' agentCfg initAgentServers testDB2
  sessionMode nc `shouldBe` TSMUser
  runRight_ $ do
    (aId1, bId1) <- makeConnectionForUsers a 1 b 1
    exchangeGreetings a bId1 b aId1
    (aId1', bId1') <- makeConnectionForUsers a 1 b 1
    exchangeGreetings a bId1' b aId1'
    a `hasClients` 1
    b `hasClients` 1
    setNetworkConfig a nc {sessionMode = TSMEntity}
    liftIO $ threadDelay 250000
    ("", "", DOWN _ _) <- nGet a
    ("", "", UP _ _) <- nGet a
    a `hasClients` 2

    exchangeGreetingsMsgId 6 a bId1 b aId1
    exchangeGreetingsMsgId 6 a bId1' b aId1'
    liftIO $ threadDelay 250000
    setNetworkConfig a nc {sessionMode = TSMUser}
    liftIO $ threadDelay 250000
    ("", "", DOWN _ _) <- nGet a
    ("", "", DOWN _ _) <- nGet a
    ("", "", UP _ _) <- nGet a
    ("", "", UP _ _) <- nGet a
    a `hasClients` 1

    aUserId2 <- createUser a [noAuthSrv testSMPServer] [noAuthSrv testXFTPServer]
    (aId2, bId2) <- makeConnectionForUsers a aUserId2 b 1
    exchangeGreetings a bId2 b aId2
    (aId2', bId2') <- makeConnectionForUsers a aUserId2 b 1
    exchangeGreetings a bId2' b aId2'
    a `hasClients` 2
    b `hasClients` 1
    setNetworkConfig a nc {sessionMode = TSMEntity}
    liftIO $ threadDelay 250000
    ("", "", DOWN _ _) <- nGet a
    ("", "", DOWN _ _) <- nGet a
    ("", "", UP _ _) <- nGet a
    ("", "", UP _ _) <- nGet a
    a `hasClients` 4
    exchangeGreetingsMsgId 8 a bId1 b aId1
    exchangeGreetingsMsgId 8 a bId1' b aId1'
    exchangeGreetingsMsgId 6 a bId2 b aId2
    exchangeGreetingsMsgId 6 a bId2' b aId2'
    liftIO $ threadDelay 250000
    setNetworkConfig a nc {sessionMode = TSMUser}
    liftIO $ threadDelay 250000
    ("", "", DOWN _ _) <- nGet a
    ("", "", DOWN _ _) <- nGet a
    ("", "", DOWN _ _) <- nGet a
    ("", "", DOWN _ _) <- nGet a
    ("", "", UP _ _) <- nGet a
    ("", "", UP _ _) <- nGet a
    ("", "", UP _ _) <- nGet a
    ("", "", UP _ _) <- nGet a
    a `hasClients` 2
    exchangeGreetingsMsgId 10 a bId1 b aId1
    exchangeGreetingsMsgId 10 a bId1' b aId1'
    exchangeGreetingsMsgId 8 a bId2 b aId2
    exchangeGreetingsMsgId 8 a bId2' b aId2'
  where
    hasClients :: HasCallStack => AgentClient -> Int -> ExceptT AgentErrorType IO ()
    hasClients c n = liftIO $ M.size <$> readTVarIO (smpClients c) `shouldReturn` n

getSMPAgentClient' :: AgentConfig -> InitialAgentServers -> FilePath -> IO AgentClient
getSMPAgentClient' cfg' initServers dbPath = do
  Right st <- liftIO $ createAgentStore dbPath "" MCError
  getSMPAgentClient cfg' initServers st

testServerMultipleIdentities :: HasCallStack => IO ()
testServerMultipleIdentities = do
  alice <- getSMPAgentClient' agentCfg initAgentServers testDB
  bob <- getSMPAgentClient' agentCfg initAgentServers testDB2
  runRight_ $ do
    (bobId, cReq) <- createConnection alice 1 True SCMInvitation Nothing
    aliceId <- joinConnection bob 1 True cReq "bob's connInfo"
    ("", _, CONF confId _ "bob's connInfo") <- get alice
    allowConnection alice bobId confId "alice's connInfo"
    get alice ##> ("", bobId, CON)
    get bob ##> ("", aliceId, INFO "alice's connInfo")
    get bob ##> ("", aliceId, CON)
    exchangeGreetings alice bobId bob aliceId
    -- this saves queue with second server identity
    Left (BROKER _ NETWORK) <- runExceptT $ joinConnection bob 1 True secondIdentityCReq "bob's connInfo"
    disconnectAgentClient bob
    bob' <- liftIO $ getSMPAgentClient' agentCfg initAgentServers testDB2
    subscribeConnection bob' aliceId
    exchangeGreetingsMsgId 6 alice bobId bob' aliceId
  where
    secondIdentityCReq :: ConnectionRequestUri 'CMInvitation
    secondIdentityCReq =
      CRInvitationUri
        connReqData
          { crSmpQueues =
              [ SMPQueueUri
                  supportedSMPClientVRange
                  queueAddr
                    { smpServer = SMPServer "localhost" "5001" (C.KeyHash "\215m\248\251")
                    }
              ]
          }
        testE2ERatchetParams

exchangeGreetings :: HasCallStack => AgentClient -> ConnId -> AgentClient -> ConnId -> ExceptT AgentErrorType IO ()
exchangeGreetings = exchangeGreetingsMsgId 4

exchangeGreetingsMsgId :: HasCallStack => Int64 -> AgentClient -> ConnId -> AgentClient -> ConnId -> ExceptT AgentErrorType IO ()
exchangeGreetingsMsgId msgId alice bobId bob aliceId = do
  msgId1 <- sendMessage alice bobId SMP.noMsgFlags "hello"
  liftIO $ msgId1 `shouldBe` msgId
  get alice ##> ("", bobId, SENT msgId)
  get bob =##> \case ("", c, Msg "hello") -> c == aliceId; _ -> False
  ackMessage bob aliceId msgId
  msgId2 <- sendMessage bob aliceId SMP.noMsgFlags "hello too"
  let msgId' = msgId + 1
  liftIO $ msgId2 `shouldBe` msgId'
  get bob ##> ("", aliceId, SENT msgId')
  get alice =##> \case ("", c, Msg "hello too") -> c == bobId; _ -> False
  ackMessage alice bobId msgId'<|MERGE_RESOLUTION|>--- conflicted
+++ resolved
@@ -168,15 +168,10 @@
     it "should suspend agent on timeout, even if pending messages not sent" $
       testSuspendingAgentTimeout t
   describe "Batching SMP commands" $ do
-<<<<<<< HEAD
-    xit "should subscribe to multiple subscriptions with batching" $
-      testBatchedSubscriptions t
-=======
-    it "should subscribe to multiple (200) subscriptions with batching" $
+    xit "should subscribe to multiple (200) subscriptions with batching" $
       testBatchedSubscriptions 200 10 t
     it "should subscribe to multiple (6) subscriptions with batching" $
       testBatchedSubscriptions 6 3 t
->>>>>>> b747080d
   describe "Async agent commands" $ do
     it "should connect using async agent commands" $
       withSmpServer t testAsyncCommands

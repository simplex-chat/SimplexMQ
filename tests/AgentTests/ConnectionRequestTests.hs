--- conflicted
+++ resolved
@@ -2,10 +2,6 @@
 {-# LANGUAGE DuplicateRecordFields #-}
 {-# LANGUAGE OverloadedLists #-}
 {-# LANGUAGE OverloadedStrings #-}
-<<<<<<< HEAD
-=======
-{-# OPTIONS_GHC -fno-warn-ambiguous-fields #-}
->>>>>>> cf8b9c12
 
 module AgentTests.ConnectionRequestTests where
 

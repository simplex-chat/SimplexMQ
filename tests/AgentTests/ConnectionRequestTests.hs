--- conflicted
+++ resolved
@@ -31,25 +31,14 @@
 appServer :: ConnReqScheme
 appServer = CRSAppServer "simplex.chat" Nothing
 
-<<<<<<< HEAD
-connReq :: ConnectionRequest
-connReq =
-  ConnectionRequest
-    { crScheme = appServer,
-      crAction = CRAConnect,
-      crSmpQueues = [queue],
-      crEncryptKey = C.APublicEncryptKey C.SRSA (C.PublicKeyRSA $ R.PublicKey 1 0 0)
-    }
-=======
 connectionRequest :: AConnectionRequest
 connectionRequest =
   ACR SCMInvitation . CRInvitation $
     ConnReqData
       { crScheme = appServer,
         crSmpQueues = [queue],
-        crEncryptKey = reservedServerKey
+        crEncryptKey = C.APublicEncryptKey C.SRSA (C.PublicKeyRSA $ R.PublicKey 1 0 0)
       }
->>>>>>> 04c65d98
 
 connectionRequestTests :: Spec
 connectionRequestTests = do

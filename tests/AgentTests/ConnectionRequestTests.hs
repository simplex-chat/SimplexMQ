--- conflicted
+++ resolved
@@ -123,11 +123,7 @@
           <> urlEncode True testDhKeyStrUri
           <> "%2Csmp%3A%2F%2F1234-w%3D%3D%40smp.simplex.im%3A5223%2F3456-w%3D%3D%23%2F%3Fv%3D1%26dh%3D"
           <> urlEncode True testDhKeyStrUri
-<<<<<<< HEAD
-          <> "&e2e=v%3D1-3%26x3dh%3DMEIwBQYDK2VvAzkAmKuSYeQ_m0SixPDS8Wq8VBaTS1cW-Lp0n0h4Diu-kUpR-qXx4SDJ32YGEFoGFGSbGPry5Ychr6U%3D%2CMEIwBQYDK2VvAzkAmKuSYeQ_m0SixPDS8Wq8VBaTS1cW-Lp0n0h4Diu-kUpR-qXx4SDJ32YGEFoGFGSbGPry5Ychr6U%3D"
-=======
-          <> "&e2e=v%3D2%26x3dh%3DMEIwBQYDK2VvAzkAmKuSYeQ_m0SixPDS8Wq8VBaTS1cW-Lp0n0h4Diu-kUpR-qXx4SDJ32YGEFoGFGSbGPry5Ychr6U%3D%2CMEIwBQYDK2VvAzkAmKuSYeQ_m0SixPDS8Wq8VBaTS1cW-Lp0n0h4Diu-kUpR-qXx4SDJ32YGEFoGFGSbGPry5Ychr6U%3D"
->>>>>>> 155831ae
+          <> "&e2e=v%3D2-3%26x3dh%3DMEIwBQYDK2VvAzkAmKuSYeQ_m0SixPDS8Wq8VBaTS1cW-Lp0n0h4Diu-kUpR-qXx4SDJ32YGEFoGFGSbGPry5Ychr6U%3D%2CMEIwBQYDK2VvAzkAmKuSYeQ_m0SixPDS8Wq8VBaTS1cW-Lp0n0h4Diu-kUpR-qXx4SDJ32YGEFoGFGSbGPry5Ychr6U%3D"
       strEncode connectionRequestClientDataEmpty
         `shouldBe` "simplex:/invitation#/?v=2&smp=smp%3A%2F%2F1234-w%3D%3D%40smp.simplex.im%3A5223%2F3456-w%3D%3D%23%2F%3Fv%3D1%26dh%3D"
           <> urlEncode True testDhKeyStrUri
@@ -171,11 +167,7 @@
             <> testDhKeyStrUri
             <> "%2Csmp%3A%2F%2F1234-w%3D%3D%40smp.simplex.im%3A5223%2F3456-w%3D%3D%23%2F%3Fv%3D1%26dh%3D"
             <> testDhKeyStrUri
-<<<<<<< HEAD
-            <> "&e2e=extra_key%3Dnew%26v%3D1-3%26x3dh%3DMEIwBQYDK2VvAzkAmKuSYeQ_m0SixPDS8Wq8VBaTS1cW-Lp0n0h4Diu-kUpR-qXx4SDJ32YGEFoGFGSbGPry5Ychr6U%3D%2CMEIwBQYDK2VvAzkAmKuSYeQ_m0SixPDS8Wq8VBaTS1cW-Lp0n0h4Diu-kUpR-qXx4SDJ32YGEFoGFGSbGPry5Ychr6U%3D"
-=======
-            <> "&e2e=extra_key%3Dnew%26v%3D2%26x3dh%3DMEIwBQYDK2VvAzkAmKuSYeQ_m0SixPDS8Wq8VBaTS1cW-Lp0n0h4Diu-kUpR-qXx4SDJ32YGEFoGFGSbGPry5Ychr6U%3D%2CMEIwBQYDK2VvAzkAmKuSYeQ_m0SixPDS8Wq8VBaTS1cW-Lp0n0h4Diu-kUpR-qXx4SDJ32YGEFoGFGSbGPry5Ychr6U%3D"
->>>>>>> 155831ae
+            <> "&e2e=extra_key%3Dnew%26v%3D2-3%26x3dh%3DMEIwBQYDK2VvAzkAmKuSYeQ_m0SixPDS8Wq8VBaTS1cW-Lp0n0h4Diu-kUpR-qXx4SDJ32YGEFoGFGSbGPry5Ychr6U%3D%2CMEIwBQYDK2VvAzkAmKuSYeQ_m0SixPDS8Wq8VBaTS1cW-Lp0n0h4Diu-kUpR-qXx4SDJ32YGEFoGFGSbGPry5Ychr6U%3D"
             <> "&some_new_param=abc"
             <> "&v=2-4"
         )

{-# LANGUAGE DataKinds #-}
{-# LANGUAGE GADTs #-}
{-# LANGUAGE LambdaCase #-}
{-# LANGUAGE NamedFieldPuns #-}
{-# LANGUAGE OverloadedStrings #-}
{-# LANGUAGE PatternSynonyms #-}
{-# LANGUAGE ScopedTypeVariables #-}

module ServerTests where

import Control.Concurrent (ThreadId, killThread)
import Control.Concurrent.STM
import Control.Exception (SomeException, try)
import Control.Monad.Except (forM, forM_, runExceptT)
import Data.ByteString.Base64
import Data.ByteString.Char8 (ByteString)
import qualified Data.ByteString.Char8 as B
import SMPClient
import qualified Simplex.Messaging.Crypto as C
import Simplex.Messaging.Protocol
import Simplex.Messaging.Transport
import System.Directory (removeFile)
import System.TimeIt (timeItT)
import System.Timeout
import Test.HUnit
import Test.Hspec

rsaKeySize :: Int
rsaKeySize = 2048 `div` 8

serverTests :: ATransport -> Spec
serverTests t = do
  describe "SMP syntax" $ syntaxTests t
  describe "SMP queues" $ do
    describe "NEW and KEY commands, SEND messages" $ testCreateSecure t
    describe "NEW, OFF and DEL commands, SEND messages" $ testCreateDelete t
<<<<<<< HEAD
  describe "SMP messages" $ do
=======
    describe "Stress test" $ stressTest t
  describe "SMP messages" do
>>>>>>> bd2e251c
    describe "duplex communication over 2 SMP connections" $ testDuplex t
    describe "switch subscription to another SMP queue" $ testSwitchSub t
  describe "Store log" $ testWithStoreLog t
  describe "Timing of AUTH error" $ testTiming t
  describe "Message notifications" $ testMessageNotifications t

pattern Resp :: CorrId -> QueueId -> Command 'Broker -> SignedTransmission (Command 'Broker)
pattern Resp corrId queueId command <- (_, _, (corrId, queueId, Right command))

pattern Ids :: RecipientId -> SenderId -> RcvPublicDhKey -> Command 'Broker
pattern Ids rId sId srvDh <- IDS (QIK rId sId srvDh)

sendRecv :: Transport c => THandle c -> (Maybe C.ASignature, ByteString, ByteString, ByteString) -> IO (SignedTransmission (Command 'Broker))
sendRecv h (sgn, corrId, qId, cmd) =
  tPutRaw h (sgn, corrId, encode qId, cmd) >> tGet fromServer h

signSendRecv :: Transport c => THandle c -> C.APrivateSignKey -> (ByteString, ByteString, ByteString) -> IO (SignedTransmission (Command 'Broker))
signSendRecv h@THandle {sessionId} pk (corrId, qId, cmd) = do
  let t = B.intercalate " " [sessionId, corrId, encode qId, cmd]
  Right sig <- runExceptT $ C.sign pk t
  _ <- tPut h (Just sig, t)
  tGet fromServer h

cmdSEND :: ByteString -> ByteString
cmdSEND msg = serializeCommand (Cmd SSender . SEND $ msg)

(#==) :: (HasCallStack, Eq a, Show a) => (a, a) -> String -> Assertion
(actual, expected) #== message = assertEqual message expected actual

testCreateSecure :: ATransport -> Spec
testCreateSecure (ATransport t) =
  it "should create (NEW) and secure (KEY) queue" $
    smpTest t $ \h -> do
      (rPub, rKey) <- C.generateSignatureKeyPair 0 C.SEd448
      (dhPub, dhPriv :: C.PrivateKey 'C.X25519) <- C.generateKeyPair' 0
      Resp "abcd" rId1 (Ids rId sId srvDh) <- signSendRecv h rKey ("abcd", "", B.unwords ["NEW", C.serializeKey rPub, C.serializeKey dhPub])
      let dec = C.cbDecrypt $ C.dh' srvDh dhPriv
      (rId1, "") #== "creates queue"

      Resp "bcda" sId1 ok1 <- sendRecv h ("", "bcda", sId, "SEND 5 hello ")
      (ok1, OK) #== "accepts unsigned SEND"
      (sId1, sId) #== "same queue ID in response 1"

      Resp "" _ (MSG mId1 _ msg1) <- tGet fromServer h
      (dec mId1 msg1, Right "hello") #== "delivers message"

      Resp "cdab" _ ok4 <- signSendRecv h rKey ("cdab", rId, "ACK")
      (ok4, OK) #== "replies OK when message acknowledged if no more messages"

      Resp "dabc" _ err6 <- signSendRecv h rKey ("dabc", rId, "ACK")
      (err6, ERR NO_MSG) #== "replies ERR when message acknowledged without messages"

      (sPub, sKey) <- C.generateSignatureKeyPair 0 C.SEd448
      Resp "abcd" sId2 err1 <- signSendRecv h sKey ("abcd", sId, "SEND 5 hello ")
      (err1, ERR AUTH) #== "rejects signed SEND"
      (sId2, sId) #== "same queue ID in response 2"

      let keyCmd = "KEY " <> C.serializeKey sPub
      Resp "bcda" _ err2 <- sendRecv h (sampleSig, "bcda", rId, keyCmd)
      (err2, ERR AUTH) #== "rejects KEY with wrong signature"

      Resp "cdab" _ err3 <- signSendRecv h rKey ("cdab", sId, keyCmd)
      (err3, ERR AUTH) #== "rejects KEY with sender's ID"

      Resp "dabc" rId2 ok2 <- signSendRecv h rKey ("dabc", rId, keyCmd)
      (ok2, OK) #== "secures queue"
      (rId2, rId) #== "same queue ID in response 3"

      Resp "abcd" _ err4 <- signSendRecv h rKey ("abcd", rId, keyCmd)
      (err4, ERR AUTH) #== "rejects KEY if already secured"

      Resp "bcda" _ ok3 <- signSendRecv h sKey ("bcda", sId, "SEND 11 hello again ")
      (ok3, OK) #== "accepts signed SEND"

      Resp "" _ (MSG mId2 _ msg2) <- tGet fromServer h
      (dec mId2 msg2, Right "hello again") #== "delivers message 2"

      Resp "cdab" _ ok5 <- signSendRecv h rKey ("cdab", rId, "ACK")
      (ok5, OK) #== "replies OK when message acknowledged 2"

      Resp "dabc" _ err5 <- sendRecv h ("", "dabc", sId, "SEND 5 hello ")
      (err5, ERR AUTH) #== "rejects unsigned SEND"

testCreateDelete :: ATransport -> Spec
testCreateDelete (ATransport t) =
  it "should create (NEW), suspend (OFF) and delete (DEL) queue" $
    smpTest2 t $ \rh sh -> do
      (rPub, rKey) <- C.generateSignatureKeyPair 0 C.SEd25519
      (dhPub, dhPriv :: C.PrivateKey 'C.X25519) <- C.generateKeyPair' 0
      Resp "abcd" rId1 (Ids rId sId srvDh) <- signSendRecv rh rKey ("abcd", "", B.unwords ["NEW", C.serializeKey rPub, C.serializeKey dhPub])
      let dec = C.cbDecrypt $ C.dh' srvDh dhPriv
      (rId1, "") #== "creates queue"

      (sPub, sKey) <- C.generateSignatureKeyPair 0 C.SEd25519
      Resp "bcda" _ ok1 <- signSendRecv rh rKey ("bcda", rId, "KEY " <> C.serializeKey sPub)
      (ok1, OK) #== "secures queue"

      Resp "cdab" _ ok2 <- signSendRecv sh sKey ("cdab", sId, "SEND 5 hello ")
      (ok2, OK) #== "accepts signed SEND"

      Resp "dabc" _ ok7 <- signSendRecv sh sKey ("dabc", sId, "SEND 7 hello 2 ")
      (ok7, OK) #== "accepts signed SEND 2 - this message is not delivered because the first is not ACKed"

      Resp "" _ (MSG mId1 _ msg1) <- tGet fromServer rh
      (dec mId1 msg1, Right "hello") #== "delivers message"

      Resp "abcd" _ err1 <- sendRecv rh (sampleSig, "abcd", rId, "OFF")
      (err1, ERR AUTH) #== "rejects OFF with wrong signature"

      Resp "bcda" _ err2 <- signSendRecv rh rKey ("bcda", sId, "OFF")
      (err2, ERR AUTH) #== "rejects OFF with sender's ID"

      Resp "cdab" rId2 ok3 <- signSendRecv rh rKey ("cdab", rId, "OFF")
      (ok3, OK) #== "suspends queue"
      (rId2, rId) #== "same queue ID in response 2"

      Resp "dabc" _ err3 <- signSendRecv sh sKey ("dabc", sId, "SEND 5 hello ")
      (err3, ERR AUTH) #== "rejects signed SEND"

      Resp "abcd" _ err4 <- sendRecv sh ("", "abcd", sId, "SEND 5 hello ")
      (err4, ERR AUTH) #== "reject unsigned SEND too"

      Resp "bcda" _ ok4 <- signSendRecv rh rKey ("bcda", rId, "OFF")
      (ok4, OK) #== "accepts OFF when suspended"

      Resp "cdab" _ (MSG mId2 _ msg2) <- signSendRecv rh rKey ("cdab", rId, "SUB")
      (dec mId2 msg2, Right "hello") #== "accepts SUB when suspended and delivers the message again (because was not ACKed)"

      Resp "dabc" _ err5 <- sendRecv rh (sampleSig, "dabc", rId, "DEL")
      (err5, ERR AUTH) #== "rejects DEL with wrong signature"

      Resp "abcd" _ err6 <- signSendRecv rh rKey ("abcd", sId, "DEL")
      (err6, ERR AUTH) #== "rejects DEL with sender's ID"

      Resp "bcda" rId3 ok6 <- signSendRecv rh rKey ("bcda", rId, "DEL")
      (ok6, OK) #== "deletes queue"
      (rId3, rId) #== "same queue ID in response 3"

      Resp "cdab" _ err7 <- signSendRecv sh sKey ("cdab", sId, "SEND 5 hello ")
      (err7, ERR AUTH) #== "rejects signed SEND when deleted"

      Resp "dabc" _ err8 <- sendRecv sh ("", "dabc", sId, "SEND 5 hello ")
      (err8, ERR AUTH) #== "rejects unsigned SEND too when deleted"

      Resp "abcd" _ err11 <- signSendRecv rh rKey ("abcd", rId, "ACK")
      (err11, ERR AUTH) #== "rejects ACK when conn deleted - the second message is deleted"

      Resp "bcda" _ err9 <- signSendRecv rh rKey ("bcda", rId, "OFF")
      (err9, ERR AUTH) #== "rejects OFF when deleted"

      Resp "cdab" _ err10 <- signSendRecv rh rKey ("cdab", rId, "SUB")
      (err10, ERR AUTH) #== "rejects SUB when deleted"

stressTest :: ATransport -> Spec
stressTest (ATransport t) =
  it "should create many queues, disconnect and re-connect" $
    smpTest3 t $ \h1 h2 h3 -> do
      (rPub, rKey) <- C.generateKeyPair rsaKeySize
      rIds <- forM [1 .. 50 :: Int] . const $ do
        Resp "" "" (IDS rId _) <- signSendRecv h1 rKey ("", "", "NEW " <> C.serializePubKey rPub)
        pure rId
      let subscribeQueues h = forM_ rIds $ \rId -> do
            Resp "" rId' OK <- signSendRecv h rKey ("", rId, "SUB")
            rId' `shouldBe` rId
      closeConnection $ connection h1
      subscribeQueues h2
      closeConnection $ connection h2
      subscribeQueues h3

testDuplex :: ATransport -> Spec
testDuplex (ATransport t) =
  it "should create 2 simplex connections and exchange messages" $
    smpTest2 t $ \alice bob -> do
      (arPub, arKey) <- C.generateSignatureKeyPair 0 C.SEd448
      (aDhPub, aDhPriv :: C.PrivateKey 'C.X25519) <- C.generateKeyPair' 0
      Resp "abcd" _ (Ids aRcv aSnd aSrvDh) <- signSendRecv alice arKey ("abcd", "", B.unwords ["NEW", C.serializeKey arPub, C.serializeKey aDhPub])
      let aDec = C.cbDecrypt $ C.dh' aSrvDh aDhPriv
      -- aSnd ID is passed to Bob out-of-band

      (bsPub, bsKey) <- C.generateSignatureKeyPair 0 C.SEd448
      Resp "bcda" _ OK <- sendRecv bob ("", "bcda", aSnd, cmdSEND $ "key " <> C.serializeKey bsPub)
      -- "key ..." is ad-hoc, different from SMP protocol

      Resp "" _ (MSG mId1 _ msg1) <- tGet fromServer alice
      Resp "cdab" _ OK <- signSendRecv alice arKey ("cdab", aRcv, "ACK")
      Right ["key", bobKey] <- pure $ B.words <$> aDec mId1 msg1
      (bobKey, C.serializeKey bsPub) #== "key received from Bob"
      Resp "dabc" _ OK <- signSendRecv alice arKey ("dabc", aRcv, "KEY " <> bobKey)

      (brPub, brKey) <- C.generateSignatureKeyPair 0 C.SEd448
      (bDhPub, bDhPriv :: C.PrivateKey 'C.X25519) <- C.generateKeyPair' 0
      Resp "abcd" _ (Ids bRcv bSnd bSrvDh) <- signSendRecv bob brKey ("abcd", "", B.unwords ["NEW", C.serializeKey brPub, C.serializeKey bDhPub])
      let bDec = C.cbDecrypt $ C.dh' bSrvDh bDhPriv
      Resp "bcda" _ OK <- signSendRecv bob bsKey ("bcda", aSnd, cmdSEND $ "reply_id " <> encode bSnd)
      -- "reply_id ..." is ad-hoc, it is not a part of SMP protocol

      Resp "" _ (MSG mId2 _ msg2) <- tGet fromServer alice
      Resp "cdab" _ OK <- signSendRecv alice arKey ("cdab", aRcv, "ACK")
      Right ["reply_id", bId] <- pure $ B.words <$> aDec mId2 msg2
      (bId, encode bSnd) #== "reply queue ID received from Bob"

      (asPub, asKey) <- C.generateSignatureKeyPair 0 C.SEd448
      Resp "dabc" _ OK <- sendRecv alice ("", "dabc", bSnd, cmdSEND $ "key " <> C.serializeKey asPub)
      -- "key ..." is ad-hoc, different from SMP protocol

      Resp "" _ (MSG mId3 _ msg3) <- tGet fromServer bob
      Resp "abcd" _ OK <- signSendRecv bob brKey ("abcd", bRcv, "ACK")
      Right ["key", aliceKey] <- pure $ B.words <$> bDec mId3 msg3
      (aliceKey, C.serializeKey asPub) #== "key received from Alice"
      Resp "bcda" _ OK <- signSendRecv bob brKey ("bcda", bRcv, "KEY " <> aliceKey)

      Resp "cdab" _ OK <- signSendRecv bob bsKey ("cdab", aSnd, "SEND 8 hi alice ")

      Resp "" _ (MSG mId4 _ msg4) <- tGet fromServer alice
      Resp "dabc" _ OK <- signSendRecv alice arKey ("dabc", aRcv, "ACK")
      (aDec mId4 msg4, Right "hi alice") #== "message received from Bob"

      Resp "abcd" _ OK <- signSendRecv alice asKey ("abcd", bSnd, cmdSEND "how are you bob")

      Resp "" _ (MSG mId5 _ msg5) <- tGet fromServer bob
      Resp "bcda" _ OK <- signSendRecv bob brKey ("bcda", bRcv, "ACK")
      (bDec mId5 msg5, Right "how are you bob") #== "message received from alice"

testSwitchSub :: ATransport -> Spec
testSwitchSub (ATransport t) =
  it "should create simplex connections and switch subscription to another TCP connection" $
    smpTest3 t $ \rh1 rh2 sh -> do
      (rPub, rKey) <- C.generateSignatureKeyPair 0 C.SEd448
      (dhPub, dhPriv :: C.PrivateKey 'C.X25519) <- C.generateKeyPair' 0
      Resp "abcd" _ (Ids rId sId srvDh) <- signSendRecv rh1 rKey ("abcd", "", B.unwords ["NEW", C.serializeKey rPub, C.serializeKey dhPub])
      let dec = C.cbDecrypt $ C.dh' srvDh dhPriv
      Resp "bcda" _ ok1 <- sendRecv sh ("", "bcda", sId, "SEND 5 test1 ")
      (ok1, OK) #== "sent test message 1"
      Resp "cdab" _ ok2 <- sendRecv sh ("", "cdab", sId, cmdSEND "test2, no ACK")
      (ok2, OK) #== "sent test message 2"

      Resp "" _ (MSG mId1 _ msg1) <- tGet fromServer rh1
      (dec mId1 msg1, Right "test1") #== "test message 1 delivered to the 1st TCP connection"
      Resp "abcd" _ (MSG mId2 _ msg2) <- signSendRecv rh1 rKey ("abcd", rId, "ACK")
      (dec mId2 msg2, Right "test2, no ACK") #== "test message 2 delivered, no ACK"

      Resp "bcda" _ (MSG mId2' _ msg2') <- signSendRecv rh2 rKey ("bcda", rId, "SUB")
      (dec mId2' msg2', Right "test2, no ACK") #== "same simplex queue via another TCP connection, tes2 delivered again (no ACK in 1st queue)"
      Resp "cdab" _ OK <- signSendRecv rh2 rKey ("cdab", rId, "ACK")

      Resp "" _ end <- tGet fromServer rh1
      (end, END) #== "unsubscribed the 1st TCP connection"

      Resp "dabc" _ OK <- sendRecv sh ("", "dabc", sId, "SEND 5 test3 ")

      Resp "" _ (MSG mId3 _ msg3) <- tGet fromServer rh2
      (dec mId3 msg3, Right "test3") #== "delivered to the 2nd TCP connection"

      Resp "abcd" _ err <- signSendRecv rh1 rKey ("abcd", rId, "ACK")
      (err, ERR NO_MSG) #== "rejects ACK from the 1st TCP connection"

      Resp "bcda" _ ok3 <- signSendRecv rh2 rKey ("bcda", rId, "ACK")
      (ok3, OK) #== "accepts ACK from the 2nd TCP connection"

      1000 `timeout` tGet fromServer rh1 >>= \case
        Nothing -> return ()
        Just _ -> error "nothing else is delivered to the 1st TCP connection"

testWithStoreLog :: ATransport -> Spec
testWithStoreLog at@(ATransport t) =
  it "should store simplex queues to log and restore them after server restart" $ do
    (sPub1, sKey1) <- C.generateSignatureKeyPair 0 C.SEd25519
    (sPub2, sKey2) <- C.generateSignatureKeyPair 0 C.SEd25519
    (nPub, nKey) <- C.generateSignatureKeyPair 0 C.SEd25519
    recipientId1 <- newTVarIO ""
    recipientKey1 <- newTVarIO Nothing
    dhShared1 <- newTVarIO Nothing
    senderId1 <- newTVarIO ""
    senderId2 <- newTVarIO ""
    notifierId <- newTVarIO ""

    withSmpServerStoreLogOn at testPort . runTest t $ \h -> runClient t $ \h1 -> do
      (sId1, rId1, rKey1, dhShared) <- createAndSecureQueue h sPub1
      Resp "abcd" _ (NID nId) <- signSendRecv h rKey1 ("abcd", rId1, "NKEY " <> C.serializeKey nPub)
      atomically $ do
        writeTVar recipientId1 rId1
        writeTVar recipientKey1 $ Just rKey1
        writeTVar dhShared1 $ Just dhShared
        writeTVar senderId1 sId1
        writeTVar notifierId nId
      Resp "dabc" _ OK <- signSendRecv h1 nKey ("dabc", nId, "NSUB")
      Resp "bcda" _ OK <- signSendRecv h sKey1 ("bcda", sId1, "SEND 5 hello ")
      Resp "" _ (MSG mId1 _ msg1) <- tGet fromServer h
      (C.cbDecrypt dhShared mId1 msg1, Right "hello") #== "delivered from queue 1"
      Resp "" _ NMSG <- tGet fromServer h1

      (sId2, rId2, rKey2, dhShared2) <- createAndSecureQueue h sPub2
      atomically $ writeTVar senderId2 sId2
      Resp "cdab" _ OK <- signSendRecv h sKey2 ("cdab", sId2, "SEND 9 hello too ")
      Resp "" _ (MSG mId2 _ msg2) <- tGet fromServer h
      (C.cbDecrypt dhShared2 mId2 msg2, Right "hello too") #== "delivered from queue 2"

      Resp "dabc" _ OK <- signSendRecv h rKey2 ("dabc", rId2, "DEL")
      pure ()

    logSize `shouldReturn` 6

    withSmpServerThreadOn at testPort . runTest t $ \h -> do
      sId1 <- readTVarIO senderId1
      -- fails if store log is disabled
      Resp "bcda" _ (ERR AUTH) <- signSendRecv h sKey1 ("bcda", sId1, "SEND 5 hello ")
      pure ()

    withSmpServerStoreLogOn at testPort . runTest t $ \h -> runClient t $ \h1 -> do
      -- this queue is restored
      rId1 <- readTVarIO recipientId1
      Just rKey1 <- readTVarIO recipientKey1
      Just dh1 <- readTVarIO dhShared1
      sId1 <- readTVarIO senderId1
      nId <- readTVarIO notifierId
      Resp "dabc" _ OK <- signSendRecv h1 nKey ("dabc", nId, "NSUB")
      Resp "bcda" _ OK <- signSendRecv h sKey1 ("bcda", sId1, "SEND 5 hello ")
      Resp "cdab" _ (MSG mId3 _ msg3) <- signSendRecv h rKey1 ("cdab", rId1, "SUB")
      (C.cbDecrypt dh1 mId3 msg3, Right "hello") #== "delivered from restored queue"
      Resp "" _ NMSG <- tGet fromServer h1
      -- this queue is removed - not restored
      sId2 <- readTVarIO senderId2
      Resp "cdab" _ (ERR AUTH) <- signSendRecv h sKey2 ("cdab", sId2, "SEND 9 hello too ")
      pure ()

    logSize `shouldReturn` 1
    removeFile testStoreLogFile
  where
    runTest :: Transport c => TProxy c -> (THandle c -> IO ()) -> ThreadId -> Expectation
    runTest _ test' server = do
      testSMPClient test' `shouldReturn` ()
      killThread server

    runClient :: Transport c => TProxy c -> (THandle c -> IO ()) -> Expectation
    runClient _ test' = testSMPClient test' `shouldReturn` ()

    logSize :: IO Int
    logSize =
      try (length . B.lines <$> B.readFile testStoreLogFile) >>= \case
        Right l -> pure l
        Left (_ :: SomeException) -> logSize

createAndSecureQueue :: Transport c => THandle c -> SndPublicVerifyKey -> IO (SenderId, RecipientId, RcvPrivateSignKey, RcvDhSecret)
createAndSecureQueue h sPub = do
  (rPub, rKey) <- C.generateSignatureKeyPair 0 C.SEd448
  (dhPub, dhPriv :: C.PrivateKey 'C.X25519) <- C.generateKeyPair' 0
  Resp "abcd" "" (Ids rId sId srvDh) <- signSendRecv h rKey ("abcd", "", B.unwords ["NEW", C.serializeKey rPub, C.serializeKey dhPub])
  let dhShared = C.dh' srvDh dhPriv
  let keyCmd = "KEY " <> C.serializeKey sPub
  Resp "dabc" rId' OK <- signSendRecv h rKey ("dabc", rId, keyCmd)
  (rId', rId) #== "same queue ID"
  pure (sId, rId, rKey, dhShared)

testTiming :: ATransport -> Spec
testTiming (ATransport t) =
  it "should have similar time for auth error, whether queue exists or not, for all key sizes" $
    smpTest2 t $ \rh sh ->
      mapM_
        (testSameTiming rh sh)
        [ (32, 32, 200),
          (32, 57, 100),
          (32, 128, 40),
          (32, 256, 20),
          (57, 32, 200),
          (57, 57, 100),
          (57, 128, 40),
          (57, 256, 20),
          (128, 32, 200),
          (128, 57, 100),
          (128, 128, 40),
          (128, 256, 20),
          (256, 32, 200),
          (256, 57, 100),
          (256, 128, 40),
          (256, 256, 20)
          -- (256, 384, 15),
          -- (256, 512, 10),
          -- (384, 128, 40),
          -- (384, 256, 20),
          -- (384, 384, 15),
          -- (384, 512, 10),
          -- (512, 128, 40),
          -- (512, 256, 20),
          -- (512, 384, 15),
          -- (512, 512, 10)
        ]
  where
    timeRepeat n = fmap fst . timeItT . forM_ (replicate n ()) . const
    similarTime t1 t2 = abs (t2 / t1 - 1) < 0.25 `shouldBe` True
    testSameTiming :: Transport c => THandle c -> THandle c -> (Int, Int, Int) -> Expectation
    testSameTiming rh sh (goodKeySize, badKeySize, n) = do
      (rPub, rKey) <- generateKeys goodKeySize
      (dhPub, dhPriv :: C.PrivateKey 'C.X25519) <- C.generateKeyPair' 0
      Resp "abcd" "" (Ids rId sId srvDh) <- signSendRecv rh rKey ("abcd", "", B.unwords ["NEW", C.serializeKey rPub, C.serializeKey dhPub])
      let dec = C.cbDecrypt $ C.dh' srvDh dhPriv
      Resp "cdab" _ OK <- signSendRecv rh rKey ("cdab", rId, "SUB")

      (_, badKey) <- generateKeys badKeySize
      -- runTimingTest rh badKey rId "SUB"

      (sPub, sKey) <- generateKeys goodKeySize
      let keyCmd = "KEY " <> C.serializeKey sPub
      Resp "dabc" _ OK <- signSendRecv rh rKey ("dabc", rId, keyCmd)

      Resp "bcda" _ OK <- signSendRecv sh sKey ("bcda", sId, "SEND 5 hello ")
      Resp "" _ (MSG mId _ msg) <- tGet fromServer rh
      (dec mId msg, Right "hello") #== "delivered from queue"

      runTimingTest sh badKey sId "SEND 5 hello "
      where
        generateKeys = \case
          32 -> C.generateSignatureKeyPair 0 C.SEd25519
          57 -> C.generateSignatureKeyPair 0 C.SEd448
          size -> C.generateSignatureKeyPair size C.SRSA
        runTimingTest h badKey qId cmd = do
          timeWrongKey <- timeRepeat n $ do
            Resp "cdab" _ (ERR AUTH) <- signSendRecv h badKey ("cdab", qId, cmd)
            return ()
          timeNoQueue <- timeRepeat n $ do
            Resp "dabc" _ (ERR AUTH) <- signSendRecv h badKey ("dabc", "1234", cmd)
            return ()
          -- (putStrLn . unwords . map show)
          --   [ fromIntegral goodKeySize,
          --     fromIntegral badKeySize,
          --     timeWrongKey,
          --     timeNoQueue,
          --     timeWrongKey / timeNoQueue - 1
          --   ]
          similarTime timeNoQueue timeWrongKey

testMessageNotifications :: ATransport -> Spec
testMessageNotifications (ATransport t) =
  it "should create simplex connection, subscribe notifier and deliver notifications" $ do
    (sPub, sKey) <- C.generateSignatureKeyPair 0 C.SEd25519
    (nPub, nKey) <- C.generateSignatureKeyPair 0 C.SEd25519
    smpTest4 t $ \rh sh nh1 nh2 -> do
      (sId, rId, rKey, dhShared) <- createAndSecureQueue rh sPub
      Resp "1" _ (NID nId) <- signSendRecv rh rKey ("1", rId, "NKEY " <> C.serializeKey nPub)
      Resp "2" _ OK <- signSendRecv nh1 nKey ("2", nId, "NSUB")
      Resp "3" _ OK <- signSendRecv sh sKey ("3", sId, "SEND 5 hello ")
      Resp "" _ (MSG mId1 _ msg1) <- tGet fromServer rh
      (C.cbDecrypt dhShared mId1 msg1, Right "hello") #== "delivered from queue"
      Resp "3a" _ OK <- signSendRecv rh rKey ("3a", rId, "ACK")
      Resp "" _ NMSG <- tGet fromServer nh1
      Resp "4" _ OK <- signSendRecv nh2 nKey ("4", nId, "NSUB")
      Resp "" _ END <- tGet fromServer nh1
      Resp "5" _ OK <- signSendRecv sh sKey ("5", sId, "SEND 11 hello again ")
      Resp "" _ (MSG mId2 _ msg2) <- tGet fromServer rh
      (C.cbDecrypt dhShared mId2 msg2, Right "hello again") #== "delivered from queue again"
      Resp "" _ NMSG <- tGet fromServer nh2
      1000 `timeout` tGet fromServer nh1 >>= \case
        Nothing -> return ()
        Just _ -> error "nothing else should be delivered to the 1st notifier's TCP connection"

samplePubKey :: ByteString
samplePubKey = "ed25519:MCowBQYDK2VwAyEAfAOflyvbJv1fszgzkQ6buiZJVgSpQWsucXq7U6zjMgY="

sampleDhPubKey :: ByteString
sampleDhPubKey = "x25519:MCowBQYDK2VuAyEAriy+HcARIhqsgSjVnjKqoft+y6pxrxdY68zn4+LjYhQ="

sampleSig :: Maybe C.ASignature
sampleSig = "gM8qn2Vx3GkhIp2hgrji9uhfXKpgtKDmc0maxdP8GvbORUxMCTlLG8Q/gNcl3pQVOzmbZqTZZfKcGDn9DaquJ3fT5D/NKdeW//d6ETE1EXsIbpENS0QsS+bKZDjpp3w3eQlfUxn4BNisp2S14CmJBm/FaiNj2fPkLqfkzZALcoY="

syntaxTests :: ATransport -> Spec
syntaxTests (ATransport t) = do
  it "unknown command" $ ("", "abcd", "1234", "HELLO") >#> ("", "abcd", "1234", "ERR CMD SYNTAX")
  describe "NEW" $ do
    it "no parameters" $ (sampleSig, "bcda", "", "NEW") >#> ("", "bcda", "", "ERR CMD SYNTAX")
    it "many parameters" $ (sampleSig, "cdab", "", B.unwords ["NEW 1", samplePubKey, sampleDhPubKey]) >#> ("", "cdab", "", "ERR CMD SYNTAX")
    it "no signature" $ ("", "dabc", "", B.unwords ["NEW", samplePubKey, sampleDhPubKey]) >#> ("", "dabc", "", "ERR CMD NO_AUTH")
    it "queue ID" $ (sampleSig, "abcd", "12345678", B.unwords ["NEW", samplePubKey, sampleDhPubKey]) >#> ("", "abcd", "12345678", "ERR CMD HAS_AUTH")
  describe "KEY" $ do
    it "valid syntax" $ (sampleSig, "bcda", "12345678", "KEY " <> samplePubKey) >#> ("", "bcda", "12345678", "ERR AUTH")
    it "no parameters" $ (sampleSig, "cdab", "12345678", "KEY") >#> ("", "cdab", "12345678", "ERR CMD SYNTAX")
    it "many parameters" $ (sampleSig, "dabc", "12345678", "KEY 1 " <> samplePubKey) >#> ("", "dabc", "12345678", "ERR CMD SYNTAX")
    it "no signature" $ ("", "abcd", "12345678", "KEY " <> samplePubKey) >#> ("", "abcd", "12345678", "ERR CMD NO_AUTH")
    it "no queue ID" $ (sampleSig, "bcda", "", "KEY " <> samplePubKey) >#> ("", "bcda", "", "ERR CMD NO_AUTH")
  noParamsSyntaxTest "SUB"
  noParamsSyntaxTest "ACK"
  noParamsSyntaxTest "OFF"
  noParamsSyntaxTest "DEL"
  describe "SEND" $ do
    it "valid syntax 1" $ (sampleSig, "cdab", "12345678", "SEND 5 hello ") >#> ("", "cdab", "12345678", "ERR AUTH")
    it "valid syntax 2" $ (sampleSig, "dabc", "12345678", "SEND 11 hello there ") >#> ("", "dabc", "12345678", "ERR AUTH")
    it "no parameters" $ (sampleSig, "abcd", "12345678", "SEND") >#> ("", "abcd", "12345678", "ERR CMD SYNTAX")
    it "no queue ID" $ (sampleSig, "bcda", "", "SEND 5 hello ") >#> ("", "bcda", "", "ERR CMD NO_QUEUE")
    it "bad message body 1" $ (sampleSig, "cdab", "12345678", "SEND 11 hello ") >#> ("", "cdab", "12345678", "ERR CMD SYNTAX")
    it "bad message body 2" $ (sampleSig, "dabc", "12345678", "SEND hello ") >#> ("", "dabc", "12345678", "ERR CMD SYNTAX")
    it "bigger body" $ (sampleSig, "abcd", "12345678", "SEND 4 hello ") >#> ("", "abcd", "12345678", "ERR CMD SYNTAX")
  describe "PING" $ do
    it "valid syntax" $ ("", "abcd", "", "PING") >#> ("", "abcd", "", "PONG")
  describe "broker response not allowed" $ do
    it "OK" $ (sampleSig, "bcda", "12345678", "OK") >#> ("", "bcda", "12345678", "ERR CMD PROHIBITED")
  where
    noParamsSyntaxTest :: ByteString -> Spec
    noParamsSyntaxTest cmd = describe (B.unpack cmd) $ do
      it "valid syntax" $ (sampleSig, "abcd", "12345678", cmd) >#> ("", "abcd", "12345678", "ERR AUTH")
      it "wrong terminator" $ (sampleSig, "bcda", "12345678", cmd <> "=") >#> ("", "bcda", "12345678", "ERR CMD SYNTAX")
      it "no signature" $ ("", "cdab", "12345678", cmd) >#> ("", "cdab", "12345678", "ERR CMD NO_AUTH")
      it "no queue ID" $ (sampleSig, "dabc", "", cmd) >#> ("", "dabc", "", "ERR CMD NO_AUTH")
    (>#>) :: SignedRawTransmission -> SignedRawTransmission -> Expectation
    command >#> response = smpServerTest t command `shouldReturn` response<|MERGE_RESOLUTION|>--- conflicted
+++ resolved
@@ -34,14 +34,10 @@
   describe "SMP queues" $ do
     describe "NEW and KEY commands, SEND messages" $ testCreateSecure t
     describe "NEW, OFF and DEL commands, SEND messages" $ testCreateDelete t
-<<<<<<< HEAD
+    describe "Stress test" $ stressTest t
   describe "SMP messages" $ do
-=======
-    describe "Stress test" $ stressTest t
-  describe "SMP messages" do
->>>>>>> bd2e251c
     describe "duplex communication over 2 SMP connections" $ testDuplex t
-    describe "switch subscription to another SMP queue" $ testSwitchSub t
+    describe "switch subscription to another TCP connection" $ testSwitchSub t
   describe "Store log" $ testWithStoreLog t
   describe "Timing of AUTH error" $ testTiming t
   describe "Message notifications" $ testMessageNotifications t
@@ -197,9 +193,10 @@
 stressTest (ATransport t) =
   it "should create many queues, disconnect and re-connect" $
     smpTest3 t $ \h1 h2 h3 -> do
-      (rPub, rKey) <- C.generateKeyPair rsaKeySize
+      (rPub, rKey) <- C.generateSignatureKeyPair 0 C.SEd25519
+      (dhPub, _ :: C.PrivateKey 'C.X25519) <- C.generateKeyPair' 0
       rIds <- forM [1 .. 50 :: Int] . const $ do
-        Resp "" "" (IDS rId _) <- signSendRecv h1 rKey ("", "", "NEW " <> C.serializePubKey rPub)
+        Resp "" "" (Ids rId _ _) <- signSendRecv h1 rKey ("", "", B.unwords ["NEW", C.serializeKey rPub, C.serializeKey dhPub])
         pure rId
       let subscribeQueues h = forM_ rIds $ \rId -> do
             Resp "" rId' OK <- signSendRecv h rKey ("", rId, "SUB")

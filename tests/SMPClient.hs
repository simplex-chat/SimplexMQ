--- conflicted
+++ resolved
@@ -76,16 +76,12 @@
 testSMPClientVR :: Transport c => VersionRangeSMP -> (THandleSMP c 'TClient -> IO a) -> IO a
 testSMPClientVR vr client = do
   Right useHost <- pure $ chooseTransportHost defaultNetworkConfig testHost
-<<<<<<< HEAD
   testSMPClient_ useHost testPort vr client
 
 testSMPClient_ :: Transport c => TransportHost -> ServiceName -> VersionRangeSMP -> (THandleSMP c 'TClient -> IO a) -> IO a
 testSMPClient_ host port vr client = do
-  runTransportClient defaultTransportClientConfig Nothing host port (Just testKeyHash) $ \h ->
-=======
   let tcConfig = defaultTransportClientConfig {Client.alpn = clientALPN}
-  runTransportClient tcConfig Nothing useHost testPort (Just testKeyHash) $ \h ->
->>>>>>> 7a070762
+  runTransportClient tcConfig Nothing host port (Just testKeyHash) $ \h ->
     runExceptT (smpClientHandshake h Nothing testKeyHash vr) >>= \case
       Right th -> client th
       Left e -> error $ show e
@@ -120,15 +116,10 @@
       privateKeyFile = "tests/fixtures/server.key",
       certificateFile = "tests/fixtures/server.crt",
       smpServerVRange = supportedServerSMPRelayVRange,
-<<<<<<< HEAD
-      transportConfig = defaultTransportServerConfig,
+      transportConfig = defaultTransportServerConfig {Server.alpn = Just supportedSMPHandshakes},
       controlPort = Nothing,
       smpAgentCfg = defaultSMPClientAgentConfig,
       allowSMPProxy = False
-=======
-      transportConfig = defaultTransportServerConfig {Server.alpn = Just supportedSMPHandshakes},
-      controlPort = Nothing
->>>>>>> 7a070762
     }
 
 cfgV7 :: ServerConfig

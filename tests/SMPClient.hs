{-# LANGUAGE DataKinds #-}
{-# LANGUAGE DuplicateRecordFields #-}
{-# LANGUAGE FlexibleContexts #-}
{-# LANGUAGE LambdaCase #-}
{-# LANGUAGE NumericUnderscores #-}
{-# LANGUAGE OverloadedStrings #-}
{-# LANGUAGE ScopedTypeVariables #-}
{-# LANGUAGE TypeApplications #-}

module SMPClient where

import Control.Monad.Except (runExceptT)
import Control.Monad.IO.Unlift
import Crypto.Random
import Data.ByteString.Char8 (ByteString)
import Network.Socket
import qualified Simplex.Messaging.Crypto as C
import Simplex.Messaging.Encoding
import Simplex.Messaging.Protocol
import Simplex.Messaging.Server (runSMPServerBlocking)
import Simplex.Messaging.Server.Env.STM
import Simplex.Messaging.Transport
import Simplex.Messaging.Transport.Client
import Simplex.Messaging.Transport.KeepAlive
import Test.Hspec
import UnliftIO.Concurrent
import qualified UnliftIO.Exception as E
import UnliftIO.STM (TMVar, atomically, newEmptyTMVarIO, takeTMVar)
import UnliftIO.Timeout (timeout)

testHost :: HostName
testHost = "localhost"

testPort :: ServiceName
testPort = "5001"

testPort2 :: ServiceName
testPort2 = "5002"

testKeyHash :: C.KeyHash
testKeyHash = "LcJUMfVhwD8yxjAiSaDzzGF3-kLG4Uh0Fl_ZIjrRwjI="

testStoreLogFile :: FilePath
testStoreLogFile = "tests/tmp/smp-server-store.log"

testSMPClient :: (Transport c, MonadUnliftIO m) => (THandle c -> m a) -> m a
testSMPClient client =
  runTransportClient testHost testPort (Just testKeyHash) (Just defaultKeepAliveOpts) $ \h ->
    liftIO (runExceptT $ smpClientHandshake h testKeyHash) >>= \case
      Right th -> client th
      Left e -> error $ show e

cfg :: ServerConfig
cfg =
  ServerConfig
    { transports = undefined,
      tbqSize = 1,
      serverTbqSize = 1,
      msgQueueQuota = 4,
      queueIdBytes = 24,
      msgIdBytes = 24,
<<<<<<< HEAD
      storeLogFile = Nothing,
=======
      storeLog = Nothing,
      allowNewQueues = True,
      messageTTL = Just $ 7 * 86400, -- seconds, 7 days
      expireMessagesInterval = Just 21600_000000, -- microseconds, 6 hours
>>>>>>> 68f52c47
      caCertificateFile = "tests/fixtures/ca.crt",
      privateKeyFile = "tests/fixtures/server.key",
      certificateFile = "tests/fixtures/server.crt"
    }

withSmpServerStoreLogOn :: (MonadUnliftIO m, MonadRandom m) => ATransport -> ServiceName -> (ThreadId -> m a) -> m a
<<<<<<< HEAD
withSmpServerStoreLogOn t port' =
  serverBracket
    (\started -> runSMPServerBlocking started cfg {transports = [(port', t)], storeLogFile = Just testStoreLogFile})
=======
withSmpServerStoreLogOn t port' client = do
  s <- liftIO $ openReadStoreLog testStoreLogFile
  withSmpServerConfigOn t cfg {storeLog = Just s} port' client

withSmpServerConfigOn :: (MonadUnliftIO m, MonadRandom m) => ATransport -> ServerConfig -> ServiceName -> (ThreadId -> m a) -> m a
withSmpServerConfigOn t cfg' port' =
  serverBracket
    (\started -> runSMPServerBlocking started cfg' {transports = [(port', t)]})
>>>>>>> 68f52c47
    (pure ())

withSmpServerThreadOn :: (MonadUnliftIO m, MonadRandom m) => ATransport -> ServiceName -> (ThreadId -> m a) -> m a
withSmpServerThreadOn t = withSmpServerConfigOn t cfg

serverBracket :: MonadUnliftIO m => (TMVar Bool -> m ()) -> m () -> (ThreadId -> m a) -> m a
serverBracket process afterProcess f = do
  started <- newEmptyTMVarIO
  E.bracket
    (forkIOWithUnmask ($ process started))
    (\t -> killThread t >> afterProcess >> waitFor started "stop")
    (\t -> waitFor started "start" >> f t)
  where
    waitFor started s =
      5_000_000 `timeout` atomically (takeTMVar started) >>= \case
        Nothing -> error $ "server did not " <> s
        _ -> pure ()

withSmpServerOn :: (MonadUnliftIO m, MonadRandom m) => ATransport -> ServiceName -> m a -> m a
withSmpServerOn t port' = withSmpServerThreadOn t port' . const

withSmpServer :: (MonadUnliftIO m, MonadRandom m) => ATransport -> m a -> m a
withSmpServer t = withSmpServerOn t testPort

runSmpTest :: forall c m a. (Transport c, MonadUnliftIO m, MonadRandom m) => (THandle c -> m a) -> m a
runSmpTest test = withSmpServer (transport @c) $ testSMPClient test

runSmpTestN :: forall c m a. (Transport c, MonadUnliftIO m, MonadRandom m) => Int -> ([THandle c] -> m a) -> m a
runSmpTestN nClients test = withSmpServer (transport @c) $ run nClients []
  where
    run :: Int -> [THandle c] -> m a
    run 0 hs = test hs
    run n hs = testSMPClient $ \h -> run (n - 1) (h : hs)

smpServerTest ::
  forall c smp.
  (Transport c, Encoding smp) =>
  TProxy c ->
  (Maybe C.ASignature, ByteString, ByteString, smp) ->
  IO (Maybe C.ASignature, ByteString, ByteString, BrokerMsg)
smpServerTest _ t = runSmpTest $ \h -> tPut' h t >> tGet' h
  where
    tPut' h (sig, corrId, queueId, smp) = do
      let t' = smpEncode (sessionId (h :: THandle c), corrId, queueId, smp)
      Right () <- tPut h (sig, t')
      pure ()
    tGet' h = do
      (Nothing, _, (CorrId corrId, qId, Right cmd)) <- tGet h
      pure (Nothing, corrId, qId, cmd)

smpTest :: Transport c => TProxy c -> (THandle c -> IO ()) -> Expectation
smpTest _ test' = runSmpTest test' `shouldReturn` ()

smpTestN :: Transport c => Int -> ([THandle c] -> IO ()) -> Expectation
smpTestN n test' = runSmpTestN n test' `shouldReturn` ()

smpTest2 :: Transport c => TProxy c -> (THandle c -> THandle c -> IO ()) -> Expectation
smpTest2 _ test' = smpTestN 2 _test
  where
    _test [h1, h2] = test' h1 h2
    _test _ = error "expected 2 handles"

smpTest3 :: Transport c => TProxy c -> (THandle c -> THandle c -> THandle c -> IO ()) -> Expectation
smpTest3 _ test' = smpTestN 3 _test
  where
    _test [h1, h2, h3] = test' h1 h2 h3
    _test _ = error "expected 3 handles"

smpTest4 :: Transport c => TProxy c -> (THandle c -> THandle c -> THandle c -> THandle c -> IO ()) -> Expectation
smpTest4 _ test' = smpTestN 4 _test
  where
    _test [h1, h2, h3, h4] = test' h1 h2 h3 h4
    _test _ = error "expected 4 handles"<|MERGE_RESOLUTION|>--- conflicted
+++ resolved
@@ -59,34 +59,22 @@
       msgQueueQuota = 4,
       queueIdBytes = 24,
       msgIdBytes = 24,
-<<<<<<< HEAD
       storeLogFile = Nothing,
-=======
-      storeLog = Nothing,
       allowNewQueues = True,
       messageTTL = Just $ 7 * 86400, -- seconds, 7 days
       expireMessagesInterval = Just 21600_000000, -- microseconds, 6 hours
->>>>>>> 68f52c47
       caCertificateFile = "tests/fixtures/ca.crt",
       privateKeyFile = "tests/fixtures/server.key",
       certificateFile = "tests/fixtures/server.crt"
     }
 
 withSmpServerStoreLogOn :: (MonadUnliftIO m, MonadRandom m) => ATransport -> ServiceName -> (ThreadId -> m a) -> m a
-<<<<<<< HEAD
-withSmpServerStoreLogOn t port' =
-  serverBracket
-    (\started -> runSMPServerBlocking started cfg {transports = [(port', t)], storeLogFile = Just testStoreLogFile})
-=======
-withSmpServerStoreLogOn t port' client = do
-  s <- liftIO $ openReadStoreLog testStoreLogFile
-  withSmpServerConfigOn t cfg {storeLog = Just s} port' client
+withSmpServerStoreLogOn t = withSmpServerConfigOn t cfg {storeLogFile = Just testStoreLogFile}
 
 withSmpServerConfigOn :: (MonadUnliftIO m, MonadRandom m) => ATransport -> ServerConfig -> ServiceName -> (ThreadId -> m a) -> m a
 withSmpServerConfigOn t cfg' port' =
   serverBracket
     (\started -> runSMPServerBlocking started cfg' {transports = [(port', t)]})
->>>>>>> 68f52c47
     (pure ())
 
 withSmpServerThreadOn :: (MonadUnliftIO m, MonadRandom m) => ATransport -> ServiceName -> (ThreadId -> m a) -> m a

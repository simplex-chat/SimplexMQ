--- conflicted
+++ resolved
@@ -123,12 +123,7 @@
       serverStatsLogFile = "tests/smp-server-stats.daily.log",
       serverStatsBackupFile = Nothing,
       pendingENDInterval = 500000,
-<<<<<<< HEAD
       ntfDeliveryInterval = 200000,
-      caCertificateFile = "tests/fixtures/ca.crt",
-      privateKeyFile = "tests/fixtures/server.key",
-      certificateFile = "tests/fixtures/server.crt",
-=======
       smpCredentials =
         ServerCredentials
           { caCertificateFile = Just "tests/fixtures/ca.crt",
@@ -136,7 +131,6 @@
             certificateFile = "tests/fixtures/server.crt"
           },
       httpCredentials = Nothing,
->>>>>>> 2a120dfe
       smpServerVRange = supportedServerSMPRelayVRange,
       transportConfig = defaultTransportServerConfig,
       controlPort = Nothing,

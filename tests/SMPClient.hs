{-# LANGUAGE DataKinds #-}
{-# LANGUAGE DuplicateRecordFields #-}
{-# LANGUAGE FlexibleContexts #-}
{-# LANGUAGE LambdaCase #-}
{-# LANGUAGE NamedFieldPuns #-}
{-# LANGUAGE NumericUnderscores #-}
{-# LANGUAGE OverloadedLists #-}
{-# LANGUAGE OverloadedStrings #-}
{-# LANGUAGE RankNTypes #-}
{-# LANGUAGE ScopedTypeVariables #-}
{-# LANGUAGE TypeApplications #-}

module SMPClient where

import Control.Monad.Except (runExceptT)
import Data.ByteString.Char8 (ByteString)
import Data.List.NonEmpty (NonEmpty)
import Network.Socket
import Simplex.Messaging.Client (ProtocolClientConfig (..), chooseTransportHost, defaultNetworkConfig)
import Simplex.Messaging.Client.Agent (SMPClientAgentConfig (..), defaultSMPClientAgentConfig)
import qualified Simplex.Messaging.Crypto as C
import Simplex.Messaging.Encoding
import Simplex.Messaging.Protocol
import Simplex.Messaging.Server (runSMPServerBlocking)
import Simplex.Messaging.Server.Env.STM
import Simplex.Messaging.Transport
import Simplex.Messaging.Transport.Client
import Simplex.Messaging.Transport.Server
import Simplex.Messaging.Version (mkVersionRange)
import System.Environment (lookupEnv)
import System.Info (os)
import Test.Hspec
import UnliftIO.Concurrent
import qualified UnliftIO.Exception as E
import UnliftIO.STM (TMVar, atomically, newEmptyTMVarIO, takeTMVar)
import UnliftIO.Timeout (timeout)
import Util

testHost :: NonEmpty TransportHost
testHost = "localhost"

testPort :: ServiceName
testPort = "5001"

testPort2 :: ServiceName
testPort2 = "5002"

testKeyHash :: C.KeyHash
testKeyHash = "LcJUMfVhwD8yxjAiSaDzzGF3-kLG4Uh0Fl_ZIjrRwjI="

testStoreLogFile :: FilePath
testStoreLogFile = "tests/tmp/smp-server-store.log"

testStoreLogFile2 :: FilePath
testStoreLogFile2 = "tests/tmp/smp-server-store.log.2"

testStoreMsgsFile :: FilePath
testStoreMsgsFile = "tests/tmp/smp-server-messages.log"

testServerStatsBackupFile :: FilePath
testServerStatsBackupFile = "tests/tmp/smp-server-stats.log"

xit' :: (HasCallStack, Example a) => String -> a -> SpecWith (Arg a)
xit' d = if os == "linux" then skip "skipped on Linux" . it d else it d

xit'' :: (HasCallStack, Example a) => String -> a -> SpecWith (Arg a)
xit'' d t = do
  ci <- runIO $ lookupEnv "CI"
  (if ci == Just "true" then skip "skipped on CI" . it d else it d) t

testSMPClient :: Transport c => (THandleSMP c 'TClient -> IO a) -> IO a
testSMPClient = testSMPClientVR supportedClientSMPRelayVRange

testSMPClientVR :: Transport c => VersionRangeSMP -> (THandleSMP c 'TClient -> IO a) -> IO a
testSMPClientVR vr client = do
  Right useHost <- pure $ chooseTransportHost defaultNetworkConfig testHost
<<<<<<< HEAD
  testSMPClient_ useHost testPort vr client

testSMPClient_ :: Transport c => TransportHost -> ServiceName -> VersionRangeSMP -> (THandleSMP c 'TClient -> IO a) -> IO a
testSMPClient_ host port vr client = do
  runTransportClient defaultTransportClientConfig Nothing host port (Just testKeyHash) $ \h -> do
    g <- C.newRandom
    ks <- atomically $ C.generateKeyPair g
    runExceptT (smpClientHandshake h ks testKeyHash vr) >>= \case
=======
  runTransportClient defaultTransportClientConfig Nothing useHost testPort (Just testKeyHash) $ \h ->
    runExceptT (smpClientHandshake h Nothing testKeyHash vr) >>= \case
>>>>>>> c00c223f
      Right th -> client th
      Left e -> error $ show e

cfg :: ServerConfig
cfg =
  ServerConfig
    { transports = [],
      smpHandshakeTimeout = 60000000,
      tbqSize = 1,
      -- serverTbqSize = 1,
      msgQueueQuota = 4,
      queueIdBytes = 24,
      msgIdBytes = 24,
      storeLogFile = Nothing,
      storeMsgsFile = Nothing,
      allowNewQueues = True,
      newQueueBasicAuth = Nothing,
      controlPortUserAuth = Nothing,
      controlPortAdminAuth = Nothing,
      messageExpiration = Just defaultMessageExpiration,
      inactiveClientExpiration = Just defaultInactiveClientExpiration,
      logStatsInterval = Nothing,
      logStatsStartTime = 0,
      serverStatsLogFile = "tests/smp-server-stats.daily.log",
      serverStatsBackupFile = Nothing,
      caCertificateFile = "tests/fixtures/ca.crt",
      privateKeyFile = "tests/fixtures/server.key",
      certificateFile = "tests/fixtures/server.crt",
      smpServerVRange = supportedServerSMPRelayVRange,
      transportConfig = defaultTransportServerConfig,
      controlPort = Nothing,
      smpAgentCfg = defaultSMPClientAgentConfig,
      allowSMPProxy = False
    }

cfgV7 :: ServerConfig
cfgV7 = cfg {smpServerVRange = mkVersionRange batchCmdsSMPVersion authCmdsSMPVersion}

proxyCfg :: ServerConfig
proxyCfg =
  cfgV7
    { allowSMPProxy = True, 
      smpServerVRange = mkVersionRange batchCmdsSMPVersion sendingProxySMPVersion,
      smpAgentCfg = defaultSMPClientAgentConfig {smpCfg = (smpCfg defaultSMPClientAgentConfig) {serverVRange = mkVersionRange batchCmdsSMPVersion sendingProxySMPVersion}}
    }

withSmpServerStoreMsgLogOn :: HasCallStack => ATransport -> ServiceName -> (HasCallStack => ThreadId -> IO a) -> IO a
withSmpServerStoreMsgLogOn t = withSmpServerConfigOn t cfg {storeLogFile = Just testStoreLogFile, storeMsgsFile = Just testStoreMsgsFile, serverStatsBackupFile = Just testServerStatsBackupFile}

withSmpServerStoreLogOn :: HasCallStack => ATransport -> ServiceName -> (HasCallStack => ThreadId -> IO a) -> IO a
withSmpServerStoreLogOn t = withSmpServerConfigOn t cfg {storeLogFile = Just testStoreLogFile, serverStatsBackupFile = Just testServerStatsBackupFile}

withSmpServerConfigOn :: HasCallStack => ATransport -> ServerConfig -> ServiceName -> (HasCallStack => ThreadId -> IO a) -> IO a
withSmpServerConfigOn t cfg' port' =
  serverBracket
    (\started -> runSMPServerBlocking started cfg' {transports = [(port', t)]})
    (threadDelay 10000)

withSmpServerThreadOn :: HasCallStack => ATransport -> ServiceName -> (HasCallStack => ThreadId -> IO a) -> IO a
withSmpServerThreadOn t = withSmpServerConfigOn t cfg

serverBracket :: HasCallStack => (TMVar Bool -> IO ()) -> IO () -> (HasCallStack => ThreadId -> IO a) -> IO a
serverBracket process afterProcess f = do
  started <- newEmptyTMVarIO
  E.bracket
    (forkIOWithUnmask ($ process started))
    (\t -> killThread t >> afterProcess >> waitFor started "stop")
    (\t -> waitFor started "start" >> f t >>= \r -> r <$ threadDelay 100000)
  where
    waitFor started s =
      5_000_000 `timeout` atomically (takeTMVar started) >>= \case
        Nothing -> error $ "server did not " <> s
        _ -> pure ()

withSmpServerOn :: HasCallStack => ATransport -> ServiceName -> IO a -> IO a
withSmpServerOn t port' = withSmpServerThreadOn t port' . const

withSmpServer :: HasCallStack => ATransport -> IO a -> IO a
withSmpServer t = withSmpServerOn t testPort

withSmpServerV7 :: HasCallStack => ATransport -> IO a -> IO a
withSmpServerV7 t = withSmpServerConfigOn t cfgV7 testPort . const

runSmpTest :: forall c a. (HasCallStack, Transport c) => (HasCallStack => THandleSMP c 'TClient -> IO a) -> IO a
runSmpTest test = withSmpServer (transport @c) $ testSMPClient test

runSmpTestN :: forall c a. (HasCallStack, Transport c) => Int -> (HasCallStack => [THandleSMP c 'TClient] -> IO a) -> IO a
runSmpTestN = runSmpTestNCfg cfg supportedClientSMPRelayVRange

runSmpTestNCfg :: forall c a. (HasCallStack, Transport c) => ServerConfig -> VersionRangeSMP -> Int -> (HasCallStack => [THandleSMP c 'TClient] -> IO a) -> IO a
runSmpTestNCfg srvCfg clntVR nClients test = withSmpServerConfigOn (transport @c) srvCfg testPort $ \_ -> run nClients []
  where
    run :: Int -> [THandleSMP c 'TClient] -> IO a
    run 0 hs = test hs
    run n hs = testSMPClientVR clntVR $ \h -> run (n - 1) (h : hs)

smpServerTest ::
  forall c smp.
  (Transport c, Encoding smp) =>
  TProxy c ->
  (Maybe TransmissionAuth, ByteString, ByteString, smp) ->
  IO (Maybe TransmissionAuth, ByteString, ByteString, BrokerMsg)
smpServerTest _ t = runSmpTest $ \h -> tPut' h t >> tGet' h
  where
    tPut' :: THandleSMP c 'TClient -> (Maybe TransmissionAuth, ByteString, ByteString, smp) -> IO ()
    tPut' h@THandle {params = THandleParams {sessionId, implySessId}} (sig, corrId, queueId, smp) = do
      let t' = if implySessId then smpEncode (corrId, queueId, smp) else smpEncode (sessionId, corrId, queueId, smp)
      [Right ()] <- tPut h [Right (sig, t')]
      pure ()
    tGet' h = do
      [(Nothing, _, (CorrId corrId, qId, Right cmd))] <- tGet h
      pure (Nothing, corrId, qId, cmd)

smpTest :: (HasCallStack, Transport c) => TProxy c -> (HasCallStack => THandleSMP c 'TClient -> IO ()) -> Expectation
smpTest _ test' = runSmpTest test' `shouldReturn` ()

smpTestN :: (HasCallStack, Transport c) => Int -> (HasCallStack => [THandleSMP c 'TClient] -> IO ()) -> Expectation
smpTestN n test' = runSmpTestN n test' `shouldReturn` ()

smpTest2 :: forall c. (HasCallStack, Transport c) => TProxy c -> (HasCallStack => THandleSMP c 'TClient -> THandleSMP c 'TClient -> IO ()) -> Expectation
smpTest2 = smpTest2Cfg cfg supportedClientSMPRelayVRange

smpTest2Cfg :: forall c. (HasCallStack, Transport c) => ServerConfig -> VersionRangeSMP -> TProxy c -> (HasCallStack => THandleSMP c 'TClient -> THandleSMP c 'TClient -> IO ()) -> Expectation
smpTest2Cfg srvCfg clntVR _ test' = runSmpTestNCfg srvCfg clntVR 2 _test `shouldReturn` ()
  where
    _test :: HasCallStack => [THandleSMP c 'TClient] -> IO ()
    _test [h1, h2] = test' h1 h2
    _test _ = error "expected 2 handles"

smpTest3 :: forall c. (HasCallStack, Transport c) => TProxy c -> (HasCallStack => THandleSMP c 'TClient -> THandleSMP c 'TClient -> THandleSMP c 'TClient -> IO ()) -> Expectation
smpTest3 _ test' = smpTestN 3 _test
  where
    _test :: HasCallStack => [THandleSMP c 'TClient] -> IO ()
    _test [h1, h2, h3] = test' h1 h2 h3
    _test _ = error "expected 3 handles"

smpTest4 :: forall c. (HasCallStack, Transport c) => TProxy c -> (HasCallStack => THandleSMP c 'TClient -> THandleSMP c 'TClient -> THandleSMP c 'TClient -> THandleSMP c 'TClient -> IO ()) -> Expectation
smpTest4 _ test' = smpTestN 4 _test
  where
    _test :: HasCallStack => [THandleSMP c 'TClient] -> IO ()
    _test [h1, h2, h3, h4] = test' h1 h2 h3 h4
    _test _ = error "expected 4 handles"

unexpected :: (HasCallStack, Show a) => a -> Expectation
unexpected r = expectationFailure $ "unexpected response " <> show r<|MERGE_RESOLUTION|>--- conflicted
+++ resolved
@@ -74,19 +74,12 @@
 testSMPClientVR :: Transport c => VersionRangeSMP -> (THandleSMP c 'TClient -> IO a) -> IO a
 testSMPClientVR vr client = do
   Right useHost <- pure $ chooseTransportHost defaultNetworkConfig testHost
-<<<<<<< HEAD
   testSMPClient_ useHost testPort vr client
 
 testSMPClient_ :: Transport c => TransportHost -> ServiceName -> VersionRangeSMP -> (THandleSMP c 'TClient -> IO a) -> IO a
 testSMPClient_ host port vr client = do
-  runTransportClient defaultTransportClientConfig Nothing host port (Just testKeyHash) $ \h -> do
-    g <- C.newRandom
-    ks <- atomically $ C.generateKeyPair g
-    runExceptT (smpClientHandshake h ks testKeyHash vr) >>= \case
-=======
-  runTransportClient defaultTransportClientConfig Nothing useHost testPort (Just testKeyHash) $ \h ->
+  runTransportClient defaultTransportClientConfig Nothing host port (Just testKeyHash) $ \h ->
     runExceptT (smpClientHandshake h Nothing testKeyHash vr) >>= \case
->>>>>>> c00c223f
       Right th -> client th
       Left e -> error $ show e
 
@@ -130,7 +123,7 @@
   cfgV7
     { allowSMPProxy = True, 
       smpServerVRange = mkVersionRange batchCmdsSMPVersion sendingProxySMPVersion,
-      smpAgentCfg = defaultSMPClientAgentConfig {smpCfg = (smpCfg defaultSMPClientAgentConfig) {serverVRange = mkVersionRange batchCmdsSMPVersion sendingProxySMPVersion}}
+      smpAgentCfg = defaultSMPClientAgentConfig {smpCfg = (smpCfg defaultSMPClientAgentConfig) {serverVRange = mkVersionRange batchCmdsSMPVersion sendingProxySMPVersion, agreeSecret = True}}
     }
 
 withSmpServerStoreMsgLogOn :: HasCallStack => ATransport -> ServiceName -> (HasCallStack => ThreadId -> IO a) -> IO a

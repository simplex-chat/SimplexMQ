{-# LANGUAGE BangPatterns #-}
{-# LANGUAGE DataKinds #-}
{-# LANGUAGE DuplicateRecordFields #-}
{-# LANGUAGE GADTs #-}
{-# LANGUAGE LambdaCase #-}
{-# LANGUAGE NamedFieldPuns #-}
{-# LANGUAGE OverloadedLists #-}
{-# LANGUAGE OverloadedStrings #-}
{-# LANGUAGE PatternSynonyms #-}
{-# LANGUAGE RankNTypes #-}
{-# LANGUAGE ScopedTypeVariables #-}
{-# LANGUAGE TypeApplications #-}

module SMPProxyTests where

import AgentTests.EqInstances ()
import AgentTests.FunctionalAPITests
import Control.Concurrent (ThreadId, threadDelay)
import Control.Logger.Simple
import Control.Monad (forM, forM_, forever, replicateM_)
import Control.Monad.Trans.Except (ExceptT, runExceptT)
import Crypto.Hash (SHA512)
import qualified Crypto.KDF.HKDF as H
import qualified Data.ByteArray as BA
import Data.ByteString.Char8 (ByteString)
import Data.List.NonEmpty (NonEmpty)
import qualified Data.List.NonEmpty as L
import SMPAgentClient
import SMPClient
import ServerTests (decryptMsgV3, sendRecv)
import Simplex.Messaging.Agent hiding (createConnection, joinConnection, sendMessage)
import qualified Simplex.Messaging.Agent as A
import Simplex.Messaging.Agent.Env.SQLite (AgentConfig (..), InitialAgentServers (..))
import Simplex.Messaging.Agent.Protocol hiding (CON, CONF, INFO, REQ)
import qualified Simplex.Messaging.Agent.Protocol as A
import Simplex.Messaging.Client
import qualified Simplex.Messaging.Crypto as C
import Simplex.Messaging.Crypto.Ratchet (pattern PQSupportOn)
import qualified Simplex.Messaging.Crypto.Ratchet as CR
<<<<<<< HEAD
import Simplex.Messaging.Protocol (DataBlob (..), EncRcvMsgBody (..), MsgBody, RcvMessage (..), SubscriptionMode (..), e2eEncConfirmationLength, maxMessageLength, noMsgFlags)
=======
import Simplex.Messaging.Protocol (EncRcvMsgBody (..), MsgBody, RcvMessage (..), SubscriptionMode (..), pattern NoEntity, maxMessageLength, noMsgFlags)
>>>>>>> a9e8d025
import qualified Simplex.Messaging.Protocol as SMP
import Simplex.Messaging.Server.Env.STM (ServerConfig (..))
import Simplex.Messaging.Transport
import Simplex.Messaging.Util (bshow, tshow)
import Simplex.Messaging.Version (mkVersionRange)
import System.FilePath (splitExtensions)
import System.Random (randomRIO)
import Test.Hspec
import UnliftIO
import Util

smpProxyTests :: Spec
smpProxyTests = do
  describe "server configuration" $ do
    it "refuses proxy handshake unless enabled" testNoProxy
    it "checks basic auth in proxy requests" testProxyAuth
  describe "proxy requests" $ do
    describe "bad relay URIs" $ do
      xit "host not resolved" todo
      xit "when SMP port blackholed" todo
      xit "no SMP service at host/port" todo
      xit "bad SMP fingerprint" todo
    xit "batching proxy requests" todo
  describe "deliver message via SMP proxy" $ do
    let srv1 = SMPServer testHost testPort testKeyHash
        srv2 = SMPServer testHost testPort2 testKeyHash
    describe "client API" $ do
      let maxLen = maxMessageLength sendingProxySMPVersion
      describe "one server" $ do
        it "deliver via proxy" . oneServer $ do
          deliverMessageViaProxy srv1 srv1 C.SEd448 "hello 1" "hello 2"
      describe "two servers" $ do
        let proxyServ = srv1
            relayServ = srv2
        (msg1, msg2) <- runIO $ do
          g <- C.newRandom
          atomically $ (,) <$> C.randomBytes maxLen g <*> C.randomBytes maxLen g
        it "deliver via proxy" . twoServersFirstProxy $
          deliverMessageViaProxy proxyServ relayServ C.SEd448 "hello 1" "hello 2"
        it "max message size, Ed448 keys" . twoServersFirstProxy $
          deliverMessageViaProxy proxyServ relayServ C.SEd448 msg1 msg2
        it "max message size, Ed25519 keys" . twoServersFirstProxy $
          deliverMessageViaProxy proxyServ relayServ C.SEd25519 msg1 msg2
        it "max message size, X25519 keys" . twoServersFirstProxy $
          deliverMessageViaProxy proxyServ relayServ C.SX25519 msg1 msg2
      describe "stress test 1k" $ do
        let deliver n = deliverMessagesViaProxy srv1 srv2 C.SEd448 [] (map bshow [1 :: Int .. n])
        it "1x1000" . twoServersFirstProxy $ deliver 1000
        it "5x200" . twoServersFirstProxy $ 5 `inParrallel` deliver 200
        it "10x100" . twoServersFirstProxy $ 10 `inParrallel` deliver 100
      describe "stress test - no host" $ do
        it "1x1000, no delay" . oneServer $ proxyConnectDeadRelay 1000 0 srv1
        xit "1x1000, 100ms" . oneServer $ proxyConnectDeadRelay 1000 100000 srv1
        xit "100x1000, 100ms" . oneServer $ 100 `inParrallel` (randomRIO (0, 1000000) >>= threadDelay >> proxyConnectDeadRelay 1000 100000 srv1)
      xdescribe "stress test 10k" $ do
        let deliver n = deliverMessagesViaProxy srv1 srv2 C.SEd448 [] (map bshow [1 :: Int .. n])
        it "1x10000" . twoServersFirstProxy $ deliver 10000
        it "5x2000" . twoServersFirstProxy $ 5 `inParrallel` deliver 2000
        it "10x1000" . twoServersFirstProxy $ 10 `inParrallel` deliver 1000
        it "100x100 N1" . twoServersFirstProxy $ withNumCapabilities 1 $ 100 `inParrallel` deliver 100
        it "100x100 N4 C1" . twoServersNoConc $ withNumCapabilities 4 $ 100 `inParrallel` deliver 100
        it "100x100 N4 C2" . twoServersFirstProxy $ withNumCapabilities 4 $ 100 `inParrallel` deliver 100
        it "100x100 N4 C16" . twoServersMoreConc $ withNumCapabilities 4 $ 100 `inParrallel` deliver 100
        it "100x100 N" . twoServersFirstProxy $ withNCPUCapabilities $ 100 `inParrallel` deliver 100
        it "500x20" . twoServersFirstProxy $ 500 `inParrallel` deliver 20
    describe "agent API" $ do
      describe "one server" $ do
        it "always via proxy" . oneServer $
          agentDeliverMessageViaProxy ([srv1], SPMAlways, True) ([srv1], SPMAlways, True) C.SEd448 "hello 1" "hello 2" 1
        it "without proxy" . oneServer $
          agentDeliverMessageViaProxy ([srv1], SPMNever, False) ([srv1], SPMNever, False) C.SEd448 "hello 1" "hello 2" 1
      describe "two servers" $ do
        it "always via proxy" . twoServers $
          agentDeliverMessageViaProxy ([srv1], SPMAlways, True) ([srv2], SPMAlways, True) C.SEd448 "hello 1" "hello 2" 1
        it "both via proxy" . twoServers $
          agentDeliverMessageViaProxy ([srv1], SPMUnknown, True) ([srv2], SPMUnknown, True) C.SEd448 "hello 1" "hello 2" 1
        it "first via proxy" . twoServers $
          agentDeliverMessageViaProxy ([srv1], SPMUnknown, True) ([srv2], SPMNever, False) C.SEd448 "hello 1" "hello 2" 1
        it "without proxy" . twoServers $
          agentDeliverMessageViaProxy ([srv1], SPMNever, False) ([srv2], SPMNever, False) C.SEd448 "hello 1" "hello 2" 1
        it "first via proxy for unknown" . twoServers $
          agentDeliverMessageViaProxy ([srv1], SPMUnknown, True) ([srv1, srv2], SPMUnknown, False) C.SEd448 "hello 1" "hello 2" 1
        it "without proxy with fallback" . twoServers_ proxyCfg cfgV7 $
          agentDeliverMessageViaProxy ([srv1], SPMUnknown, False) ([srv2], SPMUnknown, False) C.SEd448 "hello 1" "hello 2" 3
        it "fails when fallback is prohibited" . twoServers_ proxyCfg cfgV7 $
          agentViaProxyVersionError
        it "retries sending when destination or proxy relay is offline" $
          agentViaProxyRetryOffline
        it "retries sending when destination relay session disconnects in proxy" $
          agentViaProxyRetryNoSession
      describe "stress test 1k" $ do
        let deliver nAgents nMsgs = agentDeliverMessagesViaProxyConc (replicate nAgents [srv1]) (map bshow [1 :: Int .. nMsgs])
        it "2 agents, 250 messages" . oneServer $ deliver 2 250
        it "5 agents, 10 pairs, 50 messages, N1" . oneServer . withNumCapabilities 1 $ deliver 5 50
        it "5 agents, 10 pairs, 50 messages. N4" . oneServer . withNumCapabilities 4 $ deliver 5 50
      xdescribe "stress test 10k" $ do
        let deliver nAgents nMsgs = agentDeliverMessagesViaProxyConc (replicate nAgents [srv1]) (map bshow [1 :: Int .. nMsgs])
        it "25 agents, 300 pairs, 17 messages" . oneServer . withNumCapabilities 4 $ deliver 25 17
  describe "receive data blobs via SMP proxy" $ do
    let srv1 = SMPServer testHost testPort testKeyHash
        srv2 = SMPServer testHost testPort2 testKeyHash
    describe "client API" $ do
      describe "one server" $ do
        it "deliver via proxy" . oneServer $ do
          receiveBlobViaProxy srv1 srv1 C.SEd448 "hello"
      describe "two servers" $ do
        let proxyServ = srv1
            relayServ = srv2
        blob <- runIO $ atomically . C.randomBytes (e2eEncConfirmationLength - 2) =<< C.newRandom
        it "deliver via proxy" . twoServersFirstProxy $
          receiveBlobViaProxy proxyServ relayServ C.SEd448 "hello"
        it "max blob size, Ed448 keys" . twoServersFirstProxy $
          receiveBlobViaProxy proxyServ relayServ C.SEd448 blob
        it "max blob size, Ed25519 keys" . twoServersFirstProxy $
          receiveBlobViaProxy proxyServ relayServ C.SEd25519 blob
        it "max blob size, X25519 keys" . twoServersFirstProxy $
          receiveBlobViaProxy proxyServ relayServ C.SX25519 blob
  where
    oneServer = withSmpServerConfigOn (transport @TLS) proxyCfg {msgQueueQuota = 128} testPort . const
    twoServers = twoServers_ proxyCfg proxyCfg
    twoServersFirstProxy = twoServers_ proxyCfg cfgV8 {msgQueueQuota = 128}
    twoServersMoreConc = twoServers_ proxyCfg {serverClientConcurrency = 128} cfgV8 {msgQueueQuota = 128}
    twoServersNoConc = twoServers_ proxyCfg {serverClientConcurrency = 1} cfgV8 {msgQueueQuota = 128}
    twoServers_ cfg1 cfg2 runTest =
      withSmpServerConfigOn (transport @TLS) cfg1 testPort $ \_ ->
        withSmpServerConfigOn (transport @TLS) cfg2 testPort2 $ const runTest

deliverMessageViaProxy :: (C.AlgorithmI a, C.AuthAlgorithm a) => SMPServer -> SMPServer -> C.SAlgorithm a -> ByteString -> ByteString -> IO ()
deliverMessageViaProxy proxyServ relayServ alg msg msg' = deliverMessagesViaProxy proxyServ relayServ alg [msg] [msg']

deliverMessagesViaProxy :: (C.AlgorithmI a, C.AuthAlgorithm a) => SMPServer -> SMPServer -> C.SAlgorithm a -> [ByteString] -> [ByteString] -> IO ()
deliverMessagesViaProxy proxyServ relayServ alg unsecuredMsgs securedMsgs = do
  g <- C.newRandom
  -- set up proxy
  pc' <- getProtocolClient g (1, proxyServ, Nothing) defaultSMPClientConfig {serverVRange = mkVersionRange batchCmdsSMPVersion sendingProxySMPVersion} Nothing (\_ -> pure ())
  pc <- either (fail . show) pure pc'
  THAuthClient {} <- maybe (fail "getProtocolClient returned no thAuth") pure $ thAuth $ thParams pc
  -- set up relay
  msgQ <- newTBQueueIO 1024
  rc' <- getProtocolClient g (2, relayServ, Nothing) defaultSMPClientConfig {serverVRange = mkVersionRange batchCmdsSMPVersion authCmdsSMPVersion} (Just msgQ) (\_ -> pure ())
  rc <- either (fail . show) pure rc'
  -- prepare receiving queue
  (rPub, rPriv) <- atomically $ C.generateAuthKeyPair alg g
  (rdhPub, rdhPriv :: C.PrivateKeyX25519) <- atomically $ C.generateKeyPair g
  SMP.QIK {rcvId, sndId, rcvPublicDhKey = srvDh} <- runExceptT' $ createSMPQueue rc (rPub, rPriv) rdhPub (Just "correct") SMSubscribe False
  let dec = decryptMsgV3 $ C.dh' srvDh rdhPriv
  -- get proxy session
  sess0 <- runExceptT' $ connectSMPProxiedRelay pc relayServ (Just "correct")
  sess <- runExceptT' $ connectSMPProxiedRelay pc relayServ (Just "correct")
  sess0 `shouldBe` sess
  -- send via proxy to unsecured queue
  forM_ unsecuredMsgs $ \msg -> do
    runExceptT' (proxySMPMessage pc sess Nothing sndId noMsgFlags msg) `shouldReturn` Right ()
    runExceptT' (proxySMPMessage pc sess {prSessionId = "bad session"} Nothing sndId noMsgFlags msg) `shouldReturn` Left (ProxyProtocolError $ SMP.PROXY SMP.NO_SESSION)
    -- receive 1
    (_tSess, _v, _sid, [(_entId, STEvent (Right (SMP.MSG RcvMessage {msgId, msgBody = EncRcvMsgBody encBody})))]) <- atomically $ readTBQueue msgQ
    dec msgId encBody `shouldBe` Right msg
    runExceptT' $ ackSMPMessage rc rPriv rcvId msgId
  -- secure queue
  (sPub, sPriv) <- atomically $ C.generateAuthKeyPair alg g
  runExceptT' $ secureSMPQueue rc rPriv rcvId sPub
  -- send via proxy to secured queue
  waitSendRecv
    ( forM_ securedMsgs $ \msg' ->
        runExceptT' (proxySMPMessage pc sess (Just sPriv) sndId noMsgFlags msg') `shouldReturn` Right ()
    )
    ( forM_ securedMsgs $ \msg' -> do
        (_tSess, _v, _sid, [(_entId, STEvent (Right (SMP.MSG RcvMessage {msgId = msgId', msgBody = EncRcvMsgBody encBody'})))]) <- atomically $ readTBQueue msgQ
        dec msgId' encBody' `shouldBe` Right msg'
        runExceptT' $ ackSMPMessage rc rPriv rcvId msgId'
    )

proxyConnectDeadRelay :: Int -> Int -> SMPServer -> IO ()
proxyConnectDeadRelay n d proxyServ = do
  g <- C.newRandom
  -- set up proxy
  pc' <- getProtocolClient g (1, proxyServ, Nothing) defaultSMPClientConfig {serverVRange = mkVersionRange batchCmdsSMPVersion sendingProxySMPVersion} Nothing (\_ -> pure ())
  pc <- either (fail . show) pure pc'
  THAuthClient {} <- maybe (fail "getProtocolClient returned no thAuth") pure $ thAuth $ thParams pc
  -- get proxy session
  replicateM_ n $ do
    sess0 <- runExceptT $ connectSMPProxiedRelay pc (SMPServer testHost "45678" testKeyHash) (Just "correct")
    case sess0 of
      Right !_noWay -> error "got unexpected client"
      Left !_err -> threadDelay d

agentDeliverMessageViaProxy :: (C.AlgorithmI a, C.AuthAlgorithm a) => (NonEmpty SMPServer, SMPProxyMode, Bool) -> (NonEmpty SMPServer, SMPProxyMode, Bool) -> C.SAlgorithm a -> ByteString -> ByteString -> AgentMsgId -> IO ()
agentDeliverMessageViaProxy aTestCfg@(aSrvs, _, aViaProxy) bTestCfg@(bSrvs, _, bViaProxy) alg msg1 msg2 baseId =
  withAgent 1 aCfg (servers aTestCfg) testDB $ \alice ->
    withAgent 2 aCfg (servers bTestCfg) testDB2 $ \bob -> runRight_ $ do
      (bobId, qInfo) <- A.createConnection alice 1 True SCMInvitation Nothing (CR.IKNoPQ PQSupportOn) SMSubscribe
      (aliceId, sqSecured) <- A.joinConnection bob 1 Nothing True qInfo "bob's connInfo" PQSupportOn SMSubscribe
      liftIO $ sqSecured `shouldBe` True
      ("", _, A.CONF confId pqSup' _ "bob's connInfo") <- get alice
      liftIO $ pqSup' `shouldBe` PQSupportOn
      allowConnection alice bobId confId "alice's connInfo"
      let pqEnc = CR.PQEncOn
      get alice ##> ("", bobId, A.CON pqEnc)
      get bob ##> ("", aliceId, A.INFO PQSupportOn "alice's connInfo")
      get bob ##> ("", aliceId, A.CON pqEnc)
      -- message IDs 1 to 3 (or 1 to 4 in v1) get assigned to control messages, so first MSG is assigned ID 4
      let aProxySrv = if aViaProxy then Just $ L.head aSrvs else Nothing
      1 <- msgId <$> A.sendMessage alice bobId pqEnc noMsgFlags msg1
      get alice ##> ("", bobId, A.SENT (baseId + 1) aProxySrv)
      2 <- msgId <$> A.sendMessage alice bobId pqEnc noMsgFlags msg2
      get alice ##> ("", bobId, A.SENT (baseId + 2) aProxySrv)
      get bob =##> \case ("", c, Msg' _ pq msg1') -> c == aliceId && pq == pqEnc && msg1 == msg1'; _ -> False
      ackMessage bob aliceId (baseId + 1) Nothing
      get bob =##> \case ("", c, Msg' _ pq msg2') -> c == aliceId && pq == pqEnc && msg2 == msg2'; _ -> False
      ackMessage bob aliceId (baseId + 2) Nothing
      let bProxySrv = if bViaProxy then Just $ L.head bSrvs else Nothing
      3 <- msgId <$> A.sendMessage bob aliceId pqEnc noMsgFlags msg1
      get bob ##> ("", aliceId, A.SENT (baseId + 3) bProxySrv)
      4 <- msgId <$> A.sendMessage bob aliceId pqEnc noMsgFlags msg2
      get bob ##> ("", aliceId, A.SENT (baseId + 4) bProxySrv)
      get alice =##> \case ("", c, Msg' _ pq msg1') -> c == bobId && pq == pqEnc && msg1 == msg1'; _ -> False
      ackMessage alice bobId (baseId + 3) Nothing
      get alice =##> \case ("", c, Msg' _ pq msg2') -> c == bobId && pq == pqEnc && msg2 == msg2'; _ -> False
      ackMessage alice bobId (baseId + 4) Nothing
  where
    msgId = subtract baseId . fst
    aCfg = agentCfg {sndAuthAlg = C.AuthAlg alg, rcvAuthAlg = C.AuthAlg alg}
    servers (srvs, smpProxyMode, _) = (initAgentServersProxy smpProxyMode SPFAllow) {smp = userServers srvs}

agentDeliverMessagesViaProxyConc :: [NonEmpty SMPServer] -> [MsgBody] -> IO ()
agentDeliverMessagesViaProxyConc agentServers msgs =
  withAgents $ \agents -> do
    let pairs = combinations 2 agents
    logNote $ "Pairing " <> tshow (length agents) <> " agents into " <> tshow (length pairs) <> " connections"
    connections <- forM pairs $ \case
      [a, b] -> prePair a b
      _ -> error "agents must be paired"
    logNote "Running..."
    mapConcurrently_ run connections
  where
    withAgents :: ([AgentClient] -> IO ()) -> IO ()
    withAgents action = go [] (zip [1 :: Int ..] agentServers)
      where
        go agents = \case
          [] -> action agents
          (aId, aSrvs) : next -> withAgent aId aCfg (servers aSrvs) (dbPrefix <> show aId <> dbSuffix) $ \a -> (a : agents) `go` next
        (dbPrefix, dbSuffix) = splitExtensions testDB
    -- agent connections have to be set up in advance
    -- otherwise the CONF messages would get mixed with MSG
    prePair alice bob = do
      (bobId, qInfo) <- runExceptT' $ A.createConnection alice 1 True SCMInvitation Nothing (CR.IKNoPQ PQSupportOn) SMSubscribe
      (aliceId, sqSecured) <- runExceptT' $ A.joinConnection bob 1 Nothing True qInfo "bob's connInfo" PQSupportOn SMSubscribe
      liftIO $ sqSecured `shouldBe` True
      confId <-
        get alice >>= \case
          ("", _, A.CONF confId pqSup' _ "bob's connInfo") -> do
            pqSup' `shouldBe` PQSupportOn
            pure confId
          huh -> fail $ show huh
      runExceptT' $ allowConnection alice bobId confId "alice's connInfo"
      get alice ##> ("", bobId, A.CON pqEnc)
      get bob ##> ("", aliceId, A.INFO PQSupportOn "alice's connInfo")
      get bob ##> ("", aliceId, A.CON pqEnc)
      pure (alice, bobId, bob, aliceId)
    -- stream messages in opposite directions, while getting deliveries and sending ACKs
    run (alice, bobId, bob, aliceId) = do
      aSender <- async $ forM_ msgs $ runExceptT' . A.sendMessage alice bobId pqEnc noMsgFlags
      bRecipient <-
        async $
          forever $
            get bob >>= \case
              ("", _, A.SENT _ _) -> pure ()
              ("", _, Msg' mId' _ _) -> runExceptT' $ ackMessage alice bobId mId' Nothing
              huh -> fail (show huh)
      bSender <- async $ forM_ msgs $ runExceptT' . A.sendMessage bob aliceId pqEnc noMsgFlags
      aRecipient <-
        async $
          forever $
            get alice >>= \case
              ("", _, A.SENT _ _) -> pure ()
              ("", _, Msg' mId' _ _) -> runExceptT' $ ackMessage alice bobId mId' Nothing
              huh -> fail (show huh)
      logDebug "run waiting..."
      a2b <- async $ (waitCatch aSender >>= either throwIO pure) `finally` cancel bRecipient -- stopped sender cancels paired recipient loop
      b2a <- async $ (waitCatch bSender >>= either throwIO pure) `finally` cancel aRecipient
      waitEitherCatch a2b b2a >>= \case
        Right (Right ()) -> wait b2a
        Right (Left e) -> cancel bSender >> throwIO e
        Left (Right ()) -> wait a2b
        Left (Left e) -> cancel aSender >> throwIO e
      logDebug "run finished"
    pqEnc = CR.PQEncOn
    aCfg = agentCfg {sndAuthAlg = C.AuthAlg C.SEd448, rcvAuthAlg = C.AuthAlg C.SEd448}
    servers srvs = (initAgentServersProxy SPMAlways SPFAllow) {smp = userServers srvs}

agentViaProxyVersionError :: IO ()
agentViaProxyVersionError =
  withAgent 1 agentCfg (servers [SMPServer testHost testPort testKeyHash]) testDB $ \alice -> do
    Left (A.BROKER _ (TRANSPORT TEVersion)) <-
      withAgent 2 agentCfg (servers [SMPServer testHost testPort2 testKeyHash]) testDB2 $ \bob -> runExceptT $ do
        (_bobId, qInfo) <- A.createConnection alice 1 True SCMInvitation Nothing (CR.IKNoPQ PQSupportOn) SMSubscribe
        A.joinConnection bob 1 Nothing True qInfo "bob's connInfo" PQSupportOn SMSubscribe
    pure ()
  where
    servers srvs = (initAgentServersProxy SPMUnknown SPFProhibit) {smp = userServers srvs}

agentViaProxyRetryOffline :: IO ()
agentViaProxyRetryOffline = do
  let srv1 = SMPServer testHost testPort testKeyHash
      srv2 = SMPServer testHost testPort2 testKeyHash
      msg1 = "hello 1"
      msg2 = "hello 2"
      aProxySrv = Just srv1
      bProxySrv = Just srv2
  withAgent 1 aCfg (servers srv1) testDB $ \alice ->
    withAgent 2 aCfg (servers srv2) testDB2 $ \bob -> do
      let pqEnc = CR.PQEncOn
      withServer $ \_ -> do
        (aliceId, bobId) <- withServer2 $ \_ -> runRight $ do
          (bobId, qInfo) <- A.createConnection alice 1 True SCMInvitation Nothing (CR.IKNoPQ PQSupportOn) SMSubscribe
          (aliceId, sqSecured) <- A.joinConnection bob 1 Nothing True qInfo "bob's connInfo" PQSupportOn SMSubscribe
          liftIO $ sqSecured `shouldBe` True
          ("", _, A.CONF confId pqSup' _ "bob's connInfo") <- get alice
          liftIO $ pqSup' `shouldBe` PQSupportOn
          allowConnection alice bobId confId "alice's connInfo"
          get alice ##> ("", bobId, A.CON pqEnc)
          get bob ##> ("", aliceId, A.INFO PQSupportOn "alice's connInfo")
          get bob ##> ("", aliceId, A.CON pqEnc)
          1 <- msgId <$> A.sendMessage alice bobId pqEnc noMsgFlags msg1
          get alice ##> ("", bobId, A.SENT (baseId + 1) aProxySrv)
          get bob =##> \case ("", c, Msg' _ pq msg1') -> c == aliceId && pq == pqEnc && msg1 == msg1'; _ -> False
          ackMessage bob aliceId (baseId + 1) Nothing
          2 <- msgId <$> A.sendMessage bob aliceId pqEnc noMsgFlags msg2
          get bob ##> ("", aliceId, A.SENT (baseId + 2) bProxySrv)
          get alice =##> \case ("", c, Msg' _ pq msg2') -> c == bobId && pq == pqEnc && msg2 == msg2'; _ -> False
          ackMessage alice bobId (baseId + 2) Nothing
          pure (aliceId, bobId)
        runRight_ $ do
          -- destination relay down
          3 <- msgId <$> A.sendMessage alice bobId pqEnc noMsgFlags msg1
          bob `down` aliceId
        withServer2 $ \_ -> runRight_ $ do
          bob `up` aliceId
          get alice ##> ("", bobId, A.SENT (baseId + 3) aProxySrv)
          get bob =##> \case ("", c, Msg' _ pq msg1') -> c == aliceId && pq == pqEnc && msg1 == msg1'; _ -> False
          ackMessage bob aliceId (baseId + 3) Nothing
        runRight_ $ do
          -- proxy relay down
          4 <- msgId <$> A.sendMessage bob aliceId pqEnc noMsgFlags msg2
          bob `down` aliceId
        withServer2 $ \_ -> do
          getInAnyOrder
            bob
            [ \case ("", "", AEvt SAENone (UP _ [c])) -> c == aliceId; _ -> False,
              \case ("", c, AEvt SAEConn (A.SENT mId srv)) -> c == aliceId && mId == baseId + 4 && srv == bProxySrv; _ -> False
            ]
          runRight_ $ do
            get alice =##> \case ("", c, Msg' _ pq msg2') -> c == bobId && pq == pqEnc && msg2 == msg2'; _ -> False
            ackMessage alice bobId (baseId + 4) Nothing
  where
    withServer :: (ThreadId -> IO a) -> IO a
    withServer = withServer_ testStoreLogFile testStoreMsgsFile testPort
    withServer2 :: (ThreadId -> IO a) -> IO a
    withServer2 = withServer_ testStoreLogFile2 testStoreMsgsFile2 testPort2
    withServer_ storeLog storeMsgs port =
      withSmpServerConfigOn (transport @TLS) proxyCfg {storeLogFile = Just storeLog, storeMsgsFile = Just storeMsgs} port
    a `up` cId = nGet a =##> \case ("", "", UP _ [c]) -> c == cId; _ -> False
    a `down` cId = nGet a =##> \case ("", "", DOWN _ [c]) -> c == cId; _ -> False
    aCfg = agentCfg {messageRetryInterval = fastMessageRetryInterval}
    baseId = 1
    msgId = subtract baseId . fst
    servers srv = (initAgentServersProxy SPMAlways SPFProhibit) {smp = userServers [srv]}

agentViaProxyRetryNoSession :: IO ()
agentViaProxyRetryNoSession = do
  let srv1 = SMPServer testHost testPort testKeyHash
      srv2 = SMPServer testHost testPort2 testKeyHash
  withAgent 1 agentCfg (servers srv1) testDB $ \a ->
    withAgent 2 agentCfg (servers srv2) testDB2 $ \b -> do
      withSmpServerConfigOn (transport @TLS) proxyCfg testPort $ \_ -> do
        (aId, _) <- withServer2 $ \_ -> runRight $ makeConnection a b
        nGet b =##> \case ("", "", DOWN _ [c]) -> c == aId; _ -> False
        withServer2 $ \_ -> do
          nGet b =##> \case ("", "", UP _ [c]) -> c == aId; _ -> False
          -- to test retry in case of NO_SESSION error,
          -- the client using server 1 as proxy and server 2 as destination
          -- should be joining the connection, so the order is swapped here.
          _ <- runRight $ makeConnection b a
          pure ()
  where
    withServer2 = withSmpServerConfigOn (transport @TLS) proxyCfg {storeLogFile = Just testStoreLogFile2, storeMsgsFile = Just testStoreMsgsFile2} testPort2
    servers srv = (initAgentServersProxy SPMAlways SPFProhibit) {smp = userServers [srv]}

receiveBlobViaProxy :: (C.AlgorithmI a, C.AuthAlgorithm a) => SMPServer -> SMPServer -> C.SAlgorithm a -> ByteString -> IO ()
receiveBlobViaProxy proxyServ relayServ alg origData = do
  g <- C.newRandom
  -- proxy client
  pc' <- getProtocolClient g (1, proxyServ, Nothing) defaultSMPClientConfig Nothing (\_ -> pure ())
  pc <- either (fail . show) pure pc'
  THAuthClient {} <- maybe (fail "getProtocolClient returned no thAuth") pure $ thAuth $ thParams pc
  -- relay client
  rc' <- getProtocolClient g (2, relayServ, Nothing) defaultSMPClientConfig Nothing (\_ -> pure ())
  rc <- either (fail . show) pure rc'
  -- prepare blob
  -- k: ID to retrive blob.
  -- pk: part of the link sent to the accepting party (Sender role),
  --     also key material for HKDF to derive key to e2e encrypt blob.
  -- hash(k): ID used to store blob
  -- (k, pk): used to agree additional server-to-client encryption when retrieving blob,
  --          using DH with server session keys.
  (C.PublicKeyX25519 k, pk'@(C.PrivateKeyX25519 pk _)) <- atomically $ C.generateKeyPair @'C.X25519 g
  blobKeys@(_, blobPKey) <- atomically $ C.generateAuthKeyPair alg g
  let kBytes = BA.convert k :: ByteString -- blob ID for "sender" (blob recipient)
      rBlobId = C.sha256Hash kBytes
      pkBytes = BA.convert pk :: ByteString
      ikm = pkBytes
      salt = "" :: ByteString
      info = "SimpleXDataBlob" :: ByteString
      prk = H.extract salt ikm :: H.PRK SHA512
      skBytes = H.expand prk info 32
  dataNonce <- atomically $ C.randomCbNonce g
  Right sk <- pure $ C.sbKey skBytes
  -- store blob
  Right dataBody <- pure $ C.sbEncrypt sk dataNonce origData e2eEncConfirmationLength
  let blob = DataBlob {dataNonce, dataBody}
  runRight_ $ do
    createSMPDataBlob rc blobKeys rBlobId blob
    -- retrive blob directly
    blob1@DataBlob {dataNonce = dataNonce1, dataBody = body1} <- getSMPDataBlob rc pk'
    liftIO $ blob1 `shouldBe` blob
    liftIO $ C.sbDecrypt sk dataNonce1 body1 `shouldBe` Right origData
    -- retrive blob via proxy
    sess <- connectSMPProxiedRelay pc relayServ (Just "correct")
    Right blob2 <- proxyGetSMPDataBlob pc sess pk'
    liftIO $ blob2 `shouldBe` blob
    -- delete blob
    deleteSMPDataBlob rc blobPKey rBlobId
    liftIO $ runExceptT (getSMPDataBlob rc pk') `shouldReturn` Left (PCEProtocolError SMP.AUTH)
    liftIO $ runExceptT (proxyGetSMPDataBlob pc sess pk') `shouldReturn` Left (PCEProtocolError SMP.AUTH)

testNoProxy :: IO ()
testNoProxy = do
  withSmpServerConfigOn (transport @TLS) cfg testPort2 $ \_ -> do
    testSMPClient_ "127.0.0.1" testPort2 proxyVRangeV8 $ \(th :: THandleSMP TLS 'TClient) -> do
      (_, _, (_corrId, _entityId, reply)) <- sendRecv th (Nothing, "0", NoEntity, SMP.PRXY testSMPServer Nothing)
      reply `shouldBe` Right (SMP.ERR $ SMP.PROXY SMP.BASIC_AUTH)

testProxyAuth :: IO ()
testProxyAuth = do
  withSmpServerConfigOn (transport @TLS) proxyCfgAuth testPort $ \_ -> do
    testSMPClient_ "127.0.0.1" testPort proxyVRangeV8 $ \(th :: THandleSMP TLS 'TClient) -> do
      (_, _s, (_corrId, _entityId, reply)) <- sendRecv th (Nothing, "0", NoEntity, SMP.PRXY testSMPServer2 $ Just "wrong")
      reply `shouldBe` Right (SMP.ERR $ SMP.PROXY SMP.BASIC_AUTH)
  where
    proxyCfgAuth = proxyCfg {newQueueBasicAuth = Just "correct"}

todo :: IO ()
todo = do
  fail "TODO"

runExceptT' :: Exception e => ExceptT e IO a -> IO a
runExceptT' a = runExceptT a >>= either throwIO pure

waitSendRecv :: IO () -> IO () -> IO ()
waitSendRecv s r = do
  s' <- async s
  r' <- async r
  waitCatch s' >>= either (\e -> cancel r' >> fail (show e)) pure
  waitCatch r' >>= either (\e -> cancel s' >> fail (show e)) pure<|MERGE_RESOLUTION|>--- conflicted
+++ resolved
@@ -37,11 +37,7 @@
 import qualified Simplex.Messaging.Crypto as C
 import Simplex.Messaging.Crypto.Ratchet (pattern PQSupportOn)
 import qualified Simplex.Messaging.Crypto.Ratchet as CR
-<<<<<<< HEAD
-import Simplex.Messaging.Protocol (DataBlob (..), EncRcvMsgBody (..), MsgBody, RcvMessage (..), SubscriptionMode (..), e2eEncConfirmationLength, maxMessageLength, noMsgFlags)
-=======
-import Simplex.Messaging.Protocol (EncRcvMsgBody (..), MsgBody, RcvMessage (..), SubscriptionMode (..), pattern NoEntity, maxMessageLength, noMsgFlags)
->>>>>>> a9e8d025
+import Simplex.Messaging.Protocol (DataBlob (..), EntityId (..), EncRcvMsgBody (..), MsgBody, RcvMessage (..), SubscriptionMode (..), pattern NoEntity, e2eEncConfirmationLength, maxMessageLength, noMsgFlags)
 import qualified Simplex.Messaging.Protocol as SMP
 import Simplex.Messaging.Server.Env.STM (ServerConfig (..))
 import Simplex.Messaging.Transport
@@ -450,7 +446,7 @@
   (C.PublicKeyX25519 k, pk'@(C.PrivateKeyX25519 pk _)) <- atomically $ C.generateKeyPair @'C.X25519 g
   blobKeys@(_, blobPKey) <- atomically $ C.generateAuthKeyPair alg g
   let kBytes = BA.convert k :: ByteString -- blob ID for "sender" (blob recipient)
-      rBlobId = C.sha256Hash kBytes
+      rBlobId = EntityId $ C.sha256Hash kBytes
       pkBytes = BA.convert pk :: ByteString
       ikm = pkBytes
       salt = "" :: ByteString

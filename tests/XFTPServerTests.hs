--- conflicted
+++ resolved
@@ -1,12 +1,9 @@
 {-# LANGUAGE DuplicateRecordFields #-}
+{-# LANGUAGE LambdaCase #-}
 {-# LANGUAGE NamedFieldPuns #-}
 {-# LANGUAGE OverloadedLists #-}
 {-# LANGUAGE OverloadedStrings #-}
 {-# LANGUAGE ScopedTypeVariables #-}
-<<<<<<< HEAD
-{-# LANGUAGE LambdaCase #-}
-=======
->>>>>>> 3ab5e9d1
 
 module XFTPServerTests where
 
@@ -40,17 +37,6 @@
     . after_ (removeDirectoryRecursive xftpServerFiles)
     . describe "XFTP file chunk delivery"
     $ do
-<<<<<<< HEAD
-      describe "XFTP file chunk delivery" $ do
-        it "should create, upload and receive file chunk (1 client)" testFileChunkDelivery
-        it "should create, upload and receive file chunk (2 clients)" testFileChunkDelivery2
-        it "should delete file chunk (1 client)" testFileChunkDelete
-        it "should delete file chunk (2 clients)" testFileChunkDelete2
-        it "should acknowledge file chunk reception (1 client)" testFileChunkAck
-        it "should acknowledge file chunk reception (2 clients)" testFileChunkAck2
-      describe "File log" $
-        it "should store file records to log and restore them after server restart" testFileLog
-=======
       it "should create, upload and receive file chunk (1 client)" testFileChunkDelivery
       it "should create, upload and receive file chunk (2 clients)" testFileChunkDelivery2
       it "should delete file chunk (1 client)" testFileChunkDelete
@@ -59,7 +45,7 @@
       it "should acknowledge file chunk reception (2 clients)" testFileChunkAck2
       it "should expire chunks after set interval" testFileChunkExpiration
       it "should not allow uploading chunks after specified storage quota" testFileStorageQuota
->>>>>>> 3ab5e9d1
+      it "should store file records to log and restore them after server restart" testFileLog
 
 chSize :: Num n => n
 chSize = 128 * 1024
@@ -155,19 +141,9 @@
   ackXFTPChunk r rpKey rId
     `catchError` (liftIO . (`shouldBe` PCEProtocolError AUTH))
 
-<<<<<<< HEAD
-testFileLog :: Expectation
-testFileLog = do
-  c <- getXFTPClient (1, testXFTPServer, Nothing) testXFTPClientConfig (pure ()) >>= \case
-    Right c -> pure c
-    Left e -> error $ show e
-
-  runRight_ $ do
-=======
 testFileChunkExpiration :: Expectation
 testFileChunkExpiration = withXFTPServerCfg testXFTPServerConfig {fileExpiration} $
   \_ -> testXFTPClient $ \c -> runRight_ $ do
->>>>>>> 3ab5e9d1
     (sndKey, spKey) <- liftIO $ C.generateSignatureKeyPair C.SEd25519
     (rcvKey, rpKey) <- liftIO $ C.generateSignatureKeyPair C.SEd25519
     bytes <- liftIO $ createTestChunk testChunkPath
@@ -177,9 +153,6 @@
     (sId, [rId]) <- createXFTPChunk c spKey file [rcvKey]
     uploadXFTPChunk c spKey sId chunkSpec
 
-<<<<<<< HEAD
-  pure ()
-=======
     downloadXFTPChunk c rpKey rId $ XFTPRcvChunkSpec "tests/tmp/received_chunk1" chSize digest
     liftIO $ B.readFile "tests/tmp/received_chunk1" `shouldReturn` bytes
 
@@ -217,4 +190,21 @@
     deleteXFTPChunk c spKey sId1
     uploadXFTPChunk c spKey sId3 chunkSpec
     download rId3
->>>>>>> 3ab5e9d1
+
+testFileLog :: Expectation
+testFileLog = do
+  c <-
+    getXFTPClient (1, testXFTPServer, Nothing) testXFTPClientConfig (pure ()) >>= \case
+      Right c -> pure c
+      Left e -> error $ show e
+
+  runRight_ $ do
+    (sndKey, spKey) <- liftIO $ C.generateSignatureKeyPair C.SEd25519
+    (rcvKey, rpKey) <- liftIO $ C.generateSignatureKeyPair C.SEd25519
+    bytes <- liftIO $ createTestChunk testChunkPath
+    digest <- liftIO $ LC.sha512Hash <$> LB.readFile testChunkPath
+    let file = FileInfo {sndKey, size = chSize, digest}
+        chunkSpec = XFTPChunkSpec {filePath = testChunkPath, chunkOffset = 0, chunkSize = chSize}
+    (sId, [rId]) <- createXFTPChunk c spKey file [rcvKey]
+    uploadXFTPChunk c spKey sId chunkSpec
+    pure ()
{-# LANGUAGE DuplicateRecordFields #-}
{-# LANGUAGE NamedFieldPuns #-}
{-# LANGUAGE OverloadedLists #-}
{-# LANGUAGE OverloadedStrings #-}
{-# LANGUAGE ScopedTypeVariables #-}

module XFTPServerTests where

import AgentTests.FunctionalAPITests (runRight_)
import Control.Concurrent (threadDelay)
import Control.Concurrent.STM
import Control.Exception (SomeException)
import Control.Monad.Except
import Crypto.Random (getRandomBytes)
import qualified Data.ByteString.Base64.URL as B64
import Data.ByteString.Char8 (ByteString)
import qualified Data.ByteString.Char8 as B
import qualified Data.ByteString.Lazy.Char8 as LB
import Data.List (isInfixOf)
import ServerTests (logSize)
import Simplex.FileTransfer.Client
import Simplex.FileTransfer.Description (kb)
import Simplex.FileTransfer.Protocol (FileInfo (..), XFTPErrorType (..))
import Simplex.FileTransfer.Server.Env (XFTPServerConfig (..))
import Simplex.FileTransfer.Transport (XFTPRcvChunkSpec (..))
import Simplex.Messaging.Client (ProtocolClientError (..))
import qualified Simplex.Messaging.Crypto as C
import qualified Simplex.Messaging.Crypto.Lazy as LC
import Simplex.Messaging.Protocol (BasicAuth, SenderId)
import Simplex.Messaging.Server.Expiration (ExpirationConfig (..))
import System.Directory (createDirectoryIfMissing, removeDirectoryRecursive, removeFile)
import System.FilePath ((</>))
import Test.Hspec
import XFTPClient

xftpServerTests :: Spec
xftpServerTests =
  before_ (createDirectoryIfMissing False xftpServerFiles)
    . after_ (removeDirectoryRecursive xftpServerFiles)
    . describe "XFTP file chunk delivery"
    $ do
      it "should create, upload and receive file chunk (1 client)" testFileChunkDelivery
      it "should create, upload and receive file chunk (2 clients)" testFileChunkDelivery2
      it "should create, add recipients, upload and receive file chunk" testFileChunkDeliveryAddRecipients
      it "should delete file chunk (1 client)" testFileChunkDelete
      it "should delete file chunk (2 clients)" testFileChunkDelete2
      it "should acknowledge file chunk reception (1 client)" testFileChunkAck
      it "should acknowledge file chunk reception (2 clients)" testFileChunkAck2
      it "should not allow chunks of wrong size" testWrongChunkSize
      it "should expire chunks after set interval" testFileChunkExpiration
      it "should not allow uploading chunks after specified storage quota" testFileStorageQuota
      it "should store file records to log and restore them after server restart" testFileLog
      describe "XFTP basic auth" $ do
        --                                               allow FNEW | server auth | clnt auth | success
        it "prohibited without basic auth" $ testFileBasicAuth True (Just "pwd") Nothing False
        it "prohibited when auth is incorrect" $ testFileBasicAuth True (Just "pwd") (Just "wrong") False
        it "prohibited when FNEW disabled" $ testFileBasicAuth False (Just "pwd") (Just "pwd") False
        it "allowed with correct basic auth" $ testFileBasicAuth True (Just "pwd") (Just "pwd") True
        it "allowed with auth on server without auth" $ testFileBasicAuth True Nothing (Just "any") True

chSize :: Integral a => a
chSize = kb 128

testChunkPath :: FilePath
testChunkPath = "tests/tmp/chunk1"

createTestChunk :: FilePath -> IO ByteString
createTestChunk fp = do
  bytes <- getRandomBytes chSize
  B.writeFile fp bytes
  pure bytes

readChunk :: SenderId -> IO ByteString
readChunk sId = B.readFile (xftpServerFiles </> B.unpack (B64.encode sId))

testFileChunkDelivery :: Expectation
testFileChunkDelivery = xftpTest $ \c -> runRight_ $ runTestFileChunkDelivery c c

testFileChunkDelivery2 :: Expectation
testFileChunkDelivery2 = xftpTest2 $ \s r -> runRight_ $ runTestFileChunkDelivery s r

runTestFileChunkDelivery :: XFTPClient -> XFTPClient -> ExceptT XFTPClientError IO ()
runTestFileChunkDelivery s r = do
  (sndKey, spKey) <- liftIO $ C.generateSignatureKeyPair C.SEd25519
  (rcvKey, rpKey) <- liftIO $ C.generateSignatureKeyPair C.SEd25519
  bytes <- liftIO $ createTestChunk testChunkPath
  digest <- liftIO $ LC.sha256Hash <$> LB.readFile testChunkPath
  let file = FileInfo {sndKey, size = chSize, digest}
      chunkSpec = XFTPChunkSpec {filePath = testChunkPath, chunkOffset = 0, chunkSize = chSize}
  (sId, [rId]) <- createXFTPChunk s spKey file [rcvKey] Nothing
  uploadXFTPChunk s spKey sId chunkSpec
  (sId', _) <- createXFTPChunk s spKey file {digest = digest <> "_wrong"} [rcvKey] Nothing
  uploadXFTPChunk s spKey sId' chunkSpec
    `catchError` (liftIO . (`shouldBe` PCEProtocolError DIGEST))
  liftIO $ readChunk sId `shouldReturn` bytes
  downloadXFTPChunk r rpKey rId (XFTPRcvChunkSpec "tests/tmp/received_chunk1" chSize (digest <> "_wrong"))
    `catchError` (liftIO . (`shouldBe` PCEResponseError DIGEST))
  downloadXFTPChunk r rpKey rId $ XFTPRcvChunkSpec "tests/tmp/received_chunk1" chSize digest
  liftIO $ B.readFile "tests/tmp/received_chunk1" `shouldReturn` bytes

testFileChunkDeliveryAddRecipients :: Expectation
testFileChunkDeliveryAddRecipients = xftpTest4 $ \s r1 r2 r3 -> runRight_ $ do
  (sndKey, spKey) <- liftIO $ C.generateSignatureKeyPair C.SEd25519
  (rcvKey1, rpKey1) <- liftIO $ C.generateSignatureKeyPair C.SEd25519
  (rcvKey2, rpKey2) <- liftIO $ C.generateSignatureKeyPair C.SEd25519
  (rcvKey3, rpKey3) <- liftIO $ C.generateSignatureKeyPair C.SEd25519
  bytes <- liftIO $ createTestChunk testChunkPath
  digest <- liftIO $ LC.sha256Hash <$> LB.readFile testChunkPath
  let file = FileInfo {sndKey, size = chSize, digest}
      chunkSpec = XFTPChunkSpec {filePath = testChunkPath, chunkOffset = 0, chunkSize = chSize}
  (sId, [rId1]) <- createXFTPChunk s spKey file [rcvKey1] Nothing
  [rId2, rId3] <- addXFTPRecipients s spKey sId [rcvKey2, rcvKey3]
  uploadXFTPChunk s spKey sId chunkSpec
  let testReceiveChunk r rpKey rId fPath = do
        downloadXFTPChunk r rpKey rId $ XFTPRcvChunkSpec fPath chSize digest
        liftIO $ B.readFile fPath `shouldReturn` bytes
  testReceiveChunk r1 rpKey1 rId1 "tests/tmp/received_chunk1"
  testReceiveChunk r2 rpKey2 rId2 "tests/tmp/received_chunk2"
  testReceiveChunk r3 rpKey3 rId3 "tests/tmp/received_chunk3"

testFileChunkDelete :: Expectation
testFileChunkDelete = xftpTest $ \c -> runRight_ $ runTestFileChunkDelete c c

testFileChunkDelete2 :: Expectation
testFileChunkDelete2 = xftpTest2 $ \s r -> runRight_ $ runTestFileChunkDelete s r

runTestFileChunkDelete :: XFTPClient -> XFTPClient -> ExceptT XFTPClientError IO ()
runTestFileChunkDelete s r = do
  (sndKey, spKey) <- liftIO $ C.generateSignatureKeyPair C.SEd25519
  (rcvKey, rpKey) <- liftIO $ C.generateSignatureKeyPair C.SEd25519
  bytes <- liftIO $ createTestChunk testChunkPath
  digest <- liftIO $ LC.sha256Hash <$> LB.readFile testChunkPath
  let file = FileInfo {sndKey, size = chSize, digest}
      chunkSpec = XFTPChunkSpec {filePath = testChunkPath, chunkOffset = 0, chunkSize = chSize}
  (sId, [rId]) <- createXFTPChunk s spKey file [rcvKey] Nothing
  uploadXFTPChunk s spKey sId chunkSpec

  downloadXFTPChunk r rpKey rId $ XFTPRcvChunkSpec "tests/tmp/received_chunk1" chSize digest
  liftIO $ B.readFile "tests/tmp/received_chunk1" `shouldReturn` bytes
  deleteXFTPChunk s spKey sId
  liftIO $
    readChunk sId
<<<<<<< HEAD
      `shouldThrow` \(e :: SomeException) -> "openBinaryFile: does not exist" `isInfixOf` show e
=======
      `shouldThrow` \(e :: SomeException) -> "withBinaryFile" `isInfixOf` show e
>>>>>>> 6bffcc85
  downloadXFTPChunk r rpKey rId (XFTPRcvChunkSpec "tests/tmp/received_chunk2" chSize digest)
    `catchError` (liftIO . (`shouldBe` PCEProtocolError AUTH))
  deleteXFTPChunk s spKey sId
    `catchError` (liftIO . (`shouldBe` PCEProtocolError AUTH))

testFileChunkAck :: Expectation
testFileChunkAck = xftpTest $ \c -> runRight_ $ runTestFileChunkAck c c

testFileChunkAck2 :: Expectation
testFileChunkAck2 = xftpTest2 $ \s r -> runRight_ $ runTestFileChunkAck s r

runTestFileChunkAck :: XFTPClient -> XFTPClient -> ExceptT XFTPClientError IO ()
runTestFileChunkAck s r = do
  (sndKey, spKey) <- liftIO $ C.generateSignatureKeyPair C.SEd25519
  (rcvKey, rpKey) <- liftIO $ C.generateSignatureKeyPair C.SEd25519
  bytes <- liftIO $ createTestChunk testChunkPath
  digest <- liftIO $ LC.sha256Hash <$> LB.readFile testChunkPath
  let file = FileInfo {sndKey, size = chSize, digest}
      chunkSpec = XFTPChunkSpec {filePath = testChunkPath, chunkOffset = 0, chunkSize = chSize}
  (sId, [rId]) <- createXFTPChunk s spKey file [rcvKey] Nothing
  uploadXFTPChunk s spKey sId chunkSpec

  downloadXFTPChunk r rpKey rId $ XFTPRcvChunkSpec "tests/tmp/received_chunk1" chSize digest
  liftIO $ B.readFile "tests/tmp/received_chunk1" `shouldReturn` bytes
  ackXFTPChunk r rpKey rId
  liftIO $ readChunk sId `shouldReturn` bytes
  downloadXFTPChunk r rpKey rId (XFTPRcvChunkSpec "tests/tmp/received_chunk2" chSize digest)
    `catchError` (liftIO . (`shouldBe` PCEProtocolError AUTH))
  ackXFTPChunk r rpKey rId
    `catchError` (liftIO . (`shouldBe` PCEProtocolError AUTH))

testWrongChunkSize :: Expectation
testWrongChunkSize = xftpTest $ \c -> runRight_ $ do
  (sndKey, spKey) <- liftIO $ C.generateSignatureKeyPair C.SEd25519
  (rcvKey, _rpKey) <- liftIO $ C.generateSignatureKeyPair C.SEd25519
  liftIO $ B.writeFile testChunkPath =<< getRandomBytes (kb 96)
  digest <- liftIO $ LC.sha256Hash <$> LB.readFile testChunkPath
  let file = FileInfo {sndKey, size = kb 96, digest}
  void (createXFTPChunk c spKey file [rcvKey] Nothing)
    `catchError` (liftIO . (`shouldBe` PCEProtocolError SIZE))

testFileChunkExpiration :: Expectation
testFileChunkExpiration = withXFTPServerCfg testXFTPServerConfig {fileExpiration} $
  \_ -> testXFTPClient $ \c -> runRight_ $ do
    (sndKey, spKey) <- liftIO $ C.generateSignatureKeyPair C.SEd25519
    (rcvKey, rpKey) <- liftIO $ C.generateSignatureKeyPair C.SEd25519
    bytes <- liftIO $ createTestChunk testChunkPath
    digest <- liftIO $ LC.sha256Hash <$> LB.readFile testChunkPath
    let file = FileInfo {sndKey, size = chSize, digest}
        chunkSpec = XFTPChunkSpec {filePath = testChunkPath, chunkOffset = 0, chunkSize = chSize}
    (sId, [rId]) <- createXFTPChunk c spKey file [rcvKey] Nothing
    uploadXFTPChunk c spKey sId chunkSpec

    downloadXFTPChunk c rpKey rId $ XFTPRcvChunkSpec "tests/tmp/received_chunk1" chSize digest
    liftIO $ B.readFile "tests/tmp/received_chunk1" `shouldReturn` bytes

    liftIO $ threadDelay 1000000
    downloadXFTPChunk c rpKey rId (XFTPRcvChunkSpec "tests/tmp/received_chunk2" chSize digest)
      `catchError` (liftIO . (`shouldBe` PCEProtocolError AUTH))
    deleteXFTPChunk c spKey sId
      `catchError` (liftIO . (`shouldBe` PCEProtocolError AUTH))
  where
    fileExpiration = Just ExpirationConfig {ttl = 1, checkInterval = 1}

testFileStorageQuota :: Expectation
testFileStorageQuota = withXFTPServerCfg testXFTPServerConfig {fileSizeQuota = Just $ chSize * 2} $
  \_ -> testXFTPClient $ \c -> runRight_ $ do
    (sndKey, spKey) <- liftIO $ C.generateSignatureKeyPair C.SEd25519
    (rcvKey, rpKey) <- liftIO $ C.generateSignatureKeyPair C.SEd25519
    bytes <- liftIO $ createTestChunk testChunkPath
    digest <- liftIO $ LC.sha256Hash <$> LB.readFile testChunkPath
    let file = FileInfo {sndKey, size = chSize, digest}
        chunkSpec = XFTPChunkSpec {filePath = testChunkPath, chunkOffset = 0, chunkSize = chSize}
        download rId = do
          downloadXFTPChunk c rpKey rId $ XFTPRcvChunkSpec "tests/tmp/received_chunk1" chSize digest
          liftIO $ B.readFile "tests/tmp/received_chunk1" `shouldReturn` bytes
    (sId1, [rId1]) <- createXFTPChunk c spKey file [rcvKey] Nothing
    uploadXFTPChunk c spKey sId1 chunkSpec
    download rId1
    (sId2, [rId2]) <- createXFTPChunk c spKey file [rcvKey] Nothing
    uploadXFTPChunk c spKey sId2 chunkSpec
    download rId2

    (sId3, [rId3]) <- createXFTPChunk c spKey file [rcvKey] Nothing
    uploadXFTPChunk c spKey sId3 chunkSpec
      `catchError` (liftIO . (`shouldBe` PCEProtocolError QUOTA))

    deleteXFTPChunk c spKey sId1
    uploadXFTPChunk c spKey sId3 chunkSpec
    download rId3

testFileLog :: Expectation
testFileLog = do
  bytes <- liftIO $ createTestChunk testChunkPath
  (sndKey, spKey) <- liftIO $ C.generateSignatureKeyPair C.SEd25519
  (rcvKey1, rpKey1) <- liftIO $ C.generateSignatureKeyPair C.SEd25519
  (rcvKey2, rpKey2) <- liftIO $ C.generateSignatureKeyPair C.SEd25519
  digest <- liftIO $ LC.sha256Hash <$> LB.readFile testChunkPath
  sIdVar <- newTVarIO ""
  rIdVar1 <- newTVarIO ""
  rIdVar2 <- newTVarIO ""

  threadDelay 100000

  withXFTPServerStoreLogOn $ \_ -> testXFTPClient $ \c -> runRight_ $ do
    let file = FileInfo {sndKey, size = chSize, digest}
        chunkSpec = XFTPChunkSpec {filePath = testChunkPath, chunkOffset = 0, chunkSize = chSize}
    (sId, [rId1, rId2]) <- createXFTPChunk c spKey file [rcvKey1, rcvKey2] Nothing
    liftIO $
      atomically $ do
        writeTVar sIdVar sId
        writeTVar rIdVar1 rId1
        writeTVar rIdVar2 rId2
    uploadXFTPChunk c spKey sId chunkSpec
    download c rpKey1 rId1 digest bytes
    download c rpKey2 rId2 digest bytes
  logSize testXFTPLogFile `shouldReturn` 3
  logSize testXFTPStatsBackupFile `shouldReturn` 11

  threadDelay 100000

  withXFTPServerThreadOn $ \_ -> testXFTPClient $ \c -> runRight_ $ do
    sId <- liftIO $ readTVarIO sIdVar
    rId1 <- liftIO $ readTVarIO rIdVar1
    rId2 <- liftIO $ readTVarIO rIdVar2
    -- recipients and sender get AUTH error because server restarted without log
    downloadXFTPChunk c rpKey1 rId1 (XFTPRcvChunkSpec "tests/tmp/received_chunk1" chSize digest)
      `catchError` (liftIO . (`shouldBe` PCEProtocolError AUTH))
    downloadXFTPChunk c rpKey2 rId2 (XFTPRcvChunkSpec "tests/tmp/received_chunk1" chSize digest)
      `catchError` (liftIO . (`shouldBe` PCEProtocolError AUTH))
    deleteXFTPChunk c spKey sId
      `catchError` (liftIO . (`shouldBe` PCEProtocolError AUTH))

  threadDelay 100000

  withXFTPServerStoreLogOn $ \_ -> testXFTPClient $ \c -> runRight_ $ do
    rId1 <- liftIO $ readTVarIO rIdVar1
    rId2 <- liftIO $ readTVarIO rIdVar2
    -- recipient 1 can download, acknowledges - +1 to log
    download c rpKey1 rId1 digest bytes
    ackXFTPChunk c rpKey1 rId1
    -- recipient 2 can download
    download c rpKey2 rId2 digest bytes
  logSize testXFTPLogFile `shouldReturn` 4
  logSize testXFTPStatsBackupFile `shouldReturn` 11

  threadDelay 100000

  withXFTPServerStoreLogOn $ \_ -> pure () -- ack is compacted - -1 from log
  logSize testXFTPLogFile `shouldReturn` 3

  threadDelay 100000

  withXFTPServerStoreLogOn $ \_ -> testXFTPClient $ \c -> runRight_ $ do
    sId <- liftIO $ readTVarIO sIdVar
    rId1 <- liftIO $ readTVarIO rIdVar1
    rId2 <- liftIO $ readTVarIO rIdVar2
    -- recipient 1 can't download due to previous acknowledgement
    download c rpKey1 rId1 digest bytes
      `catchError` (liftIO . (`shouldBe` PCEProtocolError AUTH))
    -- recipient 2 can download
    download c rpKey2 rId2 digest bytes
    -- sender can delete - +1 to log
    deleteXFTPChunk c spKey sId
  logSize testXFTPLogFile `shouldReturn` 4
  logSize testXFTPStatsBackupFile `shouldReturn` 11

  threadDelay 100000

  withXFTPServerStoreLogOn $ \_ -> pure () -- compacts on start
  logSize testXFTPLogFile `shouldReturn` 0
  logSize testXFTPStatsBackupFile `shouldReturn` 11

  threadDelay 100000

  removeFile testXFTPLogFile
  removeFile testXFTPStatsBackupFile
  where
    download c rpKey rId digest bytes = do
      downloadXFTPChunk c rpKey rId $ XFTPRcvChunkSpec "tests/tmp/received_chunk1" chSize digest
      liftIO $ B.readFile "tests/tmp/received_chunk1" `shouldReturn` bytes

testFileBasicAuth :: Bool -> Maybe BasicAuth -> Maybe BasicAuth -> Bool -> IO ()
testFileBasicAuth allowNewFiles newFileBasicAuth clntAuth success =
  withXFTPServerCfg testXFTPServerConfig {allowNewFiles, newFileBasicAuth} $
    \_ -> testXFTPClient $ \c -> runRight_ $ do
      (sndKey, spKey) <- liftIO $ C.generateSignatureKeyPair C.SEd25519
      (rcvKey, rpKey) <- liftIO $ C.generateSignatureKeyPair C.SEd25519
      bytes <- liftIO $ createTestChunk testChunkPath
      digest <- liftIO $ LC.sha256Hash <$> LB.readFile testChunkPath
      let file = FileInfo {sndKey, size = chSize, digest}
          chunkSpec = XFTPChunkSpec {filePath = testChunkPath, chunkOffset = 0, chunkSize = chSize}
      if success
        then do
          (sId, [rId]) <- createXFTPChunk c spKey file [rcvKey] clntAuth
          uploadXFTPChunk c spKey sId chunkSpec
          downloadXFTPChunk c rpKey rId $ XFTPRcvChunkSpec "tests/tmp/received_chunk" chSize digest
          liftIO $ B.readFile "tests/tmp/received_chunk" `shouldReturn` bytes
        else do
          void (createXFTPChunk c spKey file [rcvKey] clntAuth)
            `catchError` (liftIO . (`shouldBe` PCEProtocolError AUTH))<|MERGE_RESOLUTION|>--- conflicted
+++ resolved
@@ -140,11 +140,7 @@
   deleteXFTPChunk s spKey sId
   liftIO $
     readChunk sId
-<<<<<<< HEAD
-      `shouldThrow` \(e :: SomeException) -> "openBinaryFile: does not exist" `isInfixOf` show e
-=======
       `shouldThrow` \(e :: SomeException) -> "withBinaryFile" `isInfixOf` show e
->>>>>>> 6bffcc85
   downloadXFTPChunk r rpKey rId (XFTPRcvChunkSpec "tests/tmp/received_chunk2" chSize digest)
     `catchError` (liftIO . (`shouldBe` PCEProtocolError AUTH))
   deleteXFTPChunk s spKey sId

--- conflicted
+++ resolved
@@ -392,12 +392,7 @@
     -- receive file - should fail with AUTH error
     withAgent 3 agentCfg initAgentServers testDB2 $ \rcp' -> do
       runRight_ $ xftpStartWorkers rcp' (Just recipientFiles)
-<<<<<<< HEAD
-      ("", rfId', RFERR (XFTP AUTH)) <- rfGet rcp'
-=======
-      ("", rfId', RFERR (INTERNAL "XFTP {serverAddress = \"xftp://LcJUMfVhwD8yxjAiSaDzzGF3-kLG4Uh0Fl_ZIjrRwjI=@localhost:7000\", xftpErr = AUTH}")) <-
-        rfGet rcp'
->>>>>>> 2d2cc86b
+      ("", rfId', RFERR (XFTP "xftp://LcJUMfVhwD8yxjAiSaDzzGF3-kLG4Uh0Fl_ZIjrRwjI=@localhost:7000" AUTH)) <- rfGet rcp'
       rfId' `shouldBe` rfId
 
   -- tmp path should be removed after permanent error
@@ -511,14 +506,9 @@
       -- receive file - should fail with AUTH error
       withAgent 3 agentCfg initAgentServers testDB2 $ \rcp2 -> runRight $ do
         xftpStartWorkers rcp2 (Just recipientFiles)
-<<<<<<< HEAD
         rfId <- xftpReceiveFile rcp2 1 rfd2 Nothing True
-        ("", rfId', RFERR (XFTP AUTH)) <- rfGet rcp2
-=======
-        rfId <- xftpReceiveFile rcp2 1 rfd2 Nothing
-        ("", rfId', RFERR (INTERNAL "XFTP {serverAddress = \"xftp://LcJUMfVhwD8yxjAiSaDzzGF3-kLG4Uh0Fl_ZIjrRwjI=@localhost:7000\", xftpErr = AUTH}")) <-
+        ("", rfId', RFERR (XFTP "xftp://LcJUMfVhwD8yxjAiSaDzzGF3-kLG4Uh0Fl_ZIjrRwjI=@localhost:7000" AUTH)) <-
           rfGet rcp2
->>>>>>> 2d2cc86b
         liftIO $ rfId' `shouldBe` rfId
 
 testXFTPAgentDeleteRestore :: HasCallStack => IO ()
@@ -554,14 +544,9 @@
       -- receive file - should fail with AUTH error
       withAgent 5 agentCfg initAgentServers testDB3 $ \rcp2 -> runRight $ do
         xftpStartWorkers rcp2 (Just recipientFiles)
-<<<<<<< HEAD
         rfId <- xftpReceiveFile rcp2 1 rfd2 Nothing True
-        ("", rfId', RFERR (XFTP AUTH)) <- rfGet rcp2
-=======
-        rfId <- xftpReceiveFile rcp2 1 rfd2 Nothing
-        ("", rfId', RFERR (INTERNAL "XFTP {serverAddress = \"xftp://LcJUMfVhwD8yxjAiSaDzzGF3-kLG4Uh0Fl_ZIjrRwjI=@localhost:7000\", xftpErr = AUTH}")) <-
+        ("", rfId', RFERR (XFTP "xftp://LcJUMfVhwD8yxjAiSaDzzGF3-kLG4Uh0Fl_ZIjrRwjI=@localhost:7000" AUTH)) <-
           rfGet rcp2
->>>>>>> 2d2cc86b
         liftIO $ rfId' `shouldBe` rfId
 
 testXFTPAgentDeleteOnServer :: HasCallStack => IO ()
@@ -594,14 +579,9 @@
 
         runRight_ . void $ do
           -- receive file 1 again
-<<<<<<< HEAD
           rfId1 <- xftpReceiveFile rcp 1 rfd1_2 Nothing True
-          ("", rfId1', RFERR (XFTP AUTH)) <- rfGet rcp
-=======
-          rfId1 <- xftpReceiveFile rcp 1 rfd1_2 Nothing
-          ("", rfId1', RFERR (INTERNAL "XFTP {serverAddress = \"xftp://LcJUMfVhwD8yxjAiSaDzzGF3-kLG4Uh0Fl_ZIjrRwjI=@localhost:7000\", xftpErr = AUTH}")) <-
+          ("", rfId1', RFERR (XFTP "xftp://LcJUMfVhwD8yxjAiSaDzzGF3-kLG4Uh0Fl_ZIjrRwjI=@localhost:7000" AUTH)) <-
             rfGet rcp
->>>>>>> 2d2cc86b
           liftIO $ rfId1 `shouldBe` rfId1'
 
           -- receive file 2
@@ -632,14 +612,9 @@
 
         -- receive file 1 again - should fail with AUTH error
         runRight $ do
-<<<<<<< HEAD
           rfId <- xftpReceiveFile rcp 1 rfd1_2 Nothing True
-          ("", rfId', RFERR (XFTP AUTH)) <- rfGet rcp
-=======
-          rfId <- xftpReceiveFile rcp 1 rfd1_2 Nothing
-          ("", rfId', RFERR (INTERNAL "XFTP {serverAddress = \"xftp://LcJUMfVhwD8yxjAiSaDzzGF3-kLG4Uh0Fl_ZIjrRwjI=@localhost:7000\", xftpErr = AUTH}")) <-
+          ("", rfId', RFERR (XFTP "xftp://LcJUMfVhwD8yxjAiSaDzzGF3-kLG4Uh0Fl_ZIjrRwjI=@localhost:7000" AUTH)) <-
             rfGet rcp
->>>>>>> 2d2cc86b
           liftIO $ rfId' `shouldBe` rfId
 
         -- create and send file 2

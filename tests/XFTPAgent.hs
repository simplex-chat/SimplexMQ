{-# LANGUAGE DataKinds #-}
{-# LANGUAGE GADTs #-}
{-# LANGUAGE NamedFieldPuns #-}
{-# LANGUAGE OverloadedStrings #-}
{-# LANGUAGE ScopedTypeVariables #-}

module XFTPAgent where

import AgentTests.FunctionalAPITests (get, getSMPAgentClient', rfGet, runRight, runRight_, sfGet)
import Control.Concurrent (threadDelay)
import Control.Logger.Simple
import Control.Monad
import Control.Monad.Except
import Control.Monad.IO.Class
import qualified Data.ByteString.Char8 as B
import qualified Data.ByteString.Lazy as LB
import Data.Int (Int64)
import Data.List (find, isSuffixOf)
import Data.Maybe (fromJust)
import SMPAgentClient (agentCfg, initAgentServers, testDB, testDB2, testDB3)
import Simplex.FileTransfer.Description
import Simplex.FileTransfer.Protocol (FileParty (..), XFTPErrorType (AUTH))
import Simplex.FileTransfer.Server.Env (XFTPServerConfig (..))
import Simplex.Messaging.Agent (AgentClient, disposeAgentClient, testProtocolServer, xftpDeleteRcvFile, xftpDeleteSndFileInternal, xftpDeleteSndFileRemote, xftpReceiveFile, xftpSendFile, xftpStartWorkers)
import Simplex.Messaging.Agent.Client (ProtocolTestFailure (..), ProtocolTestStep (..))
import Simplex.Messaging.Agent.Protocol (ACommand (..), AgentErrorType (..), BrokerErrorType (..), RcvFileId, SndFileId, noAuthSrv)
import Simplex.Messaging.Crypto.File (CryptoFile (..), CryptoFileArgs)
import qualified Simplex.Messaging.Crypto.File as CF
import Simplex.Messaging.Encoding.String (StrEncoding (..))
import Simplex.Messaging.Protocol (BasicAuth, ProtoServerWithAuth (..), ProtocolServer (..), XFTPServerWithAuth)
import System.Directory (doesDirectoryExist, doesFileExist, getFileSize, listDirectory)
import System.FilePath ((</>))
import System.Timeout (timeout)
import Test.Hspec
import XFTPCLI
import XFTPClient

xftpAgentTests :: Spec
xftpAgentTests = around_ testBracket . describe "agent XFTP API" $ do
  it "should send and receive file" testXFTPAgentSendReceive
  it "should send and receive with encrypted local files" testXFTPAgentSendReceiveEncrypted
  it "should resume receiving file after restart" testXFTPAgentReceiveRestore
  it "should cleanup rcv tmp path after permanent error" testXFTPAgentReceiveCleanup
  it "should resume sending file after restart" testXFTPAgentSendRestore
  it "should cleanup snd prefix path after permanent error" testXFTPAgentSendCleanup
  it "should delete sent file on server" testXFTPAgentDelete
  it "should resume deleting file after restart" testXFTPAgentDeleteRestore
  it "should request additional recipient IDs when number of recipients exceeds maximum per request" testXFTPAgentRequestAdditionalRecipientIDs
  describe "XFTP server test via agent API" $ do
    it "should pass without basic auth" $ testXFTPServerTest Nothing (noAuthSrv testXFTPServer2) `shouldReturn` Nothing
    let srv1 = testXFTPServer2 {keyHash = "1234"}
    it "should fail with incorrect fingerprint" $ do
      testXFTPServerTest Nothing (noAuthSrv srv1) `shouldReturn` Just (ProtocolTestFailure TSConnect $ BROKER (B.unpack $ strEncode srv1) NETWORK)
    describe "server with password" $ do
      let auth = Just "abcd"
          srv = ProtoServerWithAuth testXFTPServer2
          authErr = Just (ProtocolTestFailure TSCreateFile $ XFTP AUTH)
      it "should pass with correct password" $ testXFTPServerTest auth (srv auth) `shouldReturn` Nothing
      it "should fail without password" $ testXFTPServerTest auth (srv Nothing) `shouldReturn` authErr
      it "should fail with incorrect password" $ testXFTPServerTest auth (srv $ Just "wrong") `shouldReturn` authErr

rfProgress :: forall m. (HasCallStack, MonadIO m, MonadFail m) => AgentClient -> Int64 -> m ()
rfProgress c expected = loop 0
  where
    loop :: HasCallStack => Int64 -> m ()
    loop prev = do
      (_, _, RFPROG rcvd total) <- rfGet c
      checkProgress (prev, expected) (rcvd, total) loop

sfProgress :: forall m. (HasCallStack, MonadIO m, MonadFail m) => AgentClient -> Int64 -> m ()
sfProgress c expected = loop 0
  where
    loop :: HasCallStack => Int64 -> m ()
    loop prev = do
      (_, _, SFPROG sent total) <- sfGet c
      checkProgress (prev, expected) (sent, total) loop

-- checks that progress increases till it reaches total
checkProgress :: (HasCallStack, MonadIO m) => (Int64, Int64) -> (Int64, Int64) -> (Int64 -> m ()) -> m ()
checkProgress (prev, expected) (progress, total) loop
  | total /= expected = error "total /= expected"
  | progress <= prev = error "progress <= prev"
  | progress > total = error "progress > total"
  | progress < total = loop progress
  | otherwise = pure ()

testXFTPAgentSendReceive :: HasCallStack => IO ()
testXFTPAgentSendReceive = withXFTPServer $ do
  filePath <- createRandomFile
  -- send file, delete snd file internally
  sndr <- getSMPAgentClient' agentCfg initAgentServers testDB
  (rfd1, rfd2) <- runRight $ do
    (sfId, _, rfd1, rfd2) <- testSend sndr filePath
    xftpDeleteSndFileInternal sndr sfId
    pure (rfd1, rfd2)

  -- receive file, delete rcv file
  testReceiveDelete rfd1 filePath
  testReceiveDelete rfd2 filePath
  where
    testReceiveDelete rfd originalFilePath = do
      rcp <- getSMPAgentClient' agentCfg initAgentServers testDB2
      runRight_ $ do
        rfId <- testReceive rcp rfd originalFilePath
        xftpDeleteRcvFile rcp rfId
      disposeAgentClient rcp

testXFTPAgentSendReceiveEncrypted :: HasCallStack => IO ()
testXFTPAgentSendReceiveEncrypted = withXFTPServer $ do
  filePath <- createRandomFile
  s <- LB.readFile filePath
  file <- CryptoFile (senderFiles </> "encrypted_testfile") . Just <$> CF.randomArgs
  runRight_ $ CF.writeFile file s
  sndr <- getSMPAgentClient' agentCfg initAgentServers testDB
  (rfd1, rfd2) <- runRight $ do
    (sfId, _, rfd1, rfd2) <- testSendCF sndr file
    xftpDeleteSndFileInternal sndr sfId
    pure (rfd1, rfd2)
  -- receive file, delete rcv file
  testReceiveDelete rfd1 filePath
  testReceiveDelete rfd2 filePath
  where
    testReceiveDelete rfd originalFilePath = do
      rcp <- getSMPAgentClient' agentCfg initAgentServers testDB2
      cfArgs <- Just <$> CF.randomArgs
      runRight_ $ do
        rfId <- testReceiveCF rcp rfd cfArgs originalFilePath
        xftpDeleteRcvFile rcp rfId
      disposeAgentClient rcp

createRandomFile :: HasCallStack => IO FilePath
createRandomFile = do
  let filePath = senderFiles </> "testfile"
  xftpCLI ["rand", filePath, "17mb"] `shouldReturn` ["File created: " <> filePath]
  getFileSize filePath `shouldReturn` mb 17
  pure filePath

testSend :: HasCallStack => AgentClient -> FilePath -> ExceptT AgentErrorType IO (SndFileId, ValidFileDescription 'FSender, ValidFileDescription 'FRecipient, ValidFileDescription 'FRecipient)
testSend sndr = testSendCF sndr . CF.plain

testSendCF :: HasCallStack => AgentClient -> CryptoFile -> ExceptT AgentErrorType IO (SndFileId, ValidFileDescription 'FSender, ValidFileDescription 'FRecipient, ValidFileDescription 'FRecipient)
testSendCF sndr file = do
  xftpStartWorkers sndr (Just senderFiles)
  sfId <- xftpSendFile sndr 1 file 2
  sfProgress sndr $ mb 18
  ("", sfId', SFDONE sndDescr [rfd1, rfd2]) <- sfGet sndr
  liftIO $ sfId' `shouldBe` sfId
  pure (sfId, sndDescr, rfd1, rfd2)

testReceive :: HasCallStack => AgentClient -> ValidFileDescription 'FRecipient -> FilePath -> ExceptT AgentErrorType IO RcvFileId
testReceive rcp rfd = testReceiveCF rcp rfd Nothing

testReceiveCF :: HasCallStack => AgentClient -> ValidFileDescription 'FRecipient -> Maybe CryptoFileArgs -> FilePath -> ExceptT AgentErrorType IO RcvFileId
testReceiveCF rcp rfd cfArgs originalFilePath = do
  xftpStartWorkers rcp (Just recipientFiles)
  rfId <- xftpReceiveFile rcp 1 rfd cfArgs
  rfProgress rcp $ mb 18
  ("", rfId', RFDONE path) <- rfGet rcp
  liftIO $ do
    rfId' `shouldBe` rfId
    sentFile <- LB.readFile originalFilePath
    runExceptT (CF.readFile $ CryptoFile path cfArgs) `shouldReturn` Right sentFile
  pure rfId

logCfgNoLogs :: LogConfig
logCfgNoLogs = LogConfig {lc_file = Nothing, lc_stderr = False}

testXFTPAgentReceiveRestore :: HasCallStack => IO ()
testXFTPAgentReceiveRestore = withGlobalLogging logCfgNoLogs $ do
  filePath <- createRandomFile

  rfd <- withXFTPServerStoreLogOn $ \_ -> do
    -- send file
    sndr <- getSMPAgentClient' agentCfg initAgentServers testDB
    runRight $ do
      (_, _, rfd, _) <- testSend sndr filePath
      pure rfd

  -- receive file - should not succeed with server down
  rcp <- getSMPAgentClient' agentCfg initAgentServers testDB2
  rfId <- runRight $ do
    xftpStartWorkers rcp (Just recipientFiles)
    rfId <- xftpReceiveFile rcp 1 rfd Nothing
    liftIO $ timeout 300000 (get rcp) `shouldReturn` Nothing -- wait for worker attempt
    pure rfId
  disposeAgentClient rcp

  [prefixDir] <- listDirectory recipientFiles
  let tmpPath = recipientFiles </> prefixDir </> "xftp.encrypted"
  doesDirectoryExist tmpPath `shouldReturn` True

  withXFTPServerStoreLogOn $ \_ -> do
    -- receive file - should start downloading with server up
    rcp' <- getSMPAgentClient' agentCfg initAgentServers testDB2
    runRight_ $ xftpStartWorkers rcp' (Just recipientFiles)
    ("", rfId', RFPROG _ _) <- rfGet rcp'
    liftIO $ rfId' `shouldBe` rfId
    disposeAgentClient rcp'

  threadDelay 100000

  withXFTPServerStoreLogOn $ \_ -> do
    -- receive file - should continue downloading with server up
    rcp' <- getSMPAgentClient' agentCfg initAgentServers testDB2
    runRight_ $ xftpStartWorkers rcp' (Just recipientFiles)
    rfProgress rcp' $ mb 18
    ("", rfId', RFDONE path) <- rfGet rcp'
    liftIO $ do
      rfId' `shouldBe` rfId
      file <- B.readFile filePath
      B.readFile path `shouldReturn` file

  -- tmp path should be removed after receiving file
  doesDirectoryExist tmpPath `shouldReturn` False

testXFTPAgentReceiveCleanup :: HasCallStack => IO ()
testXFTPAgentReceiveCleanup = withGlobalLogging logCfgNoLogs $ do
  filePath <- createRandomFile

  rfd <- withXFTPServerStoreLogOn $ \_ -> do
    -- send file
    sndr <- getSMPAgentClient' agentCfg initAgentServers testDB
    runRight $ do
      (_, _, rfd, _) <- testSend sndr filePath
      pure rfd

  -- receive file - should not succeed with server down
  rcp <- getSMPAgentClient' agentCfg initAgentServers testDB2
  rfId <- runRight $ do
    xftpStartWorkers rcp (Just recipientFiles)
    rfId <- xftpReceiveFile rcp 1 rfd Nothing
    liftIO $ timeout 300000 (get rcp) `shouldReturn` Nothing -- wait for worker attempt
    pure rfId
  disposeAgentClient rcp

  [prefixDir] <- listDirectory recipientFiles
  let tmpPath = recipientFiles </> prefixDir </> "xftp.encrypted"
  doesDirectoryExist tmpPath `shouldReturn` True

  withXFTPServerThreadOn $ \_ -> do
    -- receive file - should fail with AUTH error
    rcp' <- getSMPAgentClient' agentCfg initAgentServers testDB2
    runRight_ $ xftpStartWorkers rcp' (Just recipientFiles)
    ("", rfId', RFERR (INTERNAL "XFTP {xftpErr = AUTH}")) <- rfGet rcp'
    rfId' `shouldBe` rfId

  -- tmp path should be removed after permanent error
  doesDirectoryExist tmpPath `shouldReturn` False

testXFTPAgentSendRestore :: HasCallStack => IO ()
testXFTPAgentSendRestore = withGlobalLogging logCfgNoLogs $ do
  filePath <- createRandomFile

  -- send file - should not succeed with server down
  sndr <- getSMPAgentClient' agentCfg initAgentServers testDB
  sfId <- runRight $ do
    xftpStartWorkers sndr (Just senderFiles)
    sfId <- xftpSendFile sndr 1 (CF.plain filePath) 2
    liftIO $ timeout 1000000 (get sndr) `shouldReturn` Nothing -- wait for worker to encrypt and attempt to create file
    pure sfId
  disposeAgentClient sndr

  dirEntries <- listDirectory senderFiles
  let prefixDir = fromJust $ find (isSuffixOf "_snd.xftp") dirEntries
      prefixPath = senderFiles </> prefixDir
      encPath = prefixPath </> "xftp.encrypted"
  doesDirectoryExist prefixPath `shouldReturn` True
  doesFileExist encPath `shouldReturn` True

  withXFTPServerStoreLogOn $ \_ -> do
    -- send file - should start uploading with server up
    sndr' <- getSMPAgentClient' agentCfg initAgentServers testDB
    runRight_ $ xftpStartWorkers sndr' (Just senderFiles)
    ("", sfId', SFPROG _ _) <- sfGet sndr'
    liftIO $ sfId' `shouldBe` sfId
    disposeAgentClient sndr'

  threadDelay 100000

  withXFTPServerStoreLogOn $ \_ -> do
    -- send file - should continue uploading with server up
    sndr' <- getSMPAgentClient' agentCfg initAgentServers testDB
    runRight_ $ xftpStartWorkers sndr' (Just senderFiles)
    sfProgress sndr' $ mb 18
    ("", sfId', SFDONE _sndDescr [rfd1, _rfd2]) <- sfGet sndr'
    liftIO $ sfId' `shouldBe` sfId

    -- prefix path should be removed after sending file
    threadDelay 100000
    doesDirectoryExist prefixPath `shouldReturn` False
    doesFileExist encPath `shouldReturn` False

    -- receive file
    rcp <- getSMPAgentClient' agentCfg initAgentServers testDB2
    runRight_ . void $
      testReceive rcp rfd1 filePath

testXFTPAgentSendCleanup :: HasCallStack => IO ()
testXFTPAgentSendCleanup = withGlobalLogging logCfgNoLogs $ do
  filePath <- createRandomFile

  sfId <- withXFTPServerStoreLogOn $ \_ -> do
    -- send file
    sndr <- getSMPAgentClient' agentCfg initAgentServers testDB
    sfId <- runRight $ do
      xftpStartWorkers sndr (Just senderFiles)
      sfId <- xftpSendFile sndr 1 (CF.plain filePath) 2
      -- wait for progress events for 5 out of 6 chunks - at this point all chunks should be created on the server
      forM_ [1 .. 5 :: Integer] $ \_ -> do
        (_, _, SFPROG _ _) <- sfGet sndr
        pure ()
      pure sfId
    disposeAgentClient sndr
    pure sfId

  dirEntries <- listDirectory senderFiles
  let prefixDir = fromJust $ find (isSuffixOf "_snd.xftp") dirEntries
      prefixPath = senderFiles </> prefixDir
      encPath = prefixPath </> "xftp.encrypted"
  doesDirectoryExist prefixPath `shouldReturn` True
  doesFileExist encPath `shouldReturn` True

  withXFTPServerThreadOn $ \_ -> do
    -- send file - should fail with AUTH error
    sndr' <- getSMPAgentClient' agentCfg initAgentServers testDB
    runRight_ $ xftpStartWorkers sndr' (Just senderFiles)
    ("", sfId', SFERR (INTERNAL "XFTP {xftpErr = AUTH}")) <- sfGet sndr'
    sfId' `shouldBe` sfId

    -- prefix path should be removed after permanent error
    doesDirectoryExist prefixPath `shouldReturn` False
    doesFileExist encPath `shouldReturn` False

testXFTPAgentDelete :: HasCallStack => IO ()
testXFTPAgentDelete = withGlobalLogging logCfgNoLogs $
  withXFTPServer $ do
    filePath <- createRandomFile

    -- send file
    sndr <- getSMPAgentClient' agentCfg initAgentServers testDB
    (sfId, sndDescr, rfd1, rfd2) <- runRight $ testSend sndr filePath

    -- receive file
    rcp1 <- getSMPAgentClient' agentCfg initAgentServers testDB2
    runRight_ . void $
      testReceive rcp1 rfd1 filePath

    length <$> listDirectory xftpServerFiles `shouldReturn` 6

    -- delete file
    runRight $ do
      xftpStartWorkers sndr (Just senderFiles)
      xftpDeleteSndFileRemote sndr 1 sfId sndDescr
      Nothing <- liftIO $ 100000 `timeout` sfGet sndr
      pure ()
    disposeAgentClient rcp1

    threadDelay 1000000
    length <$> listDirectory xftpServerFiles `shouldReturn` 0

    -- receive file - should fail with AUTH error
    rcp2 <- getSMPAgentClient' agentCfg initAgentServers testDB2
    runRight $ do
      xftpStartWorkers rcp2 (Just recipientFiles)
      rfId <- xftpReceiveFile rcp2 1 rfd2 Nothing
      ("", rfId', RFERR (INTERNAL "XFTP {xftpErr = AUTH}")) <- rfGet rcp2
      liftIO $ rfId' `shouldBe` rfId

testXFTPAgentDeleteRestore :: HasCallStack => IO ()
testXFTPAgentDeleteRestore = withGlobalLogging logCfgNoLogs $ do
  filePath <- createRandomFile

  (sfId, sndDescr, rfd2) <- withXFTPServerStoreLogOn $ \_ -> do
    -- send file
    sndr <- getSMPAgentClient' agentCfg initAgentServers testDB
    (sfId, sndDescr, rfd1, rfd2) <- runRight $ testSend sndr filePath

    -- receive file
    rcp1 <- getSMPAgentClient' agentCfg initAgentServers testDB2
<<<<<<< HEAD
    runRight_ $
      void $ testReceive rcp1 rfd1 filePath
    disposeAgentClient rcp1
    disposeAgentClient sndr
=======
    runRight_ . void $
      testReceive rcp1 rfd1 filePath
    disconnectAgentClient rcp1
    disconnectAgentClient sndr
>>>>>>> e9b5a849
    pure (sfId, sndDescr, rfd2)

  -- delete file - should not succeed with server down
  sndr <- getSMPAgentClient' agentCfg initAgentServers testDB
  runRight $ do
    xftpStartWorkers sndr (Just senderFiles)
    xftpDeleteSndFileRemote sndr 1 sfId sndDescr
    liftIO $ timeout 300000 (get sndr) `shouldReturn` Nothing -- wait for worker attempt
  disposeAgentClient sndr

  threadDelay 300000
  length <$> listDirectory xftpServerFiles `shouldReturn` 6

  withXFTPServerStoreLogOn $ \_ -> do
    -- delete file - should succeed with server up
    sndr' <- getSMPAgentClient' agentCfg initAgentServers testDB
    runRight_ $ xftpStartWorkers sndr' (Just senderFiles)

    threadDelay 1000000
    length <$> listDirectory xftpServerFiles `shouldReturn` 0

    -- receive file - should fail with AUTH error
    rcp2 <- getSMPAgentClient' agentCfg initAgentServers testDB3
    runRight $ do
      xftpStartWorkers rcp2 (Just recipientFiles)
      rfId <- xftpReceiveFile rcp2 1 rfd2 Nothing
      ("", rfId', RFERR (INTERNAL "XFTP {xftpErr = AUTH}")) <- rfGet rcp2
      liftIO $ rfId' `shouldBe` rfId

testXFTPAgentRequestAdditionalRecipientIDs :: HasCallStack => IO ()
testXFTPAgentRequestAdditionalRecipientIDs = withXFTPServer $ do
  filePath <- createRandomFile

  -- send file
  sndr <- getSMPAgentClient' agentCfg initAgentServers testDB
  rfds <- runRight $ do
    xftpStartWorkers sndr (Just senderFiles)
    sfId <- xftpSendFile sndr 1 (CF.plain filePath) 500
    sfProgress sndr $ mb 18
    ("", sfId', SFDONE _sndDescr rfds) <- sfGet sndr
    liftIO $ do
      sfId' `shouldBe` sfId
      length rfds `shouldBe` 500
    pure rfds

  -- receive file using different descriptions
  -- ! revise number of recipients and indexes if xftpMaxRecipientsPerRequest is changed
  rcp <- getSMPAgentClient' agentCfg initAgentServers testDB2
  runRight_ $ do
    void $ testReceive rcp (head rfds) filePath
    void $ testReceive rcp (rfds !! 99) filePath
    void $ testReceive rcp (rfds !! 299) filePath
    void $ testReceive rcp (rfds !! 499) filePath

testXFTPServerTest :: HasCallStack => Maybe BasicAuth -> XFTPServerWithAuth -> IO (Maybe ProtocolTestFailure)
testXFTPServerTest newFileBasicAuth srv =
  withXFTPServerCfg testXFTPServerConfig {newFileBasicAuth, xftpPort = xftpTestPort2} $ \_ -> do
    a <- getSMPAgentClient' agentCfg initAgentServers testDB -- initially passed server is not running
    runRight $ testProtocolServer a 1 srv<|MERGE_RESOLUTION|>--- conflicted
+++ resolved
@@ -377,17 +377,10 @@
 
     -- receive file
     rcp1 <- getSMPAgentClient' agentCfg initAgentServers testDB2
-<<<<<<< HEAD
-    runRight_ $
-      void $ testReceive rcp1 rfd1 filePath
-    disposeAgentClient rcp1
-    disposeAgentClient sndr
-=======
     runRight_ . void $
       testReceive rcp1 rfd1 filePath
     disconnectAgentClient rcp1
     disconnectAgentClient sndr
->>>>>>> e9b5a849
     pure (sfId, sndDescr, rfd2)
 
   -- delete file - should not succeed with server down

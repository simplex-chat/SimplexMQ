{-# LANGUAGE TypeApplications #-}

import AgentTests (agentTests)
<<<<<<< HEAD
import Control.Logger.Simple
=======
-- import Control.Logger.Simple
import CoreTests.CryptoTests
>>>>>>> 029fc6e7
import CoreTests.EncodingTests
import CoreTests.ProtocolErrorTests
import CoreTests.VersionRangeTests
import NtfServerTests (ntfServerTests)
import ServerTests
import Simplex.Messaging.Transport (TLS, Transport (..))
import Simplex.Messaging.Transport.WebSockets (WS)
import System.Directory (createDirectoryIfMissing, removeDirectoryRecursive)
import System.Environment (setEnv)
import Test.Hspec

<<<<<<< HEAD
logCfg :: LogConfig
logCfg = LogConfig {lc_file = Nothing, lc_stderr = True}

main :: IO ()
main = do
  setLogLevel LogDebug
  withGlobalLogging logCfg $ do
    createDirectoryIfMissing False "tests/tmp"
    setEnv "APNS_KEY_ID" "H82WD9K9AQ"
    setEnv "APNS_KEY_FILE" "./tests/fixtures/AuthKey_H82WD9K9AQ.p8"
    hspec $ do
      describe "Core tests" $ do
        describe "Encoding tests" encodingTests
        describe "Protocol error tests" protocolErrorTests
        describe "Version range" versionRangeTests
      fdescribe "SMP server via TLS" $ serverTests (transport @TLS)
      describe "SMP server via WebSockets" $ serverTests (transport @WS)
      describe "Notifications server" $ ntfServerTests (transport @TLS)
      describe "SMP client agent" $ agentTests (transport @TLS)
    removeDirectoryRecursive "tests/tmp"
=======
-- logCfg :: LogConfig
-- logCfg = LogConfig {lc_file = Nothing, lc_stderr = True}

main :: IO ()
main = do
  -- setLogLevel LogInfo -- LogError
  -- withGlobalLogging logCfg $ do
  createDirectoryIfMissing False "tests/tmp"
  setEnv "APNS_KEY_ID" "H82WD9K9AQ"
  setEnv "APNS_KEY_FILE" "./tests/fixtures/AuthKey_H82WD9K9AQ.p8"
  hspec $ do
    describe "Core tests" $ do
      describe "Encoding tests" encodingTests
      describe "Protocol error tests" protocolErrorTests
      describe "Version range" versionRangeTests
      describe "Encryption tests" cryptoTests
    describe "SMP server via TLS" $ serverTests (transport @TLS)
    describe "SMP server via WebSockets" $ serverTests (transport @WS)
    describe "Notifications server" $ ntfServerTests (transport @TLS)
    describe "SMP client agent" $ agentTests (transport @TLS)
  removeDirectoryRecursive "tests/tmp"
>>>>>>> 029fc6e7
<|MERGE_RESOLUTION|>--- conflicted
+++ resolved
@@ -1,12 +1,8 @@
 {-# LANGUAGE TypeApplications #-}
 
 import AgentTests (agentTests)
-<<<<<<< HEAD
-import Control.Logger.Simple
-=======
 -- import Control.Logger.Simple
 import CoreTests.CryptoTests
->>>>>>> 029fc6e7
 import CoreTests.EncodingTests
 import CoreTests.ProtocolErrorTests
 import CoreTests.VersionRangeTests
@@ -18,28 +14,6 @@
 import System.Environment (setEnv)
 import Test.Hspec
 
-<<<<<<< HEAD
-logCfg :: LogConfig
-logCfg = LogConfig {lc_file = Nothing, lc_stderr = True}
-
-main :: IO ()
-main = do
-  setLogLevel LogDebug
-  withGlobalLogging logCfg $ do
-    createDirectoryIfMissing False "tests/tmp"
-    setEnv "APNS_KEY_ID" "H82WD9K9AQ"
-    setEnv "APNS_KEY_FILE" "./tests/fixtures/AuthKey_H82WD9K9AQ.p8"
-    hspec $ do
-      describe "Core tests" $ do
-        describe "Encoding tests" encodingTests
-        describe "Protocol error tests" protocolErrorTests
-        describe "Version range" versionRangeTests
-      fdescribe "SMP server via TLS" $ serverTests (transport @TLS)
-      describe "SMP server via WebSockets" $ serverTests (transport @WS)
-      describe "Notifications server" $ ntfServerTests (transport @TLS)
-      describe "SMP client agent" $ agentTests (transport @TLS)
-    removeDirectoryRecursive "tests/tmp"
-=======
 -- logCfg :: LogConfig
 -- logCfg = LogConfig {lc_file = Nothing, lc_stderr = True}
 
@@ -60,5 +34,4 @@
     describe "SMP server via WebSockets" $ serverTests (transport @WS)
     describe "Notifications server" $ ntfServerTests (transport @TLS)
     describe "SMP client agent" $ agentTests (transport @TLS)
-  removeDirectoryRecursive "tests/tmp"
->>>>>>> 029fc6e7
+  removeDirectoryRecursive "tests/tmp"
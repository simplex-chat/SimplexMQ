--- conflicted
+++ resolved
@@ -1,11 +1,8 @@
-<<<<<<< HEAD
-=======
 # 5.7.1
 
 SMP agent:
 - increase timeout for TLS connection via SOCKS
 
->>>>>>> 8d8010a6
 # 5.7.0
 
 Version 5.7.0.4
